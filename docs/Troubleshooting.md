--- conflicted
+++ resolved
@@ -230,15 +230,10 @@
 
 3. Lack of free memory for processing workload spikes. If VictoriaMetrics components use almost all the available memory
    under the current workload, then it is recommended migrating to a host with bigger amounts of memory
-<<<<<<< HEAD
-   in order to protect from possible OOM crashes on workload spikes. It is recommended to have at least 30%
-   of free memory for graceful handling of possible workload spikes.
-=======
    in order to protect from possible OOM crashes on workload spikes. It is recommended to have at least 50%
    of free memory for graceful handling of possible workload spikes.
    See [capacity planning for single-node VictoriaMetrics](https://docs.victoriametrics.com/#capacity-planning)
    and [capacity planning for cluster version of VictoriaMetrics](https://docs.victoriametrics.com/Cluster-VictoriaMetrics.html#capacity-planning).
->>>>>>> ee42f18d
 
 
 ## Cluster instability
@@ -248,28 +243,18 @@
 
 The most common sources of cluster instability are:
 
-<<<<<<< HEAD
-- Workload spike. For example, if the number of active time series increases by 2x while
-  the cluster has no enough free resources for processing the increased workload,
-  then it may become unstable.
-=======
 - Workload spikes. For example, if the number of active time series increases by 2x while
   the cluster has no enough free resources for processing the increased workload,
   then it may become unstable.
   VictoriaMetrics provides various configuration settings, which can be used for limiting unexpected workload spikes.
   See [these docs](https://docs.victoriametrics.com/Cluster-VictoriaMetrics.html#resource-usage-limits) for details.
->>>>>>> ee42f18d
 
 - Various maintenance tasks such as rolling upgrades or rolling restarts during configuration changes.
   For example, if a cluster contains `N=3` `vmstorage` nodes and they are restarted one-by-one (aka rolling restart),
   then the cluster will have only `N-1=2` healthy `vmstorage` nodes during the rolling restart.
   This means that the load on healthy `vmstorage` nodes increases by at least `100%/(N-1)=50%`
   comparing to the load before rolling restart. E.g. they need to process 50% more incoming
-<<<<<<< HEAD
-  data and return 50% more data during queries. In reality the load on the remaining `vmstorage`
-=======
   data and to return 50% more data during queries. In reality the load on the remaining `vmstorage`
->>>>>>> ee42f18d
   nodes increases even more because they need to register new time series, which were re-routed
   from temporarily unavailable `vmstorage` node. If `vmstorage` nodes had less than 50%
   of free resources (CPU, RAM, disk IO) before the rolling restart, then the rolling restart
@@ -287,10 +272,4 @@
 have enough free resources for graceful processing the increased workload.
 See [capacity planning docs](https://docs.victoriametrics.com/Cluster-VictoriaMetrics.html#capacity-planning)
 and [cluster resizing and scalability docs](https://docs.victoriametrics.com/Cluster-VictoriaMetrics.html#cluster-resizing-and-scalability)
-for details.
-
-<<<<<<< HEAD
-VictoriaMetrics provides various configuration settings, which can be used for limiting unexpected workload spikes.
-See [these docs](https://docs.victoriametrics.com/Cluster-VictoriaMetrics.html#resource-usage-limits) for details.
-=======
->>>>>>> ee42f18d
+for details.