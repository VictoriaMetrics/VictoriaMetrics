---
sort: 16
---

# CHANGELOG

The following tip changes can be tested by building VictoriaMetrics components from the latest commits according to the following docs:

* [How to build single-node VictoriaMetrics](https://docs.victoriametrics.com/#how-to-build-from-sources)
* [How to build cluster version of VictoriaMetrics](https://docs.victoriametrics.com/Cluster-VictoriaMetrics.html#building-from-sources)
* [How to build vmagent](https://docs.victoriametrics.com/vmagent.html#how-to-build-from-sources)
* [How to build vmalert](https://docs.victoriametrics.com/vmalert.html#how-to-build-from-sources)
* [How to build vmauth](https://docs.victoriametrics.com/vmauth.html#how-to-build-from-sources)
* [How to build vmctl](https://docs.victoriametrics.com/vmctl.html#how-to-build)

## tip

<<<<<<< HEAD
* FEATURE: [vmui](https://docs.victoriametrics.com/#vmui): add a comparison of data from the previous day with data from the current day to the `Cardinality Explorer`. See [this issue](https://github.com/VictoriaMetrics/VictoriaMetrics/issues/3967).
=======
* FEATURE: [vmbackup](https://docs.victoriametrics.com/vmbackup.html): store backup creation and completion time in `backup_complete.ignore` file of backup contents. This is useful to determine point in time when backup was created and completed.
>>>>>>> 174a7036

## [v1.90.0](https://github.com/VictoriaMetrics/VictoriaMetrics/releases/tag/v1.90.0)

Released at 2023-04-06

**Update note: this release contains backwards-incompatible change in storage data format,
so the previous versions of VictoriaMetrics will exit with the `unexpected number of substrings in the part name` error when trying to run them on the data
created by v1.90.0 or newer versions. The solution is to upgrade to v1.90.0 or newer releases**

* SECURITY: upgrade base docker image (alpine) from 3.17.2 to 3.17.3. See [alpine 3.17.3 release notes](https://alpinelinux.org/posts/Alpine-3.17.3-released.html).
* SECURITY: upgrade Go builder from Go1.20.2 to Go1.20.3. See [the list of issues addressed in Go1.20.3](https://github.com/golang/go/issues?q=milestone%3AGo1.20.3+label%3ACherryPickApproved).

* FEATURE: release Windows binaries for [single-node VictoriaMetrics](https://docs.victoriametrics.com/), [VictoriaMetrics cluster](https://docs.victoriametrics.com/Cluster-VictoriaMetrics.html), [vmbackup](https://docs.victoriametrics.com/vmbackup.html) and [vmrestore](https://docs.victoriametrics.com/vmrestore.html). See [this](https://github.com/VictoriaMetrics/VictoriaMetrics/issues/3236), [this](https://github.com/VictoriaMetrics/VictoriaMetrics/issues/3821) and [this](https://github.com/VictoriaMetrics/VictoriaMetrics/issues/70) issues. This release of VictoriaMetrics for Windows cannot delete [snapshots](https://docs.victoriametrics.com/#how-to-work-with-snapshots) due to Windows constraints. See [this comment](https://github.com/VictoriaMetrics/VictoriaMetrics/issues/70#issuecomment-1491529183) for details. This issue should be resolved in future releases.
* FEATURE: log metrics with truncated labels if the length of label value in the ingested metric exceeds `-maxLabelValueLen`. This should simplify debugging for this case.
* FEATURE: [vmagent](https://docs.victoriametrics.com/vmagent.html): show target URL when debugging [target relabeling](https://docs.victoriametrics.com/vmagent.html#relabel-debug). This should simplify target relabel debugging a bit. See [this pull request](https://github.com/VictoriaMetrics/VictoriaMetrics/pull/3882).
* FEATURE: [vmagent](https://docs.victoriametrics.com/vmagent.html): add support for [VictoriaMetrics remote write protocol](https://docs.victoriametrics.com/vmagent.html#victoriametrics-remote-write-protocol) when [sending / receiving data to / from Kafka](https://docs.victoriametrics.com/vmagent.html#kafka-integration). This protocol allows saving egress network bandwidth costs when sending data from `vmagent` to `Kafka` located in another datacenter or availability zone. See [this feature request](https://github.com/VictoriaMetrics/VictoriaMetrics/issues/1225).
* FEATURE: [vmagent](https://docs.victoriametrics.com/vmagent.html): add `-kafka.consumer.topic.concurrency` command-line flag. It controls the number of Kafka consumer workers to use by `vmagent`. It should eliminate the need to start multiple `vmagent` instances to improve data transfer rate. See [this feature request](https://github.com/VictoriaMetrics/VictoriaMetrics/issues/1957).
* FEATURE: [vmagent](https://docs.victoriametrics.com/vmagent.html): add support for [Kafka producer and consumer](https://docs.victoriametrics.com/vmagent.html#kafka-integration) on `arm64` machines. See [this issue](https://github.com/VictoriaMetrics/VictoriaMetrics/issues/2271).
* FEATURE: [vmagent](https://docs.victoriametrics.com/vmagent.html): delete unused buffered data at `-remoteWrite.tmpDataPath` directory when there is no matching `-remoteWrite.url` to send this data to. See [this feature request](https://github.com/VictoriaMetrics/VictoriaMetrics/issues/4014).
* FEATURE: [vmagent](https://docs.victoriametrics.com/vmagent.html): add the ability for hot reloading of [stream aggregation](https://docs.victoriametrics.com/stream-aggregation.html) configs. See [these docs](https://docs.victoriametrics.com/stream-aggregation.html#configuration-update) and [this feature request](https://github.com/VictoriaMetrics/VictoriaMetrics/issues/3639).
* FEATURE: check the contents of `-relabelConfig` and `-streamAggr.config` files additionally to `-promscrape.config` when single-node VictoriaMetrics runs with `-dryRun` command-line flag. This aligns the behaviour of single-node VictoriaMetrics with [vmagent](https://docs.victoriametrics.com/vmagent.html) behaviour for `-dryRun` command-line flag.
* FEATURE: [vmui](https://docs.victoriametrics.com/#vmui): automatically draw a heatmap graph when the query selects a single [histogram](https://docs.victoriametrics.com/keyConcepts.html#histogram). This simplifies analyzing histograms. See [this feature request](https://github.com/VictoriaMetrics/VictoriaMetrics/issues/3384).
* FEATURE: [vmui](https://docs.victoriametrics.com/#vmui): add support for drag'n'drop and paste from clipboard in the "Trace analyzer" page. See [this pull request](https://github.com/VictoriaMetrics/VictoriaMetrics/pull/3971).
* FEATURE: [vmui](https://docs.victoriametrics.com/#vmui): hide messages longer than 3 lines in the trace. You can view the full message by clicking on the `show more` button. See [this pull request](https://github.com/VictoriaMetrics/VictoriaMetrics/pull/3971).
* FEATURE: [vmui](https://docs.victoriametrics.com/#vmui): add the ability to manually input date and time when selecting a time range. See [this pull request](https://github.com/VictoriaMetrics/VictoriaMetrics/pull/3968).
* FEATURE: [vmui](https://docs.victoriametrics.com/#vmui): updated usability and the search process in cardinality explorer. Made this process straightforward for user. See [this pull request](https://github.com/VictoriaMetrics/VictoriaMetrics/pull/3986).
* FEATURE: [vmui](https://docs.victoriametrics.com/#vmui): add the ability to collapse/expand the legend. See [this pull request](https://github.com/VictoriaMetrics/VictoriaMetrics/pull/4045).
* FEATURE: [vmui](https://docs.victoriametrics.com/#vmui): add tips for working with the graph and legend. See [this pull request](https://github.com/VictoriaMetrics/VictoriaMetrics/pull/4045).
* FEATURE: [vmui](https://docs.victoriametrics.com/#vmui): add `apply` and `cancel` buttons to settings popup. See [this issue](https://github.com/VictoriaMetrics/VictoriaMetrics/issues/4013).
* FEATURE: [vmctl](https://docs.victoriametrics.com/vmctl.html): automatically disable progress bar when TTY isn't available. See [this issue](https://github.com/VictoriaMetrics/VictoriaMetrics/issues/3823).
* FEATURE: [vmauth](https://docs.victoriametrics.com/vmauth.html): add `-configCheckInterval` command-line flag, which can be used for automatic re-reading the `-auth.config` file. See [this feature request](https://github.com/VictoriaMetrics/VictoriaMetrics/issues/3990).

* BUGFIX: prevent from slow [snapshot creating](https://docs.victoriametrics.com/#how-to-work-with-snapshots) under high data ingestion rate. See [this issue](https://github.com/VictoriaMetrics/VictoriaMetrics/issues/3551).
* BUGFIX: [vmauth](https://docs.victoriametrics.com/vmauth.html):  suppress [proxy protocol](https://www.haproxy.org/download/2.3/doc/proxy-protocol.txt) parsing errors in case of `EOF`. Usually, the error is caused by health checks and is not a sign of an actual error.
* BUGFIX: [vmui](https://docs.victoriametrics.com/#vmui): fix displaying errors for each query. See [this issue](https://github.com/VictoriaMetrics/VictoriaMetrics/issues/3987).
* BUGFIX: [vmbackup](https://docs.victoriametrics.com/vmbackup.html): fix snapshot not being deleted in case of error during backup. See [this issue](https://github.com/VictoriaMetrics/VictoriaMetrics/issues/2055).
* BUGFIX: [stream aggregation](https://docs.victoriametrics.com/stream-aggregation.html): suppress `series after dedup` error message in logs when `-remoteWrite.streamAggr.dedupInterval` command-line flag is set at [vmagent](https://docs.victoriametrics.com/vmgent.html) or when `-streamAggr.dedupInterval` command-line flag is set at [single-node VictoriaMetrics](https://docs.victoriametrics.com/).
* BUGFIX: allow using dashes and dots in environment variables names referred in config files via `%{ENV-VAR.SYNTAX}`. See [these docs](https://docs.victoriametrics.com/#environment-variables) and [this issue](https://github.com/VictoriaMetrics/VictoriaMetrics/issues/3999).
* BUGFIX: return back query performance scalability on hosts with big number of CPU cores. The scalability has been reduced in [v1.86.0](https://docs.victoriametrics.com/CHANGELOG.html#v1860). See [this issue](https://github.com/VictoriaMetrics/VictoriaMetrics/issues/3966).
* BUGFIX: [MetricsQL](https://docs.victoriametrics.com/MetricsQL.html): properly convert [VictoriaMetrics historgram buckets](https://valyala.medium.com/improving-histogram-usability-for-prometheus-and-grafana-bc7e5df0e350) to Prometheus histogram buckets when VictoriaMetrics histogram contain zero buckets. Previously these buckets were ignored, and this could lead to missing Prometheus histogram buckets after the conversion. Thanks to @zklapow for [the fix](https://github.com/VictoriaMetrics/VictoriaMetrics/pull/4021).
* BUGFIX: [vmagent](https://docs.victoriametrics.com/vmgent.html): fix CPU and memory usage spikes when files pointed by [file_sd_config](https://docs.victoriametrics.com/sd_configs.html#file_sd_configs) cannot be re-read. See [this_issue](https://github.com/VictoriaMetrics/VictoriaMetrics/issues/3989).
* BUGFIX: prevent unexpected merges on start-up when `-storage.minFreeDiskSpaceBytes` is set. See [the issue](https://github.com/VictoriaMetrics/VictoriaMetrics/issues/4023).
* BUGFIX: properly support comma-separated filters inside [retention filters](https://docs.victoriametrics.com/#retention-filters). See [this issue](https://github.com/VictoriaMetrics/VictoriaMetrics/issues/3915).
* BUGFIX: verify response code when fetching configuration files via HTTP. See [this issue](https://github.com/VictoriaMetrics/VictoriaMetrics/issues/4034).
* BUGFIX: [vmalert](https://docs.victoriametrics.com/vmalert.html): replace empty labels with `""` instead of `"<no value>"` during templating, as Prometheus does. See [this issue](https://github.com/VictoriaMetrics/VictoriaMetrics/issues/4012).
* BUGFIX: [vmctl](https://docs.victoriametrics.com/vmctl.html): properly pass multiple filters from `--vm-native-filter-match` command-line flag to the data source. Previously filters from `--vm-native-filter-match` were only used to discover the metric names, and the metric names like `__name__="metric_name"` has been taken into account, while the remaining filters were ignored. For example `--vm-native-src-addr={foo="bar",baz="abc"}` may found `metric_name{foo="bar",baz="abc"}` and filter was treated as `--vm-native-src-addr={__name__="metrics_name"}`, e.g. `foo="bar",baz="abc"` filter was ignored. See [this issue](https://github.com/VictoriaMetrics/VictoriaMetrics/issues/4062). 

## [v1.89.1](https://github.com/VictoriaMetrics/VictoriaMetrics/releases/tag/v1.89.1)

Released at 2023-03-12

* BUGFIX: prevent from possible `cannot unmarshal timeseries from rollupResultCache` panic after the upgrade to [v1.89.0](https://docs.victoriametrics.com/CHANGELOG.html#v1890).

## [v1.89.0](https://github.com/VictoriaMetrics/VictoriaMetrics/releases/tag/v1.89.0)

Released at 2023-03-12

**Update note: this release can crash with `cannot unmarshal timeseries from rollupResultCache` panic after the upgrade from the previous releases.
This issue can be fixed by removing caches stored on disk according to [these docs](https://docs.victoriametrics.com/#cache-removal).
Another option is to upgrade to [v1.89.1](https://docs.victoriametrics.com/CHANGELOG.html#v1891).**

* SECURITY: upgrade Go builder from Go1.20.1 to Go1.20.2. See [the list of issues addressed in Go1.20.2](https://github.com/golang/go/issues?q=milestone%3AGo1.20.2+label%3ACherryPickApproved).

* FEATURE: [vmctl](https://docs.victoriametrics.com/vmctl.html): increase the default value for `--remote-read-http-timeout` command-line option from 30s (30 seconds) to 5m (5 minutes). This reduces the probability of timeout errors when migrating big number of time series. See [this pull request](https://github.com/VictoriaMetrics/VictoriaMetrics/pull/3879).
* FEATURE: [vmctl](https://docs.victoriametrics.com/vmctl.html): migrate series one-by-one in [vm-native mode](https://docs.victoriametrics.com/vmctl.html#native-protocol). This allows better tracking the migration progress and resuming the migration process from the last migrated time series. See [this pull request](https://github.com/VictoriaMetrics/VictoriaMetrics/pull/3859) and [this feature request](https://github.com/VictoriaMetrics/VictoriaMetrics/issues/3600).
* FEATURE: [vmctl](https://docs.victoriametrics.com/vmctl.html): add `--vm-native-src-headers` and `--vm-native-dst-headers` command-line flags, which can be used for setting custom HTTP headers during [vm-native migration mode](https://docs.victoriametrics.com/vmctl.html#native-protocol). Thanks to @baconmania for [the pull request](https://github.com/VictoriaMetrics/VictoriaMetrics/pull/3906).
* FEATURE: [vmctl](https://docs.victoriametrics.com/vmctl.html): add `--vm-native-src-bearer-token` and `--vm-native-dst-bearer-token` command-line flags, which can be used for setting Bearer token headers for the source and the destination storage during [vm-native migration mode](https://docs.victoriametrics.com/vmctl.html#native-protocol). See [this feature request](https://github.com/VictoriaMetrics/VictoriaMetrics/issues/3835).
* FEATURE: [vmctl](https://docs.victoriametrics.com/vmctl.html): add `--vm-native-disable-http-keep-alive` command-line flag to allow `vmctl` to use non-persistent HTTP connections in [vm-native migration mode](https://docs.victoriametrics.com/vmctl.html#native-protocol). Thanks to @baconmania for [the pull request](https://github.com/VictoriaMetrics/VictoriaMetrics/pull/3909).
* FEATURE: [vmalert](https://docs.victoriametrics.com/vmalert.html): log number of configration files found for each specified `-rule` command-line flag.
* FEATURE: [vmalert enterprise](https://docs.victoriametrics.com/vmalert.html): concurrently [read config files from S3, GCS or S3-compatible object storage](https://docs.victoriametrics.com/vmalert.html#reading-rules-from-object-storage). This significantly improves config load speed for cases when there are thousands of files to read from the object storage.

* BUGFIX: vmstorage: fix a bug, which could lead to incomplete or empty results for heavy queries selecting tens of thousands of time series. See [this pull request](https://github.com/VictoriaMetrics/VictoriaMetrics/pull/3946).
* BUGFIX: vmselect: reduce memory usage and CPU usage when performing heavy queries. See [this issue](https://github.com/VictoriaMetrics/VictoriaMetrics/issues/3692).
* BUGFIX: prevent from possible `invalid memory address or nil pointer dereference` panic during [background merge](https://docs.victoriametrics.com/#storage). The issue has been introduced at [v1.85.0](https://docs.victoriametrics.com/CHANGELOG.html#v1850). See [this issue](https://github.com/VictoriaMetrics/VictoriaMetrics/issues/3897).
* BUGFIX: prevent from possible `SIGBUS` crash on ARM architectures (Raspberry Pi), which deny unaligned access to 8-byte words. Thanks to @oliverpool for narrowing down the issue and for [the initial attempt to fix it](https://github.com/VictoriaMetrics/VictoriaMetrics/pull/3927).
* BUGFIX: [VictoriaMetrics cluster](https://docs.victoriametrics.com/Cluster-VictoriaMetrics.html): always return `is_partial: true` in partial responses. Previously partial responses could be returned as non-partial in some cases.
* BUGFIX: [VictoriaMetrics cluster](https://docs.victoriametrics.com/Cluster-VictoriaMetrics.html): properly take into account `-rpc.disableCompression` command-line flag at `vmstorage`. It was ignored since [v1.78.0](https://docs.victoriametrics.com/CHANGELOG.html#v1780). See [this pull request](https://github.com/VictoriaMetrics/VictoriaMetrics/pull/3932).
* BUGFIX: [vmagent](https://docs.victoriametrics.com/vmagent.html): fix panic when [writing data to Kafka](https://docs.victoriametrics.com/vmagent.html#writing-metrics-to-kafka). The panic has been introduced in [v1.88.0](https://docs.victoriametrics.com/CHANGELOG.html#v1880).
* BUGFIX: [vmui](https://docs.victoriametrics.com/#vmui): stop showing `Please enter a valid Query and execute it` error message on the first load of vmui.
* BUGFIX: [vmui](https://docs.victoriametrics.com/#vmui): properly process `Run in VMUI` button click in [VictoriaMetrics datasource plugin for Grafana](https://github.com/VictoriaMetrics/grafana-datasource).
* BUGFIX: [vmui](https://docs.victoriametrics.com/#vmui): fix the display of the selected value for dropdowns on `Explore` page.
* BUGFIX: [vmui](https://docs.victoriametrics.com/#vmui): do not send `step` param for instant queries. See [this issue](https://github.com/VictoriaMetrics/VictoriaMetrics/issues/3896).
* BUGFIX: [vmauth](https://docs.victoriametrics.com/vmauth.html): fix `cannot serve http` panic when plain HTTP request is sent to `vmauth` configured to accept requests over [proxy protocol](https://www.haproxy.org/download/2.3/doc/proxy-protocol.txt)-encoded request (e.g. when `vmauth` runs with `-httpListenAddr.useProxyProtocol` command-line flag). The issue has been introduced at [v1.87.0](https://docs.victoriametrics.com/CHANGELOG.html#v1870) when implementing [this feature](https://github.com/VictoriaMetrics/VictoriaMetrics/issues/3335).
* BUGFIX: [vmgateway](https://docs.victoriametrics.com/vmgateway.html): properly parse RSA public key discovered via JWK endpoint.

## [v1.88.1](https://github.com/VictoriaMetrics/VictoriaMetrics/releases/tag/v1.88.1)

Released at 2023-02-27

* FEATURE: add `-snapshotCreateTimeout` flag to allow configuring timeout for [snapshot process](https://docs.victoriametrics.com/#how-to-work-with-snapshots). See [this issue](https://github.com/VictoriaMetrics/VictoriaMetrics/issues/3551).
* FEATURE: expose `vm_http_requests_total` and `vm_http_request_errors_total` metrics for `snapshot/*` [paths](https://docs.victoriametrics.com/#how-to-work-with-snapshots) at [VictoriaMetrics cluster](https://docs.victoriametrics.com/Cluster-VictoriaMetrics.html) `vmstorage` and [VictoriaMetrics Single](https://docs.victoriametrics.com/Single-server-VictoriaMetrics.html). See [this issue](https://github.com/VictoriaMetrics/VictoriaMetrics/issues/3551).
* FEATURE: [vmgateway](https://docs.victoriametrics.com/vmgateway.html): add the ability to discover keys for JWT verification via [OpenID discovery endpoint](https://openid.net/specs/openid-connect-discovery-1_0.html). See [these docs](https://docs.victoriametrics.com/vmgateway.html#using-openid-discovery-endpoint-for-jwt-signature-verification).
* FEATURE: add `-internStringDisableCache` command-line flag for disabling the cache for [interned strings](https://en.wikipedia.org/wiki/String_interning). This flag may be useful in [some cases](https://github.com/VictoriaMetrics/VictoriaMetrics/issues/3863) for reducing memory usage at the cost of higher CPU usage.
* FEATURE: add `-internStringCacheExpireDuration` command-line flag for controlling the lifetime of cached [interned strings](https://en.wikipedia.org/wiki/String_interning).

* BUGFIX: [MetricsQL](https://docs.victoriametrics.com/MetricsQL.html): fix panic when executing the query `aggr_func(rollup*(some_value))`. The panic has been introduced in [v1.88.0](https://docs.victoriametrics.com/CHANGELOG.html#v1880).
* BUGFIX: [vmagent](https://docs.victoriametrics.com/vmagent.html): use the provided `-remoteWrite.*` auth options when determining whether the remote storage supports [VictoriaMetrics remote write protocol](https://docs.victoriametrics.com/vmagent.html#victoriametrics-remote-write-protocol). Previously the auth options were ignored. This was preventing from automatic switch to VictoriaMetrics remote write protocol.
* BUGFIX: [vmagent](https://docs.victoriametrics.com/vmagent.html): do not register `vm_promscrape_config_*` metrics if `-promscrape.config` flag is not used. Previously those metrics were registered and never updated, which was confusing and could trigger false-positive alerts.
* BUGFIX: [vmctl](https://docs.victoriametrics.com/vmctl.html): skip measurements with no fields when migrating data from influxdb. See [this issue](https://github.com/VictoriaMetrics/VictoriaMetrics/issues/3837).
* BUGFIX: delete failed snapshot contents from disk on failed attempt to [create snapshot](https://docs.victoriametrics.com/#how-to-work-with-snapshots). Previously failed snapshot contents could remain on disk in incomplete state. See [this issue](https://github.com/VictoriaMetrics/VictoriaMetrics/issues/3858)

## [v1.88.0](https://github.com/VictoriaMetrics/VictoriaMetrics/releases/tag/v1.88.0)

Released at 2023-02-24

* SECURITY: upgrade base docker image (alpine) from 3.17.1 to 3.17.2. See [alpine 3.17.2 release notes](https://alpinelinux.org/posts/Alpine-3.17.2-released.html).
* SECURITY: upgrade Go builder from Go1.20.0 to Go1.20.1. See [the list of issues addressed in Go1.20.1](https://github.com/golang/go/issues?q=milestone%3AGo1.20.1+label%3ACherryPickApproved).

* FEATURE: [vmagent](https://docs.victoriametrics.com/vmagent.html): add support for [VictoriaMetrics remote write protocol](https://docs.victoriametrics.com/vmagent.html#victoriametrics-remote-write-protocol). This protocol allows saving egress network bandwidth costs when sending data from `vmagent` to VictoriaMetrics located in another datacenter or availability zone. This also allows reducing disk IO under high load when `vmagent` starts queuing the collected data to disk when the remote storage is temporarily unavailable or cannot keep up with the data ingestion rate. See [this feature request](https://github.com/VictoriaMetrics/VictoriaMetrics/issues/1225).
* FEATURE: [vmagent](https://docs.victoriametrics.com/vmagent.html): add support for [Kuma](http://kuma.io/) Control Plane targets discovery aka [kuma_sd_configs](https://docs.victoriametrics.com/sd_configs.html#kuma_sd_configs). See [this issue](https://github.com/VictoriaMetrics/VictoriaMetrics/issues/3389).
* FEATURE: [vmgateway](https://docs.victoriametrics.com/vmgateway.html): add the ability to verify JWT signature via [JWKS endpoint](https://auth0.com/docs/secure/tokens/json-web-tokens/json-web-key-sets). See [these docs](https://docs.victoriametrics.com/vmgateway.html#using-jwks-endpoint-for-jwt-signature-verification).
* FEATURE: [vmauth](https://docs.victoriametrics.com/vmauth.html): add the ability to limit the number of concurrent requests on a per-user basis via `-maxConcurrentPerUserRequests` command-line flag and via `max_concurrent_requests` config option. See [this feature request](https://github.com/VictoriaMetrics/VictoriaMetrics/issues/3346) and [these docs](https://docs.victoriametrics.com/vmauth.html#concurrency-limiting).
* FEATURE: [vmauth](https://docs.victoriametrics.com/vmauth.html): automatically retry failing `GET` requests on all [the configured backends](https://docs.victoriametrics.com/vmauth.html#load-balancing). Previously the backend error has been immediately returned to the client without retrying the request on the remaining backends.
* FEATURE: [vmauth](https://docs.victoriametrics.com/vmauth.html): choose the backend with the minimum number of concurrently executed requests [among the configured backends](https://docs.victoriametrics.com/vmauth.html#load-balancing) in a round-robin manner for serving the incoming requests. This allows spreading the load among backends more evenly, while improving the response time.
* FEATURE: [vmalert enterprise](https://docs.victoriametrics.com/vmalert.html): add ability to read alerting and recording rules from S3, GCS or S3-compatible object storage. See [these docs](https://docs.victoriametrics.com/vmalert.html#reading-rules-from-object-storage).
* FEATURE: [vmctl](https://docs.victoriametrics.com/vmctl.html): automatically retry requests to remote storage if up to 5 errors occur during the data migration process. This should help continuing the data migration process on temporary errors. Previously `vmctl` was stopping after the first error. See [this feature request](https://github.com/VictoriaMetrics/VictoriaMetrics/issues/3600).
* FEATURE: [MetricsQL](https://docs.victoriametrics.com/MetricsQL.html): support optional 2nd argument `min`, `max` or `avg` for [rollup](https://docs.victoriametrics.com/MetricsQL.html#rollup), [rollup_delta](https://docs.victoriametrics.com/MetricsQL.html#rollup_delta), [rollup_deriv](https://docs.victoriametrics.com/MetricsQL.html#rollup_deriv), [rollup_increase](https://docs.victoriametrics.com/MetricsQL.html#rollup_increase), [rollup_rate](https://docs.victoriametrics.com/MetricsQL.html#rollup_rate) and [rollup_scrape_interval](https://docs.victoriametrics.com/MetricsQL.html#rollup_scrape_interval) function. If the second argument is passed, then the function returns only the selected aggregation type. This change can be useful for situations where only one type of rollup calculation is needed. For example, `rollup_rate(requests_total[1i], "max")` would return only the max increase rates for `requests_total` metric per each interval between adjacent points on the graph. See [this article](https://valyala.medium.com/why-irate-from-prometheus-doesnt-capture-spikes-45f9896d7832) for details.
* FEATURE: [MetricsQL](https://docs.victoriametrics.com/MetricsQL.html): support optional 2nd argument `open`, `low`, `high`, `close` for [rollup_candlestick](https://docs.victoriametrics.com/MetricsQL.html#rollup_candlestick) function. If the second argument is passed, then the function returns only the selected aggregation type.
* FEATURE: [MetricsQL](https://docs.victoriametrics.com/MetricsQL.html): add [share(q)](https://docs.victoriametrics.com/MetricsQL.html#share) aggregate function.
* FEATURE: [MetricsQL](https://docs.victoriametrics.com/MetricsQL.html): add `mad_over_time(m[d])` function for calculating the [median absolute deviation](https://en.wikipedia.org/wiki/Median_absolute_deviation) over raw samples on the lookbehind window `d`. See [this feature request](https://github.com/prometheus/prometheus/issues/5514).
* FEATURE: [MetricsQL](https://docs.victoriametrics.com/MetricsQL.html): add `range_mad(q)` function for calculating the [median absolute deviation](https://en.wikipedia.org/wiki/Median_absolute_deviation) over points per each time series returned by `q`.
* FEATURE: [MetricsQL](https://docs.victoriametrics.com/MetricsQL.html): add `range_zscore(q)` function for calculating [z-score](https://en.wikipedia.org/wiki/Standard_score) over points per each time series returned from `q`.
* FEATURE: [MetricsQL](https://docs.victoriametrics.com/MetricsQL.html): add `range_trim_outliers(k, q)` function for dropping outliers located farther than `k*range_mad(q)` from the `range_median(q)`. This should help removing outliers during query time at [this issue](https://github.com/VictoriaMetrics/VictoriaMetrics/issues/3759).
* FEATURE: [MetricsQL](https://docs.victoriametrics.com/MetricsQL.html): add `range_trim_zscore(z, q)` function for dropping outliers located farther than `z*range_stddev(q)` from `range_avg(q)`. This should help removing outliers during query time at [this issue](https://github.com/VictoriaMetrics/VictoriaMetrics/issues/3759).
* FEATURE: [vmui](https://docs.victoriametrics.com/#vmui): show `median` instead of `avg` in graph tooltip and line legend, since `median` is more tolerant against spikes. See [this issue](https://github.com/VictoriaMetrics/VictoriaMetrics/issues/3706).
* FEATURE: add `-search.maxSeriesPerAggrFunc` command-line flag, which can be used for limiting the number of time series [MetricsQL aggregate functions](https://docs.victoriametrics.com/MetricsQL.html#aggregate-functions) can return in a single query. This flag can be useful for preventing OOMs when [count_values](https://docs.victoriametrics.com/MetricsQL.html#count_values) function is improperly used.
* FEATURE: [vmui](https://docs.victoriametrics.com/#vmui): small UX improvements for mobile view. See [this feature request](https://github.com/VictoriaMetrics/VictoriaMetrics/issues/3707) and [this pull request](https://github.com/VictoriaMetrics/VictoriaMetrics/pull/3848).
* FEATURE: add `-search.logQueryMemoryUsage` command-line flag for logging queries, which need more memory than specified by this command-line flag. See [this feature request](https://github.com/VictoriaMetrics/VictoriaMetrics/issues/3553). Thanks to @michal-kralik for the idea and the intial implementation.
* FEATURE: allow setting zero value for `-search.latencyOffset` command-line flag. This may be needed in [some cases](https://github.com/VictoriaMetrics/VictoriaMetrics/issues/2061#issuecomment-1299109836). Previously the minimum supported value for `-search.latencyOffset` command-line flag was `1s`.

* BUGFIX: [vmagent](https://docs.victoriametrics.com/vmagent.html): immediately cancel in-flight scrape requests during configuration reload when [stream parsing mode](https://docs.victoriametrics.com/vmagent.html#stream-parsing-mode) is disabled. Previously `vmagent` could wait for long time until all the in-flight requests are completed before reloading the configuration. This could significantly slow down configuration reload. See [this issue](https://github.com/VictoriaMetrics/VictoriaMetrics/issues/3747).
* BUGFIX: [vmagent](https://docs.victoriametrics.com/vmagent.html): do not wait for 2 seconds after the first unsuccessful attempt to scrape the target before performing the next attempt. This should improve scrape speed when the target closes [http keep-alive connection](https://en.wikipedia.org/wiki/HTTP_persistent_connection) between scrapes. See [this](https://github.com/VictoriaMetrics/VictoriaMetrics/issues/3293) and [this](https://github.com/VictoriaMetrics/VictoriaMetrics/issues/3747) issues.
* BUGFIX: [vmagent](https://docs.victoriametrics.com/vmagent.html): fix [Azure service discovery](https://docs.victoriametrics.com/sd_configs.html#azure_sd_configs) inside [Azure Container App](https://learn.microsoft.com/en-us/azure/container-apps/overview). See [this issue](https://github.com/VictoriaMetrics/VictoriaMetrics/issues/3830). Thanks to @MattiasAng for the fix!
* BUGFIX: do not put auxiliary directories scheduled for removal into snapshots. This should prevent from `cannot create hard links from ...must-remove...` errors when making snapshots / backups. See [this issue](https://github.com/VictoriaMetrics/VictoriaMetrics/issues/3858).
* BUGFIX: prevent from possible data ingestion slowdown and query performance slowdown during [background merges of big parts](https://docs.victoriametrics.com/#storage) on systems with small number of CPU cores (1 or 2 CPU cores). The issue has been introduced in [v1.85.0](https://docs.victoriametrics.com/CHANGELOG.html#v1850) when implementing [this feature](https://github.com/VictoriaMetrics/VictoriaMetrics/issues/3337). See also [this issue](https://github.com/VictoriaMetrics/VictoriaMetrics/issues/3790).
* BUGFIX: properly parse timestamps in milliseconds when [ingesting data via OpenTSDB telnet put protocol](https://docs.victoriametrics.com/#sending-data-via-telnet-put-protocol). Previously timestamps in milliseconds were mistakenly multiplied by 1000. Thanks to @Droxenator for the [pull request](https://github.com/VictoriaMetrics/VictoriaMetrics/pull/3810).
* BUGFIX: [MetricsQL](https://docs.victoriametrics.com/MetricsQL.html): do not add extrapolated points outside the real points when using [interpolate()](https://docs.victoriametrics.com/MetricsQL.html#interpolate) function. See [this issue](https://github.com/VictoriaMetrics/VictoriaMetrics/issues/3816).

## [v1.87.5](https://github.com/VictoriaMetrics/VictoriaMetrics/releases/tag/v1.87.5)

Released at 2023-04-06

**v1.87.x is a line of LTS releases (e.g. long-time support). It contains important up-to-date bugfixes.
The v1.87.x line will be supported for at least 12 months since [v1.87.0](https://docs.victoriametrics.com/CHANGELOG.html#v1870) release**

* SECURITY: upgrade base docker image (alpine) from 3.17.2 to 3.17.3. See [alpine 3.17.3 release notes](https://alpinelinux.org/posts/Alpine-3.17.3-released.html).
* SECURITY: upgrade Go builder from Go1.20.2 to Go1.20.3. See [the list of issues addressed in Go1.20.3](https://github.com/golang/go/issues?q=milestone%3AGo1.20.3+label%3ACherryPickApproved).

* BUGFIX: [MetricsQL](https://docs.victoriametrics.com/MetricsQL.html): properly convert [VictoriaMetrics historgram buckets](https://valyala.medium.com/improving-histogram-usability-for-prometheus-and-grafana-bc7e5df0e350) to Prometheus histogram buckets when VictoriaMetrics histogram contain zero buckets. Previously these buckets were ignored, and this could lead to missing Prometheus histogram buckets after the conversion. Thanks to @zklapow for [the fix](https://github.com/VictoriaMetrics/VictoriaMetrics/pull/4021).
* BUGFIX: [vmagent](https://docs.victoriametrics.com/vmgent.html): fix CPU and memory usage spikes when files pointed by [file_sd_config](https://docs.victoriametrics.com/sd_configs.html#file_sd_configs) cannot be re-read. See [this_issue](https://github.com/VictoriaMetrics/VictoriaMetrics/issues/3989).
* BUGFIX: prevent unexpected merges on start-up when `-storage.minFreeDiskSpaceBytes` is set. See [the issue](https://github.com/VictoriaMetrics/VictoriaMetrics/issues/4023).
* BUGFIX: properly support comma-separated filters inside [retention filters](https://docs.victoriametrics.com/#retention-filters). See [this issue](https://github.com/VictoriaMetrics/VictoriaMetrics/issues/3915).
* BUGFIX: verify response code when fetching configuration files via HTTP. See [this issue](https://github.com/VictoriaMetrics/VictoriaMetrics/issues/4034).

## [v1.87.4](https://github.com/VictoriaMetrics/VictoriaMetrics/releases/tag/v1.87.4)

Released at 2023-03-25

**v1.87.x is a line of LTS releases (e.g. long-time support). It contains important up-to-date bugfixes.
The v1.87.x line will be supported for at least 12 months since [v1.87.0](https://docs.victoriametrics.com/CHANGELOG.html#v1870) release**

* BUGFIX: prevent from slow [snapshot creating](https://docs.victoriametrics.com/#how-to-work-with-snapshots) under high data ingestion rate. See [this issue](https://github.com/VictoriaMetrics/VictoriaMetrics/issues/3551).
* BUGFIX: [vmauth](https://docs.victoriametrics.com/vmauth.html):  suppress [proxy protocol](https://www.haproxy.org/download/2.3/doc/proxy-protocol.txt) parsing errors in case of `EOF`. Usually, the error is caused by health checks and is not a sign of an actual error.
* BUGFIX: [vmbackup](https://docs.victoriametrics.com/vmbackup.html): fix snapshot not being deleted in case of error during backup. See [this issue](https://github.com/VictoriaMetrics/VictoriaMetrics/issues/2055).
* BUGFIX: allow using dashes and dots in environment variables names referred in config files via `%{ENV-VAR.SYNTAX}`. See [these docs](https://docs.victoriametrics.com/#environment-variables) and [this issue](https://github.com/VictoriaMetrics/VictoriaMetrics/issues/3999).
* BUGFIX: return back query performance scalability on hosts with big number of CPU cores. The scalability has been reduced in [v1.86.0](https://docs.victoriametrics.com/CHANGELOG.html#v1860). See [this issue](https://github.com/VictoriaMetrics/VictoriaMetrics/issues/3966).

## [v1.87.3](https://github.com/VictoriaMetrics/VictoriaMetrics/releases/tag/v1.87.3)

Released at 2023-03-12

**v1.87.x is a line of LTS releases (e.g. long-time support). It contains important up-to-date bugfixes.
The v1.87.x line will be supported for at least 12 months since [v1.87.0](https://docs.victoriametrics.com/CHANGELOG.html#v1870) release**

* SECURITY: upgrade Go builder from Go1.20.1 to Go1.20.2. See [the list of issues addressed in Go1.20.2](https://github.com/golang/go/issues?q=milestone%3AGo1.20.2+label%3ACherryPickApproved).

* BUGFIX: vmstorage: fix a bug, which could lead to incomplete or empty results for heavy queries selecting tens of thousands of time series. See [this pull request](https://github.com/VictoriaMetrics/VictoriaMetrics/pull/3946).
* BUGFIX: vmselect: reduce memory usage and CPU usage when performing heavy queries. See [this issue](https://github.com/VictoriaMetrics/VictoriaMetrics/issues/3692).
* BUGFIX: prevent from possible `invalid memory address or nil pointer dereference` panic during [background merge](https://docs.victoriametrics.com/#storage). The issue has been introduced at [v1.85.0](https://docs.victoriametrics.com/CHANGELOG.html#v1850). See [this issue](https://github.com/VictoriaMetrics/VictoriaMetrics/issues/3897).
* BUGFIX: prevent from possible `SIGBUS` crash on ARM architectures (Raspberry Pi), which deny unaligned access to 8-byte words. Thanks to @oliverpool for narrowing down the issue and for [the initial attempt to fix it](https://github.com/VictoriaMetrics/VictoriaMetrics/pull/3927).
* BUGFIX: [VictoriaMetrics cluster](https://docs.victoriametrics.com/Cluster-VictoriaMetrics.html): always return `is_partial: true` in partial responses. Previously partial responses could be returned as non-partial in some cases.
* BUGFIX: [VictoriaMetrics cluster](https://docs.victoriametrics.com/Cluster-VictoriaMetrics.html): properly take into account `-rpc.disableCompression` command-line flag at `vmstorage`. It was ignored since [v1.78.0](https://docs.victoriametrics.com/CHANGELOG.html#v1780). See [this pull request](https://github.com/VictoriaMetrics/VictoriaMetrics/pull/3932).
* BUGFIX: [vmagent](https://docs.victoriametrics.com/vmagent.html): do not register `vm_promscrape_config_*` metrics if `-promscrape.config` flag is not used. Previously those metrics were registered and never updated, which was confusing and could trigger false-positive alerts.
* BUGFIX: [vmctl](https://docs.victoriametrics.com/vmctl.html): skip measurements with no fields when migrating data from influxdb. See [this issue](https://github.com/VictoriaMetrics/VictoriaMetrics/issues/3837).
* BUGFIX: [vmauth](https://docs.victoriametrics.com/vmauth.html): fix `cannot serve http` panic when plain HTTP request is sent to `vmauth` configured to accept requests over [proxy protocol](https://www.haproxy.org/download/2.3/doc/proxy-protocol.txt)-encoded request (e.g. when `vmauth` runs with `-httpListenAddr.useProxyProtocol` command-line flag). The issue has been introduced at [v1.87.0](https://docs.victoriametrics.com/CHANGELOG.html#v1870) when implementing [this feature](https://github.com/VictoriaMetrics/VictoriaMetrics/issues/3335).

## [v1.87.2](https://github.com/VictoriaMetrics/VictoriaMetrics/releases/tag/v1.87.2)

Released at 2023-02-24

**v1.87.x is a line of LTS releases (e.g. long-time support). It contains important up-to-date bugfixes.
The v1.87.x line will be supported for at least 12 months since [v1.87.0](https://docs.victoriametrics.com/CHANGELOG.html#v1870) release**

* SECURITY: upgrade base docker image (alpine) from 3.17.1 to 3.17.2. See [alpine 3.17.2 release notes](https://alpinelinux.org/posts/Alpine-3.17.2-released.html).
* SECURITY: upgrade Go builder from Go1.20.0 to Go1.20.1. See [the list of issues addressed in Go1.20.1](https://github.com/golang/go/issues?q=milestone%3AGo1.20.1+label%3ACherryPickApproved).

* BUGFIX: [vmagent](https://docs.victoriametrics.com/vmagent.html): immediately cancel in-flight scrape requests during configuration reload when [stream parsing mode](https://docs.victoriametrics.com/vmagent.html#stream-parsing-mode) is disabled. Previously `vmagent` could wait for long time until all the in-flight requests are completed before reloading the configuration. This could significantly slow down configuration reload. See [this issue](https://github.com/VictoriaMetrics/VictoriaMetrics/issues/3747).
* BUGFIX: [vmagent](https://docs.victoriametrics.com/vmagent.html): do not wait for 2 seconds after the first unsuccessful attempt to scrape the target before performing the next attempt. This should improve scrape speed when the target closes [http keep-alive connection](https://en.wikipedia.org/wiki/HTTP_persistent_connection) between scrapes. See [this](https://github.com/VictoriaMetrics/VictoriaMetrics/issues/3293) and [this](https://github.com/VictoriaMetrics/VictoriaMetrics/issues/3747) issues.
* BUGFIX: [vmagent](https://docs.victoriametrics.com/vmagent.html): fix [Azure service discovery](https://docs.victoriametrics.com/sd_configs.html#azure_sd_configs) inside [Azure Container App](https://learn.microsoft.com/en-us/azure/container-apps/overview). See [this issue](https://github.com/VictoriaMetrics/VictoriaMetrics/issues/3830). Thanks to @MattiasAng for the fix!
* BUGFIX: do not put auxiliary directories scheduled for removal into snapshots. This should prevent from `cannot create hard links from ...must-remove...` errors when making snapshots / backups. See [this issue](https://github.com/VictoriaMetrics/VictoriaMetrics/issues/3858).
* BUGFIX: prevent from possible data ingestion slowdown and query performance slowdown during [background merges of big parts](https://docs.victoriametrics.com/#storage) on systems with small number of CPU cores (1 or 2 CPU cores). The issue has been introduced in [v1.85.0](https://docs.victoriametrics.com/CHANGELOG.html#v1850) when implementing [this feature](https://github.com/VictoriaMetrics/VictoriaMetrics/issues/3337). See also [this issue](https://github.com/VictoriaMetrics/VictoriaMetrics/issues/3790).
* BUGFIX: properly parse timestamps in milliseconds when [ingesting data via OpenTSDB telnet put protocol](https://docs.victoriametrics.com/#sending-data-via-telnet-put-protocol). Previously timestamps in milliseconds were mistakenly multiplied by 1000. Thanks to @Droxenator for the [pull request](https://github.com/VictoriaMetrics/VictoriaMetrics/pull/3810).
* BUGFIX: [MetricsQL](https://docs.victoriametrics.com/MetricsQL.html): do not add extrapolated points outside the real points when using [interpolate()](https://docs.victoriametrics.com/MetricsQL.html#interpolate) function. See [this issue](https://github.com/VictoriaMetrics/VictoriaMetrics/issues/3816).

## [v1.87.1](https://github.com/VictoriaMetrics/VictoriaMetrics/releases/tag/v1.87.1)

Released at 2023-02-09

**v1.87.x is a line of LTS releases (e.g. long-time support). It contains important up-to-date bugfixes.
The v1.87.x line will be supported for at least 12 months since [v1.87.0](https://docs.victoriametrics.com/CHANGELOG.html#v1870) release**

* FEATURE: [vmalert](https://docs.victoriametrics.com/vmalert.html): alerts state restore procedure was changed to become asynchronous. It doesn't block groups start anymore which significantly improves vmalert's startup time.
  This also means that `-remoteRead.ignoreRestoreErrors` command-line flag becomes deprecated now and will have no effect if configured.
  While previously state restore attempt was made for all the loaded alerting rules, now it is called only for alerts which became active after the first evaluation. See [this issue](https://github.com/VictoriaMetrics/VictoriaMetrics/issues/2608).
* FEATURE: [vmui](https://docs.victoriametrics.com/#vmui): optimize VMUI for use from smartphones and tablets. See [this feature request](https://github.com/VictoriaMetrics/VictoriaMetrics/issues/3707).
* FEATURE: [vmui](https://docs.victoriametrics.com/#vmui): add ability to search tenants in the drop-down list for the tenant selector. See [this feature request](https://github.com/VictoriaMetrics/VictoriaMetrics/issues/3792).
* FEATURE: [vmui](https://docs.victoriametrics.com/#vmui): add avg/min/max/last values to line legends and tooltips for graphs. See [this feature request](https://github.com/VictoriaMetrics/VictoriaMetrics/issues/3706).
* FEATURE: [vmui](https://docs.victoriametrics.com/#vmui): hide the default `per-job resource usage` dashboard if there is a custom dashboard exists at the directory specified via `-vmui.customDashboardsPath` command-line flag. See [this feature request](https://github.com/VictoriaMetrics/VictoriaMetrics/issues/3740).

* BUGFIX: [vmagent](https://docs.victoriametrics.com/vmagent.html): fix panic in [HashiCorp Nomad service discovery](https://docs.victoriametrics.com/sd_configs.html#nomad_sd_configs). Thanks to @mr-karan for the [pull request](https://github.com/VictoriaMetrics/VictoriaMetrics/pull/3784).
* BUGFIX: [vmalert](https://docs.victoriametrics.com/vmalert.html): fix display of rules number per-group for groups with identical names in UI.
* BUGFIX: [vmalert](https://docs.victoriametrics.com/vmalert.html): prevent disabling state updates tracking per rule via setting values < 1. The minimum number of update states to track is now set to 1.
* BUGFIX: [vmalert](https://docs.victoriametrics.com/vmalert.html): properly update `debug` and `update_entries_limit` rule's params on config's hot-reload.
* BUGFIX: properly initialize the `vm_concurrent_insert_current` metric before exposing it. Previously this metric could be left uninitialized in some cases, e.g. its value was zero. This could lead to false alerts for the query `avg_over_time(vm_concurrent_insert_current[1m]) >= vm_concurrent_insert_capacity`. See [this issue](https://github.com/VictoriaMetrics/VictoriaMetrics/issues/3761).
* BUGFIX: [vmagent](https://docs.victoriametrics.com/vmagent.html): immediately cancel in-flight scrape requests during configuration reload when using [stream parsing mode](https://docs.victoriametrics.com/vmagent.html#stream-parsing-mode). Previously `vmagent` could wait for long time until all the in-flight requests are completed before reloading the configuration. This could significantly slow down configuration reload. See [this issue](https://github.com/VictoriaMetrics/VictoriaMetrics/issues/3747).
* BUGFIX: [vmgateway](https://docs.victoriametrics.com/vmgateway.html): do not validate JWT signature if no public keys are provided. Previously this could result in the `error setting up jwt verification` error.

## [v1.87.0](https://github.com/VictoriaMetrics/VictoriaMetrics/releases/tag/v1.87.0)

Released at 2023-02-01

**v1.87.x is a line of LTS releases (e.g. long-time support). It contains important up-to-date bugfixes.
The v1.87.x line will be supported for at least 12 months since [v1.87.0](https://docs.victoriametrics.com/CHANGELOG.html#v1870) release**

* FEATURE: [stream aggregation](https://docs.victoriametrics.com/stream-aggregation.html): add the ability to [de-duplicate](https://docs.victoriametrics.com/#deduplication) input samples before aggregation via `-streamAggr.dedupInterval` and `-remoteWrite.streamAggr.dedupInterval` command-line options.
* FEATURE: [vmui](https://docs.victoriametrics.com/#vmui): add dark mode - it can be selected via `settings` menu in the top right corner. See [this pull request](https://github.com/VictoriaMetrics/VictoriaMetrics/pull/3704).
* FEATURE: [vmui](https://docs.victoriametrics.com/#vmui): improve visual appearance of the top menu. See [this feature request](https://github.com/VictoriaMetrics/VictoriaMetrics/issues/3678).
* FEATURE: [vmui](https://docs.victoriametrics.com/#vmui): embed fonts into binary instead of loading them from external sources. This allows using `vmui` in full from isolated networks without access to Internet. Thanks to @ScottKevill for [the pull request](https://github.com/VictoriaMetrics/VictoriaMetrics/pull/3696).
* FEATURE: [vmui](https://docs.victoriametrics.com/#vmui): add ability to switch between tenants by selecting the needed tenant in the drop-down list at the top right corner of the UI. See [this pull request](https://github.com/VictoriaMetrics/VictoriaMetrics/pull/3673).
* FEATURE: [vmagent](https://docs.victoriametrics.com/vmagent.html): reduce memory usage when sending stale markers for targets, which expose big number of metrics. See [this](https://github.com/VictoriaMetrics/VictoriaMetrics/issues/3668) and [this](https://github.com/VictoriaMetrics/VictoriaMetrics/issues/3675) issues.
* FEATURE: [vmagent](https://docs.victoriametrics.com/vmagent.html): add `__meta_kubernetes_pod_container_id` meta-label to the targets discovered via [kubernetes_sd_configs](https://docs.victoriametrics.com/sd_configs.html#kubernetes_sd_configs). This label has been added in Prometheus starting from `v2.42.0`. See [this feature request](https://github.com/prometheus/prometheus/issues/11843).
* FEATURE: [vmagent](https://docs.victoriametrics.com/vmagent.html): add `__meta_azure_machine_size` meta-label to the targets discovered via [azure_sd_configs](https://docs.victoriametrics.com/sd_configs.html#azure_sd_configs). This label has been added in Prometheus starting from `v2.42.0`. See [this pull request](https://github.com/prometheus/prometheus/pull/11650).
* FEATURE: [vmauth](https://docs.victoriametrics.com/vmauth.html): allow limiting the number of concurrent requests sent to `vmauth` via `-maxConcurrentRequests` command-line flag. This allows controlling memory usage of `vmauth` and the resource usage of backends behind `vmauth`. See [this feature request](https://github.com/VictoriaMetrics/VictoriaMetrics/issues/3346). Thanks to @dmitryk-dk for [the initial implementation](https://github.com/VictoriaMetrics/VictoriaMetrics/pull/3486).
* FEATURE: allow using VictoriaMetrics components behind proxies, which communicate with the backend via [proxy protocol](https://www.haproxy.org/download/2.3/doc/proxy-protocol.txt). See [this feature request](https://github.com/VictoriaMetrics/VictoriaMetrics/issues/3335). For example, [vmauth](https://docs.victoriametrics.com/vmauth.html) accepts proxy protocol connections when it starts with `-httpListenAddr.useProxyProtocol` command-line flag.
* FEATURE: add `-internStringMaxLen` command-line flag, which can be used for fine-tuning RAM vs CPU usage in certain workloads. For example, if the stored time series contain long labels, then it may be useful reducing the `-internStringMaxLen` in order to reduce memory usage at the cost of increased CPU usage. See [this issue](https://github.com/VictoriaMetrics/VictoriaMetrics/issues/3692).
* FEATURE: provide GOARCH=386 binaries for single-node VictoriaMetrics, vmagent, vmalert, vmauth, vmbackup and vmrestore components at [releases page](https://github.com/VictoriaMetrics/VictoriaMetrics/releases). See [this feature request](https://github.com/VictoriaMetrics/VictoriaMetrics/issues/3661). Thanks to @denisgolius for [the pull request](https://github.com/VictoriaMetrics/VictoriaMetrics/pull/3725).

* BUGFIX: fix a bug, which could prevent background merges for the previous partitions until restart if the storage didn't have enough disk space for final deduplication and down-sampling.
* BUGFIX: fix a bug, which could lead to increased CPU usage and disk IO usage when adding data to previous months and when the [deduplication](https://docs.victoriametrics.com/#deduplication) or [downsampling](https://docs.victoriametrics.com/#downsampling) is enabled. See [this pull request](https://github.com/VictoriaMetrics/VictoriaMetrics/pull/3737).
* BUGFIX: [VictoriaMetrics cluster](https://docs.victoriametrics.com/Cluster-VictoriaMetrics.html): propagate all the timeout-related errors from `vmstorage` to `vmselect`. Previously some timeout errors weren't returned from `vmselect` to `vmstorage`. Instead, `vmstorage` could log the error and close the connection to `vmselect`, so `vmselect` was logging cryptic errors such as `cannot execute funcName="..." on vmstorage "...": EOF`.
* BUGFIX: [vmui](https://docs.victoriametrics.com/#vmui): add support for time zone selection for older versions of browsers. See [this pull request](https://github.com/VictoriaMetrics/VictoriaMetrics/pull/3680).
* BUGFIX: [vmagent](https://docs.victoriametrics.com/vmagent.html): update API version for [ec2_sd_configs](https://docs.victoriametrics.com/sd_configs.html#ec2_sd_configs) to fix [the issue](https://github.com/VictoriaMetrics/VictoriaMetrics/issues/3700) with missing `__meta_ec2_availability_zone_id` attribute.
* BUGFIX: [vmagent](https://docs.victoriametrics.com/vmagent.html): properly return `200 OK` HTTP status code when importing data via [Pushgateway protocol](https://docs.victoriametrics.com/#how-to-import-data-in-prometheus-exposition-format). See [this issue](https://github.com/VictoriaMetrics/VictoriaMetrics/issues/3636).
* BUGFIX: [vmagent](https://docs.victoriametrics.com/vmagent.html): do not add `exported_` prefix to scraped metric names, which clash with the [automatically generated metric names](https://docs.victoriametrics.com/vmagent.html#automatically-generated-metrics) if `honor_labels: true` option is set in the [scrape_config](https://docs.victoriametrics.com/sd_configs.html#scrape_configs). See the [this](https://github.com/VictoriaMetrics/VictoriaMetrics/issues/3557) and [this](https://github.com/VictoriaMetrics/VictoriaMetrics/issues/3406) issues.
* BUGFIX: [vmauth](https://docs.victoriametrics.com/vmauth.html): allow re-entering authorization info in the web browser if the entered info was incorrect. Previously it was non-trivial to do via the web browser, since `vmauth` was returning `400 Bad Request` instead of `401 Unauthorized` http response code.
* BUGFIX: [vmauth](https://docs.victoriametrics.com/vmauth.html): always log the client address and the requested URL on proxying errors. Previously some errors could miss this information.
* BUGFIX: [vmbackup](https://docs.victoriametrics.com/vmbackup.html): fix snapshot not being deleted after backup completion. This issue could result in unnecessary snapshots being stored, it is required to delete unnecessary snapshots manually. See the [this issue](https://github.com/VictoriaMetrics/VictoriaMetrics/issues/3735).
* BUGFIX: [VictoriaMetrics cluster](https://docs.victoriametrics.com/Cluster-VictoriaMetrics.html): fix panic on top-level vmselect nodes of [multi-level setup](https://docs.victoriametrics.com/Cluster-VictoriaMetrics.html#multi-level-cluster-setup) when the `-replicationFactor` flag is set and request contains `trace` query parameter. See [this issue](https://github.com/VictoriaMetrics/VictoriaMetrics/issues/3734).

## [v1.86.2](https://github.com/VictoriaMetrics/VictoriaMetrics/releases/tag/v1.86.2)

Released at 2023-01-18

* SECURITY: [vmbackup](https://docs.victoriametrics.com/vmbackup.html): do not expose basic auth passwords from `-snapshot.createURL` and `-snapshot.deleteURL` command-line flags in logs. Thanks to @toanju for the [pull request](https://github.com/VictoriaMetrics/VictoriaMetrics/pull/3672).

* FEATURE: [vmui](https://docs.victoriametrics.com/#vmui): add ability to show custom dashboards at vmui by specifying a path to a directory with dashboard config files via `-vmui.customDashboardsPath` command-line flag. See [this feature request](https://github.com/VictoriaMetrics/VictoriaMetrics/issues/3322) and [these docs](https://github.com/VictoriaMetrics/VictoriaMetrics/tree/master/app/vmui/packages/vmui/public/dashboards).
* FEATURE: [vmui](https://docs.victoriametrics.com/#vmui): apply the `step` globally to all the displayed graphs. See [this feature request](https://github.com/VictoriaMetrics/VictoriaMetrics/issues/3574).
* FEATURE: [vmui](https://docs.victoriametrics.com/#vmui): improve the appearance of graph lines by using more visually distinct colors. See [this feature request](https://github.com/VictoriaMetrics/VictoriaMetrics/issues/3571).

* BUGFIX: do not slow down concurrently executed queries during assisted merges, since assisted merges already prioritize data ingestion over queries. The probability of assisted merges has been increased starting from [v1.85.0](https://docs.victoriametrics.com/CHANGELOG.html#v1850) because of internal refactoring. This could result in slowed down queries when there is a plenty of free CPU resources. See [this](https://github.com/VictoriaMetrics/VictoriaMetrics/issues/3647) and [this](https://github.com/VictoriaMetrics/VictoriaMetrics/issues/3641) issues.
* BUGFIX: reduce the increased CPU usage at `vmselect` to v1.85.3 level when processing heavy queries. See [this issue](https://github.com/VictoriaMetrics/VictoriaMetrics/issues/3641).
* BUGFIX: [retention filters](https://docs.victoriametrics.com/#retention-filters): fix `FATAL: cannot locate metric name for metricID=...: EOF` panic, which could occur when retention filters are enabled.
* BUGFIX: [vmagent](https://docs.victoriametrics.com/vmagent.html): properly cancel in-flight service discovery requests for [consul_sd_configs](https://docs.victoriametrics.com/sd_configs.html#consul_sd_configs) and [nomad_sd_configs](https://docs.victoriametrics.com/sd_configs.html#nomad_sd_configs) when the service list changes. See [this issue](https://github.com/VictoriaMetrics/VictoriaMetrics/issues/3468).
* BUGFIX: [vmagent](https://docs.victoriametrics.com/vmagent.html): [dockerswarm_sd_configs](https://docs.victoriametrics.com/sd_configs.html#dockerswarm_sd_configs): apply `filters` only to objects of the specified `role`. Previously filters were applied to all the objects, which could cause errors when different types of objects were used with filters that were not compatible with them. See [this issue](https://github.com/VictoriaMetrics/VictoriaMetrics/issues/3579).
* BUGFIX: [vmagent](https://docs.victoriametrics.com/vmagent.html): suppress all the scrape errors when `-promscrape.suppressScrapeErrors` is enabled. Previously some scrape errors were logged even if `-promscrape.suppressScrapeErrors` flag was set.
* BUGFIX: [vmagent](https://docs.victoriametrics.com/vmagent.html): consistently put the scrape url with scrape target labels to all error logs for failed scrapes. Previously some failed scrapes were logged without this information.
* BUGFIX: [vmagent](https://docs.victoriametrics.com/vmagent.html): do not send stale markers to remote storage for series exceeding the configured [series limit](https://docs.victoriametrics.com/vmagent.html#cardinality-limiter). See [this issue](https://github.com/VictoriaMetrics/VictoriaMetrics/issues/3660).
* BUGFIX: [vmagent](https://docs.victoriametrics.com/vmagent.html): properly apply [series limit](https://docs.victoriametrics.com/vmagent.html#cardinality-limiter) when [staleness tracking](https://docs.victoriametrics.com/vmagent.html#prometheus-staleness-markers) is disabled.
* BUGFIX: [vmagent](https://docs.victoriametrics.com/vmagent.html): reduce memory usage spikes when big number of scrape targets disappear at once. See [this issue](https://github.com/VictoriaMetrics/VictoriaMetrics/issues/3668). Thanks to @lzfhust for [the initial fix](https://github.com/VictoriaMetrics/VictoriaMetrics/pull/3669).
* BUGFIX: [Pushgateway import](https://docs.victoriametrics.com/#how-to-import-data-in-prometheus-exposition-format): properly return `200 OK` HTTP response code. See [this issue](https://github.com/VictoriaMetrics/VictoriaMetrics/issues/3636).
* BUGFIX: [MetricsQL](https://docs.victoriametrics.com/MetricsQL.html): properly parse `M` and `Mi` suffixes as `1e6` multipliers in `1M` and `1Mi` numeric constants. See [this issue](https://github.com/VictoriaMetrics/VictoriaMetrics/issues/3664). The issue has been introduced in [v1.86.0](https://docs.victoriametrics.com/CHANGELOG.html#v1860).
* BUGFIX: [vmui](https://docs.victoriametrics.com/#vmui): properly display range query results at `Table` view. For example, `up[5m]` query now shows all the raw samples for the last 5 minutes for the `up` metric at the `Table` view. See [this issue](https://github.com/VictoriaMetrics/VictoriaMetrics/issues/3516).

## [v1.86.1](https://github.com/VictoriaMetrics/VictoriaMetrics/releases/tag/v1.86.1)

Released at 2023-01-10

* BUGFIX: return correct query results over time series with gaps. The issue has been introduced in [v1.86.0](https://docs.victoriametrics.com/CHANGELOG.html#v1860).
* BUGFIX: properly take into account the timeout passed by `vmselect` to `vmstorage` during query execution. This issue could result in the following error logs at `vmstorage` under load: `cannot process vmselect request: cannot execute "search_v7": couldn't start executing the request in 0.000 seconds, since -search.maxConcurrentRequests=... concurrent requests are already executed`. The issue has been introduced in [v1.86.0](https://docs.victoriametrics.com/CHANGELOG.html#v1860).


## [v1.86.0](https://github.com/VictoriaMetrics/VictoriaMetrics/releases/tag/v1.86.0)

Released at 2023-01-10

**It is recommended upgrading to [VictoriaMetrics v1.86.1](https://docs.victoriametrics.com/CHANGELOG.html#v1861) because v1.86.0 contains a bug, which could lead to incorrect query results over time series with gaps.**

**Update note 1:** This release changes the logic behind `-maxConcurrentInserts` command-line flag. Previously this flag was limiting the number of concurrent connections established from clients, which send data to VictoriaMetrics. Some of these connections could be temporarily idle. Such connections do not take significant CPU and memory resources, so there is no need in limiting their count. The new logic takes into account only those connections, which **actively** ingest new data to VictoriaMetrics and to [vmagent](https://docs.victoriametrics.com/vmagent.html). This means that the default `-maxConcurrentInserts` value should handle cases, which could require increasing the value in the previous releases. So it is recommended trying to remove the explicitly set `-maxConcurrentInserts` command-line flag after upgrading to this release and verifying whether this reduces CPU and memory usage.

**Update note 2:** The `vm_concurrent_addrows_current` and `vm_concurrent_addrows_capacity` metrics [exported](https://docs.victoriametrics.com/Cluster-VictoriaMetrics.html#monitoring) by `vmstorage` are replaced with `vm_concurrent_insert_current` and `vm_concurrent_insert_capacity` metrics in order to be consistent with the corresponding metrics exported by `vminsert`. Please update queries in dahsboards and alerting rules with new metric names if old metric names are used there.

* FEATURE: [vmagent](https://docs.victoriametrics.com/vmagent.html): add support for aggregation of incoming [samples](https://docs.victoriametrics.com/keyConcepts.html#raw-samples) by time and by labels. See [these docs](https://docs.victoriametrics.com/stream-aggregation.html) and [this feature request](https://github.com/VictoriaMetrics/VictoriaMetrics/issues/3460).
* FEATURE: [vmagent](https://docs.victoriametrics.com/vmagent.html): reduce memory usage when scraping big number of targets without the need to enable [stream parsing mode](https://docs.victoriametrics.com/vmagent.html#stream-parsing-mode).
* FEATURE: [vmagent](https://docs.victoriametrics.com/vmagent.html): add support for Prometheus-compatible target discovery for [HashiCorp Nomad](https://www.nomadproject.io/) services via [nomad_sd_configs](https://docs.victoriametrics.com/sd_configs.html#nomad_sd_configs). See [this feature request](https://github.com/VictoriaMetrics/VictoriaMetrics/issues/3367). Thanks to @mr-karan for [the implementation](https://github.com/VictoriaMetrics/VictoriaMetrics/pull/3549).
* FEATURE: [vmagent](https://docs.victoriametrics.com/vmagent.html): automatically pre-fetch `metric_relabel_configs` and the target labels when clicking on the `debug metrics relabeling` link at the `http://vmagent:8429/targets` page at the particular target. See [these docs](https://docs.victoriametrics.com/vmagent.html#relabel-debug).
* FEATURE: [vmui](https://docs.victoriametrics.com/#vmui): add ability to explore metrics exported by a particular `job` / `instance`. See [these docs](https://docs.victoriametrics.com/#metrics-explorer) and [this feature request](https://github.com/VictoriaMetrics/VictoriaMetrics/issues/3386).
* FEATURE: allow passing partial `RFC3339` date/time to `time`, `start` and `end` query args at [querying APIs](https://docs.victoriametrics.com/#prometheus-querying-api-usage) and [export APIs](https://docs.victoriametrics.com/#how-to-export-time-series). For example, `2022` is equivalent to `2022-01-01T00:00:00Z`, while `2022-01-30T14` is equivalent to `2022-01-30T14:00:00Z`. See [these docs](https://docs.victoriametrics.com/#timestamp-formats).
* FEATURE: [MetricsQL](https://docs.victoriametrics.com/MetricsQL.html): allow using unicode letters in identifiers. For example, `температура{город="Киев"}` is a valid MetricsQL expression now. Previously every non-ascii letters should be escaped with `\` char when used inside MetricsQL expression: `\т\е\м\п\е\р\а\т\у\р\а{\г\о\р\о\д="Киев"}`. Now both expressions are equivalent. Thanks to @hzwwww for the [pull request](https://github.com/VictoriaMetrics/metricsql/pull/7).
* FEATURE: [relabeling](https://docs.victoriametrics.com/vmagent.html#relabeling): add support for `keepequal` and `dropequal` relabeling actions, which are supported by Prometheus starting from [v2.41.0](https://github.com/prometheus/prometheus/releases/tag/v2.41.0). These relabeling actions are almost identical to `keep_if_equal` and `drop_if_equal` relabeling actions supported by VictoriaMetrics since `v1.38.0` - see [these docs](https://docs.victoriametrics.com/vmagent.html#relabeling-enhancements) - so it is recommended sticking to `keep_if_equal` and `drop_if_equal` actions instead of switching to `keepequal` and `dropequal`.
* FEATURE: [csvimport](https://docs.victoriametrics.com/#how-to-import-csv-data): support empty values for imported metrics. See [this issue](https://github.com/VictoriaMetrics/VictoriaMetrics/issues/3540).
* FEATURE: [vmalert](https://docs.victoriametrics.com/vmalert.html): allow configuring the default number of stored rule's update states in memory via global `-rule.updateEntriesLimit` command-line flag or per-rule via rule's `update_entries_limit` configuration param. See [these docs](https://docs.victoriametrics.com/vmalert.html#rules) and [this pull request](https://github.com/VictoriaMetrics/VictoriaMetrics/pull/3556).
* FEATURE: improve the logic benhind `-maxConcurrentInserts` command-line flag. Previously this flag was limiting the number of concurrent connections from clients, which write data to VictoriaMetrics or [vmagent](https://docs.victoriametrics.com/vmagent.html). Some of these connections could be idle for some time. These connections do not need significant amounts of CPU and memory, so there is no sense in limiting their count. The updated logic behind `-maxConcurrentInserts` limits the number of **active** insert requests, not counting idle connections.
* FEATURE: protect all the http endpoints with `-httpAuth.*` command-line flag. Previously endpoints protected by `-*AuthKey` command-line flags weren't protected by `-httpAuth.*`. This could complicate the proper security setup. See [this issue](https://github.com/VictoriaMetrics/VictoriaMetrics/issues/3060).
* FEATURE: [VictoriaMetrics cluster](https://docs.victoriametrics.com/Cluster-VictoriaMetrics.html): add `-maxConcurrentInserts` and `-insert.maxQueueDuration` command-line flags to `vmstorage`, so they could be tuned if needed in the same way as at `vminsert` nodes.
* FEATURE: [VictoriaMetrics cluster](https://docs.victoriametrics.com/Cluster-VictoriaMetrics.html): limit the number of concurrently executed requests at `vmstorage` proportionally to the number of available CPU cores, since every request can saturate a single CPU core at `vmstorage`. Previously a single `vmstorage` could accept and start processing arbitrary number of concurrent requests received from big number of `vmselect` nodes. This could result in increased RAM, CPU and disk IO usage or event to out of memory crash at `vmstorage` side under high load. The limit can be fine-tuned if needed via `-search.maxConcurrentRequests` command-line flag at `vmstorage` according to [these docs](https://docs.victoriametrics.com/Cluster-VictoriaMetrics.html#resource-usage-limits). `vmstorage` now [exposes](https://docs.victoriametrics.com/Cluster-VictoriaMetrics.html#monitoring) the following additional metrics at `http://vmstorage:8482/metrics` page:
  - `vm_vmselect_concurrent_requests_capacity` - the maximum number of requests allowed to execute concurrently
  - `vm_vmselect_concurrent_requests_current` - the current number of concurrently executed requests
  - `vm_vmselect_concurrent_requests_limit_reached_total` - the total number of requests, which were put in the wait queue when `-search.maxConcurrentRequests` concurrent requests are being executed
  - `vm_vmselect_concurrent_requests_limit_timeout_total` - the total number of canceled requests because they were sitting in the wait queue for more than `-search.maxQueueDuration`

* BUGFIX: [vmui](https://docs.victoriametrics.com/#vmui): properly update the `step` value in url after the `step` input field has been manually changed. This allows preserving the proper `step` when copy-n-pasting the url to another instance of web browser. See [this issue](https://github.com/VictoriaMetrics/VictoriaMetrics/issues/3513).
* BUGFIX: [vmui](https://docs.victoriametrics.com/#vmui): properly update tooltip when quickly hovering multiple lines on the graph. See [this issue](https://github.com/VictoriaMetrics/VictoriaMetrics/issues/3530).
* BUGFIX: properly parse floating-point numbers without integer or fractional parts such as `.123` and `20.` during [data import](https://docs.victoriametrics.com/#how-to-import-time-series-data). See [this issue](https://github.com/VictoriaMetrics/VictoriaMetrics/issues/3544).
* BUGFIX: [MetricsQL](https://docs.victoriametrics.com/MetricsQL.html): properly parse durations with uppercase suffixes such as `10S`, `5MS`, `1W`, etc. See [this issue](https://github.com/VictoriaMetrics/VictoriaMetrics/issues/3589).
* BUGFIX: [vmagent](https://docs.victoriametrics.com/vmagent.html): fix a panic during target discovery when `vmagent` runs with `-promscrape.dropOriginalLabels` command-line flag. See [this issue](https://github.com/VictoriaMetrics/VictoriaMetrics/issues/3580). The bug has been introduced in [v1.85.0](https://docs.victoriametrics.com/CHANGELOG.html#v1850).
* BUGFIX: [vmagent](https://docs.victoriametrics.com/vmagent.html): [dockerswarm_sd_configs](https://docs.victoriametrics.com/sd_configs.html#dockerswarm_sd_configs): properly encode `filters` field. See [this issue](https://github.com/VictoriaMetrics/VictoriaMetrics/issues/3579).
* BUGFIX: [vmagent](https://docs.victoriametrics.com/vmagent.html): fix possible resource leak after hot reload of the updated [consul_sd_configs](https://docs.victoriametrics.com/sd_configs.html#consul_sd_configs). See [this issue](https://github.com/VictoriaMetrics/VictoriaMetrics/issues/3468).
* BUGFIX: [vmagent](https://docs.victoriametrics.com/vmagent.html): fix a panic in [gce_sd_configs](https://docs.victoriametrics.com/sd_configs.html#gce_sd_configs) when the discovered instance has zero labels. See [this issue](https://github.com/VictoriaMetrics/VictoriaMetrics/issues/3624). The issue has been introduced in [v1.85.0](https://docs.victoriametrics.com/CHANGELOG.html#v1850).
* BUGFIX: properly return label names starting from uppercase such as `CamelCaseLabel` from [/api/v1/labels](https://docs.victoriametrics.com/url-examples.html#apiv1labels). See [this issue](https://github.com/VictoriaMetrics/VictoriaMetrics/issues/3566).
* BUGFIX: fix `opentsdb` HTTP endpoint not respecting `-httpAuth.*` flags. See [this issue](https://github.com/VictoriaMetrics/VictoriaMetrics/issues/3060)
* BUGFIX: consistently select the sample with the biggest value out of samples with identical timestamps during querying when the [deduplication](https://docs.victoriametrics.com/#deduplication) is enabled according to [this feature request](https://github.com/VictoriaMetrics/VictoriaMetrics/issues/3333). Previously random samples could be selected during querying.


## [v1.85.3](https://github.com/VictoriaMetrics/VictoriaMetrics/releases/tag/v1.85.3)

Released at 2022-12-20

**Update note 1:** This and newer releases of VictoriaMetrics may return gaps for `rate(m[d])` queries on short time ranges if `[d]` lookbehind window is set expliticly. For example, `rate(http_requests_total[$__interval])`. This reduces confusion level when the user expects the needed results from the query with explicitly set lookbehind window. See [this issue](https://github.com/VictoriaMetrics/VictoriaMetrics/issues/3483). The previous gap filling behaviour can be restored by removing explicit lookbehind window `[d]` from the query, e.g. by substituting the `rate(m[d])` with `rate(m)`. See [these docs](https://docs.victoriametrics.com/MetricsQL.html#implicit-query-conversions) for details.

* BUGFIX: fix `error when searching for TSIDs by metricIDs in the previous indexdb: EOF` error, which can occur during queries after unclean shutdown of VictoriaMetrics (e.g. via hardware reset, out of memory crash or `kill -9`). The error has been introduced in [v1.85.2](https://docs.victoriametrics.com/CHANGELOG.html#v1852). See [this issue](https://github.com/VictoriaMetrics/VictoriaMetrics/issues/3515).
* BUGFIX: [VictoriaMetrics enterprise](https://docs.victoriametrics.com/enterprise.html): expose proper values for `vm_downsampling_partitions_scheduled` and `vm_downsampling_partitions_scheduled_size_bytes` metrics, which were added at [v1.78.0](https://docs.victoriametrics.com/CHANGELOG.html#v1780). See [this feature request](https://github.com/VictoriaMetrics/VictoriaMetrics/issues/2612).
* BUGFIX: [MetricsQL](https://docs.victoriametrics.com/MetricsQL.html): never extend explicitly set lookbehind window for [rate()](https://docs.victoriametrics.com/MetricsQL.html#rate) function. This reduces the level of confusion when the user expects the needed results after explicitly seting the lookbehind window `[d]` in the query `rate(m[d])`. Previously VictoriaMetrics could silently extend the lookbehind window, so it covers at least two raw samples. Now this behavior works only if the lookbehind window in square brackets isn't set explicitly, e.g. in the case of `rate(m)`. See [this issue](https://github.com/VictoriaMetrics/VictoriaMetrics/issues/3483) for details.
* BUGFIX: [vmagent](https://docs.victoriametrics.com/vmagent.html): respect `-usePromCompatibleNaming` flag if no relabeling or extra labels were set. See [this issue](https://github.com/VictoriaMetrics/VictoriaMetrics/issues/3511) for details.
* BUGFIX: [vmui](https://docs.victoriametrics.com/#vmui): fix the wrong legend when queries are hidden. See [this issue](https://github.com/VictoriaMetrics/VictoriaMetrics/issues/3512).
* BUGFIX: [vmui](https://docs.victoriametrics.com/#vmui): fix incorrect time selection after the timezone change. See [this pull request](https://github.com/VictoriaMetrics/VictoriaMetrics/pull/3519).


## [v1.85.2](https://github.com/VictoriaMetrics/VictoriaMetrics/releases/tag/v1.85.2)

Released at 2022-12-19

* FEATURE: support overriding of `-search.latencyOffset` value via URL param `latency_offset` when performing requests to [/api/v1/query](https://docs.victoriametrics.com/keyConcepts.html#instant-query) and [/api/v1/query_range](https://docs.victoriametrics.com/keyConcepts.html#range-query). See [this issue](https://github.com/VictoriaMetrics/VictoriaMetrics/issues/3481).
* FEATURE: allow changing field names in JSON logs if VictoriaMetrics components are started with `-loggerFormat=json` command-line flags. The field names can be changed with the `-loggerJSONFields` command-line flag. For example `-loggerJSONFields=ts:timestamp,msg:message` would rename `ts` and `msg` fields on the output JSON to `timestamp` and `message` fields. See [this feature request](https://github.com/VictoriaMetrics/VictoriaMetrics/issues/2348). Thanks to @michal-kralik for [the pull request](https://github.com/VictoriaMetrics/VictoriaMetrics/pull/3488).
* FEATURE: [vmagent](https://docs.victoriametrics.com/vmagent.html): expose `__meta_consul_tag_<tagname>` and `__meta_consul_tagpresent_<tagname>` labels for targets discovered via [consul_sd_configs](https://docs.victoriametrics.com/sd_configs.html#consul_sd_configs). This simplifies converting [Consul service tags](https://developer.hashicorp.com/consul/docs/discovery/services#service-definition) to target labels with a simple [relabeling rule](https://docs.victoriametrics.com/vmagent.html#relabeling):

  ```yml
  - action: labelmap
    regex: __meta_consul_tag_(.+)
  ```

  This resolves [this StackOverflow question](https://stackoverflow.com/questions/44339461/relabeling-in-prometheus).

* BUGFIX: properly return query results for time series, which stop receiving new samples after the rotation of `indexdb`. Previously such time series could be missing in query results. See [this issue](https://github.com/VictoriaMetrics/VictoriaMetrics/issues/3502). The issue has been introduced in [v1.83.0](https://docs.victoriametrics.com/CHANGELOG.html#v1830).
* BUGFIX: allow specifying values bigger than 2GiB to the following command-line flag values on 32-bit architectures (`386` and `arm`): `-storage.minFreeDiskSpaceBytes` and `-remoteWrite.maxDiskUsagePerURL`. Previously values bigger than 2GiB were incorrectly truncated on these architectures.
* BUGFIX: [vmagent](https://docs.victoriametrics.com/vmagent.html): stop dropping metric name by a mistake on the [/metric-relabel-debug](https://docs.victoriametrics.com/vmagent.html#relabel-debug) page.


## [v1.85.1](https://github.com/VictoriaMetrics/VictoriaMetrics/releases/tag/v1.85.1)

Released at 2022-12-14

**It is recommended upgrading to [VictoriaMetrics v1.85.2](https://docs.victoriametrics.com/CHANGELOG.html#v1852) because of [the bug](https://github.com/VictoriaMetrics/VictoriaMetrics/issues/3502), which may result in incomplete query results for historical time series.**

* FEATURE: [vmalert](https://docs.victoriametrics.com/vmalert.html): support `$for` or `.For` template variables in alert's annotations. See [this issue](https://github.com/VictoriaMetrics/VictoriaMetrics/issues/3246).

* BUGFIX: [DataDog protocol parser](https://docs.victoriametrics.com/#how-to-send-data-from-datadog-agent): do not re-use `host` and `device` fields from the previously parsed messages if these fields are missing in the currently parsed message. See [this issue](https://github.com/VictoriaMetrics/VictoriaMetrics/issues/3432).
* BUGFIX: reduce CPU usage when the regex-based relabeling rules are applied to more than 100K unique Graphite metrics. See [this issue](https://github.com/VictoriaMetrics/VictoriaMetrics/issues/3466). The issue was introduced in [v1.82.0](https://docs.victoriametrics.com/CHANGELOG.html#v1820).
* BUGFIX: do not block [merges](https://docs.victoriametrics.com/#storage) of small parts by merges of big parts on hosts with small number of CPU cores. This issue could result in the increasing number of `storage/small` parts while big merge is in progress. This, in turn, could result in increased CPU usage and memory usage during querying, since queries need to inspect bigger number of small parts. The issue has been introduced in [v1.85.0](https://docs.victoriametrics.com/CHANGELOG.html#v1850).
* BUGFIX: [vmbackup](https://docs.victoriametrics.com/vmbackup.html): fix the `The source request body for synchronous copy is too large and exceeds the maximum permissible limit (256MB)` error when performing backups to Azure blob storage. See [this issue](https://github.com/VictoriaMetrics/VictoriaMetrics/issues/3477).


## [v1.85.0](https://github.com/VictoriaMetrics/VictoriaMetrics/releases/tag/v1.85.0)

Released at 2022-12-11

**It is recommended upgrading to [VictoriaMetrics v1.85.2](https://docs.victoriametrics.com/CHANGELOG.html#v1852) because of [the bug](https://github.com/VictoriaMetrics/VictoriaMetrics/issues/3502), which may result in incomplete query results for historical time series.**

**Update note 1:** this release drops support for direct upgrade from VictoriaMetrics versions prior [v1.28.0](https://github.com/VictoriaMetrics/VictoriaMetrics/releases/tag/v1.28.0). Please upgrade to `v1.84.0`, wait until `finished round 2 of background conversion` line is emitted to log by single-node VictoriaMetrics or by `vmstorage`, and then upgrade to newer releases.

**Update note 2:** this release splits `type="indexdb"` metrics into `type="indexdb/inmemory"` and `type="indexdb/file"` metrics. This may break old dashboards and alerting rules, which contain [label filter](https://docs.victoriametrics.com/keyConcepts.html#filtering) on `{type="indexdb"}`. Such label filter must be substituted with `{type=~"indexdb.*"}`, so it matches `indexdb` from the previous releases and `indexdb/inmemory` + `indexdb/file` from new releases. It is recommended upgrading to the latest available dashboards and alerting rules mentioned in [these docs](https://docs.victoriametrics.com/#monitoring), since they already contain fixed label filters.

**Update note 3:** this release deprecates `relabel_debug` and `metric_relabel_debug` config options in [scrape_configs](https://docs.victoriametrics.com/sd_configs.html#scrape_configs). The `-relabelDebug`, `-remoteWrite.relabelDebug` and `-remoteWrite.urlRelabelDebug` command-line options are also deprecated. Use more powerful target-level relabel debugging and metric-level relabel debugging instead as documented [here](https://docs.victoriametrics.com/vmagent.html#relabel-debug).

* FEATURE: [vmagent](https://docs.victoriametrics.com/vmagent.html): provide enhanced target-level and metric-level relabel debugging. See [these docs](https://docs.victoriametrics.com/vmagent.html#relabel-debug) and [this issue](https://github.com/VictoriaMetrics/VictoriaMetrics/issues/3407).
* FEATURE: leave a sample with the biggest value for identical timestamps per each `-dedup.minScrapeInterval` discrete interval when the [deduplication](https://docs.victoriametrics.com/#deduplication) is enabled. See [this issue](https://github.com/VictoriaMetrics/VictoriaMetrics/issues/3333).
* FEATURE: add `-inmemoryDataFlushInterval` command-line flag, which can be used for controlling the frequency of in-memory data flush to disk. The data flush frequency can be reduced when VictoriaMetrics stores data to low-end flash device with limited number of write cycles (for example, on Raspberry PI). See [this feature request](https://github.com/VictoriaMetrics/VictoriaMetrics/issues/3337).
* FEATURE: expose additional metrics for `indexdb` and `storage` parts stored in memory and for `indexdb` parts stored in files (see [storage docs](https://docs.victoriametrics.com/#storage) for technical details):
  * `vm_active_merges{type="storage/inmemory"}` - active merges for in-memory `storage` parts
  * `vm_active_merges{type="indexdb/inmemory"}` - active merges for in-memory `indexdb` parts
  * `vm_active_merges{type="indexdb/file"}` - active merges for file-based `indexdb` parts
  * `vm_merges_total{type="storage/inmemory"}` - the total merges for in-memory `storage` parts
  * `vm_merges_total{type="indexdb/inmemory"}` - the total merges for in-memory `indexdb` parts
  * `vm_merges_total{type="indexdb/file"}` - the total merges for file-based `indexdb` parts
  * `vm_rows_merged_total{type="storage/inmemory"}` - the total rows merged for in-memory `storage` parts
  * `vm_rows_merged_total{type="indexdb/inmemory"}` - the total rows merged for in-memory `indexdb` parts
  * `vm_rows_merged_total{type="indexdb/file"}` - the total rows merged for file-based `indexdb` parts
  * `vm_rows_deleted_total{type="storage/inmemory"}` - the total rows deleted for in-memory `storage` parts
  * `vm_assisted_merges_total{type="storage/inmemory"}` - the total number of assisted merges for in-memory `storage` parts
  * `vm_assisted_merges_total{type="indexdb/inmemory"}` - the total number of assisted merges for in-memory `indexdb` parts
  * `vm_parts{type="storage/inmemory"}` - the total number of in-memory `storage` parts
  * `vm_parts{type="indexdb/inmemory"}` - the total number of in-memory `indexdb` parts
  * `vm_parts{type="indexdb/file"}` - the total number of file-based `indexdb` parts
  * `vm_blocks{type="storage/inmemory"}` - the total number of in-memory `storage` blocks
  * `vm_blocks{type="indexdb/inmemory"}` - the total number of in-memory `indexdb` blocks
  * `vm_blocks{type="indexdb/file"}` - the total number of file-based `indexdb` blocks
  * `vm_data_size_bytes{type="storage/inmemory"}` - the total size of in-memory `storage` blocks
  * `vm_data_size_bytes{type="indexdb/inmemory"}` - the total size of in-memory `indexdb` blocks
  * `vm_data_size_bytes{type="indexdb/file"}` - the total size of file-based `indexdb` blocks
  * `vm_rows{type="storage/inmemory"}` - the total number of in-memory `storage` rows
  * `vm_rows{type="indexdb/inmemory"}` - the total number of in-memory `indexdb` rows
  * `vm_rows{type="indexdb/file"}` - the total number of file-based `indexdb` rows
* FEATURE: [DataDog parser](https://docs.victoriametrics.com/#how-to-send-data-from-datadog-agent): add `device` tag when it is passed in the `device` field is present in the `series` object of the input request. Thanks to @PerGon for the provided [pull request](https://github.com/VictoriaMetrics/VictoriaMetrics/pull/3431).
* FEATURE: [vmagent](https://docs.victoriametrics.com/vmagent.html): improve [service discovery](https://docs.victoriametrics.com/sd_configs.html) performance when discovering big number of targets (10K and more).
* FEATURE: [vmagent](https://docs.victoriametrics.com/vmagent.html): allow using `series_limit` option for [limiting the number of series a single scrape target generates](https://docs.victoriametrics.com/vmagent.html#cardinality-limiter) in [stream parsing mode](https://docs.victoriametrics.com/vmagent.html#stream-parsing-mode). See [this feature request](https://github.com/VictoriaMetrics/VictoriaMetrics/issues/3458).
* FEATURE: [vmagent](https://docs.victoriametrics.com/vmagent.html): allow using `sample_limit` option for limiting the number of metrics a single scrape target can expose in every response sent over [stream parsing mode](https://docs.victoriametrics.com/vmagent.html#stream-parsing-mode).
* FEATURE: [vmagent](https://docs.victoriametrics.com/vmagent.html): add `exported_` prefix to metric names exported by scrape targets if these metric names clash with [automatically generated metrics](https://docs.victoriametrics.com/vmagent.html#automatically-generated-metrics) such as `up`, `scrape_samples_scraped`, etc. This prevents from corruption of automatically generated metrics. See [this issue](https://github.com/VictoriaMetrics/VictoriaMetrics/issues/3406).
* FEATURE: [vmagent](https://docs.victoriametrics.com/vmagent.html): make the `host` label optional in [DataDog data ingestion protocol](https://docs.victoriametrics.com/#how-to-send-data-from-datadog-agent). See [this issue](https://github.com/VictoriaMetrics/VictoriaMetrics/issues/3432).
* FEATURE: [VictoriaMetrics cluster](https://docs.victoriametrics.com/Cluster-VictoriaMetrics.html): improve error message when the requested path cannot be properly parsed, so users could identify the issue and properly fix the path. Now the error message links to [url format docs](https://docs.victoriametrics.com/Cluster-VictoriaMetrics.html#url-format). See [this issue](https://github.com/VictoriaMetrics/VictoriaMetrics/issues/3402).
* FEATURE: [VictoriaMetrics enterprise cluster](https://docs.victoriametrics.com/enterprise.html): add `-storageNode.discoveryInterval` command-line flag to `vmselect` and `vminsert` to control load on DNS servers when [automatic discovery of vmstorage nodes](https://docs.victoriametrics.com/Cluster-VictoriaMetrics.html#automatic-vmstorage-discovery) is enabled. See [this issue](https://github.com/VictoriaMetrics/VictoriaMetrics/issues/3417).
* FEATURE: [VictoriaMetrics enterprise cluster](https://docs.victoriametrics.com/enterprise.html): allow reading and updating the list of `vmstorage` nodes at `vmselect` and `vminsert` nodes via file. See [automatic discovery of vmstorage](https://docs.victoriametrics.com/Cluster-VictoriaMetrics.html#automatic-vmstorage-discovery) for details.
* FEATURE: [vmalert](https://docs.victoriametrics.com/vmalert.html): reduce memory and CPU usage by up to 50% on setups with thousands of recording/alerting groups. See [this issue](https://github.com/VictoriaMetrics/VictoriaMetrics/issues/3464).
* FEATURE: [vmalert](https://docs.victoriametrics.com/vmalert.html): add `-remoteWrite.sendTimeout` command-line flag, which allows configuring timeout for sending data to `-remoteWrite.url`. See [this issue](https://github.com/VictoriaMetrics/VictoriaMetrics/issues/3408).
* FEATURE: [vmctl](https://docs.victoriametrics.com/vmctl.html): add ability to migrate data between VictoriaMetrics clusters with automatic tenants discovery. See [these docs](https://docs.victoriametrics.com/vmctl.html#cluster-to-cluster-migration-mode) and [this issue](https://github.com/VictoriaMetrics/VictoriaMetrics/issues/2930).
* FEATURE: [vmctl](https://docs.victoriametrics.com/vmctl.html): add ability to copy data from sources via Prometheus `remote_read` protocol. See [these docs](https://docs.victoriametrics.com/vmctl.html#migrating-data-by-remote-read-protocol). The related issues: [one](https://github.com/VictoriaMetrics/VictoriaMetrics/issues/3132) and [two](https://github.com/VictoriaMetrics/VictoriaMetrics/issues/1101).
* FEATURE: [vmui](https://docs.victoriametrics.com/#vmui): allow changing timezones for the requested data. See [this issue](https://github.com/VictoriaMetrics/VictoriaMetrics/issues/3075).
* FEATURE: [vmui](https://docs.victoriametrics.com/#vmui): provide fast path for hiding results for all the queries except the given one by clicking `eye` icon with `ctrl` key pressed. See [this feature request](https://github.com/VictoriaMetrics/VictoriaMetrics/issues/3446).
* FEATURE: [MetricsQL](https://docs.victoriametrics.com/MetricsQL.html): add `range_trim_spikes(phi, q)` function for trimming `phi` percent of the largest spikes per each time series returned by `q`. See [these docs](https://docs.victoriametrics.com/MetricsQL.html#range_trim_spikes).
* FEATURE: [MetricsQL](https://docs.victoriametrics.com/MetricsQL.html): allow passing `inf` arg into [limitk](https://docs.victoriametrics.com/MetricsQL.html#limitk), [topk](https://docs.victoriametrics.com/MetricsQL.html#topk), [bottomk](https://docs.victoriametrics.com/MetricsQL.html) and other functions, which accept numeric arg, which limits the number of output time series. See [this feature request](https://github.com/VictoriaMetrics/VictoriaMetrics/issues/3461).
* FEATURE: [vmgateway](https://docs.victoriametrics.com/vmgateway.html): add support for JWT token signature verification. See [these docs](https://docs.victoriametrics.com/vmgateway.html#jwt-signature-verification) for details.
* FEATURE: put the version of VictoriaMetrics in the first message of [query trace](https://docs.victoriametrics.com/#query-tracing). This should simplify debugging.

* BUGFIX: [vmagent](https://docs.victoriametrics.com/vmagent.html): fix the `The request did not have a subscription or a valid tenant level resource provider` error when discovering Azure targets with [azure_sd_configs](https://docs.victoriametrics.com/sd_configs.html#azure_sd_configs). See [this issue](https://github.com/VictoriaMetrics/VictoriaMetrics/issues/3247).
* BUGFIX: [vmalert](https://docs.victoriametrics.com/vmalert.html): properly pass HTTP headers during the alert state restore procedure. See [this issue](https://github.com/VictoriaMetrics/VictoriaMetrics/issues/3418).
* BUGFIX: [vmalert](https://docs.victoriametrics.com/vmalert.html): properly specify rule evaluation step during the [replay mode](https://docs.victoriametrics.com/vmalert.html#rules-backfilling). The `step` value was previously overriden by `-datasource.queryStep` command-line flag.
* BUGFIX: [vmalert](https://docs.victoriametrics.com/vmalert.html): properly return the error message from remote-write failures. Before, error was ignored and only `vmalert_remotewrite_errors_total` was incremented.
* BUGFIX: [vmui](https://docs.victoriametrics.com/#vmui): fix sticky tooltip sizing, which could prevent from closing the tooltip. See [this issue](https://github.com/VictoriaMetrics/VictoriaMetrics/issues/3427).
* BUGFIX: [vmui](https://docs.victoriametrics.com/#vmui): properly put multi-line queries in the url, so it could be copy-n-pasted and opened without issues in a new browser tab. Previously the url for multi-line query couldn't be opened. See [this issue](https://github.com/VictoriaMetrics/VictoriaMetrics/issues/3444).
* BUGFIX: [vmui](https://docs.victoriametrics.com/#vmui): correctly handle `up` and `down` keypresses when editing multi-line queries. See [this issue](https://github.com/VictoriaMetrics/VictoriaMetrics/issues/3445).

## [v1.84.0](https://github.com/VictoriaMetrics/VictoriaMetrics/releases/tag/v1.84.0)

Released at 2022-11-25

**It is recommended upgrading to [VictoriaMetrics v1.85.2](https://docs.victoriametrics.com/CHANGELOG.html#v1852) because of [the bug](https://github.com/VictoriaMetrics/VictoriaMetrics/issues/3502), which may result in incomplete query results for historical time series.**

* FEATURE: add support for [Pushgateway data import format](https://github.com/prometheus/pushgateway#url) via `/api/v1/import/prometheus` url. See [these docs](https://docs.victoriametrics.com/#how-to-import-data-in-prometheus-exposition-format) and [this issue](https://github.com/VictoriaMetrics/VictoriaMetrics/issues/1415). Thanks to @PerGon for [the intial implementation](https://github.com/VictoriaMetrics/VictoriaMetrics/pull/3360).
* FEATURE: [VictoriaMetrics cluster](https://docs.victoriametrics.com/Cluster-VictoriaMetrics.html): add `http://<vmselect>:8481/admin/tenants` API endpoint for returning a list of registered tenants. See [these docs](https://docs.victoriametrics.com/Cluster-VictoriaMetrics.html#url-format) for details.
* FEATURE: [VictoriaMetrics enterprise](https://docs.victoriametrics.com/enterprise.html): add `-storageNode.filter` command-line flag for filtering the [discovered vmstorage nodes](https://docs.victoriametrics.com/Cluster-VictoriaMetrics.html#automatic-vmstorage-discovery) with arbitrary regular expressions. See [this feature request](https://github.com/VictoriaMetrics/VictoriaMetrics/issues/3353).
* FEATURE: [MetricsQL](https://docs.victoriametrics.com/MetricsQL.html): allow using numeric values with `K`, `Ki`, `M`, `Mi`, `G`, `Gi`, `T` and `Ti` suffixes inside MetricsQL queries. For example `8Ki` equals to `8*1024`, while `8.2M` equals to `8.2*1000*1000`.
* FEATURE: [MetricsQL](https://docs.victoriametrics.com/MetricsQL.html): add [range_normalize](https://docs.victoriametrics.com/MetricsQL.html#range_normalize) function for normalizing multiple time series into `[0...1]` value range. This function is useful for correlation analysis of time series with distinct value ranges. See [this issue](https://github.com/VictoriaMetrics/VictoriaMetrics/issues/3167).
* FEATURE: [MetricsQL](https://docs.victoriametrics.com/MetricsQL.html): add [range_linear_regression](https://docs.victoriametrics.com/MetricsQL.html#range_linear_regression) function for calculating [simple linear regression](https://en.wikipedia.org/wiki/Simple_linear_regression) over the input time series on the selected time range. This function is useful for predictions and capacity planning. For example, `range_linear_regression(process_resident_memory_bytes)` can predict future memory usage based on the past memory usage.
* FEATURE: [MetricsQL](https://docs.victoriametrics.com/MetricsQL.html): add [range_stddev](https://docs.victoriametrics.com/MetricsQL.html#range_stddev) and [range_stdvar](https://docs.victoriametrics.com/MetricsQL.html#range_stdvar) functions.
* FEATURE: [MetricsQL](https://docs.victoriametrics.com/MetricsQL.html): optimize `expr1 op expr2` query when `expr1` returns an empty result. In this case there is no sense in executing `expr2` for `op` not equal to `or`, since the end result will be empty according to [PromQL series matching rules](https://prometheus.io/docs/prometheus/latest/querying/operators/#vector-matching). See [this issue](https://github.com/VictoriaMetrics/VictoriaMetrics/issues/3349). Thanks to @jianglinjian for pointing to this case.
* FEATURE: [vmui](https://docs.victoriametrics.com/#vmui): add the ability to upload/paste JSON to investigate the trace. See [this issue](https://github.com/VictoriaMetrics/VictoriaMetrics/issues/3308) and [this pull request](https://github.com/VictoriaMetrics/VictoriaMetrics/pull/3310).
* FEATURE: [vmui](https://docs.victoriametrics.com/#vmui): reduce JS bundle size from 200Kb to 100Kb. See [this pull request](https://github.com/VictoriaMetrics/VictoriaMetrics/pull/3298).
* FEATURE: [vmui](https://docs.victoriametrics.com/#vmui): add the ability to hide results of a particular query by clicking the `eye` icon. See [this pull request](https://github.com/VictoriaMetrics/VictoriaMetrics/pull/3359).
* FEATURE: [vmui](https://docs.victoriametrics.com/#vmui): add copy button to row on Table view. The button copies row in MetricQL format. See [this issue](https://github.com/VictoriaMetrics/VictoriaMetrics/issues/2815).
* FEATURE: [vmui](https://docs.victoriametrics.com/#vmui): add compact table view. See [this issue](https://github.com/VictoriaMetrics/VictoriaMetrics/issues/3241).
* FEATURE: [vmui](https://docs.victoriametrics.com/#vmui): add the ability to "stick" a tooltip on the chart by clicking on a data point. See [this issue](https://github.com/VictoriaMetrics/VictoriaMetrics/issues/3321) and [this pull request](https://github.com/VictoriaMetrics/VictoriaMetrics/pull/3376)
* FEATURE: [vmui](https://docs.victoriametrics.com/#vmui): add the ability to set up series custom limits. See [this issue](https://github.com/VictoriaMetrics/VictoriaMetrics/issues/3297).
* FEATURE: [vmalert](https://docs.victoriametrics.com/vmalert.html): add default alert list for vmalert's metrics. See [alerts-vmalert.yml](https://github.com/VictoriaMetrics/VictoriaMetrics/blob/master/deployment/docker/alerts-vmalert.yml).
* FEATURE: [vmagent](https://docs.victoriametrics.com/vmagent.html): expose `vmagent_relabel_config_*`, `vm_relabel_config_*` and `vm_promscrape_config_*` metrics for tracking relabel and scrape configuration hot-reloads. See [this issue](https://github.com/VictoriaMetrics/VictoriaMetrics/issues/3345).

* BUGFIX: [MetricsQL](https://docs.victoriametrics.com/MetricsQL.html): properly return an empty result from [limit_offset](https://docs.victoriametrics.com/MetricsQL.html#limit_offset) if the `offset` arg exceeds the number of inner time series. See [this issue](https://github.com/VictoriaMetrics/VictoriaMetrics/issues/3312).
* BUGFIX: [vmagent](https://docs.victoriametrics.com/vmagent.html): properly discover GCE zones when `filter` option is set at [gce_sd_configs](https://docs.victoriametrics.com/sd_configs.html#gce_sd_configs). See [this issue](https://github.com/VictoriaMetrics/VictoriaMetrics/issues/3202).
* BUGFIX: [vmui](https://docs.victoriametrics.com/#vmui): properly display the requested graph on the requested time range when navigating from Prometheus URL in Grafana.
* BUGFIX: [vmui](https://docs.victoriametrics.com/#vmui): properly display wide tables. See [this issue](https://github.com/VictoriaMetrics/VictoriaMetrics/issues/3153).
* BUGFIX: reduce CPU usage spikes and memory usage spikes under high data ingestion rate introduced in [v1.83.0](https://docs.victoriametrics.com/CHANGELOG.html#v1830). See [this issue](https://github.com/VictoriaMetrics/VictoriaMetrics/issues/3343).

## [v1.83.1](https://github.com/VictoriaMetrics/VictoriaMetrics/releases/tag/v1.83.1)

Released at 2022-11-10

**It is recommended upgrading to [VictoriaMetrics v1.85.2](https://docs.victoriametrics.com/CHANGELOG.html#v1852) because of [the bug](https://github.com/VictoriaMetrics/VictoriaMetrics/issues/3502), which may result in incomplete query results for historical time series.**

* FEATURE: [vmagent](https://docs.victoriametrics.com/vmagent.html): expose `__meta_consul_partition` label for targets discovered via [consul_sd_configs](https://docs.victoriametrics.com/sd_configs.html#consul_sd_configs) in the same way as [Prometheus 2.40 does](https://github.com/prometheus/prometheus/pull/11482).
* FEATURE: [vmui](https://docs.victoriametrics.com/#vmui): show the [query trace](https://docs.victoriametrics.com/#query-tracing) in JSON view. See [this issue](https://github.com/VictoriaMetrics/VictoriaMetrics/issues/2814). Thanks to @michal-kralik for [the pull request](https://github.com/VictoriaMetrics/VictoriaMetrics/pull/3316).

* BUGFIX: [VictoriaMetrics enterprise](https://docs.victoriametrics.com/enterprise.html): fix a panic at `vminsert` when the discovered list of `vmstorage` nodes is changed during [automatic vmstorage discovery](https://docs.victoriametrics.com/Cluster-VictoriaMetrics.html#automatic-vmstorage-discovery). See [this issue](https://github.com/VictoriaMetrics/VictoriaMetrics/pull/3329).
* BUGFIX: properly register new time series in per-day inverted index if they were ingested during the last 10 seconds of the day. See [this issue](https://github.com/VictoriaMetrics/VictoriaMetrics/issues/3309). Thanks to @lmarszal for the bugreport and for the [initial fix](https://github.com/VictoriaMetrics/VictoriaMetrics/pull/3320).
* BUGFIX: reduce the increased memory usage spikes for some workloads. The issue was introduced in [v1.83.0](https://docs.victoriametrics.com/CHANGELOG.html#v1830).
* BUGFIX: properly accept [OpenTSDB telnet put lines](https://docs.victoriametrics.com/#sending-data-via-telnet-put-protocol) without tags without the need to specify the trailing whitespace. See [this issue](https://github.com/VictoriaMetrics/VictoriaMetrics/issues/3290).


## [v1.83.0](https://github.com/VictoriaMetrics/VictoriaMetrics/releases/tag/v1.83.0)

Released at 2022-10-29

**It is recommended upgrading to [VictoriaMetrics v1.85.2](https://docs.victoriametrics.com/CHANGELOG.html#v1852) because of [the bug](https://github.com/VictoriaMetrics/VictoriaMetrics/issues/3502), which may result in incomplete query results for historical time series.**

**Update note 1:** the `indexdb/tagFilters` cache type at [/metrics](https://docs.victoriametrics.com/#monitoring) has been renamed to `indexdb/tagFiltersToMetricIDs` in order to make its puropose more clear.

**Update note 2:** [vmalert](https://docs.victoriametrics.com/vmalert.html): the `crlfEscape` [template function](https://docs.victoriametrics.com/vmalert.html#template-functions) becames obsolete starting from this release. It can be safely removed from alerting templates, since `\n` chars are properly escaped with other `*Escape` functions now. See [this](https://github.com/VictoriaMetrics/VictoriaMetrics/issues/3139) and [this](https://github.com/VictoriaMetrics/VictoriaMetrics/issues/890) issue for details.


* FEATURE: [VictoriaMetrics enterprise](https://docs.victoriametrics.com/enterprise.html): add support for automatic `vmstorage` nodes discovering and updating at `vmselect` and `vminsert`. See [these docs](https://docs.victoriametrics.com/Cluster-VictoriaMetrics.html#automatic-vmstorage-discovery).
* FEATURE: [VictoriaMetrics enterprise](https://docs.victoriametrics.com/enterprise.html): allow configuring multiple retentions for distinct sets of time series. See [these docs](https://docs.victoriametrics.com/#retention-filters), [this](https://github.com/VictoriaMetrics/VictoriaMetrics/issues/143) and [this](https://github.com/VictoriaMetrics/VictoriaMetrics/issues/289) feature request.
* FEATURE: [VictoriaMetric cluster enterprise](https://docs.victoriametrics.com/enterprise.html): add support for multiple retentions for distinct tenants - see [these docs](https://docs.victoriametrics.com/Cluster-VictoriaMetrics.html#retention-filters) and [this](https://github.com/VictoriaMetrics/VictoriaMetrics/issues/143) and [this](https://github.com/VictoriaMetrics/VictoriaMetrics/issues/289) feature request.
* FEATURE: allow limiting memory usage on a per-query basis with `-search.maxMemoryPerQuery` command-line flag. See [this feature request](https://github.com/VictoriaMetrics/VictoriaMetrics/issues/3203).
* FEATURE: allow referring environment variables inside command-line flags via `%{ENV_VAR}` syntax. For example, if `AUTH_KEY=top-secret` environment variable is set, then `-metricsAuthKey=%{AUTH_KEY}` command-line flag is automatically expanded to `-storageDataPath=top-secret` at VictoriaMetrics startup. See [these docs](https://docs.victoriametrics.com/#environment-variables) for details.
* FEATURE: allow referring environment variables inside other environment variables via `%{ENV_VAR}` syntax. For example, if `A=a-%{B}`, `B=b-%{C}` and `C=c` env vars are set, then VictoriaMetrics components automatically expand them to `A=a-b-c`, `B=b-c` and `C=c` on startup.
* FEATURE: [vmagent](https://docs.victoriametrics.com/vmagent.html): drop all the labels with `__` prefix from discovered targets in the same way as Prometheus does according to [this article](https://www.robustperception.io/life-of-a-label/). Previously the following labels were available during [metric-level relabeling](https://prometheus.io/docs/prometheus/latest/configuration/configuration/#metric_relabel_configs): `__address__`, `__scheme__`, `__metrics_path__`, `__scrape_interval__`, `__scrape_timeout__`, `__param_*`. Now these labels are available only during [target-level relabeling](https://prometheus.io/docs/prometheus/latest/configuration/configuration/#relabel_config). This should reduce CPU usage and memory usage for `vmagent` setups, which scrape big number of targets.
* FEATURE: [vmagent](https://docs.victoriametrics.com/vmagent.html): improve the performance for metric-level [relabeling](https://docs.victoriametrics.com/vmagent.html#relabeling), which can be applied via `metric_relabel_configs` section at [scrape_configs](https://docs.victoriametrics.com/sd_configs.html#scrape_configs), via `-remoteWrite.relabelConfig` or via `-remoteWrite.urlRelabelConfig` command-line options.
* FEATURE: [vmagent](https://docs.victoriametrics.com/vmagent.html): allow specifying full url in scrape target addresses (aka `__address__` label). This makes valid the following `-promscrape.config`:

  ```yml
  scrape_configs:
  - job_name: abc
    metrics_path: /foo/bar
    scheme: https
    static_configs:
    - targets:
      # the following targets are scraped by the provided full urls
      - 'http://host1/metric/path1'
      - 'https://host2/metric/path2'
      - 'http://host3:1234/metric/path3?arg1=value1'
      # the following target is scraped by <scheme>://host4:1234<metrics_path>
      - host4:1234
  ```

  See [the corresponding issue](https://github.com/VictoriaMetrics/VictoriaMetrics/issues/3208).

* FEATURE: [vmagent](https://docs.victoriametrics.com/vmagent.html): allow controlling [staleness tracking](https://docs.victoriametrics.com/vmagent.html#prometheus-staleness-markers) on a per-[scrape_config](https://docs.victoriametrics.com/sd_configs.html#scrape_configs) basis by specifying `no_stale_markers: true` or `no_stale_markers: false` option in the corresponding [scrape_config](https://docs.victoriametrics.com/sd_configs.html#scrape_configs).
* FEATURE: [vmalert](https://docs.victoriametrics.com/vmalert.html): add `strvalue` and `stripDomain` [template functions](https://docs.victoriametrics.com/vmalert.html#template-functions) in order to improve compatibility with Prometheus.
* FEATURE: [vmalert](https://docs.victoriametrics.com/vmalert.html): add `jsonEscape` and `htmlEscape` [template functions](https://docs.victoriametrics.com/vmalert.html#template-functions).
* FEATURE: [vmui](https://docs.victoriametrics.com/#vmui): limit the number of plotted series. This should prevent from browser crashes or hangs when the query returns big number of time series. See [this feature request](https://github.com/VictoriaMetrics/VictoriaMetrics/issues/3155).
* FEATURE: [vmui](https://docs.victoriametrics.com/#vmui): reduce memory usage when querying big number of time series. See [this issue](https://github.com/VictoriaMetrics/VictoriaMetrics/issues/3240).
* FEATURE: [vmui](https://docs.victoriametrics.com/#vmui): add responsive styles for small screens. See [this issue](https://github.com/VictoriaMetrics/VictoriaMetrics/issues/3239) and [this pull request](https://github.com/VictoriaMetrics/VictoriaMetrics/pull/3256).
* FEATURE: log error if some environment variables referred at `-promscrape.config` via `%{ENV_VAR}` aren't found. This should prevent from silent using incorrect config files.
* FEATURE: immediately shut down VictoriaMetrics apps on the second SIGINT or SIGTERM signal if they couldn't be finished gracefully for some reason after receiving the first signal.
* FEATURE: improve the performance of [/api/v1/series](https://docs.victoriametrics.com/url-examples.html#apiv1series) endpoint by eliminating loading of unused `TSID` data during the API call.
* FEATURE: [vmbackupmanager](https://docs.victoriametrics.com/vmbackupmanager.html): add functionality for automated restore from backup. See [these docs](https://docs.victoriametrics.com/vmbackupmanager.html#how-to-restore-backup-via-cli).

* BUGFIX: [MetricsQL](https://docs.victoriametrics.com/MetricsQL.html): properly merge buckets with identical `le` values, but with different string representation of these values when calculating [histogram_quantile](https://docs.victoriametrics.com/MetricsQL.html#histogram_quantile) and [histogram_share](https://docs.victoriametrics.com/MetricsQL.html#histogram_share). For example, `http_request_duration_seconds_bucket{le="5"}` and `http_requests_duration_seconds_bucket{le="5.0"}`. Such buckets may be returned from distinct targets. Thanks to @647-coder for the [pull request](https://github.com/VictoriaMetrics/VictoriaMetrics/pull/3225).
* BUGFIX: [vmalert](https://docs.victoriametrics.com/vmalert.html): change severity level for log messages about failed attempts for sending data to remote storage from `error` to `warn`. The message for about all failed send attempts remains at `error` severity level.
* BUGFIX: [vmalert](https://docs.victoriametrics.com/vmalert.html): fix panic if `vmalert` runs with `-clusterMode` command-line flag in [multitenant mode](https://docs.victoriametrics.com/vmalert.html#multitenancy). The issue has been introduced in [v1.82.0](https://docs.victoriametrics.com/CHANGELOG.html#v1820).
* BUGFIX: [vmalert](https://docs.victoriametrics.com/vmalert.html): properly escape string passed to `quotesEscape` [template function](https://docs.victoriametrics.com/vmalert.html#template-functions), so it can be safely embedded into JSON string. This makes obsolete the `crlfEscape` function. See [this](https://github.com/VictoriaMetrics/VictoriaMetrics/issues/3139) and [this](https://github.com/VictoriaMetrics/VictoriaMetrics/issues/890) issue.
* BUGFIX: [vmagent](https://docs.victoriametrics.com/vmagent.html): do not show invalid error message in Kubernetes service discovery: `cannot parse WatchEvent json response: EOF`. The invalid error message has been appeared in [v1.82.0](https://docs.victoriametrics.com/CHANGELOG.html#v1820).
* BUGFIX: [vmagent](https://docs.victoriametrics.com/vmagent.html): properly add `exported_` prefix to metric labels, which clashing with scrape target labels if `honor_labels: true` option isn't set in [scrape_config](https://docs.victoriametrics.com/sd_configs.html#scrape_configs). Previously some `exported_` prefixes were missing in the resulting metric labels. See [this issue](https://github.com/VictoriaMetrics/VictoriaMetrics/issues/3278). The issue has been introduced in [v1.82.0](https://docs.victoriametrics.com/CHANGELOG.html#v1820).
* BUGFIX: `vmselect`: expose missing metric `vm_cache_size_max_bytes{type="promql/rollupResult"}` . This metric is used for monitoring rollup cache usage with the query `vm_cache_size_bytes{type="promql/rollupResult"} / vm_cache_size_max_bytes{type="promql/rollupResult"}` in the same way as this is done for other cache types.

## [v1.82.1](https://github.com/VictoriaMetrics/VictoriaMetrics/releases/tag/v1.82.1)

Released at 2022-10-14

* BUGFIX: [vmui](https://docs.victoriametrics.com/#vmui): automatically update graph, legend and url after the removal of query field. See [this feature request](https://github.com/VictoriaMetrics/VictoriaMetrics/issues/3169) and [this comment](https://github.com/VictoriaMetrics/VictoriaMetrics/pull/3196#issuecomment-1269765205).
* BUGFIX: [vmalert](https://docs.victoriametrics.com/vmalert.html): remove duplicate `alertname` JSON entry from generated alerts. See [this issue](https://github.com/VictoriaMetrics/VictoriaMetrics/issues/3053). Thanks to @Howie59 for [the fix](https://github.com/VictoriaMetrics/VictoriaMetrics/pull/3182)!
* BUGFIX: [vmalert](https://docs.victoriametrics.com/vmalert.html): fix integration with Grafana via `-vmalert.proxyURL`, which has been broken in [v1.82.0](https://docs.victoriametrics.com/CHANGELOG.html#v1820). See [this issue](https://github.com/VictoriaMetrics/helm-charts/issues/391).
* BUGFIX: [vmbackup](https://docs.victoriametrics.com/vmbackup.html): set default region to `us-east-1` if `AWS_REGION` environment variable isn't set. The issue was introduced in [vmbackup v1.82.0](https://docs.victoriametrics.com/CHANGELOG.html#v1820). See [this pull request](https://github.com/VictoriaMetrics/VictoriaMetrics/pull/3224).
* BUGFIX: [vmbackupmanager](https://docs.victoriametrics.com/vmbackupmanager.html): fix deletion of old backups at [Azure blob storage](https://azure.microsoft.com/en-us/products/storage/blobs/).
* BUGFIX: [MetricsQL](https://docs.victoriametrics.com/MetricsQL.html): properly apply regex filters when searching for time series. Previously unexpected time series could be returned from regex filter. See [this issue](https://github.com/VictoriaMetrics/VictoriaMetrics/issues/3227). The issue was introduced in [v1.82.0](https://docs.victoriametrics.com/CHANGELOG.html#v1820).
* BUGFIX: [vmagent](https://docs.victoriametrics.com/vmagent.html): properly apply `if` section with regex filters. Previously unexpected metrics could be returned from `if` section. The issue was introduced in [v1.82.0](https://docs.victoriametrics.com/CHANGELOG.html#v1820).

## [v1.82.0](https://github.com/VictoriaMetrics/VictoriaMetrics/releases/tag/v1.82.0)

Released at 2022-10-07

**It isn't recommended to use VictoriaMetrics and vmagent v1.82.0 because of [the bug](https://github.com/VictoriaMetrics/VictoriaMetrics/issues/3227), which may result in incorrect query results and [relabeling](https://docs.victoriametrics.com/vmagent.html#relabeling) results. Upgrade to [v1.82.1](https://docs.victoriametrics.com/CHANGELOG.html#v1821) instead.**

**Update note 1:** this release changes data format for [/api/v1/export/native](https://docs.victoriametrics.com/#how-to-export-data-in-native-format) in incompatible way, so it cannot be imported into older version of VictoriaMetrics via [/api/v1/import/native](https://docs.victoriametrics.com/#how-to-import-data-in-native-format).

**Update note 2:** [vmalert](https://docs.victoriametrics.com/vmalert.html) changes default value for command-line flag `-datasource.queryStep` from `0s` to `5m`. The change supposed to improve reliability of the rules evaluation when evaluation interval is lower than scraping interval.

**Update note 3:** `vm_account_id` and `vm_project_id` labels must be passed to tcp-based `Graphite`, `InfluxDB` and `OpenTSDB` endpoints
at [VictoriaMetrics cluster](https://docs.victoriametrics.com/Cluster-VictoriaMetrics.html) instead of undocumented
`VictoriaMetrics_AccountID` and `VictoriaMetrics_ProjectID` labels when writing samples to the needed tenant.
See [these docs](https://docs.victoriametrics.com/Cluster-VictoriaMetrics.html#multitenancy-via-labels) for details.

* FEATURE: [VictoriaMetrics cluster](https://docs.victoriametrics.com/Cluster-VictoriaMetrics.html): support specifying tenant ids via `vm_account_id` and `vm_project_id` labels. See [these docs](https://docs.victoriametrics.com/Cluster-VictoriaMetrics.html#multitenancy-via-labels) and [this feature request](https://github.com/VictoriaMetrics/VictoriaMetrics/issues/2970).
* FEATURE: [vmagent](https://docs.victoriametrics.com/vmagent.html): improve [relabeling](https://docs.victoriametrics.com/vmagent.html#relabeling) performance by up to 3x for non-trivial `regex` values such as `([^:]+):.+`, which can be used for extracting a `host` part from `host:port` label value.
* FEATURE: [MetricsQL](https://docs.victoriametrics.com/MetricsQL.html): improve performance by up to 4x for queries containing non-trivial `regex` filters such as `{path=~"/foo/.+|/bar"}`.
* FEATURE: improve performance scalability on systems with many CPU cores for [/federate](https://docs.victoriametrics.com/#federation) and [/api/v1/export/...](https://docs.victoriametrics.com/#how-to-export-time-series) endpoints.
* FEATURE: sanitize metric names for data ingested via [DataDog protocol](https://docs.victoriametrics.com/#how-to-send-data-from-datadog-agent) according to [DataDog metric naming](https://docs.datadoghq.com/metrics/custom_metrics/#naming-custom-metrics). The behaviour can be disabled by passing `-datadog.sanitizeMetricName=false` command-line flag. Thanks to @PerGon for [the pull request](https://github.com/VictoriaMetrics/VictoriaMetrics/pull/3105).
* FEATURE: add `-usePromCompatibleNaming` command-line flag to [vmagent](https://docs.victoriametrics.com/vmagent.html), to single-node VictoriaMetrics and to `vminsert` component of VictoriaMetrics cluster. This flag can be used for normalizing the ingested metric names and label names to [Prometheus-compatible form](https://prometheus.io/docs/concepts/data_model/#metric-names-and-labels). If this flag is set, then all the chars unsupported by Prometheus are replaced with `_` chars in metric names and labels of the ingested samples. See [this feature request](https://github.com/VictoriaMetrics/VictoriaMetrics/issues/3113).
* FEATURE: accept whitespace in metric names and tags ingested via [Graphite plaintext protocol](https://docs.victoriametrics.com/#how-to-send-data-from-graphite-compatible-agents-such-as-statsd) according to [the specs](https://graphite.readthedocs.io/en/latest/tags.html). See [this issue](https://github.com/VictoriaMetrics/VictoriaMetrics/issues/3102).
* FEATURE: check the correctess of raw sample timestamps stored on disk when reading them. This reduces the probability of possible silent corruption of the data stored on disk. This should help [this](https://github.com/VictoriaMetrics/VictoriaMetrics/issues/2998) and [this issue](https://github.com/VictoriaMetrics/VictoriaMetrics/issues/3011).
* FEATURE: atomically delete directories with snapshots, parts and partitions at [storage level](https://docs.victoriametrics.com/#storage). Previously such directories can be left in partially deleted state when the deletion operation was interrupted by unclean shutdown. This may result in `cannot open file ...: no such file or directory` error on the next start. The probability of this error was quite high when NFS or EFS was used as persistent storage for VictoriaMetrics data. See [this issue](https://github.com/VictoriaMetrics/VictoriaMetrics/issues/3038).
* FEATURE: set the `start` arg to `end - 5 minutes` if isn't passed explicitly to [/api/v1/labels](https://docs.victoriametrics.com/url-examples.html#apiv1labels) and [/api/v1/label/.../values](https://docs.victoriametrics.com/url-examples.html#apiv1labelvalues). See [this pull request](https://github.com/VictoriaMetrics/VictoriaMetrics/pull/3052).
* FEATURE: allow to define the minimum TLS version to use when accepting https requests to VictoriaMetrics components if `-tls` command-line flag is set. The minimum TLS version can be set via `-tlsMinVersion` command-line flag. See [this feature request](https://github.com/VictoriaMetrics/VictoriaMetrics/issues/3090).
* FEATURE: [vmctl](https://docs.victoriametrics.com/vmctl.html): add `vm-native-step-interval` command line flag for `vm-native` mode. New option allows splitting the import process into chunks by time interval. This helps migrating data sets with high churn rate and provides better control over the process. See [feature request](https://github.com/VictoriaMetrics/VictoriaMetrics/issues/2733).
* FEATURE: [vmui](https://docs.victoriametrics.com/#vmui): add `top queries` tab, which shows various stats for recently executed queries. See [these docs](https://docs.victoriametrics.com/#top-queries) and [this feature request](https://github.com/VictoriaMetrics/VictoriaMetrics/issues/2707).
* FEATURE: [vmui](https://docs.victoriametrics.com/#vmui): move the "Execute Query" and "Add Query" buttons below the query fields, change icon for remove query. See [this issue](https://github.com/VictoriaMetrics/VictoriaMetrics/issues/3101).
* FEATURE: [vmui](https://docs.victoriametrics.com/#vmui): set the maximum number of queries to 4, remove multi Y-axes, left one for all queries and dotted lines to indicate queries in the graph. See [this issue](https://github.com/VictoriaMetrics/VictoriaMetrics/issues/3169).
* FEATURE: [vmalert](https://docs.victoriametrics.com/vmalert.html): add `debug` mode to the alerting rule settings for printing additional information into logs during evaluation. See `debug` param in [alerting rule config](https://docs.victoriametrics.com/vmalert.html#alerting-rules).
* FEATURE: [vmalert](https://docs.victoriametrics.com/vmalert.html): add experimental feature for displaying last 10 states of the rule (recording or alerting) evaluation. The state is available on the Rule page, which can be opened by clicking on `Details` link next to Rule's name on the `/groups` page.
* FEATURE: [vmalert](https://docs.victoriametrics.com/vmalert.html): allow using extra labels in annotiations. See [this feature request](https://github.com/VictoriaMetrics/VictoriaMetrics/issues/3013).
* FEATURE: [vmalert](https://docs.victoriametrics.com/vmalert.html): allow configuring authorization params per list of targets in vmalert's notifier config for `static_configs`. See [this issue](https://github.com/VictoriaMetrics/VictoriaMetrics/issues/2690).
* FEATURE: [vmalert](https://docs.victoriametrics.com/vmalert.html): allow using {% raw %}`{{$labels}}`{% endraw %} for templating in command-line flag `-external.alert.source`. The change supposed to provide additional flexibility for generating alert's source link based on labels values.
* FEATURE: [vmalert](https://docs.victoriametrics.com/vmalert.html): add `vm_account_id` and `vm_project_id` labels to results of alerting and recording rules if `-clusterMode` is enabled. This improves [multitenant support in vmalert](https://docs.victoriametrics.com/vmalert.html#multitenancy).
* FEATURE: [vmagent](https://docs.victoriametrics.com/vmagent.html): minimize the time needed for reading large responses from scrape targets in [stream parsing mode](https://docs.victoriametrics.com/vmagent.html#stream-parsing-mode). This should reduce scrape durations for such targets as [kube-state-metrics](https://github.com/kubernetes/kube-state-metrics) running in a big Kubernetes cluster.
* FEATURE: [MetricsQL](https://docs.victoriametrics.com/MetricsQL.html): add [sort_by_label_numeric](https://docs.victoriametrics.com/MetricsQL.html#sort_by_label_numeric) and [sort_by_label_numeric_desc](https://docs.victoriametrics.com/MetricsQL.html#sort_by_label_numeric_desc) functions for [numeric sort](https://www.gnu.org/software/coreutils/manual/html_node/Version-sort-is-not-the-same-as-numeric-sort.html) of input time series by the specified labels. See [this feature request](https://github.com/VictoriaMetrics/VictoriaMetrics/issues/2938).
* FEATURE: [vmbackup](https://docs.victoriametrics.com/vmbackup.html) and [vmrestore](https://docs.victoriametrics.com/vmrestore.html): retry GCS operations for up to 3 minutes on temporary failures. See [this issue](https://github.com/VictoriaMetrics/VictoriaMetrics/issues/3147).
* FEATURE: [vmbackup](https://docs.victoriametrics.com/vmbackup.html): add support for saving / restoring backups to / from [Azure blob storage](https://azure.microsoft.com/en-us/products/storage/blobs/). See [this feature request](https://github.com/VictoriaMetrics/VictoriaMetrics/issues/1029).
* FEATURE: [vmbackupmanager](https://docs.victoriametrics.com/vmbackupmanager.html): expose `vm_backup_in_flight` metric, which can be used for determining which backup types - latest, hourly, daily, weekly or monthly - are currently executed.
* FEATURE: [vmgateway](https://docs.victoriametrics.com/vmgateway.html): add ability to extract JWT authorization token from non-standard HTTP header by passing it via `-auth.httpHeader` command-line flag. See [this feature request](https://github.com/VictoriaMetrics/VictoriaMetrics/issues/3054).
* FEATURE: [vmagent](https://docs.victoriametrics.com/vmagent.html): expose `__meta_ec2_region` label for [ec2_sd_config](https://docs.victoriametrics.com/sd_configs.html#ec2_sd_configs) in the same way as [Prometheus 2.39 does](https://github.com/prometheus/prometheus/pull/11326).
* FEATURE: [vmagent](https://docs.victoriametrics.com/vmagent.html): accept data ingestion requests via paths starting from `/prometheus` prefix in the same way as [VictoriaMetrics does](https://docs.victoriametrics.com/#how-to-import-time-series-data). For example, `vmagent` now accepts Prometheus `remote_write` data via both `/api/v1/write` and `/prometheus/api/v1/write`. This simplifies switching between single-node VictoriaMetrics and `vmagent`.
* FEATURE: [vmagent](https://docs.victoriametrics.com/vmagent.html): add `external_labels` from `global` section at `-promscrape.config` after the [relabeling](https://docs.victoriametrics.com/vmagent.html#relabeling) is applied to scraped metrics. This aligns with Prometheus behaviour. Previously the `external_labels` were added to scrape targets, so they could be modified during relabeling. See [this issue](https://github.com/VictoriaMetrics/VictoriaMetrics/issues/3137).
* FEATURE: [vmagent](https://docs.victoriametrics.com/vmagent.html): allow specifying per-`-remoteWrite.url` limits for on-disk size for pending data via `-remoteWrite.maxDiskUsagePerURL` command-line flag. Thanks to @rbizos for [the pull request](https://github.com/VictoriaMetrics/VictoriaMetrics/pull/3071).
* FEATURE: [VictoriaMetrics cluster](https://docs.victoriametrics.com/Cluster-VictoriaMetrics.html): log clear error when multiple identical `-storageNode` command-line flags are passed to `vmselect` or to `vminsert`. Previously these components were crashed with cryptic panic `metric ... is already registered` in this case. See [this issue](https://github.com/VictoriaMetrics/VictoriaMetrics/issues/3076).

* BUGFIX: do not export stale metrics via [/federate api](https://docs.victoriametrics.com/#federation) after the staleness markers. Previously such metrics were exported with `NaN` values. this could break some setups. See [this issue](https://github.com/VictoriaMetrics/VictoriaMetrics/issues/3185).
* BUGFIX: export ininity numbers as `"Infinity"` strings at [/api/v1/export](https://docs.victoriametrics.com/#how-to-export-data-in-json-line-format), so they can be parsed by standard JSON parsers. Previously infinity numbers were exported as `Inf` values, which couldn't be parsed by standard JSON parsers. See [this issue](https://github.com/VictoriaMetrics/VictoriaMetrics/issues/3161).
* BUGFIX: [vmauth](https://docs.victoriametrics.com/vmauth.html): properly handle request paths ending with `/` such as `/vmui/`. Previously `vmui` was dropping the traling `/`, which could prevent from using `vmui` via `vmauth`. See [this issue](https://github.com/VictoriaMetrics/VictoriaMetrics/issues/1752).
* BUGFIX: [vmagent](https://docs.victoriametrics.com/vmagent.html): properly encode query params for aws signed requests, use `%20` instead of `+` as api requires. See [this issue](https://github.com/VictoriaMetrics/VictoriaMetrics/issues/3171).
* BUGFIX: [vmagent](https://docs.victoriametrics.com/vmagent.html): properly parse relabel config when regex ending with escaped `$`. See [this issue](https://github.com/VictoriaMetrics/VictoriaMetrics/issues/3131).
* BUGFIX: [MetricsQL](https://docs.victoriametrics.com/MetricsQL.html): properly calculate `rate_over_sum(m[d])` as `sum_over_time(m[d])/d`. Previously the `sum_over_time(m[d])` could be improperly divided by smaller than `d` time range. See [rate_over_sum() docs](https://docs.victoriametrics.com/MetricsQL.html#rate_over_sum) and [this issue](https://github.com/VictoriaMetrics/VictoriaMetrics/issues/3045).
* BUGFIX: [MetricsQL](https://docs.victoriametrics.com/MetricsQL.html): properly calculate `increase(m[d])` over slow-changing counters with values smaller than 100. Previously [increase](https://docs.victoriametrics.com/MetricsQL.html#increase) could return unexpectedly big results in this case. See [the related issue](https://github.com/VictoriaMetrics/VictoriaMetrics/issues/962) and [this pull request](https://github.com/VictoriaMetrics/VictoriaMetrics/pull/3163).
* BUGFIX: [MetricsQL](https://docs.victoriametrics.com/MetricsQL.html): ignore empty series when applying [limit_offset](https://docs.victoriametrics.com/MetricsQL.html#limit_offset). It should improve queries with additional filters by value in expressions like `limit_offset(1,1, foo > 1)`.
* BUGFIX: [MetricsQL](https://docs.victoriametrics.com/MetricsQL.html): properly calculate [quantiles_over_time](https://docs.victoriametrics.com/MetricsQL.html#quantiles_over_time) when the lookbehind window contains only a single sample. Previously an empty result was incorrectly returned in this case.
* BUGFIX: [vmui](https://docs.victoriametrics.com/#vmui): fix `RangeError: Maximum call stack size exceeded` error when the query returns too many data points at `Table` view. See [this pull request](https://github.com/VictoriaMetrics/VictoriaMetrics/pull/3092/files).
* BUGFIX: [vmui](https://docs.victoriametrics.com/#vmui): fix workaround for adding more queries via URL. See [this issue](https://github.com/VictoriaMetrics/VictoriaMetrics/issues/3169).
* BUGFIX: [vmalert](https://docs.victoriametrics.com/vmalert.html): re-evaluate annotations per each alert evaluation. Previously, annotations were evaluated only on alert's value change. This could result in stale annotations in some cases described in [this pull request](https://github.com/VictoriaMetrics/VictoriaMetrics/pull/3119).
* BUGFIX: prevent from excessive CPU usage when the storage enters [read-only mode](https://docs.victoriametrics.com/Cluster-VictoriaMetrics.html#readonly-mode). The previous fix in [v1.81.0](https://docs.victoriametrics.com/CHANGELOG.html#v1810) wasn't complete.
* BUGFIX: [vmalert](https://docs.victoriametrics.com/vmalert.html): change default value for command-line flag `-datasource.queryStep` from `0s` to `5m`. Param `step` is added by vmalert to every rule evaluation request sent to datasource. Before this change, `step` was equal to group's evaluation interval by default. Param `step` for instant queries defines how far VM can look back for the last written data point. The change supposed to improve reliability of the rules evaluation when evaluation interval is lower than scraping interval.
* BUGFIX: properly calculate `vm_rows_scanned_per_query` histogram exported at `/metrics` page of `vmselect` and single-node VictoriaMetrics. Previously it could return misleadingly high numbers for [rollup functions](https://docs.victoriametrics.com/MetricsQL.html#rollup-functions), which scan only a few samples on the provided lookbehind window in square brackets. For example, `increase(m[1d])` always scans only 2 rows (aka `raw samples`) per each returned time series.

## [v1.81.2](https://github.com/VictoriaMetrics/VictoriaMetrics/releases/tag/v1.81.2)

Released at 2022-09-08

* BUGFIX: [VictoriaMetrics cluster](https://docs.victoriametrics.com/Cluster-VictoriaMetrics.html): properly calculate query results at `vmselect`. See [this issue](https://github.com/VictoriaMetrics/VictoriaMetrics/issues/3067). The issue has been introduced in [v1.81.0](https://docs.victoriametrics.com/CHANGELOG.html#v1810).

## [v1.81.1](https://github.com/VictoriaMetrics/VictoriaMetrics/releases/tag/v1.81.1)

Released at 2022-09-02

**It isn't recommended to use VictoriaMetrics cluster v1.81.1 because of [the bug](https://github.com/VictoriaMetrics/VictoriaMetrics/issues/3067), which may result in incorrect query results. Upgrade to [v1.81.2](https://docs.victoriametrics.com/CHANGELOG.html#v1812) instead.**

* FEATURE: [MetricsQL](https://docs.victoriametrics.com/MetricsQL.html): evaluate `q1`, ..., `qN` in parallel when calculating `union(q1, .., qN)`. Previously [union](https://docs.victoriametrics.com/MetricsQL.html#union) args were evaluated sequentially. This could result in lower than expected performance.

* BUGFIX: [VictoriaMetrics cluster](https://docs.victoriametrics.com/Cluster-VictoriaMetrics.html): fix potential panic at `vmselect` under high load, which has been introduced in [v1.81.0](https://docs.victoriametrics.com/CHANGELOG.html#v1810). See [this issue](https://github.com/VictoriaMetrics/VictoriaMetrics/issues/3058).


## [v1.81.0](https://github.com/VictoriaMetrics/VictoriaMetrics/releases/tag/v1.81.0)

**It isn't recommended to use VictoriaMetrics cluster v1.81.0 because of [the bug](https://github.com/VictoriaMetrics/VictoriaMetrics/issues/3058), which may result in `vmselect` crashes under high load. Upgrade to [v1.81.2](https://docs.victoriametrics.com/CHANGELOG.html#v1812) instead.**

Released at 2022-08-31

**Update note 1:** [vmalert](https://docs.victoriametrics.com/vmalert.html) by default hides values of `-remoteWrite.url`, `-remoteRead.url` and `-datasource.url` in logs and at `http://vmalert:8880/flags` for security reasons. See the corresponding SECURITY change in the Chagelog below for additional info.

**Update note 2:** [vmalert](https://docs.victoriametrics.com/vmalert.html) by default points alert source url to `/vmalert/alert?...` aka [web UI](https://docs.victoriametrics.com/vmalert.html#web) instead of `/vmalert/api/v1/alert?...` aka JSON handler. The old behavior can be achieved by setting {% raw %}`-external.alert.source=vmalert/api/v1/alert?group_id={{.GroupID}}&alert_id={{.AlertID}}`{% endraw %} command-line flag.

* SECURITY: [vmalert](https://docs.victoriametrics.com/vmalert.html): do not expose `-remoteWrite.url`, `-remoteRead.url` and `-datasource.url` command-line flag values in logs and at `http://vmalert:8880/flags` page by default, since they may contain sensitive data such as auth keys. This aligns `vmalert` behaviour with [vmagent](https://docs.victoriametrics.com/vmagent.html), which doesn't expose `-remoteWrite.url` command-line flag value in logs and at `http://vmagent:8429/flags` page by default. Specify `-remoteWrite.showURL`, `-remoteRead.showURL` and `-datasource.showURL` command-line flags for showing values for the corresponding `-*.url` flags in logs. Thanks to @mble for [the pull request](https://github.com/VictoriaMetrics/VictoriaMetrics/pull/2965).
* SECURITY: upgrade base docker image (alpine) from 3.16.1 to 3.16.2. See [alpine 3.16.2 release notes](https://alpinelinux.org/posts/Alpine-3.13.12-3.14.8-3.15.6-3.16.2-released.html).

* FEATURE: return shorter error messages to Grafana and to other clients requesting [/api/v1/query](https://docs.victoriametrics.com/keyConcepts.html#instant-query) and [/api/v1/query_range](https://docs.victoriametrics.com/keyConcepts.html#range-query) endpoints. This should simplify reading these errors by humans. The long error message with full context is still written to logs.
* FEATURE: add the ability to fine-tune the number of points, which can be generated per each matching time series during [subquery](https://docs.victoriametrics.com/MetricsQL.html#subqueries) evaluation. This can be done with the `-search.maxPointsSubqueryPerTimeseries` command-line flag. See [this feature request](https://github.com/VictoriaMetrics/VictoriaMetrics/issues/2922).
* FEATURE: [vmagent](https://docs.victoriametrics.com/vmagent.html): improve the performance for relabeling rules with commonly used regular expressions in `regex` and `if` fields such as `some_string`, `prefix.*`, `prefix.+`, `foo|bar|baz`, `.*foo.*` and `.+foo.+`.
* FEATURE: [vmagent](https://docs.victoriametrics.com/vmagent.html): reduce CPU usage when discovering big number of [Kubernetes targets](https://docs.victoriametrics.com/sd_configs.html#kubernetes_sd_configs) with big number of labels and annotations.
* FEATURE: [vmagent](https://docs.victoriametrics.com/vmagent.html): add ability to accept [multitenant](https://docs.victoriametrics.com/Cluster-VictoriaMetrics.html#multitenancy) data via OpenTSDB `/api/put` protocol at `/insert/<tenantID>/opentsdb/api/put` http endpoint if [multitenant support](https://docs.victoriametrics.com/vmagent.html#multitenancy) is enabled at `vmagent`. Thanks to @chengjianyun for [the pull request](https://github.com/VictoriaMetrics/VictoriaMetrics/pull/3015).
* FEATURE: [monitoring](https://docs.victoriametrics.com/#monitoring): expose `vm_hourly_series_limit_max_series`, `vm_hourly_series_limit_current_series`, `vm_daily_series_limit_max_series` and `vm_daily_series_limit_current_series` metrics when `-search.maxHourlySeries` or `-search.maxDailySeries` limits are set. This allows alerting when the number of unique series reaches the configured limits. See [these docs](https://docs.victoriametrics.com/#cardinality-limiter) for details.
* FEATURE: [VictoriaMetrics cluster](https://docs.victoriametrics.com/Cluster-VictoriaMetrics.html): reduce the amounts of logging at `vmstorage` when `vmselect` connects/disconnects to `vmstorage`.
* FEATURE: [VictoriaMetrics cluster](https://docs.victoriametrics.com/Cluster-VictoriaMetrics.html): improve performance for heavy queries on systems with many CPU cores.
* FEATURE: [vmagent](https://docs.victoriametrics.com/vmagent.html): add ability to use {% raw %}`{{label_name}}`{% endraw %} placeholders in the `replacement` option of relabeling rules. This simplifies constructing label values from multiple existing label values. See [these docs](https://docs.victoriametrics.com/vmagent.html#relabeling-enhancements) for details.
* FEATURE: [vmagent](https://docs.victoriametrics.com/vmagent.html): generate additional per-target metrics - `scrape_series_limit`, `scrape_series_current` and `scrape_series_limit_samples_dropped` if series limit is set according to [these docs](https://docs.victoriametrics.com/vmagent.html#cardinality-limiter). This simplifies alerting on targets with the exceeded series limit. See [these docs](https://docs.victoriametrics.com/vmagent.html#automatically-generated-metrics) for details on these metrics.
* FEATURE: [vmagent](https://docs.victoriametrics.com/vmagent.html): add support for MX record types in [dns_sd_configs](https://docs.victoriametrics.com/sd_configs.html#dns_sd_configs) in the same way as Prometheus 2.38 [does](https://github.com/prometheus/prometheus/pull/10099).
* FEATURE: [vmagent](https://docs.victoriametrics.com/vmagent.html): add `__meta_kubernetes_service_port_number` meta-label for `role: service` in [kubernetes_sd_configs](https://docs.victoriametrics.com/sd_configs.html#kubernetes_sd_configs) in the same way as Prometheus 2.38 [does](https://github.com/prometheus/prometheus/pull/11002).
* FEATURE: [vmagent](https://docs.victoriametrics.com/vmagent.html): add `__meta_kubernetes_pod_container_image` meta-label for `role: pod` in [kubernetes_sd_configs](https://docs.victoriametrics.com/sd_configs.html#kubernetes_sd_configs) in the same way as Prometheus 2.38 [does](https://github.com/prometheus/prometheus/pull/11034).
* FEATURE: [vmagent](https://docs.victoriametrics.com/vmagent.html): retry HTTP requests after some wait time during service discovery and during target scrapes if the server returns 429 HTTP status code (aka `Too many requests`). See [this issue](https://github.com/VictoriaMetrics/VictoriaMetrics/issues/2940).
* FEATURE: [vmui](https://docs.victoriametrics.com/#vmui): add a legend in the top right corner for shortcut keys. See [this feature request](https://github.com/VictoriaMetrics/VictoriaMetrics/issues/2813).
* FEATURE: [vmalert](https://docs.victoriametrics.com/vmalert.html): add `toTime()` template function in the same way as Prometheus 2.38 [does](https://github.com/prometheus/prometheus/pull/10993). See [these docs](https://prometheus.io/docs/prometheus/latest/configuration/template_reference/#numbers).
* FEATURE: [vmalert](https://docs.victoriametrics.com/vmalert.html): add `$alertID` and `$groupID` template variables. These variables may be used for templating annotations or `-external.alert.source` command-line flag. See the full list of supported variables [here](https://docs.victoriametrics.com/vmalert.html#templating).
* FEATURE: [vmalert](https://docs.victoriametrics.com/vmalert.html): add `$activeAt` template variable. See [this feature request](https://github.com/VictoriaMetrics/VictoriaMetrics/issues/2999). See the full list of supported variables [here](https://docs.victoriametrics.com/vmalert.html#templating). Thanks to @laixintao for the [pull request](https://github.com/VictoriaMetrics/VictoriaMetrics/pull/3000).
* FEATURE: [vmalert](https://docs.victoriametrics.com/vmalert.html): point alert source to [vmalert's UI](https://docs.victoriametrics.com/vmalert.html#web) at `/vmalert/alert?...` instead of JSON handler at `/vmalert/api/v1/alert?...`. This improves user experience. The old behavior can be achieved by setting {% raw %}`-external.alert.source=vmalert/api/v1/alert?group_id={{.GroupID}}&alert_id={{.AlertID}}`{% endraw %} command-line flag.

* BUGFIX: prevent from excess CPU usage when the storage enters [read-only mode](https://docs.victoriametrics.com/Cluster-VictoriaMetrics.html#readonly-mode).
* BUGFIX: improve performance for requests to [/api/v1/labels](https://docs.victoriametrics.com/url-examples.html#apiv1labels) and [/api/v1/label/.../values](https://docs.victoriametrics.com/url-examples.html#apiv1labelvalues) when the filter in the `match[]` query arg matches small number of time series. The performance for this case has been reduced in [v1.78.0](https://docs.victoriametrics.com/CHANGELOG.html#v1780). See [this](https://github.com/VictoriaMetrics/VictoriaMetrics/issues/2978) and [this](https://github.com/VictoriaMetrics/VictoriaMetrics/issues/1533) issues.
* BUGFIX: increase the default limit on the number of concurrent merges for small parts from 8 to 16. This should help resolving potential issues with heavy data ingestion. See [this comment](https://github.com/VictoriaMetrics/VictoriaMetrics/pull/2673#issuecomment-1218185978) from @lukepalmer .
* BUGFIX: [MetricsQL](https://docs.victoriametrics.com/MetricsQL.html): fix panic when incorrect arg is passed as `phi` into [histogram_quantiles](https://docs.victoriametrics.com/MetricsQL.html#histogram_quantiles) function. See [this issue](https://github.com/VictoriaMetrics/VictoriaMetrics/issues/3026).

## [v1.80.0](https://github.com/VictoriaMetrics/VictoriaMetrics/releases/tag/v1.80.0)

Released at 2022-08-08

* FEATURE: [vmalert](https://docs.victoriametrics.com/vmalert.html): allow configuring additional HTTP request headers for `-datasource.url`, `-remoteWrite.url` and `-remoteRead.url` via `-datasource.headers`, `-remoteWrite.headers` and `-remoteRead.headers` command-line flags. Additional HTTP request headers also can be set on group level via `headers` param - see [these docs](https://docs.victoriametrics.com/vmalert.html#groups) and [this issue](https://github.com/VictoriaMetrics/VictoriaMetrics/issues/2860).
* FEATURE: [MetricsQL](https://docs.victoriametrics.com/MetricsQL.html): execute left and right sides of certain operations in parallel. For example, `q1 or q2`, `aggr_func(q1) <op> q2`, `q1 <op> aggr_func(q1)`. This may improve query performance if VictoriaMetrics has enough free resources for parallel processing of both sides of the operation. See [this feature request](https://github.com/VictoriaMetrics/VictoriaMetrics/issues/2886).
* FEATURE: [vmauth](https://docs.victoriametrics.com/vmagent.html): allow multiple sections with duplicate `username` but with different `password` values at `-auth.config` file.
* FEATURE: add ability to push internal metrics (e.g. metrics exposed at `/metrics` page) to the configured remote storage from all the VictoriaMetrics components. See [these docs](https://docs.victoriametrics.com/#push-metrics).
* FEATURE: improve performance for heavy queries over big number of time series on systems with big number of CPU cores. See [this issue](https://github.com/VictoriaMetrics/VictoriaMetrics/issues/2896). Thanks to @zqyzyq for [the idea](https://github.com/VictoriaMetrics/VictoriaMetrics/commit/b596ac3745314fcc170a14e3ded062971cf7ced2).
* FEATURE: improve performance for registering new time series in `indexdb` by up to 50%. Thanks to @ahfuzhang for [the issue](https://github.com/VictoriaMetrics/VictoriaMetrics/issues/2249).
* FEATURE: [vmagent](https://docs.victoriametrics.com/vmagent.html): add ability to specify tenantID in target labels. In this case metrics from the given target are routed to the given `__tenant_id__`. See [these docs](https://docs.victoriametrics.com/vmagent.html#multitenancy) and [this feature request](https://github.com/VictoriaMetrics/VictoriaMetrics/issues/2943).
* FEATURE: [vmagent](https://docs.victoriametrics.com/vmagent.html): add service discovery for [Yandex Cloud](https://cloud.yandex.com/en/). See [these docs](https://docs.victoriametrics.com/sd_configs.html#yandexcloud_sd_configs) and [this feature request](https://github.com/VictoriaMetrics/VictoriaMetrics/issues/1386).
* FEATURE: [vmui](https://docs.victoriametrics.com/#vmui). Zoom in the graph by selecting the needed time range in the same way Grafana does. Hold `ctrl` (or `cmd` on MacOS) in order to move the graph to the left/right. Hold `ctrl` (or `cmd` on MacOS) and scroll up/down in order to zoom in/out the area under the cursor. See [this feature request](https://github.com/VictoriaMetrics/VictoriaMetrics/issues/2812).

* BUGFIX: [VictoriaMetrics cluster](https://docs.victoriametrics.com/Cluster-VictoriaMetrics.html): fix potential panic in [multi-level cluster setup](https://docs.victoriametrics.com/Cluster-VictoriaMetrics.html#multi-level-cluster-setup) when top-level `vmselect` is configured with `-replicationFactor` bigger than 1. See [this issue](https://github.com/VictoriaMetrics/VictoriaMetrics/issues/2961).
* BUGFIX: [vmagent](https://docs.victoriametrics.com/vmagent.html): properly handle custom `endpoint` value in [ec2_sd_configs](https://docs.victoriametrics.com/sd_configs.html#ec2_sd_configs). It was ignored since [v1.77.0](https://docs.victoriametrics.com/CHANGELOG.html#v1770) because of a bug in the implementation of [this feature request](https://github.com/VictoriaMetrics/VictoriaMetrics/issues/1287). See [this issue](https://github.com/VictoriaMetrics/VictoriaMetrics/issues/2917).
* BUGFIX: [vmagent](https://docs.victoriametrics.com/vmagent.html): add missing `__meta_kubernetes_ingress_class_name` meta-label for `role: ingress` service discovery in Kubernetes. See [this commit from Prometheus](https://github.com/prometheus/prometheus/commit/7e65ad3e432bd2837c17e3e63e85dcbcc30f4a8a).
* BUGFIX: [vmagent](https://docs.victoriametrics.com/vmagent.html): allow stale responses from Consul service discovery (aka [consul_sd_configs](https://docs.victoriametrics.com/sd_configs.html#consul_sd_configs)) by default in the same way as Prometheus does. This should reduce load on Consul when discovering big number of targets. Stale responses can be disabled by specifying `allow_stale: false` option in `consul_sd_config`. See [this issue](https://github.com/VictoriaMetrics/VictoriaMetrics/issues/2940).
* BUGFIX: [vmagent](https://docs.victoriametrics.com/vmagent.html): [dockerswarm_sd_configs](https://docs.victoriametrics.com/sd_configs.html#dockerswarm_sd_configs): properly set `__meta_dockerswarm_container_label_*` labels instead of `__meta_dockerswarm_task_label_*` labels as Prometheus does. See [this issue](https://github.com/prometheus/prometheus/issues/9187).
* BUGFIX: [vmagent](https://docs.victoriametrics.com/vmagent.html): set `up` metric to `0` for partial scrapes in [stream parsing mode](https://docs.victoriametrics.com/vmagent.html#stream-parsing-mode). Previously the `up` metric was set to `1` when at least a single metric has been scraped before the error. This aligns the behaviour of `vmselect` with Prometheus.
* BUGFIX: [vmagent](https://docs.victoriametrics.com/vmagent.html): restart all the scrape jobs during [config reload](https://docs.victoriametrics.com/vmagent.html#configuration-update) after `global` section is changed inside `-promscrape.config`. See [this issue](https://github.com/VictoriaMetrics/VictoriaMetrics/issues/2884).
* BUGFIX: [vmagent](https://docs.victoriametrics.com/vmagent.html): properly assume role with AWS ECS credentials. See [this issue](https://github.com/VictoriaMetrics/VictoriaMetrics/issues/2875). Thanks to @transacid for [the fix](https://github.com/VictoriaMetrics/VictoriaMetrics/pull/2876).
* BUGFIX: [vmagent](https://docs.victoriametrics.com/vmagent.html): do not split regex in [relabeling rules](https://docs.victoriametrics.com/vmagent.html#relabeling) into multiple lines if it contains groups. This fixes [this issue](https://github.com/VictoriaMetrics/VictoriaMetrics/issues/2928).
* BUGFIX: [MetricsQL](https://docs.victoriametrics.com/MetricsQL.html): return series from `q1` if `q2` doesn't return matching time series in the query `q1 ifnot q2`. Previously series from `q1` weren't returned in this case.
* BUGFIX: [vmui](https://docs.victoriametrics.com/#vmui): properly show date picker at `Table` tab. See [this issue](https://github.com/VictoriaMetrics/VictoriaMetrics/issues/2874).
* BUGFIX: properly generate http redirects if `-http.pathPrefix` command-line flag is set. See [this issue](https://github.com/VictoriaMetrics/VictoriaMetrics/issues/2918).

## [v1.79.12](https://github.com/VictoriaMetrics/VictoriaMetrics/releases/tag/v1.79.12)

Released at 2023-04-06

**v1.79.x is a line of LTS releases (e.g. long-time support). It contains important up-to-date bugfixes.
The v1.79.x line will be supported for at least 12 months since [v1.79.0](https://docs.victoriametrics.com/CHANGELOG.html#v1790) release**

* SECURITY: upgrade base docker image (alpine) from 3.17.2 to 3.17.3. See [alpine 3.17.3 release notes](https://alpinelinux.org/posts/Alpine-3.17.3-released.html).
* SECURITY: upgrade Go builder from Go1.20.2 to Go1.20.3. See [the list of issues addressed in Go1.20.3](https://github.com/golang/go/issues?q=milestone%3AGo1.20.3+label%3ACherryPickApproved).

* BUGFIX: [vmagent](https://docs.victoriametrics.com/vmgent.html): fix CPU and memory usage spikes when files pointed by [file_sd_config](https://docs.victoriametrics.com/sd_configs.html#file_sd_configs) cannot be re-read. See [this_issue](https://github.com/VictoriaMetrics/VictoriaMetrics/issues/3989).
* BUGFIX: prevent unexpected merges on start-up when `-storage.minFreeDiskSpaceBytes` is set. See [the issue](https://github.com/VictoriaMetrics/VictoriaMetrics/issues/4023).
* BUGFIX: verify response code when fetching configuration files via HTTP. See [this issue](https://github.com/VictoriaMetrics/VictoriaMetrics/issues/4034).

## [v1.79.11](https://github.com/VictoriaMetrics/VictoriaMetrics/releases/tag/v1.79.11)

Released at 2023-03-12

**v1.79.x is a line of LTS releases (e.g. long-time support). It contains important up-to-date bugfixes.
The v1.79.x line will be supported for at least 12 months since [v1.79.0](https://docs.victoriametrics.com/CHANGELOG.html#v1790) release**

* SECURITY: upgrade Go builder from Go1.20.1 to Go1.20.2. See [the list of issues addressed in Go1.20.2](https://github.com/golang/go/issues?q=milestone%3AGo1.20.2+label%3ACherryPickApproved).

* BUGFIX: fix a bug, which could lead to incomplete or empty results for heavy queries selecting tens of thousands of time series. See [this pull request](https://github.com/VictoriaMetrics/VictoriaMetrics/pull/3946).
* BUGFIX: [VictoriaMetrics cluster](https://docs.victoriametrics.com/Cluster-VictoriaMetrics.html): properly take into account `-rpc.disableCompression` command-line flag at `vmstorage`. It was ignored since [v1.78.0](https://docs.victoriametrics.com/CHANGELOG.html#v1780). See [this pull request](https://github.com/VictoriaMetrics/VictoriaMetrics/pull/3932).
* BUGFIX: prevent from possible `SIGBUS` crash on ARM architectures (Raspberry Pi), which deny unaligned access to 8-byte words. Thanks to @oliverpool for narrowing down the issue and for [the initial attempt to fix it](https://github.com/VictoriaMetrics/VictoriaMetrics/pull/3927).

## [v1.79.10](https://github.com/VictoriaMetrics/VictoriaMetrics/releases/tag/v1.79.10)

Released at 2023-02-27

**v1.79.x is a line of LTS releases (e.g. long-time support). It contains important up-to-date bugfixes.
The v1.79.x line will be supported for at least 12 months since [v1.79.0](https://docs.victoriametrics.com/CHANGELOG.html#v1790) release**

* BUGFIX: prevent from high CPU usage on the first UTC hour of the data. The issue has been introduced in [v1.79.5](https://docs.victoriametrics.com/CHANGELOG.html#v1795) when fixing [this issue](https://github.com/VictoriaMetrics/VictoriaMetrics/issues/3309).

## [v1.79.9](https://github.com/VictoriaMetrics/VictoriaMetrics/releases/tag/v1.79.9)

Released at 2023-02-24

**v1.79.x is a line of LTS releases (e.g. long-time support). It contains important up-to-date bugfixes.
The v1.79.x line will be supported for at least 12 months since [v1.79.0](https://docs.victoriametrics.com/CHANGELOG.html#v1790) release**

* SECURITY: upgrade base docker image (alpine) from 3.17.1 to 3.17.2. See [alpine 3.17.2 release notes](https://alpinelinux.org/posts/Alpine-3.17.2-released.html).
* SECURITY: upgrade Go builder from Go1.20.0 to Go1.20.1. See [the list of issues addressed in Go1.20.1](https://github.com/golang/go/issues?q=milestone%3AGo1.20.1+label%3ACherryPickApproved).

* BUGFIX: properly parse timestamps in milliseconds when [ingesting data via OpenTSDB telnet put protocol](https://docs.victoriametrics.com/#sending-data-via-telnet-put-protocol). Previously timestamps in milliseconds were mistakenly multiplied by 1000. Thanks to @Droxenator for the [pull request](https://github.com/VictoriaMetrics/VictoriaMetrics/pull/3810).

## [v1.79.8](https://github.com/VictoriaMetrics/VictoriaMetrics/releases/tag/v1.79.8)

Released at 2023-02-03

**v1.79.x is a line of LTS releases (e.g. long-time support). It contains important up-to-date bugfixes.
The v1.79.x line will be supported for at least 12 months since [v1.79.0](https://docs.victoriametrics.com/CHANGELOG.html#v1790) release**

* BUGFIX: fix a bug, which could prevent background merges for the previous partitions until restart if the storage didn't have enough disk space for final deduplication and down-sampling.
* BUGFIX: [vmagent](https://docs.victoriametrics.com/vmagent.html): update API version for [ec2_sd_configs](https://docs.victoriametrics.com/sd_configs.html#ec2_sd_configs) to fix [the issue](https://github.com/VictoriaMetrics/VictoriaMetrics/issues/3700) with missing `__meta_ec2_availability_zone_id` attribute.
* BUGFIX: [VictoriaMetrics cluster](https://docs.victoriametrics.com/Cluster-VictoriaMetrics.html): fix panic on top-level vmselect nodes of [multi-level setup](https://docs.victoriametrics.com/Cluster-VictoriaMetrics.html#multi-level-cluster-setup) when the `-replicationFactor` flag is set and request contains `trace` query parameter. See [this issue](https://github.com/VictoriaMetrics/VictoriaMetrics/issues/3734).
* BUGFIX: [vmagent](https://docs.victoriametrics.com/vmagent.html): [dockerswarm_sd_configs](https://docs.victoriametrics.com/sd_configs.html#dockerswarm_sd_configs): apply `filters` only to objects of the specified `role`. Previously filters were applied to all the objects, which could cause errors when different types of objects were used with filters that were not compatible with them. See [this issue](https://github.com/VictoriaMetrics/VictoriaMetrics/issues/3579).
* BUGFIX: [vmagent](https://docs.victoriametrics.com/vmagent.html): suppress all the scrape errors when `-promscrape.suppressScrapeErrors` is enabled. Previously some scrape errors were logged even if `-promscrape.suppressScrapeErrors` flag was set.
* BUGFIX: [vmagent](https://docs.victoriametrics.com/vmagent.html): consistently put the scrape url with scrape target labels to all error logs for failed scrapes. Previously some failed scrapes were logged without this information.
* BUGFIX: [MetricsQL](https://docs.victoriametrics.com/MetricsQL.html): properly parse `M` and `Mi` suffixes as `1e6` multipliers in `1M` and `1Mi` numeric constants. See [this issue](https://github.com/VictoriaMetrics/VictoriaMetrics/issues/3664). The issue has been introduced in [v1.79.7](https://docs.victoriametrics.com/CHANGELOG.html#v1797).

## [v1.79.7](https://github.com/VictoriaMetrics/VictoriaMetrics/releases/tag/v1.79.7)

Released at 2023-01-10

**v1.79.x is a line of LTS releases (e.g. long-time support). It contains important up-to-date bugfixes.
The v1.79.x line will be supported for at least 12 months since [v1.79.0](https://docs.victoriametrics.com/CHANGELOG.html#v1790) release**

* BUGFIX: properly parse floating-point numbers without integer or fractional parts such as `.123` and `20.` during [data import](https://docs.victoriametrics.com/#how-to-import-time-series-data). See [this issue](https://github.com/VictoriaMetrics/VictoriaMetrics/issues/3544).
* BUGFIX: [MetricsQL](https://docs.victoriametrics.com/MetricsQL.html): properly parse durations with uppercase suffixes such as `10S`, `5MS`, `1W`, etc. See [this issue](https://github.com/VictoriaMetrics/VictoriaMetrics/issues/3589).
* BUGFIX: [vmagent](https://docs.victoriametrics.com/vmagent.html): [dockerswarm_sd_configs](https://docs.victoriametrics.com/sd_configs.html#dockerswarm_sd_configs): properly encode `filters` field. See [this issue](https://github.com/VictoriaMetrics/VictoriaMetrics/issues/3579)
* BUGFIX: allow specifying values bigger than 2GiB to the following command-line flag values on 32-bit architectures (`386` and `arm`): `-storage.minFreeDiskSpaceBytes` and `-remoteWrite.maxDiskUsagePerURL`. Previously values bigger than 2GiB were incorrectly truncated on these architectures.
* BUGFIX: [VictoriaMetrics enterprise](https://docs.victoriametrics.com/enterprise.html): expose proper values for `vm_downsampling_partitions_scheduled` and `vm_downsampling_partitions_scheduled_size_bytes` metrics, which were added at [v1.78.0](https://docs.victoriametrics.com/CHANGELOG.html#v1780). See [this feature request](https://github.com/VictoriaMetrics/VictoriaMetrics/issues/2612).
* BUGFIX: [DataDog protocol parser](https://docs.victoriametrics.com/#how-to-send-data-from-datadog-agent): do not re-use `host` and `device` fields from the previously parsed messages if these fields are missing in the currently parsed message. See [this issue](https://github.com/VictoriaMetrics/VictoriaMetrics/issues/3432).

## [v1.79.6](https://github.com/VictoriaMetrics/VictoriaMetrics/releases/tag/v1.79.6)

Released at 2022-12-11

**v1.79.x is a line of LTS releases (e.g. long-time support). It contains important up-to-date bugfixes.
The v1.79.x line will be supported for at least 12 months since [v1.79.0](https://docs.victoriametrics.com/CHANGELOG.html#v1790) release**

* SECURITY: update Go builder from v1.19.3 to v1.19.4. See [the changelog](https://github.com/golang/go/issues?q=milestone%3AGo1.19.4+label%3ACherryPickApproved).
* SECURITY: update base Docker image for VictoriaMetrics components from Alpine 3.16.2 to Alpine v3.17.0. See [the changelog](https://alpinelinux.org/releases/).

* BUGFIX: [vmagent](https://docs.victoriametrics.com/vmagent.html): fix the `The request did not have a subscription or a valid tenant level resource provider` error when discovering Azure targets with [azure_sd_configs](https://docs.victoriametrics.com/sd_configs.html#azure_sd_configs). See [this issue](https://github.com/VictoriaMetrics/VictoriaMetrics/issues/3247).
* BUGFIX: [vmagent](https://docs.victoriametrics.com/vmagent.html): properly discover GCE zones when `filter` option is set at [gce_sd_configs](https://docs.victoriametrics.com/sd_configs.html#gce_sd_configs). See [this issue](https://github.com/VictoriaMetrics/VictoriaMetrics/issues/3202).
* BUGFIX: [vmalert](https://docs.victoriametrics.com/vmalert.html): properly specify rule evaluation step during the [replay mode](https://docs.victoriametrics.com/vmalert.html#rules-backfilling). The `step` value was previously overriden by `-datasource.queryStep` command-line flag.
* BUGFIX: [vmalert](https://docs.victoriametrics.com/vmalert.html): properly return the error message from remote-write failures. Before, error was ignored and only `vmalert_remotewrite_errors_total` was incremented.
* BUGFIX: [MetricsQL](https://docs.victoriametrics.com/MetricsQL.html): properly return an empty result from [limit_offset](https://docs.victoriametrics.com/MetricsQL.html#limit_offset) if the `offset` arg exceeds the number of inner time series. See [this issue](https://github.com/VictoriaMetrics/VictoriaMetrics/issues/3312).

## [v1.79.5](https://github.com/VictoriaMetrics/VictoriaMetrics/releases/tag/v1.79.5)

Released at 2022-11-10

**v1.79.x is a line of LTS releases (e.g. long-time support). It contains important up-to-date bugfixes.
The v1.79.x line will be supported for at least 12 months since [v1.79.0](https://docs.victoriametrics.com/CHANGELOG.html#v1790) release**

**Update note 1:** [vmalert](https://docs.victoriametrics.com/vmalert.html): the `crlfEscape` [template function](https://docs.victoriametrics.com/vmalert.html#template-functions) becames obsolete starting from this release. It can be safely removed from alerting templates, since `\n` chars are properly escaped with other `*Escape` functions now. See [this](https://github.com/VictoriaMetrics/VictoriaMetrics/issues/3139) and [this](https://github.com/VictoriaMetrics/VictoriaMetrics/issues/890) issue for details.

* SECURITY: update Go builder to v1.19.3. This fixes [CVE-2022 security issue](https://github.com/golang/go/issues/56328). See [the changelog](https://github.com/golang/go/issues?q=milestone%3AGo1.19.3+label%3ACherryPickApproved).

* BUGFIX: properly register new time series in per-day inverted index if they were ingested during the last 10 seconds of the day. See [this issue](https://github.com/VictoriaMetrics/VictoriaMetrics/issues/3309). Thanks to @lmarszal for the bugreport and for the [initial fix](https://github.com/VictoriaMetrics/VictoriaMetrics/pull/3320).
* BUGFIX: properly accept [OpenTSDB telnet put lines](https://docs.victoriametrics.com/#sending-data-via-telnet-put-protocol) without tags without the need to specify the trailing whitespace. See [this issue](https://github.com/VictoriaMetrics/VictoriaMetrics/issues/3290).
* BUGFIX: [MetricsQL](https://docs.victoriametrics.com/MetricsQL.html): properly merge buckets with identical `le` values, but with different string representation of these values when calculating [histogram_quantile](https://docs.victoriametrics.com/MetricsQL.html#histogram_quantile) and [histogram_share](https://docs.victoriametrics.com/MetricsQL.html#histogram_share). For example, `http_request_duration_seconds_bucket{le="5"}` and `http_requests_duration_seconds_bucket{le="5.0"}`. Such buckets may be returned from distinct targets. Thanks to @647-coder for the [pull request](https://github.com/VictoriaMetrics/VictoriaMetrics/pull/3225).
* BUGFIX: [vmalert](https://docs.victoriametrics.com/vmalert.html): change severity level for log messages about failed attempts for sending data to remote storage from `error` to `warn`. The message for about all failed send attempts remains at `error` severity level.
* BUGFIX: [vmalert](https://docs.victoriametrics.com/vmalert.html): properly escape string passed to `quotesEscape` [template function](https://docs.victoriametrics.com/vmalert.html#template-functions), so it can be safely embedded into JSON string. This makes obsolete the `crlfEscape` function. See [this](https://github.com/VictoriaMetrics/VictoriaMetrics/issues/3139) and [this](https://github.com/VictoriaMetrics/VictoriaMetrics/issues/890) issue.
* BUGFIX: `vmselect`: expose missing metric `vm_cache_size_max_bytes{type="promql/rollupResult"}` . This metric is used for monitoring rollup cache usage with the query `vm_cache_size_bytes{type="promql/rollupResult"} / vm_cache_size_max_bytes{type="promql/rollupResult"}` in the same way as this is done for other cache types.

## [v1.79.4](https://github.com/VictoriaMetrics/VictoriaMetrics/releases/tag/v1.79.4)

Released at 2022-10-07

**v1.79.x is a line of LTS releases (e.g. long-time support). It contains important up-to-date bugfixes.
The v1.79.x line will be supported for at least 12 months since [v1.79.0](https://docs.victoriametrics.com/CHANGELOG.html#v1790) release**

**Update note 1:** [vmalert](https://docs.victoriametrics.com/vmalert.html) changes default value for command-line flag `-datasource.queryStep` from `0s` to `5m`. The change supposed to improve reliability of the rules evaluation when evaluation interval is lower than scraping interval.

* FEATURE: expose `vmagent_remotewrite_queues` metric and use it in alerting rules in order to improve the detection of remote storage connection saturation. See [this pull request](https://github.com/VictoriaMetrics/VictoriaMetrics/pull/2871).

* BUGFIX: do not export stale metrics via [/federate api](https://docs.victoriametrics.com/#federation) after the staleness markers. Previously such metrics were exported with `NaN` values. this could break some setups. See [this issue](https://github.com/VictoriaMetrics/VictoriaMetrics/issues/3185).
* BUGFIX: [vmauth](https://docs.victoriametrics.com/vmauth.html): properly handle request paths ending with `/` such as `/vmui/`. Previously `vmui` was dropping the traling `/`, which could prevent from using `vmui` via `vmauth`. See [this issue](https://github.com/VictoriaMetrics/VictoriaMetrics/issues/1752).
* BUGFIX: [vmagent](https://docs.victoriametrics.com/vmagent.html): properly encode query params for aws signed requests, use `%20` instead of `+` as api requires. See [this issue](https://github.com/VictoriaMetrics/VictoriaMetrics/issues/3171).
* BUGFIX: [MetricsQL](https://docs.victoriametrics.com/MetricsQL.html): properly calculate `rate_over_sum(m[d])` as `sum_over_time(m[d])/d`. Previously the `sum_over_time(m[d])` could be improperly divided by smaller than `d` time range. See [rate_over_sum() docs](https://docs.victoriametrics.com/MetricsQL.html#rate_over_sum) and [this issue](https://github.com/VictoriaMetrics/VictoriaMetrics/issues/3045).
* BUGFIX: [MetricsQL](https://docs.victoriametrics.com/MetricsQL.html): properly calculate `increase(m[d])` over slow-changing counters with values smaller than 100. Previously [increase](https://docs.victoriametrics.com/MetricsQL.html#increase) could return unexpectedly big results in this case. See [the related issue](https://github.com/VictoriaMetrics/VictoriaMetrics/issues/962) and [this pull request](https://github.com/VictoriaMetrics/VictoriaMetrics/pull/3163).
* BUGFIX: [MetricsQL](https://docs.victoriametrics.com/MetricsQL.html): ignore empty series when applying [limit_offset](https://docs.victoriametrics.com/MetricsQL.html#limit_offset). It should improve queries with additional filters by value in expressions like `limit_offset(1,1, foo > 1)`.
* BUGFIX: [MetricsQL](https://docs.victoriametrics.com/MetricsQL.html): properly calculate [quantiles_over_time](https://docs.victoriametrics.com/MetricsQL.html#quantiles_over_time) when the lookbehind window contains only a single sample. Previously an empty result was incorrectly returned in this case.
* BUGFIX: [vmui](https://docs.victoriametrics.com/#vmui): fix `RangeError: Maximum call stack size exceeded` error when the query returns too many data points at `Table` view. See [this pull request](https://github.com/VictoriaMetrics/VictoriaMetrics/pull/3092/files).
* BUGFIX: [vmalert](https://docs.victoriametrics.com/vmalert.html): re-evaluate annotations per each alert evaluation. Previously, annotations were evaluated only on alert's value change. This could result in stale annotations in some cases described in [this pull request](https://github.com/VictoriaMetrics/VictoriaMetrics/pull/3119).
* BUGFIX: prevent from excessive CPU usage when the storage enters [read-only mode](https://docs.victoriametrics.com/Cluster-VictoriaMetrics.html#readonly-mode). The previous fix in [v1.79.3](https://docs.victoriametrics.com/CHANGELOG.html#v1793) wasn't complete.
* BUGFIX: [vmalert](https://docs.victoriametrics.com/vmalert.html): change default value for command-line flag `-datasource.queryStep` from `0s` to `5m`. Param `step` is added by vmalert to every rule evaluation request sent to datasource. Before this change, `step` was equal to group's evaluation interval by default. Param `step` for instant queries defines how far VM can look back for the last written data point. The change supposed to improve reliability of the rules evaluation when evaluation interval is lower than scraping interval.
* BUGFIX: properly calculate `vm_rows_scanned_per_query` histogram exported at `/metrics` page of `vmselect` and single-node VictoriaMetrics. Previously it could return misleadingly high numbers for [rollup functions](https://docs.victoriametrics.com/MetricsQL.html#rollup-functions), which scan only a few samples on the provided lookbehind window in square brackets. For example, `increase(m[1d])` always scans only 2 rows (aka `raw samples`) per each returned time series.

## [v1.79.3](https://github.com/VictoriaMetrics/VictoriaMetrics/releases/tag/v1.79.3)

Released at 2022-08-30

**v1.79.x is a line of LTS releases (e.g. long-time support). It contains important up-to-date bugfixes.
The v1.79.x line will be supported for at least 12 months since [v1.79.0](https://docs.victoriametrics.com/CHANGELOG.html#v1790) release**

* SECURITY: [vmalert](https://docs.victoriametrics.com/vmalert.html): do not expose `-remoteWrite.url`, `-remoteRead.url` and `-datasource.url` command-line flag values in logs and at `http://vmalert:8880/flags` page by default, since they may contain sensitive data such as auth keys. This aligns `vmalert` behaviour with [vmagent](https://docs.victoriametrics.com/vmagent.html), which doesn't expose `-remoteWrite.url` command-line flag value in logs and at `http://vmagent:8429/flags` page by default. Specify `-remoteWrite.showURL`, `-remoteRead.showURL` and `-datasource.showURL` command-line flags for showing values for the corresponding `-*.url` flags in logs. Thanks to @mble for [the pull request](https://github.com/VictoriaMetrics/VictoriaMetrics/pull/2965).
* SECURITY: upgrade base docker image (alpine) from 3.16.1 to 3.16.2. See [alpine 3.16.2 release notes](https://alpinelinux.org/posts/Alpine-3.13.12-3.14.8-3.15.6-3.16.2-released.html).

* BUGFIX: prevent from excess CPU usage when the storage enters [read-only mode](https://docs.victoriametrics.com/Cluster-VictoriaMetrics.html#readonly-mode).
* BUGFIX: improve performance for requests to [/api/v1/labels](https://docs.victoriametrics.com/url-examples.html#apiv1labels) and [/api/v1/label/.../values](https://docs.victoriametrics.com/url-examples.html#apiv1labelvalues) when the filter in the `match[]` query arg matches small number of time series. The performance for this case has been reduced in [v1.78.0](https://docs.victoriametrics.com/CHANGELOG.html#v1780). See [this](https://github.com/VictoriaMetrics/VictoriaMetrics/issues/2978) and [this](https://github.com/VictoriaMetrics/VictoriaMetrics/issues/1533) issues.
* BUGFIX: increase the default limit on the number of concurrent merges for small parts from 8 to 16. This should help resolving potential issues with heavy data ingestion. See [this comment](https://github.com/VictoriaMetrics/VictoriaMetrics/pull/2673#issuecomment-1218185978) from @lukepalmer .
* BUGFIX: [MetricsQL](https://docs.victoriametrics.com/MetricsQL.html): fix panic when incorrect arg is passed as `phi` into [histogram_quantiles](https://docs.victoriametrics.com/MetricsQL.html#histogram_quantiles) function. See [this issue](https://github.com/VictoriaMetrics/VictoriaMetrics/issues/3026).

## [v1.79.2](https://github.com/VictoriaMetrics/VictoriaMetrics/releases/tag/v1.79.2)

Released at 2022-08-08

**v1.79.x is a line of LTS releases (e.g. long-time support). It contains important up-to-date bugfixes.
The v1.79.x line will be supported for at least 12 months since [v1.79.0](https://docs.victoriametrics.com/CHANGELOG.html#v1790) release**

* BUGFIX: [VictoriaMetrics cluster](https://docs.victoriametrics.com/Cluster-VictoriaMetrics.html): fix potential panic in [multi-level cluster setup](https://docs.victoriametrics.com/Cluster-VictoriaMetrics.html#multi-level-cluster-setup) when top-level `vmselect` is configured with `-replicationFactor` bigger than 1. See [this issue](https://github.com/VictoriaMetrics/VictoriaMetrics/issues/2961).
* BUGFIX: [vmagent](https://docs.victoriametrics.com/vmagent.html): properly handle custom `endpoint` value in [ec2_sd_configs](https://docs.victoriametrics.com/sd_configs.html#ec2_sd_configs). It was ignored since [v1.77.0](https://docs.victoriametrics.com/CHANGELOG.html#v1770) because of a bug in the implementation of [this feature request](https://github.com/VictoriaMetrics/VictoriaMetrics/issues/1287).
* BUGFIX: [vmagent](https://docs.victoriametrics.com/vmagent.html): add missing `__meta_kubernetes_ingress_class_name` meta-label for `role: ingress` service discovery in Kubernetes. See [this commit from Prometheus](https://github.com/prometheus/prometheus/commit/7e65ad3e432bd2837c17e3e63e85dcbcc30f4a8a).
* BUGFIX: [vmagent](https://docs.victoriametrics.com/vmagent.html): allow stale responses from Consul service discovery (aka [consul_sd_configs](https://docs.victoriametrics.com/sd_configs.html#consul_sd_configs)) by default in the same way as Prometheus does. This should reduce load on Consul when discovering big number of targets. Stale responses can be disabled by specifying `allow_stale: false` option in `consul_sd_config`. See [this issue](https://github.com/VictoriaMetrics/VictoriaMetrics/issues/2940).
* BUGFIX: [vmagent](https://docs.victoriametrics.com/vmagent.html): [dockerswarm_sd_configs](https://docs.victoriametrics.com/sd_configs.html#dockerswarm_sd_configs): properly set `__meta_dockerswarm_container_label_*` labels instead of `__meta_dockerswarm_task_label_*` labels as Prometheus does. See [this issue](https://github.com/prometheus/prometheus/issues/9187).
* BUGFIX: [vmagent](https://docs.victoriametrics.com/vmagent.html): set `up` metric to `0` for partial scrapes in [stream parsing mode](https://docs.victoriametrics.com/vmagent.html#stream-parsing-mode). Previously the `up` metric was set to `1` when at least a single metric has been scraped before the error. This aligns the behaviour of `vmselect` with Prometheus.
* BUGFIX: [vmagent](https://docs.victoriametrics.com/vmagent.html): restart all the scrape jobs during [config reload](https://docs.victoriametrics.com/vmagent.html#configuration-update) after `global` section is changed inside `-promscrape.config`. See [this issue](https://github.com/VictoriaMetrics/VictoriaMetrics/issues/2884).
* BUGFIX: [vmagent](https://docs.victoriametrics.com/vmagent.html): properly assume role with AWS ECS credentials. See [this issue](https://github.com/VictoriaMetrics/VictoriaMetrics/issues/2875). Thanks to @transacid for [the fix](https://github.com/VictoriaMetrics/VictoriaMetrics/pull/2876).
* BUGFIX: [vmagent](https://docs.victoriametrics.com/vmagent.html): do not split regex in [relabeling rules](https://docs.victoriametrics.com/vmagent.html#relabeling) into multiple lines if it contains groups. This fixes [this issue](https://github.com/VictoriaMetrics/VictoriaMetrics/issues/2928).
* BUGFIX: [MetricsQL](https://docs.victoriametrics.com/MetricsQL.html): return series from `q1` if `q2` doesn't return matching time series in the query `q1 ifnot q2`. Previously series from `q1` weren't returned in this case.
* BUGFIX: [vmui](https://docs.victoriametrics.com/#vmui): properly show date picker at `Table` tab. See [this issue](https://github.com/VictoriaMetrics/VictoriaMetrics/issues/2874).
* BUGFIX: properly generate http redirects if `-http.pathPrefix` command-line flag is set. See [this issue](https://github.com/VictoriaMetrics/VictoriaMetrics/issues/2918).


## [v1.79.1](https://github.com/VictoriaMetrics/VictoriaMetrics/releases/tag/v1.79.1)

Released at 2022-08-02

**v1.79.x is a line of LTS releases (e.g. long-time support). It contains important up-to-date bugfixes.
The v1.79.x line will be supported for at least 12 months since [v1.79.0](https://docs.victoriametrics.com/CHANGELOG.html#v1790) release**

* SECURITY: upgrade base docker image (alpine) from 3.16.0 to 3.16.1 . See [alpine 3.16.1 release notes](https://alpinelinux.org/posts/Alpine-3.16.1-released.html).


## [v1.79.0](https://github.com/VictoriaMetrics/VictoriaMetrics/releases/tag/v1.79.0)

Released at 2022-07-14

**v1.79.x is a line of LTS releases (e.g. long-time support). It contains important up-to-date bugfixes.
The v1.79.x line will be supported for at least 12 months since [v1.79.0](https://docs.victoriametrics.com/CHANGELOG.html#v1790) release**

**Update note 1:** this release introduces backwards-incompatible changes to `vm_partial_results_total` metric by changing its labels to be consistent with `vm_requests_total` metric. If you use alerting rules or Grafana dashboards, which rely on this metric, then they must be updated. The official dashboards for VictoriaMetrics don't use this metric.

**Update note 2:** [vmalert](https://docs.victoriametrics.com/vmalert.html) adds `/vmalert/` prefix to [web urls](https://docs.victoriametrics.com/vmalert.html#web) according to [this issue](https://github.com/VictoriaMetrics/VictoriaMetrics/issues/2825). This may affect `vmalert` instances with non-empty `-http.pathPrefix` command-line flag. After the update, configuring this flag is no longer needed. Here's [why](https://github.com/VictoriaMetrics/VictoriaMetrics/issues/2799#issuecomment-1171392005).

**Update note 3:** this release introduces backwards-incompatible changes to communication protocol between `vmselect` and `vmstorage` nodes in cluster version of VictoriaMetrics because of added ability to query `vmselect` data from other `vmselect` nodes - see [these docs](https://docs.victoriametrics.com/Cluster-VictoriaMetrics.html#multi-level-cluster-setup), so read requests to `vmselect` will fail until the upgrade is complete. These errors will stop after all the `vmselect` and `vmstorage` nodes are updated to the new release. It is safe to downgrade to previous releases at any time.

**Update note 4:** this release removes support of deprecated in [1.70.0](https://github.com/VictoriaMetrics/VictoriaMetrics/releases/tag/v1.70.0) param `extra_filter_labels` from [vmalert's](https://docs.victoriametrics.com/vmalert.html) groups definition. This deprecated param was replaced with [params](https://docs.victoriametrics.com/vmalert.html#url-params).

**Update note 5:** this release changes naming for published linux binaries at [releases](https://github.com/VictoriaMetrics/VictoriaMetrics/releases). Now names for binaries for all the supported platforms match the following template - `$(APP_NAME)-$(GOOS)-$(GOARCH)-$(VERSION).tar.gz`. For example, `victoria-metrics-linux-amd64-v1.79.0.tar.gz`. Previously linux binaries didn't have `$(GOOS)` part, e.g. they had the name `victoria-metrics-amd64-v1.79.0.tar.gz`. Please update automation scripts for upgrading VictoriaMetrics releases according to this change.

* FEATURE: [vmagent](https://docs.victoriametrics.com/vmagent.html): add [azure_sd_configs](https://docs.victoriametrics.com/sd_configs.html#azure_sd_configs) service discovery mechanism. It allows discovering Virtual Machines at [Azure Cloud](https://azure.microsoft.com/en-us/). See [this issue](https://github.com/VictoriaMetrics/VictoriaMetrics/issues/1364).
* FEATURE: [vmalert](https://docs.victoriametrics.com/vmalert.html): deprecate alert's status link `/api/v1/<groupID>/<alertID>/status` in favour of `api/v1/alert?group_id=<group_id>&alert_id=<alert_id>"`. The old alert's status link is still supported, but will be removed in future releases. See [this issue](https://github.com/VictoriaMetrics/VictoriaMetrics/issues/2825).
* FEATURE: [cluster version of VictoriaMetrics](https://docs.victoriametrics.com/Cluster-VictoriaMetrics.html): add support for querying lower-level `vmselect` nodes from upper-level `vmselect` nodes. This makes possible to build multi-level cluster setups for global querying view and HA purposes without the need to use [Promxy](https://github.com/jacksontj/promxy). See [these docs](https://docs.victoriametrics.com/Cluster-VictoriaMetrics.html#multi-level-cluster-setup) and [this issue](https://github.com/VictoriaMetrics/VictoriaMetrics/issues/2778).
* FEATURE: add `-search.setLookbackToStep` command-line flag, which enables InfluxDB-like gap filling during querying. See [these docs](https://docs.victoriametrics.com/guides/migrate-from-influx.html) for details.
* FEATURE: [vmui](https://docs.victoriametrics.com/#vmui): add an UI for [query tracing](https://docs.victoriametrics.com/#query-tracing). It can be enabled by clicking `trace query` checkbox and re-running the query. See [this feature request](https://github.com/VictoriaMetrics/VictoriaMetrics/issues/2703).
* FEATURE: [vmagent](https://docs.victoriametrics.com/vmagent.html): add `-remoteWrite.headers` command-line option for specifying optional HTTP headers to send to the configured `-remoteWrite.url`. For example, `-remoteWrite.headers='Foo:Bar^^Baz:x'` would send `Foo: Bar` and `Baz: x` HTTP headers with every request to `-remoteWrite.url`. See [this feature request](https://github.com/VictoriaMetrics/VictoriaMetrics/issues/2805).
* FEATURE: [vmagent](https://docs.victoriametrics.com/vmagent.html): push per-target `scrape_samples_limit` metric to the configured `-remoteWrite.url` if `sample_limit` option is set for this target in [scrape_configs](https://docs.victoriametrics.com/sd_configs.html#scrape_configs). See [this feature request](https://github.com/VictoriaMetrics/operator/issues/497).
* FEATURE: [vmagent](https://docs.victoriametrics.com/vmagent.html): attach node-level labels to [kubernetes_sd_config](https://docs.victoriametrics.com/sd_configs.html#kubernetes_sd_configs) targets if `attach_metadata: {"node": true}` is set for `role: endpoints` and `role: endpointslice`. This is a feature backport from Prometheus 2.37 - see [this pull request](https://github.com/prometheus/prometheus/pull/10759).
* FEATURE: [vmagent](https://docs.victoriametrics.com/vmagent.html): add ability to specify additional HTTP headers to send to scrape targets via `headers` section in `scrape_configs`. This can be used when the scrape target requires custom authorization and authentication like in [this stackoverflow question](https://stackoverflow.com/questions/66032498/prometheus-scrape-metric-with-custom-header). For example, the following config instructs sending `My-Auth: top-secret` and `TenantID: FooBar` headers with each request to `http://host123:8080/metrics`:

```yaml
scrape_configs:
- job_name: foo
  headers:
  - "My-Auth: top-secret"
  - "TenantID: FooBar"
  static_configs:
  - targets: ["host123:8080"]
```

* FEATURE: add ability to pass `limit` query arg to `api/v1/series` endpoint. This can be used if only a sample of up to `limit` series must be returned from the endpoint. See [this feature request](https://github.com/VictoriaMetrics/VictoriaMetrics/issues/2841) and [these docs](https://docs.victoriametrics.com/#prometheus-querying-api-enhancements).
* FEATURE: [query tracing](https://docs.victoriametrics.com/Single-server-VictoriaMetrics.html#query-tracing): show timestamps in query traces in human-readable format (aka `RFC3339` in UTC timezone) instead of milliseconds since Unix epoch. For example, `2022-06-27T10:32:54.506Z` instead of `1656325974506`. This improves traces' readability.
* FEATURE: improve performance of [/api/v1/series](https://prometheus.io/docs/prometheus/latest/querying/api/#finding-series-by-label-matchers) requests, which return big number of time series.
* FEATURE: [VictoriaMetrics cluster](https://docs.victoriametrics.com/Cluster-VictoriaMetrics.html): improve query performance when [replication is enabled](https://docs.victoriametrics.com/Cluster-VictoriaMetrics.html#replication-and-data-safety).
* FEATURE: [MetricsQL](https://docs.victoriametrics.com/MetricsQL.html): properly handle partial counter resets in [remove_resets](https://docs.victoriametrics.com/MetricsQL.html#remove_resets) function. Now `remove_resets(sum(m))` should returns the expected increasing line when some time series matching `m` disappear on the selected time range. Previously such a query would return horizontal line after the disappeared series.
* FEATURE: expose `vm_next_retention_seconds` metric at `http://victoriametrics:8428/metrics`, which shows the number of seconds left until the next `indexdb` rotation. Thanks to @guidao for the [pull request](https://github.com/VictoriaMetrics/VictoriaMetrics/pull/2863).
* FEATURE: expose additional histogram metrics at `http://victoriametrics:8428/metrics`, which may help understanding query workload:

  * `vm_rows_read_per_query` - the number of raw samples read per query.
  * `vm_rows_scanned_per_query` - the number of raw samples scanned per query. This number can exceed `vm_rows_read_per_query` if `step` query arg passed to [/api/v1/query_range](https://docs.victoriametrics.com/keyConcepts.html#range-query) is smaller than the lookbehind window set in square brackets of [rollup function](https://docs.victoriametrics.com/MetricsQL.html#rollup-functions). For example, if `increase(some_metric[1h])` is executed with the `step=5m`, then the same raw samples on a hour time range are scanned `1h/5m=12` times. See [this article](https://valyala.medium.com/how-to-optimize-promql-and-metricsql-queries-85a1b75bf986) for details.
  * `vm_rows_read_per_series` - the number of raw samples read per queried series.
  * `vm_series_read_per_query` - the number of series read per query.

* FEATURE: publish binaries for FreeBSD and OpenBSD at [releases page](https://github.com/VictoriaMetrics/VictoriaMetrics/releases).
* FEATURE: [vmui](https://docs.victoriametrics.com/#vmui): allow selecting the needed columns at table view. This functionaly may help when the selected time series contain many different labels. See [this feature request](https://github.com/VictoriaMetrics/VictoriaMetrics/issues/2817) and [this pull request](https://github.com/VictoriaMetrics/VictoriaMetrics/pull/2867).

* BUGFIX: consistently name binaries at [releases page](https://github.com/VictoriaMetrics/VictoriaMetrics/releases) in the form `$(APP_NAME)-$(GOOS)-$(GOARCH)-$(VERSION).tar.gz`. For example, `victoria-metrics-linux-amd64-v1.79.0.tar.gz`. Previously the `$(GOOS)` part was missing in binaries for Linux.
* BUGFIX: [vmalert](https://docs.victoriametrics.com/vmalert.html): allow using `__name__` label (aka [metric name](https://prometheus.io/docs/prometheus/latest/querying/basics/#time-series-selectors)) in alerting annotations. For example:

{% raw %}
```console
{{ $labels.__name__ }}: Too high connection number for "{{ $labels.instance }}
```
{% endraw %}

* BUGFIX: limit max memory occupied by the cache, which stores parsed regular expressions. Previously too long regular expressions passed in [MetricsQL queries](https://docs.victoriametrics.com/MetricsQL.html) could result in big amounts of used memory (e.g. multiple of gigabytes). Now the max cache size for parsed regexps is limited to a a few megabytes.
* BUGFIX: [MetricsQL](https://docs.victoriametrics.com/MetricsQL.html): properly handle partial counter resets when calculating [rate](https://docs.victoriametrics.com/MetricsQL.html#rate), [irate](https://docs.victoriametrics.com/MetricsQL.html#irate) and [increase](https://docs.victoriametrics.com/MetricsQL.html#increase) functions. Previously these functions could return zero values after partial counter resets until the counter increases to the last value before partial counter reset. See [this issue](https://github.com/VictoriaMetrics/VictoriaMetrics/issues/2787).
* BUGFIX: [MetricsQL](https://docs.victoriametrics.com/MetricsQL.html): properly calculate [histogram_quantile](https://docs.victoriametrics.com/MetricsQL.html#histogram_quantile) over Prometheus buckets with unexpected values. See [this issue](https://github.com/VictoriaMetrics/VictoriaMetrics/issues/2819).
* BUGFIX: [MetricsQL](https://docs.victoriametrics.com/MetricsQL.html): properly evaluate [timezone_offset](https://docs.victoriametrics.com/MetricsQL.html#timezone_offset) function over time range covering time zone offset switches. See [this issue](https://github.com/VictoriaMetrics/VictoriaMetrics/issues/2771).
* BUGFIX: [vmagent](https://docs.victoriametrics.com/vmagent.html): properly add service-level labels (`__meta_kubernetes_service_*`) to discovered targets for `role: endpointslice` in [kubernetes_sd_config](https://docs.victoriametrics.com/sd_configs.html#kubernetes_sd_configs). Previously these labels were missing. See [this issue](https://github.com/VictoriaMetrics/VictoriaMetrics/issues/2823).
* BUGFIX: [vmagent](https://docs.victoriametrics.com/vmagent.html): make sure that [stale markers](https://docs.victoriametrics.com/vmagent.html#prometheus-staleness-markers) are generated with the actual timestamp when unsuccessful scrape occurs. This should prevent from possible time series overlap on scrape target restart in dynmaic envirnoments such as Kubernetes.
* BUGFIX: [vmagent](https://docs.victoriametrics.com/vmagent.html): properly reload changed `-promscrape.config` file when `-promscrape.configCheckInterval` option is set. The changed config file wasn't reloaded in this case since [v1.69.0](#v1690). See [this pull request](https://github.com/VictoriaMetrics/VictoriaMetrics/pull/2786). Thanks to @ttyv for the fix.
* BUGFIX: [vmagent](https://docs.victoriametrics.com/vmagent.html): properly set `Host` header during target scraping when `proxy_url` is set to http proxy. Previously the `Host` header was set to the proxy hostname instead of the target hostname. See [this issue](https://github.com/VictoriaMetrics/VictoriaMetrics/issues/2794).
* BUGFIX: [VictoriaMetrics cluster](https://docs.victoriametrics.com/Cluster-VictoriaMetrics.html): assume that the response is complete if `-search.denyPartialResponse` is enabled and up to `-replicationFactor - 1` `vmstorage` nodes are unavailable. See [this issue](https://github.com/VictoriaMetrics/VictoriaMetrics/issues/1767).
* BUGFIX: [vmselect](https://docs.victoriametrics.com/#vmselect): update `vm_partial_results_total` metric labels to be consistent with `vm_requests_total` labels.
* BUGFIX: accept tags without values when reading data in [DataDog format](https://docs.victoriametrics.com/Single-server-VictoriaMetrics.html#how-to-send-data-from-datadog-agent). Thanks to @PerGon for the [pull request](https://github.com/VictoriaMetrics/VictoriaMetrics/pull/2839).
* BUGFIX: [vmui](https://docs.victoriametrics.com/#vmui): properly pass the end of the selected time range to `time` query arg to [/api/v1/query](https://docs.victoriametrics.com/keyConcepts.html#instant-query) when displaying the requested data in JSON and table views. Previously the `time` query arg wasn't set, so `/api/v1/query` was always returning query results for the current time regardless of the selected time range. See [this issue](https://github.com/VictoriaMetrics/VictoriaMetrics/issues/2781).
* BUGFIX: [vmui](https://docs.victoriametrics.com/#vmui): allow clicking on the suggestion from autocomplete list. See [this issue](https://github.com/VictoriaMetrics/VictoriaMetrics/issues/2804).
* BUGFIX: [vmui](https://docs.victoriametrics.com/#vmui): apply the selected time range in date picker only after clicking the `Apply` button. See [this issue](https://github.com/VictoriaMetrics/VictoriaMetrics/issues/2811).

## [v1.78.1](https://github.com/VictoriaMetrics/VictoriaMetrics/releases/tag/v1.78.1)

Released at 2022-07-08

**Update notes:** it is recommended [clearing caches](https://docs.victoriametrics.com/#cache-removal) after the upgrade from [v1.78.0](https://github.com/VictoriaMetrics/VictoriaMetrics/releases/tag/v1.78.0) in order to immediately fix the issue for newly ingested data. Otherwise the issue may exist for newly ingested data for up to a day after the upgrade.

* BUGFIX: properly register time series in per-day inverted index. Previously some series could miss registration in the per-day inverted index. This could result in missing time series during querying. The issue has been introduced in [v1.78.0](#v1780). See [this](https://github.com/VictoriaMetrics/VictoriaMetrics/issues/2798) and [this](https://github.com/VictoriaMetrics/VictoriaMetrics/issues/2793) issues.

## [v1.78.0](https://github.com/VictoriaMetrics/VictoriaMetrics/releases/tag/v1.78.0)

Released at 2022-06-20

**Warning (2022-07-03):** VictoriaMetrics v1.78.0 contains a bug, which may result in missing time series during queries. It is recommended upgrading to [v1.78.1](https://github.com/VictoriaMetrics/VictoriaMetrics/releases/tag/v1.78.1), which fixes the bug.

**Update notes:** this release introduces backwards-incompatible changes to communication protocol between `vmselect` and `vmstorage` nodes in cluster version of VictoriaMetrics because of added [query tracing](https://docs.victoriametrics.com/Single-server-VictoriaMetrics.html#query-tracing), so read requests to `vmselect` will fail until the upgrade is complete. These errors will stop after all the `vmselect` and `vmstorage` nodes are updated to the new release. It is safe to downgrade to previous releases.

* SECURITY: add `-flagsAuthKey` command-line flag for protecting `/flags` endpoint from unauthorized access. Though this endpoint already hides values for command-line flags with `key` and `password` substrings in their names, other sensitive information could be exposed there. See [This issue](https://github.com/VictoriaMetrics/VictoriaMetrics/issues/2753).

* FEATURE: support query tracing, which allows determining bottlenecks during query processing. See [these docs](https://docs.victoriametrics.com/Single-server-VictoriaMetrics.html#query-tracing) and [this feature request](https://github.com/VictoriaMetrics/VictoriaMetrics/issues/1403).
* FEATURE: [vmui](https://docs.victoriametrics.com/#vmui): add `cardinality` tab, which can help identifying the source of [high cardinality](https://docs.victoriametrics.com/FAQ.html#what-is-high-cardinality) and [high churn rate](https://docs.victoriametrics.com/FAQ.html#what-is-high-churn-rate) issues. See [this](https://github.com/VictoriaMetrics/VictoriaMetrics/issues/2233) and [this](https://github.com/VictoriaMetrics/VictoriaMetrics/issues/2730) feature requests and [these docs](https://docs.victoriametrics.com/#cardinality-explorer).
* FEATURE: [vmui](https://docs.victoriametrics.com/#vmui): small UX enhancements according to [this feature request](https://github.com/VictoriaMetrics/VictoriaMetrics/issues/2638).
* FEATURE: allow overriding default limits for in-memory cache `indexdb/tagFilters` via flag `-storage.cacheSizeIndexDBTagFilters`. See [this issue](https://github.com/VictoriaMetrics/VictoriaMetrics/issues/2663).
* FEATURE: add support of `lowercase` and `uppercase` relabeling actions in the same way as [Prometheus 2.36.0 does](https://github.com/prometheus/prometheus/releases/tag/v2.36.0). See [this issue](https://github.com/VictoriaMetrics/VictoriaMetrics/issues/2664).
* FEATURE: add ability to change the `indexdb` rotation timezone offset via `-retentionTimezoneOffset` command-line flag. Previously it was performed at 4am UTC time. This could lead to performance degradation in the middle of the day when VictoriaMetrics runs in time zones located too far from UTC. Thanks to @cnych for [the pull request](https://github.com/VictoriaMetrics/VictoriaMetrics/pull/2574).
* FEATURE: limit the number of background merge threads on systems with big number of CPU cores by default. This increases the max size of parts, which can be created during background merge when `-storageDataPath` directory has limited free disk space. This may improve on-disk data compression efficiency and query performance. The limits can be tuned if needed with `-smallMergeConcurrency` and `-bigMergeConcurrency` command-line flags. See [this pull request](https://github.com/VictoriaMetrics/VictoriaMetrics/pull/2673).
* FEATURE: accept optional `limit` query arg at [/api/v1/labels](https://prometheus.io/docs/prometheus/latest/querying/api/#getting-label-names) and [/api/v1/label/.../values](https://prometheus.io/docs/prometheus/latest/querying/api/#querying-label-values) for limiting the numbef of sample entries returned from these endpoints. See [these docs](https://docs.victoriametrics.com/#prometheus-querying-api-enhancements).
* FEATURE: optimize performance for [/api/v1/labels](https://prometheus.io/docs/prometheus/latest/querying/api/#getting-label-names) and [/api/v1/label/.../values](https://prometheus.io/docs/prometheus/latest/querying/api/#querying-label-values) endpoints when `match[]`, `extra_label` or `extra_filters[]` query args are passed to these endpoints. This should help with [this issue](https://github.com/VictoriaMetrics/VictoriaMetrics/issues/1533).
* FEATURE: [vmalert](https://docs.victoriametrics.com/vmalert.html): support `limit` param per-group for limiting number of produced samples per each rule. Thanks to @Howie59 for [implementation](https://github.com/VictoriaMetrics/VictoriaMetrics/pull/2676).
* FEATURE: [vmalert](https://docs.victoriametrics.com/vmalert.html): remove dependency on Internet access at [web API pages](https://docs.victoriametrics.com/vmalert.html#web). Previously the functionality and the layout of these pages was broken without Internet access. See [shis issue](https://github.com/VictoriaMetrics/VictoriaMetrics/issues/2594).
* FEATURE: [vmalert](https://docs.victoriametrics.com/vmalert.html): send alerts to the configured notifiers in parallel. Previously alerts were sent to notifiers sequentially. This could delay sending pending alerts when notifier blocks on the currently sent alert.
* FEATURE: [vmagent](https://docs.victoriametrics.com/vmagent.html): implement the `http://vmagent:8429/service-discovery` page in the same way as Prometheus does. This page shows the original labels for all the discovered targets alongside the resulting labels after the relabeling. This simplifies service discovery debugging.
* FEATURE: [vmagent](https://docs.victoriametrics.com/vmagent.html): remove dependency on Internet access at `http://vmagent:8429/targets` page. Previously the page layout was broken without Internet access. See [shis issue](https://github.com/VictoriaMetrics/VictoriaMetrics/issues/2594).
* FEATURE: [vmagent](https://docs.victoriametrics.com/vmagent.html): add support for `kubeconfig_file` option at [kubernetes_sd_configs](https://docs.victoriametrics.com/sd_configs.html#kubernetes_sd_configs). It may be useful for Kubernetes monitoring by `vmagent` outside Kubernetes cluster. See [this issue](https://github.com/VictoriaMetrics/VictoriaMetrics/issues/1464).
* FEATURE: [vmagent](https://docs.victoriametrics.com/vmagent.html): expose `/api/v1/status/config` endpoint in the same way as Prometheus does. See [these docs](https://prometheus.io/docs/prometheus/latest/querying/api/#config).
* FEATURE: [vmagent](https://docs.victoriametrics.com/vmagent.html): add `-promscrape.suppressScrapeErrorsDelay` command-line flag, which can be used for delaying and aggregating the logging of per-target scrape errors. This may reduce the amounts of logs when `vmagent` scrapes many unreliable targets. See [this feature request](https://github.com/VictoriaMetrics/VictoriaMetrics/issues/2575). Thanks to @jelmd for [the initial implementation](https://github.com/VictoriaMetrics/VictoriaMetrics/pull/2576).
* FEATURE: [vmagent](https://docs.victoriametrics.com/vmagent.html): add `-promscrape.cluster.name` command-line flag, which allows proper data de-duplication when the same target is scraped from multiple [vmagent clusters](https://docs.victoriametrics.com/vmagent.html#scraping-big-number-of-targets). See [this issue](https://github.com/VictoriaMetrics/VictoriaMetrics/issues/2679).
* FEATURE: [vmagent](https://docs.victoriametrics.com/vmagent.html): add `action: graphite` relabeling rules optimized for extracting labels from Graphite-style metric names. See [these docs](https://docs.victoriametrics.com/vmagent.html#graphite-relabeling) and [this feature request](https://github.com/VictoriaMetrics/VictoriaMetrics/issues/2737).
* FEATURE: [VictoriaMetrics enterprise](https://docs.victoriametrics.com/enterprise.html): expose `vm_downsampling_partitions_scheduled` and `vm_downsampling_partitions_scheduled_size_bytes` metrics, which can be used for tracking the progress of initial [downsampling](https://docs.victoriametrics.com/#downsampling) for historical data. See [this feature request](https://github.com/VictoriaMetrics/VictoriaMetrics/issues/2612).
* FEATURE: [VictoriaMetrics cluster](https://docs.victoriametrics.com/Cluster-VictoriaMetrics.html): do not spend up to 5 seconds when trying to connect to unavailable `vmstorage` nodes. This should improve query latency when some of `vmstorage` nodes aren't available. Expose `vm_tcpdialer_addr_available{addr="..."}` metric at `http://vmselect:8481/metrics` for determining whether the given `addr` is available for establishing new connections. See [this comment](https://github.com/VictoriaMetrics/VictoriaMetrics/issues/711#issuecomment-1160363187).
* FEATURE: [VictoriaMetrics cluster](https://docs.victoriametrics.com/Cluster-VictoriaMetrics.html): add `-vmstorageDialTimeout` command-line flags to `vmselect` and `vminsert` for tuning the maximum duration for connection estabilishing to `vmstorage` nodes. This should help resolving [this issue](https://github.com/VictoriaMetrics/VictoriaMetrics/issues/711).

* BUGFIX: support for data ingestion in [DataDog format](https://docs.victoriametrics.com/Single-server-VictoriaMetrics.html#how-to-send-data-from-datadog-agent) from legacy clients / agents. See [this pull request](https://github.com/VictoriaMetrics/VictoriaMetrics/pull/2670). Thanks to @elProxy for the fix.
* BUGFIX: [vmagent](https://docs.victoriametrics.com/vmagent.html): do not expose `vm_promscrape_service_discovery_duration_seconds_bucket` metric for unused service discovery types. This reduces the number of metrics exported at `http://vmagent:8429/metrics`. See [this issue](https://github.com/VictoriaMetrics/VictoriaMetrics/issues/2671).
* BUGFIX: [vmalert](https://docs.victoriametrics.com/vmalert.html): properly apply `alert_relabel_configs` relabeling rules to `-notifier.config` according to [these docs](https://docs.victoriametrics.com/vmalert.html#notifier-configuration-file). Thanks to @spectvtor for [the bugfix](https://github.com/VictoriaMetrics/VictoriaMetrics/pull/2633).
* BUGFIX: [vmalert](https://docs.victoriametrics.com/vmalert.html): properly add `Content-Encoding: snappy`, `Content-Type: application/x-protobuf` and `X-Prometheus-Remote-Write-Version: 0.1.0` request headers when `vmalert` sends [evaluated recording rules' data](https://docs.victoriametrics.com/vmalert.html#recording-rules) to `-remoteWrite.url`. These headers are needed by some remote storage systems in order to properly decode snappy-encoded request body. See [this](https://github.com/VictoriaMetrics/VictoriaMetrics/pull/2685) and [this](https://github.com/VictoriaMetrics/VictoriaMetrics/pull/2701) pull requests. Thanks to @manji-0 for th fix.
* BUGFIX: deny [background merge](https://valyala.medium.com/how-victoriametrics-makes-instant-snapshots-for-multi-terabyte-time-series-data-e1f3fb0e0282) when the storage enters read-only mode, e.g. when free disk space becomes lower than `-storage.minFreeDiskSpaceBytes`. Background merge needs additional disk space, so it could result in `no space left on device` errors. See [this issue](https://github.com/VictoriaMetrics/VictoriaMetrics/issues/2603).
* BUGFIX: [vmui](https://docs.victoriametrics.com/#vmui): properly apply the selected time range when auto-refresh is enabled. See [this issue](https://github.com/VictoriaMetrics/VictoriaMetrics/issues/2693).
* BUGFIX: [vmui](https://docs.victoriametrics.com/#vmui): properly update the url with vmui state when new query is entered. See [this issue](https://github.com/VictoriaMetrics/VictoriaMetrics/issues/2692).
* BUGFIX: [Graphite render API](https://docs.victoriametrics.com/#graphite-render-api-usage): properly calculate sample timestamps when `moving*()` functions such as [movingAverage()](https://graphite.readthedocs.io/en/stable/functions.html#graphite.render.functions.movingAverage) are applied over [summarize()](https://graphite.readthedocs.io/en/stable/functions.html#graphite.render.functions.summarize).
* BUGFIX: limit the `end` query arg value to `+2 days` in the future at `/api/v1/*` endpoints, because VictoriaMetrics doesn't allow storing samples with timestamps bigger than +2 days in the future. This should help resolving [this issue](https://github.com/VictoriaMetrics/VictoriaMetrics/issues/2669).
* BUGFIX: properly register time series in per-day inverted index during the first hour after `indexdb` rotation. Previously this could lead to missing time series during querying if these time series stopped receiving new samples during the first hour after `indexdb` rotation. See [this issue](https://github.com/VictoriaMetrics/VictoriaMetrics/issues/2698).
* BUGFIX: do not register new series when `-storage.maxHourlySeries` or `-storage.maxDailySeries` limits were reached. Previously samples for new series weren't added to the database when the [cardinality limit](https://docs.victoriametrics.com/#cardinality-limiter) was reached, but series were still registered in the inverted index (aka `indexdb`). This could lead to unbound `indexdb` growth during [high churn rate](https://docs.victoriametrics.com/FAQ.html#what-is-high-churn-rate).

## [v1.77.2](https://github.com/VictoriaMetrics/VictoriaMetrics/releases/tag/v1.77.2)

Released at 2022-05-21

* FEATURE: [vmalert](https://docs.victoriametrics.com/vmalert.html): support [reusable templates](https://prometheus.io/docs/prometheus/latest/configuration/template_examples/#defining-reusable-templates) for rules annotations. The path to the template files can be specified via `-rule.templates` flag. See more about this feature [here](https://docs.victoriametrics.com/vmalert.html#reusable-templates). Thanks to @AndrewChubatiuk for [the pull request](https://github.com/VictoriaMetrics/VictoriaMetrics/pull/2532). See [this feature request](https://github.com/VictoriaMetrics/VictoriaMetrics/issues/2510).
* FEATURE: [vmalert](https://docs.victoriametrics.com/vmalert.html): expose `vmalert_iteration_interval_seconds` metric at `http://vmalert:8880/metrics`. This metric shows the configured per-group evaluation interval. See [this feature request](https://github.com/VictoriaMetrics/VictoriaMetrics/issues/2618).
* FEATURE: [vmctl](https://docs.victoriametrics.com/vmctl.html): add `influx-prometheus-mode` command-line flag, which allows to restore the original time series written from Prometheus into InfluxDB during data migration from InfluxDB to VictoriaMetrics. See [this feature request](https://github.com/VictoriaMetrics/vmctl/issues/8). Thanks to @mback2k for [the pull request](https://github.com/VictoriaMetrics/VictoriaMetrics/pull/2545).
* FEATURE: [vmagent](https://docs.victoriametrics.com/vmagent.html): add ability to specify AWS service name when issuing requests to AWS api. See [this feature request](https://github.com/VictoriaMetrics/VictoriaMetrics/issues/2605). Thanks to @transacid for [the pull request](https://github.com/VictoriaMetrics/VictoriaMetrics/pull/2604).

* BUGFIX: [vmagent](https://docs.victoriametrics.com/vmagent.html): fix a bug, which could lead to incomplete discovery of scrape targets in Kubernetes (aka `kubernetes_sd_config`). the bug has been introduced in [v1.77.0](https://docs.victoriametrics.com/CHANGELOG.html#v1770).
* BUGFIX: [vmalert](https://docs.victoriametrics.com/vmalert.html): support `scalar` result type in response. See [this issue](https://github.com/VictoriaMetrics/VictoriaMetrics/issues/2607).
* BUGFIX: [vmalert](https://docs.victoriametrics.com/vmalert.html): support strings in `humanize.*` template function in the same way as Prometheus does. See [this issue](https://github.com/VictoriaMetrics/VictoriaMetrics/issues/2569).
* BUGFIX: [vmalert](https://docs.victoriametrics.com/vmalert.html): proxy `/rules` requests to vmalert from Grafana's alerting UI. This removes errors in Grafana's UI for Grafana versions older than `8.5.*`. See [this issue](https://github.com/VictoriaMetrics/VictoriaMetrics/issues/2583)
* BUGFIX: [vmalert](https://docs.victoriametrics.com/vmalert.html): do not add `/api/v1/query` suffix to `-datasource.url` if `-remoteRead.disablePathAppend` command-line flag is set. Previously this flag was applied only to `-remoteRead.url`, which could confuse users.
* BUGFIX: [vmalert](https://docs.victoriametrics.com/vmalert.html): prevent from possible resource leak on config update, which could lead to the slowdown of `vmalert` over time. See [this pull request](https://github.com/VictoriaMetrics/VictoriaMetrics/pull/2577).
* BUGFIX: [MetricsQL](https://docs.victoriametrics.com/MetricsQL.html): do not return values from [label_value()](https://docs.victoriametrics.com/MetricsQL.html#label_value) function if the original time series has no values at the selected timestamps.
* BUGFIX: [VictoriaMetrics cluster](https://docs.victoriametrics.com/Cluster-VictoriaMetrics.html): limit the number of concurrently established connections from vmselect to vmstorage. This should prevent from potentially high spikes in the number of established connections after temporary slowdown in connection handshake procedure between vmselect and vmstorage because of spikes in workload. See [this issue](https://github.com/VictoriaMetrics/VictoriaMetrics/issues/2552).
* BUGFIX: [vmctl](https://docs.victoriametrics.com/vmctl.html): fix build for Solaris / SmartOS. See [this issue](https://github.com/VictoriaMetrics/VictoriaMetrics/issues/1322#issuecomment-1120276146).

## [v1.77.1](https://github.com/VictoriaMetrics/VictoriaMetrics/releases/tag/v1.77.1)

Released at 2022-05-07

* FEATURE: [vmagent](https://docs.victoriametrics.com/vmagent.html): add ability to specify filters for Availability Zones in [ec2_sd_config](https://docs.victoriametrics.com/sd_configs.html#ec2_sd_configs) via `az_filters` section. This section can contain AZ-specific set of filters in the same way as the existing `filters` section, which is used for filtering EC2 instances. The list of supported AZ-specific filters is available [here](https://docs.aws.amazon.com/AWSEC2/latest/APIReference/API_DescribeAvailabilityZones.html).
* FEATURE: [vmagent](https://docs.victoriametrics.com/vmagent.html): expose `vmagent_remotewrite_global_rows_pushed_before_relabel_total` and `vmagent_remotewrite_rows_pushed_after_relabel_total` metrics at `http://vmagent:8429/metrics`, which can be used for monitoring the rate of rows (aka samples) pushed to remote storage before and after the relabeling via `-remoteWrite.relabelConfig` and `-remoteWrite.urlRelabelConfig`. See [relabeling docs](https://docs.victoriametrics.com/vmagent.html#relabeling) for details.
* FEATURE: [vmctl](https://docs.victoriametrics.com/vmctl.html): add ability to skip `db` label during InfluxDB data import when `influx-skip-database-label` option is used. See [this pull request](https://github.com/VictoriaMetrics/VictoriaMetrics/pull/2544). Thanks to @mback2k .

* BUGFIX: [vmagent](https://docs.victoriametrics.com/vmagent.html): properly process passwords and secrets specified in the file pointed by `-promscrape.config` command-line flag. All the passwords and secrets were mistakenly replaced with `<secret>` string in `v1.77.0`. See [this](https://github.com/VictoriaMetrics/VictoriaMetrics/issues/2551) and [this issue](https://github.com/VictoriaMetrics/VictoriaMetrics/issues/2550).
* BUGFIX: [vmagent](https://docs.victoriametrics.com/vmagent.html): rename `vmagent_remote_write_rate_limit_reached_total` metric to `vmagent_remotewrite_rate_limit_reached_total`, so its name is consistent with the rest of `vmagent_remotewrite_` metrics.
* BUGFIX: [vmagent](https://docs.victoriametrics.com/vmagent.html): rename `promscrape_stale_samples_created_total` metric to `vm_promscrape_stale_samples_created_total`, so its name is consistent with the rest of `vm_promscrape_` metrics.
* BUGFIX: [vmctl](https://docs.victoriametrics.com/vmctl.html): properly import InfluxDB measurements if they contain `db` tag. Previously this could result in incomplete import of measurmenet tags. See [this pull request](https://github.com/VictoriaMetrics/VictoriaMetrics/pull/2536). Thanks to @mback2k for the bugfix.
* BUGFIX: [vmui](https://docs.victoriametrics.com/#vmui): do not reset the selected relative time range when entering new query. See [this issue](https://github.com/VictoriaMetrics/VictoriaMetrics/issues/2402#issuecomment-1115817302).
* BUGFIX: [vmbackup](https://docs.victoriametrics.com/vmbackup.html): disallow writing backups to `-storageDataPath` directory, since this directory is managed solely by VictoriaMetrics or `vmstorage`. Other apps shouldn't write into this directory. See [this issue](https://github.com/VictoriaMetrics/VictoriaMetrics/issues/2503).
* BUGFIX: do not allow setting `-retentionPeriod` smaller than one day, since VictoriaMetrics doesn't support properly such small retention periods. See [this issue](https://github.com/VictoriaMetrics/VictoriaMetrics/issues/2496).
* BUGFIX: [VictoriaMetrics cluster](https://docs.victoriametrics.com/Cluster-VictoriaMetrics.html): do not drop samples routed to readonly `vmstorage` nodes if `-dropSamplesOnOverload` command-line flag is set. Try re-routing them to healthy `vmstorage` nodes instead. See [this issue](https://github.com/VictoriaMetrics/VictoriaMetrics/issues/2478).


## [v1.77.0](https://github.com/VictoriaMetrics/VictoriaMetrics/releases/tag/v1.77.0)

Released at 2022-05-05

* FEATURE: [vmagent](https://docs.victoriametrics.com/vmagent.html): add support for sending data to remote storage with AWS sigv4 authorization. See [this feature request](https://github.com/VictoriaMetrics/VictoriaMetrics/issues/1287).
* FEATURE: [vmagent](https://docs.victoriametrics.com/vmagent.html): allow filtering targets by target url and by target labels with [time series selector](https://prometheus.io/docs/prometheus/latest/querying/basics/#time-series-selectors) on `http://vmagent:8429/targets` page. This may be useful when `vmagent` scrapes big number of targets. See [this feature request](https://github.com/VictoriaMetrics/VictoriaMetrics/issues/1796).
* FEATURE: [vmagent](https://docs.victoriametrics.com/vmagent.html): reduce `-promscrape.config` reload duration when the config contains big number of jobs (aka [scrape_configs](https://docs.victoriametrics.com/sd_configs.html#scrape_configs) sections) and only a few of them are changed. Previously all the jobs were restarted. Now only the jobs with changed configs are restarted. This should reduce the probability of data miss because of slow config reload. See [this issue](https://github.com/VictoriaMetrics/VictoriaMetrics/issues/2270).
* FEATURE: [vmagent](https://docs.victoriametrics.com/vmagent.html): improve service discovery speed for big number of scrape targets. This should help when `vmagent` discovers big number of targets (e.g. thousands) in Kubernetes cluster. The service discovery speed now should scale with the number of CPU cores available to `vmagent`.
* FEATURE: [vmagent](https://docs.victoriametrics.com/vmagent.html): add ability to attach node-level labels and annotations to discovered Kubernetes pod targets in the same way as Prometheus 2.35 does. See [this feature request](https://github.com/prometheus/prometheus/issues/9510) and [this pull request](https://github.com/prometheus/prometheus/pull/10080).
* FEATURE: [vmagent](https://docs.victoriametrics.com/vmagent.html): add support for `tls_config` and `proxy_url` options at `oauth2` section in the same way as Prometheus does. See [oauth2 docs](https://prometheus.io/docs/prometheus/latest/configuration/configuration/#oauth2).
* FEATURE: [vmagent](https://docs.victoriametrics.com/vmagent.html): add support for `min_version` option at `tls_config` section in the same way as Prometheus does. See [tls_config docs](https://prometheus.io/docs/prometheus/latest/configuration/configuration/#tls_config).
* FEATURE: [vmagent](https://docs.victoriametrics.com/vmagent.html): expose `vmagent_remotewrite_rate_limit` metric at `http://vmagent:8429/metrics`, which can be used for alerting rules such as `rate(vmagent_remotewrite_conn_bytes_written_total) / vmagent_remotewrite_rate_limit > 0.8` when `-remoteWrite.rateLimit` command-line flag is set. See [this pull request](https://github.com/VictoriaMetrics/VictoriaMetrics/pull/2521).
* FEATURE: [vmalert](https://docs.victoriametrics.com/vmalert.html): add support for DNS-based discovery for notifiers in the same way as Prometheus does (aka `dns_sd_configs`). See [these docs](https://docs.victoriametrics.com/vmalert.html#notifier-configuration-file) and [this feature request](https://github.com/VictoriaMetrics/VictoriaMetrics/issues/2460).
* FEATURE: [vmalert](https://docs.victoriametrics.com/vmalert.html): add `-replay.disableProgressBar` command-line flag, which allows disabling progressbar in [rules' backfilling mode](https://docs.victoriametrics.com/vmalert.html#rules-backfilling). See [this issue](https://github.com/VictoriaMetrics/VictoriaMetrics/issues/1761).
* FEATURE: allow specifying TLS cipher suites for incoming https requests via `-tlsCipherSuites` command-line flag. See [this feature request](https://github.com/VictoriaMetrics/VictoriaMetrics/issues/2404).
* FEATURE: allow specifying TLS cipher suites for mTLS connections between cluster components via `-cluster.tlsCipherSuites` command-line flag. See [these docs](https://docs.victoriametrics.com/Cluster-VictoriaMetrics.html#mtls-protection).
* FEATURE: vmstorage: add `-snapshotsMaxAge` command-line flag for automatic removal of snapshots older than the given age.
* FEATURE: [vmui](https://docs.victoriametrics.com/#vmui): show an empty graph on the selected time range when there is no data on it. Previously `No data to show` placeholder was shown instead of the graph in this case. This prevented from zooming and scrolling of such a graph.
* FEATURE: [vmui](https://docs.victoriametrics.com/#vmui): show the selected `last N minutes/hours/days` in the top right corner. Previously the `start - end` duration was shown instead, which could be hard to interpret. See [this feature request](https://github.com/VictoriaMetrics/VictoriaMetrics/issues/2402).
* FEATURE: [vmui](https://docs.victoriametrics.com/#vmui): execute the query when `enter` button is pressed in the same way as Prometheus does. Multi-line query can be entered by pressing `shift-enter` in the query input field.
* FEATURE: expose `vm_indexdb_items_added_total` and `vm_indexdb_items_added_size_bytes_total` counters at `/metrics` page, which can be used for monitoring the rate for addition of new entries in `indexdb` (aka `inverted index`) alongside the total size in bytes for the added entries. See [this feature request](https://github.com/VictoriaMetrics/VictoriaMetrics/issues/2471).
* FEATURE: [vmctl](https://docs.victoriametrics.com/vmctl.html): show data pocessing speed during data migration.
* FEATURE: [MetricsQL](https://docs.victoriametrics.com/MetricsQL.html): add `drop_common_labels()` function, which drops common `label="name"` pairs from the passed time series. See [these docs](https://docs.victoriametrics.com/MetricsQL.html#drop_common_labels).
* FEATURE: [MetricsQL](https://docs.victoriametrics.com/MetricsQL.html): add `tlast_change_over_time(m[d])` function, which returns the timestamp of the last change of `m` on the given lookbehind window `d`. See [these docs](https://docs.victoriametrics.com/MetricsQL.html#tlast_change_over_time).
* FEATURE: leave the last raw sample per each `-dedup.minScrapeInterval` discrete interval when the [deduplication](https://docs.victoriametrics.com/#deduplication) is enabled. This aligns better with the [staleness rules in Prometheus](https://prometheus.io/docs/prometheus/latest/querying/basics/#staleness) comparing to the previous behaviour when the first sample per each `-dedup.minScrapeInterval` was left.
* FEATURE: [VictoriaMetrics cluster](https://docs.victoriametrics.com/Cluster-VictoriaMetrics.html): add ability to disable peer TLS certificate verification with `-cluster.tlsInsecureSkipVerify` command-line flag. See [mTLS docs](https://docs.victoriametrics.com/Cluster-VictoriaMetrics.html#mtls-protection) for details. See [this feature request](https://github.com/VictoriaMetrics/VictoriaMetrics/issues/2490).
* FEATURE: add a handler for `/api/v1/status/buildinfo` endpoint, which is used by Grafana starting from v8.5.0 . See [this pull request](https://github.com/VictoriaMetrics/VictoriaMetrics/pull/2515).
* FEATURE: add ability to proxy alerting API requests from Grafana to vmalert by passing `-vmalert.proxyURL` command-line flag to single-node VictoriaMetrics or to `vmselect` at cluster version of VictoriaMetrics. See [this issue](https://github.com/VictoriaMetrics/VictoriaMetrics/issues/1739).

* BUGFIX: export staleness markers as `null` values from [JSON export API](https://docs.victoriametrics.com/#how-to-export-data-in-json-line-format). Previously they were exported as `NaN` values. This could break the exported JSON parsing, since `NaN` values aren't supported by [JSON specification](https://www.json.org/).
* BUGFIX: [VictoriaMetrics cluster](https://docs.victoriametrics.com/Cluster-VictoriaMetrics.html): close `vmselect->vmstorage` connections if they were idle for more than 30 seconds. Expose `vm_tcpdialer_conns_idle` metric at `http://vmselect:8481/metrics` with the number of idle connections to `vmstorage`. See [this issue](https://github.com/VictoriaMetrics/VictoriaMetrics/issues/2508).
* BUGFIX: [vmctl](https://docs.victoriametrics.com/vmctl.html): return non-zero exit code on error. This allows handling `vmctl` errors in shell scripts. Previously `vmctl` was returning 0 exit code on error. See [this issue](https://github.com/VictoriaMetrics/VictoriaMetrics/issues/2322).
* BUGFIX: [vmctl](https://docs.victoriametrics.com/vmctl.html): prevent from indefinite hang on `Ctrl+C`. See [this issue](https://github.com/VictoriaMetrics/VictoriaMetrics/issues/2491).
* BUGFIX: [vmagent](https://docs.victoriametrics.com/vmagent.html): properly show `scrape_timeout` and `scrape_interval` options at `http://vmagent:8429/config` page. Previously these options weren't displayed even if they were set in `-promscrape.config`.
* BUGFIX: [vmagent](https://docs.victoriametrics.com/vmagent.html): handle non-standard http redirect status codes, which may be returned by scrape targets, in the same way as Prometheus does. See [this issue](https://github.com/VictoriaMetrics/VictoriaMetrics/issues/2482).
* BUGFIX: [vmalert](https://docs.victoriametrics.com/vmalert.html): skip template execution during rules' validation. This should prevent from `error evaluating annotation template` errors when some template functions expect non-empty args. See [this issue](https://github.com/VictoriaMetrics/VictoriaMetrics/issues/2514).
* BUGFIX: [vmalert](https://docs.victoriametrics.com/vmalert.html): fixed truncating alerts expression in table, updated table cell layout. See [this issue](https://github.com/VictoriaMetrics/VictoriaMetrics/issues/2484).
* BUGFIX: [MetricsQL](https://docs.victoriametrics.com/MetricsQL.html): properly handle joins on time series filtered by values. For example, `kube_pod_container_resource_requests{resource="cpu"} * on (namespace,pod) group_left() (kube_pod_status_phase{phase=~"Pending|Running"}==1)`. This query could result in `duplicate time series on the right side` error even if `==1` filter leaves only a single time series per `(namespace,pod)` labels. Now such query is properly executed.
* BUGFIX: [MetricsQL](https://docs.victoriametrics.com/MetricsQL.html): properly handle `scalar default vector`, `scalar if vector` and `scalar ifnot vector` queries. Previously such queries could return unexpected results from the `vector` part.
* BUGFIX: [Official Grafana dashboards for VictoriaMetrics](https://grafana.com/orgs/victoriametrics): take into account `indexdb` when calculating disk space usage. See [this issue](https://github.com/VictoriaMetrics/VictoriaMetrics/issues/2368).


## [v1.76.1](https://github.com/VictoriaMetrics/VictoriaMetrics/releases/tag/v1.76.1)

Released at 2022-04-12

**Update notes:** this release introduces backwards-incompatible changes to communication protocol between `vmselect` and `vmstorage` nodes in cluster version of VictoriaMetrics, so read requests to `vmselect` will fail until the upgrade is complete. These errors will stop after all the `vmselect` and `vmstorage` nodes are updated to the new release. It is safe to downgrade to previous releases.

* FEATURE: [vmalert](https://docs.victoriametrics.com/vmalert.html): add support for `alert_relabel_configs` option at `-notifier.config`. This option allows configuring relabeling rules for alerts before sending them to configured notifiers. See [these docs](https://docs.victoriametrics.com/vmalert.html#notifier-configuration-file) for details.
* FEATURE: [vmagent](https://docs.victoriametrics.com/vmalert.html): allow passing StatefulSet pod names to `-promscrape.cluster.memberNum` command-line flag. In this case the member number is automatically extracted from the pod name, which must end with the number in the range `0 ... promscrape.cluster.membersCount-1`. For example, `vmagent-0`, `vmagent-1`, etc. See [this feature request](https://github.com/VictoriaMetrics/VictoriaMetrics/issues/2359) and [these docs](https://docs.victoriametrics.com/vmagent.html#scraping-big-number-of-targets).

* BUGFIX: [VictoriaMetrics cluster](https://docs.victoriametrics.com/Cluster-VictoriaMetrics.html): properly propagate limits at `-search.max*` command-line flags from `vminsert` to `vmstorage`. The limits are `-search.maxUniqueTimeseries`, `-search.maxSeries`, `-search.maxFederateSeries`, `-search.maxExportSeries`, `-search.maxGraphiteSeries` and `-search.maxTSDBStatusSeries`. They weren't propagated to `vmstorage` because of the bug. These limits were introduced in [v1.76.0](https://docs.victoriametrics.com/CHANGELOG.html#v1760). See [this bug](https://github.com/VictoriaMetrics/VictoriaMetrics/issues/2450).
* BUGFIX: fix goroutine leak and possible deadlock when importing invalid data via [native binary format](https://docs.victoriametrics.com/#how-to-import-data-in-native-format). See [this pull request](https://github.com/VictoriaMetrics/VictoriaMetrics/pull/2423).
* BUGFIX: [Graphite Render API](https://docs.victoriametrics.com/#graphite-render-api-usage): properly calculate [hitCount](https://graphite.readthedocs.io/en/latest/functions.html#graphite.render.functions.hitcount) function. Previously it could return empty results if there were no original samples in some parts of the selected time range.
* BUGFIX: [MetricsQL](https://docs.victoriametrics.com/MetricsQL.html): allow overriding built-in function names inside [WITH templates](https://play.victoriametrics.com/select/accounting/1/6a716b0f-38bc-4856-90ce-448fd713e3fe/expand-with-exprs). For example, `WITH (sum(a,b) = a + b + 1) sum(x,y)` now expands into `x + y + 1`. Previously such a query would fail with `cannot use reserved name` error. See [this bugreport](https://github.com/VictoriaMetrics/metricsql/issues/5).
* BUGFIX: [vmui](https://docs.victoriametrics.com/#vmui): properly display values greater than 1000 on Y axis. See [this issue](https://github.com/VictoriaMetrics/VictoriaMetrics/issues/2409).


## [v1.76.0](https://github.com/VictoriaMetrics/VictoriaMetrics/releases/tag/v1.76.0)

Released at 2022-04-07

**Update notes:** this release introduces backwards-incompatible changes to communication protocol between `vmselect` and `vmstorage` nodes in cluster version of VictoriaMetrics, so read requests to `vmselect` will fail until the upgrade is complete. These errors will stop after all the `vmselect` and `vmstorage` nodes are updated to the new release. It is safe to downgrade to previous releases.

* FEATURE: [vmctl](https://docs.victoriametrics.com/vmctl.html): add ability to verify files obtained via [native export](https://docs.victoriametrics.com/#how-to-export-data-in-native-format). See [these docs](https://docs.victoriametrics.com/vmctl.html#verifying-exported-blocks-from-victoriametrics) and [this feature request](https://github.com/VictoriaMetrics/VictoriaMetrics/issues/2362).
* FEATURE: [vmui](https://docs.victoriametrics.com/#vmui): add pre-defined dashboards for per-job CPU usage, memory usage and disk IO usage. See [this pull request](https://github.com/VictoriaMetrics/VictoriaMetrics/pull/2243) for details.
* FEATURE: [vmalert](https://docs.victoriametrics.com/vmalert.html): improve compatibility with [Prometheus Alert Generator specification](https://github.com/prometheus/compliance/blob/main/alert_generator/specification.md). See [this pull request](https://github.com/VictoriaMetrics/VictoriaMetrics/pull/2340).
* FEATURE: [vmalert](https://docs.victoriametrics.com/vmalert.html): add `-datasource.disableKeepAlive` command-line flag, which can be used for disabling [HTTP keep-alive connections](https://en.wikipedia.org/wiki/HTTP_persistent_connection) to datasources. This option can be useful for distributing load among multiple datasources behind TCP proxy such as [HAProxy](http://www.haproxy.org/).
* FEATURE: [Cluster version of VictoriaMetrics](https://docs.victoriametrics.com/Cluster-VictoriaMetrics.html): reduce memory usage by up to 50% for `vminsert` and `vmstorage` under high ingestion rate.
* FEATURE: [vmgateway](https://docs.victoriametrics.com/vmgateway.html): Allow to read `-ratelimit.config` file from URL. Also add `-ratelimit.configCheckInterval` command-line option. See [this issue](https://github.com/VictoriaMetrics/VictoriaMetrics/issues/2241).
* FEATURE: add the following command-line flags, which can be used for fine-grained limiting of CPU and memory usage during various API calls:

  * `-search.maxFederateSeries` for limiting the number of time series, which can be returned from [/federate](https://docs.victoriametrics.com/#federation).
  * `-search.maxExportSeries` for limiting the number of time series, which can be returned from [/api/v1/export](https://docs.victoriametrics.com/#how-to-export-time-series).
  * `-search.maxSeries` for limiting the number of time series, which can be returned from [/api/v1/series](https://docs.victoriametrics.com/url-examples.html#apiv1series).
  * `-search.maxTSDBStatusSeries` for limiting the number of time series, which can be scanned during the request to [/api/v1/status/tsdb](https://docs.victoriametrics.com/#tsdb-stats).
  * `-search.maxGraphiteSeries` for limiting the number of time series, which can be scanned during the request to [Graphite Render API](https://docs.victoriametrics.com/#graphite-render-api-usage).

Previously the `-search.maxUniqueTimeseries` command-line flag was used as a global limit for all these APIs. Now the `-search.maxUniqueTimeseries` is used only for limiting the number of time series, which can be scanned during requests to [/api/v1/query](https://docs.victoriametrics.com/url-examples.html#apiv1query) and [/api/v1/query_range](https://docs.victoriametrics.com/url-examples.html#apiv1query_range).

When using [cluster version of VictoriaMetrics](https://docs.victoriametrics.com/Cluster-VictoriaMetrics.html), these command-line flags (including `-search.maxUniqueTimeseries`) must be passed to `vmselect` instead of `vmstorage`.

* BUGFIX: [vmagent](https://docs.victoriametrics.com/vmagent.html) and [vmauth](https://docs.victoriametrics.com/vmauth.html): reduce the probability of `TLS handshake error from XX.XX.XX.XX: EOF` errors when `-remoteWrite.url` points to HTTPS url at `vmauth`. See [this issue](https://github.com/VictoriaMetrics/VictoriaMetrics/issues/1699).
* BUGFIX: return `Content-Type: text/html` response header when requesting `/` HTTP path at VictoriaMetrics components. Previously `text/plain` response header was returned, which could lead to broken page formatting. See [this issue](https://github.com/VictoriaMetrics/VictoriaMetrics/issues/2323).
* BUGFIX: [Graphite Render API](https://docs.victoriametrics.com/#graphite-render-api-usage): accept floating-point values for [maxDataPoints](https://graphite.readthedocs.io/en/stable/render_api.html#maxdatapoints) query arg, since some clients send floating-point values instead of integer values for this arg.

## [v1.75.1](https://github.com/VictoriaMetrics/VictoriaMetrics/releases/tag/v1.75.1)

Released at 2022-03-28

* BUGFIX: update base image for VictoriaMetrics from `alpine-3.15.0` to `alpine-3.15.2`. This fixes [CVE-2022-0778](https://nvd.nist.gov/vuln/detail/CVE-2022-0778). See [alpine 3.15.2 release docs](https://alpinelinux.org/posts/Alpine-3.15.2-released.html).

## [v1.75.0](https://github.com/VictoriaMetrics/VictoriaMetrics/releases/tag/v1.75.0)

Released at 2022-03-18

**Update notes:** release contains breaking change to vmalert's API introduced in [ee396b5](https://github.com/VictoriaMetrics/VictoriaMetrics/pull/2320/commits/ee396b5750d0bcb98233d624f88fa6cf92a8253b).
It replaces the `api/v1/groups` API handler with `api/v1/rules` handler in order to become compatible
with [alerts generator specification](https://github.com/prometheus/compliance/blob/main/alert_generator/specification.md).
See other changes introduced to vmalert [here](https://github.com/VictoriaMetrics/VictoriaMetrics/pull/2320).

* FEATURE: [VictoriaMetrics cluster](https://docs.victoriametrics.com/Cluster-VictoriaMetrics.html): add support for mTLS communications between cluster components. See [these docs](https://docs.victoriametrics.com/Cluster-VictoriaMetrics.html#mtls-protection) and [this feature request](https://github.com/VictoriaMetrics/VictoriaMetrics/issues/550).
* FEATURE: [vmalert](https://docs.victoriametrics.com/vmalert.html): add ability to use OAuth2 for `-datasource.url`, `-notifier.url` and `-remoteRead.url`. See the corresponding command-line flags containing `oauth2` in their names [here](https://docs.victoriametrics.com/vmalert.html#flags).
* FEATURE: [vmalert](https://docs.victoriametrics.com/vmalert.html): add ability to use Bearer Token for `-notifier.url` via `-notifier.bearerToken` and `-notifier.bearerTokenFile` command-line flags. See [this issue](https://github.com/VictoriaMetrics/VictoriaMetrics/issues/1824).
* FEATURE: [vmalert](https://docs.victoriametrics.com/vmalert.html): add `sortByLabel` template function in order to be consistent with Prometheus. See [these docs](https://prometheus.io/docs/prometheus/latest/configuration/template_reference/#functions) for more details.
* FEATURE: [vmalert](https://docs.victoriametrics.com/vmalert.html): improve compliance with [Prometheus Alert Generator Specification](https://github.com/prometheus/compliance/blob/main/alert_generator/specification.md).
* FEATURE: [vmalert](https://docs.victoriametrics.com/vmalert.html): add `-rule.resendDelay` command-line flag, which specifies the minumum amount of time to wait before resending an alert to Alertmanager (e.g. this is equivalent to `-rules.alert.resend-delay` option from Prometheus. See [this feature request](https://github.com/VictoriaMetrics/VictoriaMetrics/issues/1665).
* FEATURE: [vmauth](https://docs.victoriametrics.com/vmauth.html): transparently treat `Authorization: Token ...` request headers as `Authorization: Bearer ...` request headers. This allows sending requests to `vmauth` from InfluxDB clients. See [this issue](https://github.com/VictoriaMetrics/VictoriaMetrics/issues/1897). Thanks to @dcircelli for the pull request.
* FEATURE: do not log trivial network errors such as `broken pipe` and `connection reset by peer`. This error could occur when writing data to the client, which closes the connection to VictoriaMetrics due to request timeout or similar reason. See [this issue](https://github.com/VictoriaMetrics/VictoriaMetrics/issues/2334).

* BUGFIX: [Graphite Render API](https://docs.victoriametrics.com/#graphite-render-api-usage): return an additional point after `until` timestamp in the same way as Graphite does. Previously VictoriaMetrics didn't return this point, which could result in missing last point on the graph.
* BUGFIX: properly locate series with the given `name` and without the given `label` when using the `name{label=~"foo|"}` series selector. Previously such series could be skipped. See [this issue](https://github.com/VictoriaMetrics/VictoriaMetrics/issues/2255). Thanks to @jduncan0000 for discovering and fixing the issue.
* BUGFIX: properly free up memory occupied by deleted cache entries for the following caches: `indexdb/dataBlocks`, `indexdb/indexBlocks`, `storage/indexBlocks`. This should reduce the increased memory usage starting from v1.73.0. See [this](https://github.com/VictoriaMetrics/VictoriaMetrics/issues/2242) and [this](https://github.com/VictoriaMetrics/VictoriaMetrics/issues/2007) issue.
* BUGFIX: reduce the interval for checking for free disk space from 30 seconds to 1 second. This should reduce the probability of `no space left on device` panics when `-storage.minFreeDiskSpaceBytes` is set to too low values. See [this issue](https://github.com/VictoriaMetrics/VictoriaMetrics/issues/2305).
* BUGFIX: [vmagent](https://docs.victoriametrics.com/vmagent.html): prevent from panic at vmagent when importing a time series with big number of samples. See [this issue](https://github.com/VictoriaMetrics/VictoriaMetrics/issues/2335). Thanks to @bleedfish for discovering and fixing the issue.

## [v1.74.0](https://github.com/VictoriaMetrics/VictoriaMetrics/releases/tag/v1.74.0)

Released at 2022-03-03

**Update notes:** In this release VictoriaMetrics may use some extra memory due to issues [#2242](https://github.com/VictoriaMetrics/VictoriaMetrics/issues/2242) and [#2007](https://github.com/VictoriaMetrics/VictoriaMetrics/issues/2007). These issues were addressed in [v1.75.0](#v1750), so we recommend updating straight to it.

* FEATURE: add support for conditional relabeling via `if` filter. The `if` filter can contain arbitrary [series selector](https://prometheus.io/docs/prometheus/latest/querying/basics/#time-series-selectors). For example, the following rule drops targets matching `foo{bar="baz"}` series selector:

```yml
- action: drop
  if: 'foo{bar="baz"}'
```

This rule is equivalent to less clear traditional one:

```yml
- action: drop
  source_labels: [__name__, bar]
  regex: 'foo;baz'
```

  See [relabeling docs](https://docs.victoriametrics.com/vmagent.html#relabeling) and [this issue](https://github.com/VictoriaMetrics/VictoriaMetrics/issues/1998) for more details.

* FEATURE: reduce memory usage for various caches under [high churn rate](https://docs.victoriametrics.com/FAQ.html#what-is-high-churn-rate).
* FEATURE: [vmagent](https://docs.victoriametrics.com/vmagent.html): re-use Kafka client when pushing data from [many tenants](https://docs.victoriametrics.com/vmagent.html#multitenancy) to Kafka. Previously a separate Kafka client was created per each tenant. This could lead to increased load on Kafka. See [how to push data from vmagent to Kafka](https://docs.victoriametrics.com/vmagent.html#writing-metrics-to-kafka).
* FEATURE: improve performance when registering new time series. See [this issue](https://github.com/VictoriaMetrics/VictoriaMetrics/issues/2247). Thanks to @ahfuzhang .

* BUGFIX: return the proper number of datapoints from `moving*()` functions such as `movingAverage()` in [Graphite Render API](https://docs.victoriametrics.com/#graphite-render-api-usage). Previously these functions could return too big number of samples if [maxDataPoints query arg](https://graphite.readthedocs.io/en/stable/render_api.html#maxdatapoints) is explicitly passed to `/render` API.
* BUGFIX: properly handle [series selector](https://prometheus.io/docs/prometheus/latest/querying/basics/#time-series-selectors) containing a filter for multiple metric names plus a negative filter. For example, `{__name__=~"foo|bar",job!="baz"}` . Previously VictoriaMetrics could return series with `foo` or `bar` names and with `job="baz"`. See [this issue](https://github.com/VictoriaMetrics/VictoriaMetrics/issues/2238).
* BUGFIX: [vmgateway](https://docs.victoriametrics.com/vmgateway.html): properly parse JWT tokens if they are encoded with [URL-safe base64 encoding](https://datatracker.ietf.org/doc/html/rfc4648#section-5).

## [v1.73.1](https://github.com/VictoriaMetrics/VictoriaMetrics/releases/tag/v1.73.1)

Released at 2022-02-22

**Update notes:** In this release VictoriaMetrics may use some extra memory due to issues [#2242](https://github.com/VictoriaMetrics/VictoriaMetrics/issues/2242) and [#2007](https://github.com/VictoriaMetrics/VictoriaMetrics/issues/2007). These issues were addressed in [v1.75.0](#v1750), so we recommend updating straight to it.

* FEATURE: allow overriding default limits for the following in-memory caches, which usually occupy the most memory:
  * `storage/tsid` - the cache speeds up lookups of internal metric ids by `metric_name{labels...}` during data ingestion. The size for this cache can be tuned with `-storage.cacheSizeStorageTSID` command-line flag.
  * `indexdb/dataBlocks` - the cache speeds up data lookups in `<-storageDataPath>/indexdb` files. The size for this cache can be tuned with `-storage.cacheSizeIndexDBDataBlocks` command-line flag.
  * `indexdb/indexBlocks` - the cache speeds up index lookups in `<-storageDataPath>/indexdb` files. The size for this cache can be tuned with `-storage.cacheSizeIndexDBIndexBlocks` command-line flag.
  See also [cache tuning docs](https://docs.victoriametrics.com/#cache-tuning). See [this issue](https://github.com/VictoriaMetrics/VictoriaMetrics/issues/1940).
* FEATURE: add `-influxDBLabel` command-line flag for overriding `db` label name for the data [imported into VictoriaMetrics via InfluxDB line protocol](https://docs.victoriametrics.com/#how-to-send-data-from-influxdb-compatible-agents-such-as-telegraf). Thanks to @johnatannvmd for [the pull request](https://github.com/VictoriaMetrics/VictoriaMetrics/pull/2203).
* FEATURE: return `X-Influxdb-Version` HTTP header in responses to [InfluxDB write requests](https://docs.victoriametrics.com/#how-to-send-data-from-influxdb-compatible-agents-such-as-telegraf). This is needed for some InfluxDB clients. See [this comment](https://github.com/ntop/ntopng/issues/5449#issuecomment-1005347597) and [this issue](https://github.com/VictoriaMetrics/VictoriaMetrics/issues/2209).

* BUGFIX: reduce memory usage during the first three hours after the upgrade from versions older than v1.73.0. The memory usage spike was related to the need of in-memory caches' re-population after the upgrade because of the fix for [this issue](https://github.com/VictoriaMetrics/VictoriaMetrics/issues/1401). Now cache size limits are reduced in order to occupy less memory during the upgrade.
* BUGFIX: fix a bug, which could significantly slow down requests to `/api/v1/labels` and `/api/v1/label/<label_name>/values`. These APIs are used by Grafana for auto-completion of label names and label values. See [this issue](https://github.com/VictoriaMetrics/VictoriaMetrics/issues/2200).
* BUGFIX: vmalert: add support for `$externalLabels` and `$externalURL` template vars in the same way as Prometheus does. See [this issue](https://github.com/VictoriaMetrics/VictoriaMetrics/issues/2193).
* BUGFIX: vmalert: make sure notifiers are discovered during initialization if they are configured via `consul_sd_configs`. Previously they could be discovered in 30 seconds (the default value for `-promscrape.consulSDCheckInterval` command-line flag) after the initialization. See [this pull request](https://github.com/VictoriaMetrics/VictoriaMetrics/pull/2202).
* BUGFIX: update default value for `-promscrape.fileSDCheckInterval`, so it matches default duration used by Prometheus for checking for updates in `file_sd_configs`. See [this issue](https://github.com/VictoriaMetrics/VictoriaMetrics/issues/2187). Thanks to @corporate-gadfly for the fix.
* BUGFIX: [VictoriaMetrics cluster](https://docs.victoriametrics.com/Cluster-VictoriaMetrics.html): do not return partial responses from `vmselect` if at least a single `vmstorage` node was reachable and returned an app-level error. Such errors are usually related to cluster mis-configuration, so they must be returned to the caller instead of being masked by [partial responses](https://docs.victoriametrics.com/Cluster-VictoriaMetrics.html#cluster-availability). Partial responses can be returned only if some of `vmstorage` nodes are unreachable during the query. This may help the following issues: [one](https://github.com/VictoriaMetrics/VictoriaMetrics/issues/1941), [two](https://github.com/VictoriaMetrics/VictoriaMetrics/issues/678).

## [v1.73.0](https://github.com/VictoriaMetrics/VictoriaMetrics/releases/tag/v1.73.0)

Released at 2022-02-14

**Update notes:** In this release VictoriaMetrics may use some extra memory described in issues [#2242](https://github.com/VictoriaMetrics/VictoriaMetrics/issues/2242) and [#2007](https://github.com/VictoriaMetrics/VictoriaMetrics/issues/2007). These issues were addressed in [v1.75.0](#v1750), so we recommend updating straight to it.

* FEATURE: publish VictoriaMetrics binaries for MacOS amd64 and MacOS arm64 (aka MacBook M1) at [releases page](https://github.com/VictoriaMetrics/VictoriaMetrics/releases). See [this issue](https://github.com/VictoriaMetrics/VictoriaMetrics/issues/1896) and [this issue](https://github.com/VictoriaMetrics/VictoriaMetrics/issues/1851).
* FEATURE: reduce CPU and disk IO usage during `indexdb` rotation once per `-retentionPeriod`. See [this issue](https://github.com/VictoriaMetrics/VictoriaMetrics/issues/1401).
* FEATURE: [VictoriaMetrics cluster](https://docs.victoriametrics.com/Cluster-VictoriaMetrics.html): add `-dropSamplesOnOverload` command-line flag for `vminsert`. If this flag is set, then `vminsert` drops incoming data if the destination `vmstorage` is temporarily unavailable or cannot keep up with the ingestion rate. The number of dropped rows can be [monitored](https://docs.victoriametrics.com/Cluster-VictoriaMetrics.html#monitoring) via `vm_rpc_rows_dropped_on_overload_total` metric at `vminsert`.
* FEATURE: [VictoriaMetrics cluster](https://docs.victoriametrics.com/Cluster-VictoriaMetrics.html): improve re-routing logic, so it re-routes incoming data more evenly if some of `vmstorage` nodes are temporarily unavailable and/or accept data at slower rate than other `vmstorage` nodes. Also significantly reduce possible re-routing storm when `vminsert` runs with `-disableRerouting=false` command-line flag. This should help the following issues: [one](https://github.com/VictoriaMetrics/VictoriaMetrics/issues/1337), [two](https://github.com/VictoriaMetrics/VictoriaMetrics/issues/1165), [three](https://github.com/VictoriaMetrics/VictoriaMetrics/issues/1054), [four](https://github.com/VictoriaMetrics/VictoriaMetrics/issues/791), [five](https://github.com/VictoriaMetrics/VictoriaMetrics/issues/1544).
* FEATURE: [MetricsQL](https://docs.victoriametrics.com/MetricsQL.html): cover more cases with the [label filters' propagation optimization](https://utcc.utoronto.ca/~cks/space/blog/sysadmin/PrometheusLabelNonOptimization). This should improve the average performance for practical queries. The following cases are additionally covered:
  * Multi-level [transform functions](https://docs.victoriametrics.com/MetricsQL.html#transform-functions). For example, `abs(round(foo{a="b"})) + bar{x="y"}` is now optimized to `abs(round(foo{a="b",x="y"})) + bar{a="b",x="y"}`
  * Binary operations with `on()`, `without()`, `group_left()` and `group_right()` modifiers. For example, `foo{a="b"} on (a) + bar` is now optimized to `foo{a="b"} on (a) + bar{a="b"}`
  * Multi-level binary operations. For example, `foo{a="b"} + bar{x="y"} + baz{z="q"}` is now optimized to `foo{a="b",x="y",z="q"} + bar{a="b",x="y",z="q"} + baz{a="b",x="y",z="q"}`
  * Aggregate functions. For example, `sum(foo{a="b"}) by (c) + bar{c="d"}` is now optimized to `sum(foo{a="b",c="d"}) by (c) + bar{c="d"}`
* FEATURE [MetricsQL](https://docs.victoriametrics.com/MetricsQL.html): optimize joining with `*_info` labels. For example: `kube_pod_created{namespace="prod"} * on (uid) group_left(node) kube_pod_info` now automatically adds the needed filters on `uid` label to `kube_pod_info` before selecting series for the right side of `*` operation. This may save CPU, RAM and disk IO resources. See [this article](https://www.robustperception.io/exposing-the-software-version-to-prometheus) for details on `*_info` labels. See [this issue](https://github.com/VictoriaMetrics/VictoriaMetrics/issues/1827).
* FEATURE: all: improve performance for arm64 builds of VictoriaMetrics components by up to 15%. See [this pull request](https://github.com/VictoriaMetrics/VictoriaMetrics/pull/2102).
* FEATURE: all: expose `process_cpu_cores_available` metric, which shows the number of CPU cores available to the app. The number can be fractional if the corresponding cgroup limit is set to a fractional value. This metric is useful for alerting on CPU saturation. For example, the following query alerts when the app uses more than 90% of CPU during the last 5 minutes: `rate(process_cpu_seconds_total[5m]) / process_cpu_cores_available > 0.9` . See [this issue](https://github.com/VictoriaMetrics/VictoriaMetrics/issues/2107).
* FEATURE: [vmalert](https://docs.victoriametrics.com/vmalert.html): add ability to configure notifiers (e.g. alertmanager) via a file in the way similar to Prometheus. See [these docs](https://docs.victoriametrics.com/vmalert.html#notifier-configuration-file), [this pull request](https://github.com/VictoriaMetrics/VictoriaMetrics/pull/2127).
* FEATURE: [vmalert](https://docs.victoriametrics.com/vmalert.html): add support for Consul service discovery for notifiers. See [this issue](https://github.com/VictoriaMetrics/VictoriaMetrics/issues/1947).
* FEATURE: [vmalert](https://docs.victoriametrics.com/vmalert.html): add support for specifying Basic Auth password for notifiers via a file. See [this issue](https://github.com/VictoriaMetrics/VictoriaMetrics/issues/1567).
* FEATURE: [vmagent](https://docs.victoriametrics.com/vmagent.html): provide the ability to fetch target responses on behalf of `vmagent` by clicking the `response` link for the needed target at `/targets` page. This feature may be useful for debugging responses from targets located in isolated environments.
* FEATURE: [vmagent](https://docs.victoriametrics.com/vmagent.html): show the total number of scrapes and the total number of scrape errors per target at `/targets` page. This information may be useful when debugging unreliable scrape targets.
* FEATURE: vmagent and single-node VictoriaMetrics: disallow unknown fields at `-promscrape.config` file. Previously unknown fields were allowed. This could lead to long-living silent config errors. The previous behaviour can be returned by passing `-promscrape.config.strictParse=false` command-line flag.
* FEATURE: vmagent: add `__meta_kubernetes_endpointslice_label*` and `__meta_kubernetes_endpointslice_annotation*` labels for `role: endpointslice` targets in [kubernetes_sd_config](https://docs.victoriametrics.com/sd_configs.html#kubernetes_sd_configs) to be consistent with other `role` values. See [this issue](https://github.com/prometheus/prometheus/issues/10284).
* FEATURE: vmagent: add `collapse all` and `expand all` buttons to `http://vmagent:8429/targets` page. See [this issue](https://github.com/VictoriaMetrics/VictoriaMetrics/issues/2021).
* FEATURE: vmagent: support Prometheus-like durations in `-promscrape.config`. See [this comment](https://github.com/VictoriaMetrics/VictoriaMetrics/issues/817#issuecomment-1033384766).
* FEATURE: automatically re-read `-tlsCertFile` and `-tlsKeyFile` files, so their contents can be updated without the need to restart VictoriaMetrics apps. See [this issue](https://github.com/VictoriaMetrics/VictoriaMetrics/issues/2171).

* BUGFIX: calculate [absent_over_time()](https://docs.victoriametrics.com/MetricsQL.html#absent_over_time) in the same way as Prometheus does. Previously it could return multiple time series instead of at most one time series like Prometheus does. See [this issue](https://github.com/VictoriaMetrics/VictoriaMetrics/issues/2130).
* BUGFIX: return proper results from `highestMax()` function at [Graphite render API](https://docs.victoriametrics.com/#graphite-render-api-usage). Previously it was incorrectly returning timeseries with min peaks instead of max peaks.
* BUGFIX: properly limit indexdb cache sizes. Previously they could exceed values set via `-memory.allowedPercent` and/or `-memory.allowedBytes` when `indexdb` contained many data parts. See [this issue](https://github.com/VictoriaMetrics/VictoriaMetrics/issues/2007).
* BUGFIX: [vmui](https://docs.victoriametrics.com/#vmui): fix a bug, which could break time range picker when editing `From` or `To` input fields. See [this issue](https://github.com/VictoriaMetrics/VictoriaMetrics/issues/2080).
* BUGFIX: [vmui](https://docs.victoriametrics.com/#vmui): fix a bug, which could break switching between `graph`, `json` and `table` views. See [this issue](https://github.com/VictoriaMetrics/VictoriaMetrics/issues/2084).
* BUGFIX: [vmui](https://docs.victoriametrics.com/#vmui): fix possible UI freeze after querying `node_uname_info` time series. See [this issue](https://github.com/VictoriaMetrics/VictoriaMetrics/issues/2115).
* BUGFIX: show the original location of the warning or error message when logging throttled messages. Previously the location inside `lib/logger/throttler.go` was shown. This could increase the complexity of debugging.
* BUGFIX: vmalert: fix links at web UI. See [this issue](https://github.com/VictoriaMetrics/VictoriaMetrics/issues/2167).
* BUGFIX: vmagent: properly discover pods without exposed ports for the given service for `role: endpoints` and `role: endpointslice` in [kubernetes_sd_config](https://docs.victoriametrics.com/sd_configs.html#kubernetes_sd_configs). See [this issue](https://github.com/VictoriaMetrics/VictoriaMetrics/issues/2134).
* BUGFIX: vmagent: properly display `zone` contents for `gce_sd_configs` section at `http://vmagent:8429/config` page. See [this issue](https://github.com/VictoriaMetrics/VictoriaMetrics/issues/2179). Thanks to @artifactori for the bugfix.
* BUGFIX: vmagent: properly handle `all_tenants: true` config option at `openstack_sd_config`. See [this issue](https://github.com/VictoriaMetrics/VictoriaMetrics/issues/2182).

## [v1.72.0](https://github.com/VictoriaMetrics/VictoriaMetrics/releases/tag/v1.72.0)

Released at 2022-01-18

* FEATURE: [MetricsQL](https://docs.victoriametrics.com/MetricsQL.html): add support for `@` modifier, which is enabled by default in Prometheus starting from [Prometheus v2.33.0](https://github.com/prometheus/prometheus/pull/10121). See [these docs](https://prometheus.io/docs/prometheus/latest/querying/basics/#modifier) and [this feature request](https://github.com/VictoriaMetrics/VictoriaMetrics/issues/1348). VictoriaMetrics extends `@` modifier with the following additional features:
  * It can contain arbitrary expression. For example, `foo @ (end() - 1h)` would return `foo` value at `end - 1 hour` timestamp on the selected time range `[start ... end]`. Another example: `foo @ (now() - 10m)` would return `foo` value 10 minutes ago from the current time.
  * It can be put everywhere in the query. For example, `sum(foo) @ start()` would calculate `sum(foo)` at `start` timestamp on the selected time range `[start ... end]`.
* FEATURE: [MetricsQL](https://docs.victoriametrics.com/MetricsQL.html): add support for optional `keep_metric_names` modifier, which can be applied to all the [rollup functions](https://docs.victoriametrics.com/MetricsQL.html#rollup-functions) and [transform functions](https://docs.victoriametrics.com/MetricsQL.html#transform-functions). This modifier prevents from deleting metric names from function results. For example, `rate({__name__=~"foo|bar"}[5m]) keep_metric_names` leaves `foo` and `bar` metric names in `rate()` results. This feature provides an additional workaround for [this issue](https://github.com/VictoriaMetrics/VictoriaMetrics/issues/949).
* FEATURE: [vmagent](https://docs.victoriametrics.com/vmagent.html): add support for Kubernetes service discovery in the current namespace in the same way as [Prometheus does](https://github.com/prometheus/prometheus/pull/9881). For example, the following config limits pod discovery to the namespace where vmagent runs:

```yaml
  scrape_configs:
  - job_name: 'kubernetes-pods'
    kubernetes_sd_configs:
    - role: pod
      namespaces:
        own_namespace: true
```

* FEATURE: [vmagent](https://docs.victoriametrics.com/vmagent.html): add `__meta_kubernetes_node_provider_id` label for discovered Kubernetes nodes in the same way as [Prometheus does](https://github.com/prometheus/prometheus/pull/9603).
* FEATURE: [vmagent](https://docs.victoriametrics.com/vmagent.html): log error message when remote storage returns 400 or 409 http errors. This should simplify detection and debugging of this case. See [this issue](https://github.com/VictoriaMetrics/VictoriaMetrics/issues/1911).
* FEATURE: [vmagent](https://docs.victoriametrics.com/vmagent.html): expose `promscrape_stale_samples_created_total` metric for monitoring the total number of created stale samples when scraping Prometheus targets. See [these docs](https://docs.victoriametrics.com/vmagent.html#prometheus-staleness-markers) for the information on when stale samples (aka staleness markers) can be created.
* FEATURE: [vmrestore](https://docs.victoriametrics.com/vmrestore.html): store `restore-in-progress` file in `-dst` directory while `vmrestore` is running. This file is automatically deleted when `vmrestore` is successfully finished. This helps detecting incompletely restored data on VictoriaMetrics start. See [this issue](https://github.com/VictoriaMetrics/VictoriaMetrics/issues/1958).
* FEATURE: [vmctl](https://docs.victoriametrics.com/vmctl.html): print the last sample timestamp when the data migration is interrupted either by user or by error. This helps continuing the data migration from the interruption moment. See [this issue](https://github.com/VictoriaMetrics/VictoriaMetrics/issues/1236).
* FEATURE: [vmalert](https://docs.victoriametrics.com/vmalert.html): expose `vmalert_remotewrite_total` metric at `/metrics` page. This makes possible calculating SLOs for error rate during writing recording rules and alert state to `-remoteWrite.url` with the query `vmalert_remotewrite_errors_total / vmalert_remotewrite_total`. See [this issue](https://github.com/VictoriaMetrics/VictoriaMetrics/pull/2040). Thanks to @afoninsky .
* FEATURE: [vmalert](https://docs.victoriametrics.com/vmalert.html): add `stripPort` template function in the same way as [Prometheus does](https://github.com/prometheus/prometheus/pull/10002).
* FEATURE: [vmalert](https://docs.victoriametrics.com/vmalert.html): add `parseDuration` template function in the same way as [Prometheus does](https://github.com/prometheus/prometheus/pull/8817).
* FEATURE: [MetricsQL](https://docs.victoriametrics.com/MetricsQL.html): add `stale_samples_over_time(m[d])` function for calculating the number of [staleness marks](https://docs.victoriametrics.com/vmagent.html#prometheus-staleness-markers) for time series `m` over the duration `d`. This function may be useful for detecting flapping metrics at scrape targets, which periodically disappear and then appear again.
* FEATURE: [vmgateway](https://docs.victoriametrics.com/vmgateway.html): add support for `extra_filters` option. See [this issue](https://github.com/VictoriaMetrics/VictoriaMetrics/issues/1863).
* FEATURE: [vmui](https://docs.victoriametrics.com/#vmui): improve UX according to [this feature request](https://github.com/VictoriaMetrics/VictoriaMetrics/issues/1960). Thanks to @Loori-R .
* FEATURE: [vmui](https://docs.victoriametrics.com/#vmui): limit the number of requests sent to VictoriaMetrics during zooming / scrolling. See [this issue](https://github.com/VictoriaMetrics/VictoriaMetrics/issues/2064).

* BUGFIX: [vmagent](https://docs.victoriametrics.com/vmagent.html): make sure that `vmagent` replicas scrape the same targets at different time offsets when [replication is enabled in vmagent clustering mode](https://docs.victoriametrics.com/vmagent.html#scraping-big-number-of-targets). This guarantees that the [deduplication](https://docs.victoriametrics.com/#deduplication) consistently leaves samples from the same `vmagent` replica.
* BUGFIX: return the proper response stub from `/api/v1/query_exemplars` handler, which is needed for Grafana v8+. See [this issue](https://github.com/VictoriaMetrics/VictoriaMetrics/issues/1999).
* BUGFIX: [vmctl](https://docs.victoriametrics.com/vmctl.html): fix a few edge cases and improve migration speed for OpenTSDB importer. See [this pull request](https://github.com/VictoriaMetrics/VictoriaMetrics/pull/2019).
* BUGFIX: fix possible data race when searching for time series matching `{key=~"value|"}` filter over time range covering multipe days. See [this pull request](https://github.com/VictoriaMetrics/VictoriaMetrics/pull/2032). Thanks to @waldoweng for the provided fix.
* BUGFIX: [vmagent](https://docs.victoriametrics.com/vmagent.html): do not send staleness markers on graceful shutdown. This follows Prometheus behavior. See [this comment](https://github.com/VictoriaMetrics/VictoriaMetrics/issues/2013#issuecomment-1006994079).
* BUGFIX: [vmagent](https://docs.victoriametrics.com/vmagent.html): properly set `__address__` label in `dockerswarm_sd_config`. See [this issue](https://github.com/VictoriaMetrics/VictoriaMetrics/issues/2038). Thanks to @ashtuchkin for the fix.
* BUGFIX: [vmui](https://docs.victoriametrics.com/#vmui): fix incorrect calculations for graph limits on y axis. This could result in incorrect graph rendering in some cases. See [this issue](https://github.com/VictoriaMetrics/VictoriaMetrics/issues/2037).
* BUGFIX: [vmui](https://docs.victoriametrics.com/#vmui): fix handling for multi-line queries. See [this issue](https://github.com/VictoriaMetrics/VictoriaMetrics/issues/2039).

## [v1.71.0](https://github.com/VictoriaMetrics/VictoriaMetrics/releases/tag/v1.71.0)

Released at 2021-12-20

**Update notes:** deduplication logic was slightly changed on the release, which may cause extra
[background merges](https://medium.com/@valyala/how-victoriametrics-makes-instant-snapshots-for-multi-terabyte-time-series-data-e1f3fb0e0282)
for already existing data parts for installations with `-dedup.minScrapeInterval` flag value greater than 0. This process is intentionally limited by one CPU core, but still can result
into increase of CPU usage until merges are finished.

We recommend updating in "off-peak" time when load on the VictoriaMetrics is on its minimum.

* FEATURE: [VictoriaMetrics enterprise](https://docs.victoriametrics.com/enterprise.html): add multi-level downsampling support. See [these docs](https://docs.victoriametrics.com/#downsampling) and [this feature request](https://github.com/VictoriaMetrics/VictoriaMetrics/issues/36).
* FEATURE: [vmui](https://docs.victoriametrics.com/#vmui): add ability to analyze the correlation between two queries on a single graph. Just click `+Query` button, enter the second query in the newly appeared input field and press `Ctrl+Enter`. Results for both queries should be displayed simultaneously on the same graph. Every query has its own vertical scale, which is displayed on the left and the right side of the graph. Lines for the second query are dashed. See [this pull request](https://github.com/VictoriaMetrics/VictoriaMetrics/pull/1916).
* FEATURE: [vmui](https://docs.victoriametrics.com/#vmui): add ability to override the interval between returned datapoints. By default it is automatically calculated depending on the selected time range and horizontal resolution of the graph. Now it is possible to override it with custom values. This may be useful during data exploration and debugging.
* FEATURE: accept optional `extra_filters[]=series_selector` query args at Prometheus query APIs additionally to `extra_label` query args. This allows enforcing additional filters for all the Prometheus query APIs by using [vmgateway](https://docs.victoriametrics.com/vmgateway.html) or [vmauth](https://docs.victoriametrics.com/vmauth.html). See [this feature request](https://github.com/VictoriaMetrics/VictoriaMetrics/issues/1863).
* FEATURE: [vmauth](https://docs.victoriametrics.com/vmauth.html): allow specifying `http` and `https` urls in `-auth.config` command-line flag. See [this pull request](https://github.com/VictoriaMetrics/VictoriaMetrics/pull/1898). Thanks for @TFM93 .
* FEATURE: [vmagent](https://docs.victoriametrics.com/vmagent.html): allow specifying `http` and `https` urls in the following command-line flags: `-promscrape.config`, `-remoteWrite.relabelConfig` and `-remoteWrite.urlRelabelConfig`.
* FEATURE: vminsert: allow specifying `http` and `https` urls in `-relabelConfig` command-line flag.
* FEATURE: vminsert: add `-maxLabelValueLen` command-line flag for the ability to configure the maximum length of label value. See [this feature request](https://github.com/VictoriaMetrics/VictoriaMetrics/issues/1908).
* FEATURE: preserve the order of time series passed to [limit_offset](https://docs.victoriametrics.com/MetricsQL.html#limit_offset) function. This allows implementing series paging via `limit_offset(limit, offset, sort_by_label(...))`. See [this](https://github.com/VictoriaMetrics/VictoriaMetrics/issues/1920) and [this](https://github.com/VictoriaMetrics/VictoriaMetrics/issues/951) issues.
* FEATURE: automaticall convert `(value1|...|valueN)` into `{value1,...,valueN}` inside `__graphite__` pseudo-label. This allows using [Grafana multi-value template variables](https://grafana.com/docs/grafana/latest/variables/formatting-multi-value-variables/) inside `__graphite__` pseudo-label. For example, `{__graphite__=~"foo.($bar)"}` is expanded to `{__graphite__=~"foo.{x,y}"}` if both `x` and `y` are selected for `$bar` template variable. See [these docs](https://docs.victoriametrics.com/#selecting-graphite-metrics) for details.
* FEATURE: add [timestamp_with_name](https://docs.victoriametrics.com/MetricsQL.html#timestamp_with_name) function. It works the same as [timestamp](https://docs.victoriametrics.com/MetricsQL.html#timestamp), but leaves the original time series names, so it can be used in queries, which match multiple time series names: `timestamp_with_name({foo="bar"}[1h])`. See [this comment](https://github.com/VictoriaMetrics/VictoriaMetrics/issues/949#issuecomment-995222388) for more context.
* FEATURE: add [changes_prometheus](https://docs.victoriametrics.com/MetricsQL.html#changes_prometheus), [increase_prometheus](https://docs.victoriametrics.com/MetricsQL.html#increase_prometheus) and [delta_prometheus](https://docs.victoriametrics.com/MetricsQL.html#delta_prometheus) functions, which don't take into account the previous sample before the given lookbehind window specified in square brackets. These functions may be used when the Prometheus behaviour for `changes()`, `increase()` and `delta()` functions is needed to be preserved. VictoriaMetrics uses slightly different behaviour for `changes()`, `increase()` and `delta()` functions by default - see [this article](https://medium.com/@romanhavronenko/victoriametrics-promql-compliance-d4318203f51e) for details. See [this issue](https://github.com/VictoriaMetrics/VictoriaMetrics/issues/1962).

* BUGFIX: fix `unaligned 64-bit atomic operation` panic on 32-bit architectures, which has been introduced in v1.70.0. See [this issue](https://github.com/VictoriaMetrics/VictoriaMetrics/issues/1944).
* BUGFIX: [vmalert](https://docs.victoriametrics.com/vmalert.html): restore the ability to use `$labels.alertname` in labels templating. See [this issue](https://github.com/VictoriaMetrics/VictoriaMetrics/issues/1921).
* BUGFIX: [vmui](https://docs.victoriametrics.com/#vmui): add missing `query` caption to the input field for the query. See [this issue](https://github.com/VictoriaMetrics/VictoriaMetrics/issues/1900).
* BUGFIX: [vmui](https://docs.victoriametrics.com/#vmui): fix navigation over query history with `Ctrl+up/down` and fix zoom relatively to the cursor position. See [this pull request](https://github.com/VictoriaMetrics/VictoriaMetrics/pull/1936).
* BUGFIX: deduplicate samples more thoroughly if [deduplication](https://docs.victoriametrics.com/#deduplication) is enabled. Previously some duplicate samples may be left on disk for time series with high churn rate. This may result in bigger storage space requirements.
* BUGFIX: [vmagent](https://docs.victoriametrics.com/vmagent.html): follow up to 5 redirects when `follow_redirects: true` is set for a particular scrape config. Previously only a single redirect was performed in this case. It is expected these redirects are performed to the original hostname. See [this issue](https://github.com/VictoriaMetrics/VictoriaMetrics/issues/1945).
* BUGFIX: de-duplicate data exported via [/api/v1/export/csv](https://docs.victoriametrics.com/#how-to-export-csv-data) by default if [deduplication](https://docs.victoriametrics.com/#deduplication) is enabled. The de-duplication can be disabled by passing `reduce_mem_usage=1` query arg to `/api/v1/export/csv`. See [this issue](https://github.com/VictoriaMetrics/VictoriaMetrics/issues/1837).
* BUGFIX: [vmalert](https://docs.victoriametrics.com/vmalert.html): properly store [historical data](https://docs.victoriametrics.com/vmalert.html#rules-backfilling) to old Prometheus versions. See [this issue](https://github.com/VictoriaMetrics/VictoriaMetrics/issues/1943).

## [v1.70.0](https://github.com/VictoriaMetrics/VictoriaMetrics/releases/tag/v1.70.0)

Released at 2021-12-02

* FEATURE: [vmalert](https://docs.victoriametrics.com/vmalert.html): add ability to pass arbitrary query args to `-datasource.url` on a per-group basis via `params` option. See [this pull request](https://github.com/VictoriaMetrics/VictoriaMetrics/pull/1892).
* FEATURE: add `now()` function to MetricsQL. This function returns the current timestamp in seconds. See [these docs](https://docs.victoriametrics.com/MetricsQL.html#now).
* FEATURE: vmauth: allow using optional `name` field in configs. This field is then used as `username` label value for `vmauth_user_requests_total` metric. See [this feature request](https://github.com/VictoriaMetrics/VictoriaMetrics/issues/1805).
* FEATURE: vmagent: export `vm_persistentqueue_read_duration_seconds_total` and `vm_persistentqueue_write_duration_seconds_total` metrics, which can be used for detecting persistent queue saturation with `rate(vm_persistentqueue_write_duration_seconds_total) > 0.9` alerting rule.
* FEATURE: export `vm_filestream_read_duration_seconds_total` and `vm_filestream_write_duration_seconds_total` metrics, which can be used for detecting persistent disk saturation with `rate(vm_filestream_read_duration_seconds_total) > 0.9` alerting rule.
* FEATURE: export `vm_cache_size_max_bytes` metrics, which show capacity for various caches. These metrics can be used for determining caches with reach its capacity with `vm_cache_size_bytes / vm_cache_size_max_bytes > 0.9` query.
* FEATURE: [vmbackup](https://docs.victoriametrics.com/vmbackup.html), [vmrestore](https://docs.victoriametrics.com/vmrestore.html): add `-s3ForcePathStyle` command-line flag, which can be used for making backups to [Aliyun OSS](https://www.aliyun.com/product/oss). See [this pull request](https://github.com/VictoriaMetrics/VictoriaMetrics/pull/1802).
* FEATURE: [vmctl](https://docs.victoriametrics.com/vmctl.html): improve data migration from OpenTSDB. See [this pull request](https://github.com/VictoriaMetrics/VictoriaMetrics/pull/1809). Thanks to @johnseekins .
* FEATURE: suppress `connection reset by peer` errors when remote client resets TCP connection to VictoriaMetrics / vmagent while ingesting the data via InfluxDB line protocol, Graphite protocol or OpenTSDB protocol. This error is expected, so there is no need in logging it.
* FEATURE: [vmui](https://docs.victoriametrics.com/#vmui): store the display type in URL, so it isn't lost when copy-pasting the URL. See [this feature request](https://github.com/VictoriaMetrics/VictoriaMetrics/issues/1804).
* FEATURE: vmalert: make `-notifier.url` command-line flag optional. This flag can be omitted if `vmalert` is used solely for recording rules and doesn't evaluate alerting rules. See [this pull request](https://github.com/VictoriaMetrics/VictoriaMetrics/pull/1870).
* FEATURE: [vmbackup](https://docs.victoriametrics.com/vmbackup.html), [vmrestore](https://docs.victoriametrics.com/vmrestore.html): export internal metrics at `http://vmbackup:8420/metrics` and `http://vmrestore:8421/metrics` for better visibility of the backup/restore process.
* FEATURE: allow trailing whitespace after the timestamp when [parsing Graphite plaintext lines](https://docs.victoriametrics.com/#how-to-send-data-from-graphite-compatible-agents-such-as-statsd). See [this issue](https://github.com/VictoriaMetrics/VictoriaMetrics/issues/1865).
* FEATURE: expose `/-/healthy` and `/-/ready` endpoints as Prometheus does. This is needed for improving integration with third-party solutions, which rely on these endpoints. See [this issue](https://github.com/VictoriaMetrics/VictoriaMetrics/issues/1833).

* BUGFIX: vmagent: prevent from scraping duplicate targets if `-promscrape.dropOriginalLabels` command-line flag is set. See [this issue](https://github.com/VictoriaMetrics/VictoriaMetrics/issues/1830). Thanks to @guidao for the fix.
* BUGFIX: vmstorage [enterprise](https://docs.victoriametrics.com/enterprise.html): added missing `vm_tenant_used_tenant_bytes` metric, which shows the approximate per-tenant disk usage. See [these docs](https://docs.victoriametrics.com/PerTenantStatistic.html) and [this issue](https://github.com/VictoriaMetrics/VictoriaMetrics/issues/1605).
* BUGFIX: vmauth: properly take into account the value passed to `-maxIdleConnsPerBackend` command-line flag. See [this issue](https://github.com/VictoriaMetrics/VictoriaMetrics/issues/1300).
* BUGFIX: vmagent: fix [reading data from Kafka](https://docs.victoriametrics.com/vmagent.html#reading-metrics-from-kafka).
* BUGFIX: vmalert: fix [replay mode](https://docs.victoriametrics.com/vmalert.html#rules-backfilling) in enterprise version.
* BUGFIX: consistently return zero from [deriv()](https://docs.victoriametrics.com/MetricsQL.html#deriv) function applied to a constant time series. Previously it could return small non-zero values in this case.
* BUGFIX: [vmrestore](https://docs.victoriametrics.com/vmrestore.html): properly resume downloading for partially downloaded big files. Previously such files were re-downloaded from the beginning after the interrupt. Now only the remaining parts of the file are downloaded. This allows saving network bandwidth. See [this issue](https://github.com/VictoriaMetrics/VictoriaMetrics/issues/487).
* BUGFIX: [vmui](https://docs.victoriametrics.com/#vmui): do not store the last query across vmui page reloads. See [this issue](https://github.com/VictoriaMetrics/VictoriaMetrics/issues/1694).
* BUGFIX: [vmui](https://docs.victoriametrics.com/#vmui): fix `Cannot read properties of undefined` error at table view. See [this issue](https://github.com/VictoriaMetrics/VictoriaMetrics/issues/1797).

## [v1.69.0](https://github.com/VictoriaMetrics/VictoriaMetrics/releases/tag/v1.69.0)

Released at 2021-11-08

* FEATURE: vmalert: allow groups with empty rules list like Prometheus does. See [this pull request](https://github.com/VictoriaMetrics/VictoriaMetrics/pull/1742).
* FEATURE: vmalert: allow groups with default `tenant` in `-clusterMode`. Default `tenant` values can be specified via `-defaultTenant.prometheus` and `-defaultTenant.graphite`. See [these docs](https://docs.victoriametrics.com/vmalert.html#multitenancy).
* FEATURE: vmagent: add `collapse` and `expand` buttons per each group of targets with the same `job_name` at `http://vmagent:8429/targets` page.
* FEATURE: automatically detect timestamp precision (ns, us, ms or s) for the data ingested into VictoriaMetrics via [InfluxDB line protocol](https://docs.victoriametrics.com/#how-to-send-data-from-influxdb-compatible-agents-such-as-telegraf).
* FEATURE: vmagent: add ability to protect `/config` page with auth key via `-configAuthKey` command-line flag. This page may contain sensitive config information, so it may be good to restrict access to this page. See [this issue](https://github.com/VictoriaMetrics/VictoriaMetrics/issues/1764).
* FEATURE: vmagent: hide passwords and auth tokens at `/config` page like Prometheus does. See [this issue](https://github.com/VictoriaMetrics/VictoriaMetrics/issues/1764).
* FEATURE: vmagent: add `-promscrape.maxResponseHeadersSize` command-line flag for tuning the maximum HTTP response headers size for Prometheus scrape targets.
* FEATURE: vmagent: send data to multiple configured remote storage systems in parallel (e.g. when multiple `-remoteWrite.url` flag values are specified). This should improve data ingestion speed.
* FEATURE: vmagent: add `-remoteWrite.maxRowsPerBlock` command-line flag for tuning the number of samples to send to remote storage per each block. Bigger values may improve data ingestion performance at the cost of higher memory usage.
* FEATURE: vmagent: distribute Kafka messages among all the partitions when [writing data to Kafka](https://docs.victoriametrics.com/vmagent.html#writing-metrics-to-kafka).
* FEATURE: add [label_graphite_group](https://docs.victoriametrics.com/MetricsQL.html#label_graphite_group) function for extracting the given groups from Graphite metric names.
* FEATURE: add [duration_over_time](https://docs.victoriametrics.com/MetricsQL.html#duration_over_time) function for calculating the actual lifetime of the time series with possible gaps. See [this feature request](https://github.com/VictoriaMetrics/VictoriaMetrics/issues/1780).
* FEATURE: add [limit_offset](https://docs.victoriametrics.com/MetricsQL.html#limit_offset) function, which can be used for implementing simple paging over big number of time series. See [this feature request](https://github.com/VictoriaMetrics/VictoriaMetrics/issues/1778).

* BUGFIX: vmagent: reduce the increased memory usage when scraping targets with big number of metrics which periodically change. The memory usage has been increased in v1.68.0 after vmagent started generating staleness markers in [stream parse mode](https://docs.victoriametrics.com/vmagent.html#stream-parsing-mode). See [this issue](https://github.com/VictoriaMetrics/VictoriaMetrics/issues/1745).
* BUGFIX: vmagent: properly display `proxy_url` config option at `http://vmagent:8429/config` page. See [this issue](https://github.com/VictoriaMetrics/VictoriaMetrics/issues/1755).
* BUGFIX: fix tests for Apple M1. See [this issue](https://github.com/VictoriaMetrics/VictoriaMetrics/issues/1653).

## [v1.68.0](https://github.com/VictoriaMetrics/VictoriaMetrics/releases/tag/v1.68.0)

Released at 2021-10-22

* FEATURE: vmagent: expose `-promscrape.config` contents at `/config` page as Prometheus does. See [this feature request](https://github.com/VictoriaMetrics/VictoriaMetrics/issues/1695).
* FEATURE: vmagent: add `show original labels` button per each scrape target displayed at `http://vmagent:8429/targets` page. This should improve debuggability for service discovery and relabeling issues similar to [this one](https://github.com/VictoriaMetrics/VictoriaMetrics/issues/1664). See [this feature request](https://github.com/VictoriaMetrics/VictoriaMetrics/issues/1698).
* FEATURE: vmagent: shard targets among cluster nodes after the relabeling is applied. This should guarantee that targets with the same set of labels go to the same `vmagent` node in the cluster. See [this issue](https://github.com/VictoriaMetrics/VictoriaMetrics/issues/1687).
* FEATURE: vmagent: atomatically switch to [stream parsing mode](https://docs.victoriametrics.com/vmagent.html#stream-parsing-mode) if the response from the given target exceeds the command-line flag value `-promscrape.minResponseSizeForStreamParse`. This should reduce memory usage when `vmagent` scrapes targets with non-uniform response sizes (this is the case in Kubernetes monitoring).
* FEATURE: vmagent: send Prometheus-like staleness marks in [stream parsing mode](https://docs.victoriametrics.com/vmagent.html#stream-parsing-mode). Previously staleness marks wern't sent in stream parsing mode. See [these docs](https://docs.victoriametrics.com/vmagent.html#prometheus-staleness-markers) for details.
* FEATURE: vmagent: properly calculate `scrape_series_added` metric for targets in [stream parsing mode](https://docs.victoriametrics.com/vmagent.html#stream-parsing-mode). Previously it was set to 0 in stream parsing mode. See [more details about this metric](https://prometheus.io/docs/concepts/jobs_instances/#automatically-generated-labels-and-time-series).
* FEATURE: vmagent: expose `promscrape_series_limit_max_series` and `promscrape_series_limit_current_series` metrics at `http://vmagent:8429/metrics` for scrape targets with the [enabled series limiter](https://docs.victoriametrics.com/vmagent.html#cardinality-limiter).
* FEATURE: vmagent: return error if `sample_limit` or `series_limit` options are set when [stream parsing mode](https://docs.victoriametrics.com/vmagent.html#stream-parsing-mode) is enabled, since these limits cannot be applied in stream parsing mode.
* FEATURE: vmalert: add `-remoteRead.disablePathAppend` command-line flag, which allows specifying the full `-remoteRead.url`. If `-remoteRead.disablePathAppend` is set, then `vmalert` doesn't add `/api/v1/query` suffix to `-remoteRead.url`.
* FEATURE: add trigonometric functions, which are going to be added in [Prometheus 2.31](https://github.com/prometheus/prometheus/pull/9239): [acosh](https://docs.victoriametrics.com/MetricsQL.html#acosh), [asinh](https://docs.victoriametrics.com/MetricsQL.html#asinh), [atan](https://docs.victoriametrics.com/MetricsQL.html#atan), [atanh](https://docs.victoriametrics.com/MetricsQL.html#atanh), [cosh](https://docs.victoriametrics.com/MetricsQL.html#cosh), [deg](https://docs.victoriametrics.com/MetricsQL.html#deg), [rad](https://docs.victoriametrics.com/MetricsQL.html#rad), [sinh](https://docs.victoriametrics.com/MetricsQL.html#sinh), [tan](https://docs.victoriametrics.com/MetricsQL.html#tan), [tanh](https://docs.victoriametrics.com/MetricsQL.html#tanh). Also add `atan2` binary operator. See [this pull request](https://github.com/prometheus/prometheus/pull/9248).
* FEATURE: consistently return the same set of time series from [limitk](https://docs.victoriametrics.com/MetricsQL.html#limitk) function. This improves the usability of periodically refreshed graphs.
* FEATURE: [vmui](https://docs.victoriametrics.com/#vmui): varios UX improvements. See [this pull request](https://github.com/VictoriaMetrics/VictoriaMetrics/pull/1711) and [these docs](https://docs.victoriametrics.com/#vmui).
* FEATURE: [vmauth](https://docs.victoriametrics.com/vmauth.html): add ability to specify HTTP headers, which will be sent in requests to backends. See [this feature request](https://github.com/VictoriaMetrics/VictoriaMetrics/issues/1736).
* FEATURE: add `/flags` page to all the VictoriaMetrics components. This page contains command-line flags passed to the component.
* FEATURE: allow using tab separators additionally to whitespace separators when [ingesting data in Graphite plaintext protocol](https://docs.victoriametrics.com/#how-to-send-data-from-graphite-compatible-agents-such-as-statsd). Such separators are [supported by Carbon-c-relay](https://github.com/grobian/carbon-c-relay/commit/f3ffe6cc2b52b07d14acbda649ad3fd6babdd528).

* BUGFIX: vmstorage: fix `unaligned 64-bit atomic operation` panic on 32-bit architectures (arm and 386). The panic has been introduced in v1.67.0.
* BUGFIX: vmalert, vmauth: prevent from frequent closing of TCP connections established to backends under high load. This should reduce the number of TCP sockets in `TIME_WAIT` state at `vmalert` and `vmauth` under high load. See [this pull request](https://github.com/VictoriaMetrics/VictoriaMetrics/pull/1704).
* BUGFIX: vmalert: correctly calculate alert ID including extra labels. Previously, ID for alert entity was generated without alertname or groupname. This led to collision, when multiple alerting rules within the same group producing same labelsets. E.g. expr: `sum(metric1) by (job) > 0` and expr: `sum(metric2) by (job) > 0` could result into same labelset `job: "job"`. The bugfix adds all extra labels right after receiving response from the datasource. See [this pull request](https://github.com/VictoriaMetrics/VictoriaMetrics/pull/1734).
* BUGFIX: vmalert: fix links in [Web UI](https://docs.victoriametrics.com/vmalert.html#web). See [this pull request](https://github.com/VictoriaMetrics/VictoriaMetrics/pull/1717).
* BUGFIX: vmagent: set `honor_timestamps: true` by default in [scrape configs](https://docs.victoriametrics.com/sd_configs.html#scrape_configs) if this options isn't set explicitly. This aligns the behaviour with Prometheus.
* BUGFIX: vmagent: group scrape targets by the original job names at `http://vmagent:8429/targets` page like Prometheus does. Previously they were grouped by the job name after relabeling, which may result in unexpected empty target groups. See [this issue](https://github.com/VictoriaMetrics/VictoriaMetrics/issues/1707).
* BUGFIX: [vmctl](https://docs.victoriametrics.com/vmctl.html): fix importing boolean fields from InfluxDB line protocol. See [this issue](https://github.com/VictoriaMetrics/VictoriaMetrics/issues/1709).

## [v1.67.0](https://github.com/VictoriaMetrics/VictoriaMetrics/releases/tag/v1.67.0)

Released at 2021-10-08

* FEATURE: add ability to accept metrics from [DataDog agent](https://docs.datadoghq.com/agent/) and [DogStatsD](https://docs.datadoghq.com/developers/dogstatsd/). See [these docs](https://docs.victoriametrics.com/Single-server-VictoriaMetrics.html#how-to-send-data-from-datadog-agent). This option simplifies the migration path from DataDog to VictoriaMetrics. See also [this issue](https://github.com/VictoriaMetrics/VictoriaMetrics/issues/206).
* FEATURE: vmagent [enterprise](https://docs.victoriametrics.com/enterprise.html): add support for data reading and writing from/to [Apache Kafka](https://kafka.apache.org/). See [these docs](https://docs.victoriametrics.com/vmagent.html#kafka-integration).
* FEATURE: vmui: switch to [μPlot](https://github.com/leeoniya/uPlot) and add ability to naturally scroll and zoom graphs. See [these docs](https://docs.victoriametrics.com/#vmui). Thanks to @Loori-R.
* FEATURE: vmstorage: stop accepting new data if `-storageDataPath` directory contains less than `-storage.minFreeDiskSpaceBytes` of free space. This should prevent from `out of disk space` crashes. See [this feature request](https://github.com/VictoriaMetrics/VictoriaMetrics/issues/269).
* FEATURE: calculate quantiles in the same way as Prometheus does in such functions as [quantile_over_time](https://docs.victoriametrics.com/MetricsQL.html#quantile_over_time) and [quantile](https://docs.victoriametrics.com/MetricsQL.html#quantile). Previously results from VictoriaMetrics could be slightly different than results from Prometheus. See [this](https://github.com/VictoriaMetrics/VictoriaMetrics/issues/1625) and [this](https://github.com/VictoriaMetrics/VictoriaMetrics/issues/1612) issues.
* FEATURE: add `rollup_scrape_interval(m[d])` function to [MetricsQL](https://docs.victoriametrics.com/MetricsQL.html), which returns `min`, `max` and `avg` values for the interval between samples for `m` on the given lookbehind window `d`.
* FEATURE: add `topk_last(k, q)` and `bottomk_last(k, q)` functions to [MetricsQL](https://docs.victoriametrics.com/MetricsQL.html), which return up to `k` time series from `q` with the maximum / minimum last value on the graph.

* BUGFIX: align behavior of the queries `a or on (labels) b`, `a and on (labels) b` and `a unless on (labels) b` where `b` has multiple time series with the given `labels` to Prometheus behavior. See [this pull request](https://github.com/VictoriaMetrics/VictoriaMetrics/pull/1643).
* BUGFIX: vmagent: fix `openstack_sd_config` service discovery when both `domain_name` and `project_id` config options are set. See [this issue](https://github.com/VictoriaMetrics/VictoriaMetrics/issues/1655).
* BUGFIX: return proper values (zeroes) from [stddev_over_time](https://docs.victoriametrics.com/MetricsQL.html#stddev_over_time) and [stdvar_over_time](https://docs.victoriametrics.com/MetricsQL.html#stdvar_over_time) functions when the lookbehind window in square brackets contains only a single sample. Previously the sample value was incorrectly returned in this case.
* BUGFIX: vminsert: fix uneven distribution of time series among storage nodes in [multi-level cluster setup](https://docs.victoriametrics.com/Cluster-VictoriaMetrics.html#multi-level-cluster-setup). See [this issue](https://github.com/VictoriaMetrics/VictoriaMetrics/issues/1672).

## [v1.66.2](https://github.com/VictoriaMetrics/VictoriaMetrics/releases/tag/v1.66.2)

Released at 2021-09-23

* FEATURE: vmagent: add `vm_promscrape_max_scrape_size_exceeded_errors_total` metric for counting of the failed scrapes due to the exceeded response size (the response size limit can be configured via `-promscrape.maxScrapeSize` command-line flag). See [this issue](https://github.com/VictoriaMetrics/VictoriaMetrics/issues/1639).

* BUGFIX: vmalert: properly reload rule groups if only the `interval` config option is changed. See [this issue](https://github.com/VictoriaMetrics/VictoriaMetrics/issues/1641).
* BUGFIX: properly handle `{__name__=~"prefix(suffix1|suffix2)",other_label="..."}` queries. They may return unexpected empty responses since v1.66.0. See [this issue](https://github.com/VictoriaMetrics/VictoriaMetrics/issues/1644).

## [v1.66.1](https://github.com/VictoriaMetrics/VictoriaMetrics/releases/tag/v1.66.1)

Released at 2021-09-22

* FEATURE: add `-cluster` and/or `-enterprise` suffixes to `short_version` label at `vm_app_version` metric exposed at `/metrics` page of every VictoriaMetrics component. See [this issue](https://github.com/VictoriaMetrics/VictoriaMetrics/issues/1635).

* BUGFIX: vmselect: fix accessing [Graphite APIs](https://docs.victoriametrics.com/#graphite-api-usage). The access has been broken in v1.66.0, because `/graphite/*` path prefix accidentally clashed with `/graph*` path prefix used for VictoriaMetrics UI (aka `vmui`).
* BUGFIX: fix parsing `regex: <bool_or_number>` in relabeling rules (for example, `regex: true` or `regex: 123`). The bug has been introduced in v1.66.0.

## [v1.66.0](https://github.com/VictoriaMetrics/VictoriaMetrics/releases/tag/v1.66.0)

Released at 2021-09-20

* FEATURE: vmalert: add web UI with the list of alerting groups, alerts and alert statuses. See [this pull request](https://github.com/VictoriaMetrics/VictoriaMetrics/pull/1602).
* FEATURE: vmalert: add `-rule.maxResolveDuration` command-line flag, which could be used for limiting the auto-resolve duration for the alerting rule. By default it is limited to 3x evaluation interval. This could be too high for big evaluation intervals. See [this issue](https://github.com/VictoriaMetrics/VictoriaMetrics/issues/1586).
* FEATURE: vmalert: add support for Bearer token authorization for `-datasource.url`, `-remoteRead.url` and `-remoteWrite.url`. See [this issue](https://github.com/VictoriaMetrics/VictoriaMetrics/issues/1608).
* FEATURE: vmagent: send stale markers for disappeared metrics like Prometheus does. Previously stale markers were sent only when the scrape target disappears or when it becomes temporarily unavailable. See [these docs](https://docs.victoriametrics.com/vmagent.html#prometheus-staleness-markers) for details.
* FEATURE: vmagent: add ability to set `series_limit` option for a particular scrape target via `__series_limit__` label. This allows setting the limit on the number of time series on a per-target basis. See [these docs](https://docs.victoriametrics.com/vmagent.html#cardinality-limiter) for details.
* FEATURE: vmagent: add ability to set `stream_parse` option for a particular scrape target via `__stream_parse__` label. This allows managing the stream parsing mode on a per-target basis. See [these docs](https://docs.victoriametrics.com/vmagent.html#stream-parsing-mode) for details.
* FEATURE: vmagent: add ability to set `scrape_interval` and `scrape_timeout` options for a particular target via `__scrape_interval__` and `__scrape_timeout__` labels in the same way as Prometheus 2.30 does. See [this pull request](https://github.com/prometheus/prometheus/pull/8911).
* FEATURE: vmagent: generate `scrape_timeout_seconds` metric per each scrape target, so the target saturation could be calculated with `scrape_duration_seconds / scrape_timeout_seconds`. See the corresponding [pull request from Prometheus 2.30](https://github.com/prometheus/prometheus/pull/9247).
* FEATURE: vmagent: reduce CPU usage when calculating the number of newly added series per scrape (this number is sent to remote storage in `scrape_series_added` metric).
* FEATURE: vmagent: reduce CPU usage when applying `series_limit` to scrape targets with constant set of metrics. See more information about `series_limit` [here](https://docs.victoriametrics.com/vmagent.html#cardinality-limiter).
* FEATURE: vminsert: disable rerouting by default when a few of `vmstorage` nodes start accepting data at lower speed than the rest of `vmstorage` nodes. This should improve VictoriaMetrics cluster stability during rolling restarts and during spikes in [time series churn rate](https://docs.victoriametrics.com/FAQ.html#what-is-high-churn-rate). The rerouting can be enabled by passing `-disableRerouting=false` command-line flag to `vminsert`.
* FEATURE: vmauth: do not put invalid auth tokens into log by default due to security reasons. The logging can be returned back by passing `-logInvalidAuthTokens` command-line flag to `vmauth`. Requests with invalid auth tokens are counted at `vmagent_http_request_errors_total{reason="invalid_auth_token"}` metric exposed by `vmauth` at `/metrics` page.
* FEATURE: add new relabeling actions: `keep_metrics` and `drop_metrics`. This simplifies metrics filtering by metric names. See [these docs](https://docs.victoriametrics.com/vmagent.html#relabeling) for more details.
* FEATURE: allow splitting long `regex` in relabeling filters into an array of shorter regexps, which can be put into multiple lines for better readability and maintainability. See [these docs](https://docs.victoriametrics.com/vmagent.html#relabeling) for more details.
* FEATURE: optimize performance for queries with regexp filters on metric name like `{__name__=~"metric1|...|metricN"}`. See [this pull request](https://github.com/VictoriaMetrics/VictoriaMetrics/pull/1610) from @faceair.
* FEATURE: vmui: use Prometheus-compatible query args, so `vmui` could be accessed from graph editor in Grafana. See [this pull request](https://github.com/VictoriaMetrics/VictoriaMetrics/pull/1619). Thanks to @Loori-R.
* FEATURE: vmselect: automatically add missing port to `-storageNode` hostnames. For example, `-storageNode=vmstorage1,vmstorage2` is automatically translated to `-storageNode=vmstorage1:8401,vmstorage2:8401`. This simplifies [manual setup of VictoriaMetrics cluster](https://docs.victoriametrics.com/Cluster-VictoriaMetrics.html#cluster-setup).
* FEATURE: vminsert: automatically add missing port to `-storageNode` hostnames. For example, `-storageNode=vmstorage1,vmstorage2` is automatically translated to `-storageNode=vmstorage1:8400,vmstorage2:8400`. This simplifies [manual setup of VictoriaMetrics cluster](https://docs.victoriametrics.com/Cluster-VictoriaMetrics.html#cluster-setup).
* FEATURE: add [mad(q)](https://docs.victoriametrics.com/MetricsQL.html#mad) function to [MetricsQL](https://docs.victoriametrics.com/MetricsQL.html). It calculates [Median absolute deviation](https://en.wikipedia.org/wiki/Median_absolute_deviation) for groups of points with identical timestamps across multiple time series.
* FEATURE: add [outliers_mad(tolerance, q)](https://docs.victoriametrics.com/MetricsQL.html#outliers_mad) function to [MetricsQL](https://docs.victoriametrics.com/MetricsQL.html). It returns time series with peaks outside the [Median absolute deviation](https://en.wikipedia.org/wiki/Median_absolute_deviation) multiplied by `tolerance`.
* FEATURE: add `histogram_quantiles("phiLabel", phi1, ..., phiN, buckets)` function to [MetricsQL](https://docs.victoriametrics.com/MetricsQL.html). It calculates the given `phi*`-quantiles over the given `buckets` and returns time series per each quantile with the corresponding `{phiLabel="phi*"}` label.
* FEATURE: add `quantiles_over_time("phiLabel", phi1, ..., phiN, series_selector[d])` function to [MetricsQL](https://docs.victoriametrics.com/MetricsQL.html). It calculates the given `phi*`-quantiles over raw samples selected by `series_selector` on the given lookbehind window `d`. It returns time series per each quantile with the corresponding `{phiLabel="phi*"}` label.
* FEATURE: [enterprise](https://docs.victoriametrics.com/enterprise.html): do not ask for `-eula` flag if `-version` flag is passed to enteprise app. See [this issue](https://github.com/VictoriaMetrics/VictoriaMetrics/issues/1621).

* BUGFIX: properly handle queries with multiple filters matching empty labels such as `metric{label1=~"foo|",label2="bar|"}`. This filter must match the following series: `metric`, `metric{label1="foo"}`, `metric{label2="bar"}` and `metric{label1="foo",label2="bar"}`. Previously it was matching only `metric{label1="foo",label2="bar"}`. See [this issue](https://github.com/VictoriaMetrics/VictoriaMetrics/issues/1601).
* BUGFIX: vmselect: reset connection timeouts after each request to `vmstorage`. This should prevent from `cannot read data in 0.000 seconds: unexpected EOF` warning in logs. See [this issue](https://github.com/VictoriaMetrics/VictoriaMetrics/issues/1562). Thanks to @mxlxm .
* BUGFIX: keep metric name for time series returned from [rollup_candlestick](https://docs.victoriametrics.com/MetricsQL.html#rollup_candlestick) function, since the returned series don't change the meaning of the original series. See [this issue](https://github.com/VictoriaMetrics/VictoriaMetrics/issues/1600).
* BUGFIX: use Prometheus-compatible label value formatting for [count_values](https://docs.victoriametrics.com/MetricsQL.html#count_values) function. Previously big values could be improperly formatted, which could break query results, which rely on label value such as `... on(label) count_values("label", ...)`.
* BUGFIX: vmagent: properly use `https` scheme for wildcard TLS certificates for `role: ingress` targets in Kubernetes service discovery. See [this issue](https://github.com/prometheus/prometheus/issues/8902).
* BUGFIX: vmagent: support host networking mode for `docker_sd_config`. See [this issue](https://github.com/prometheus/prometheus/issues/9116).
* BUGFIX: fix non-repeatable results from `quantile_over_time()` function when the number of input samples exceeds 1000. See [this issue](https://github.com/VictoriaMetrics/VictoriaMetrics/issues/1612).
* BUGFIX: vmagent: fix EC2 zone discovery when `filters` are specified in [ec2_sc_config](https://docs.victoriametrics.com/sd_configs.html#ec2_sd_configs). See [this issue](https://github.com/VictoriaMetrics/VictoriaMetrics/issues/1626).

## [v1.65.0](https://github.com/VictoriaMetrics/VictoriaMetrics/releases/tag/v1.65.0)

Released at 2021-09-01

* FEATURE: vmagent: add ability to read scrape configs from multiple files specified in `scrape_config_files` section. See [this issue](https://github.com/VictoriaMetrics/VictoriaMetrics/issues/1559).
* FEATURE: vmagent: reduce memory usage and CPU usage when [Prometheus staleness tracking](https://docs.victoriametrics.com/vmagent.html#prometheus-staleness-markers) is enabled for metrics exported from the deleted or disappeared scrape targets.
* FEATURE: vmagent: add the ability to limit the number of unique time series scraped per each target. This can be done either globally via `-promscrape.seriesLimitPerTarget` command-line option or on per-target basis via `series_limit` option at `scrape_config` section. See [the updated docs on cardinality limiter](https://docs.victoriametrics.com/vmagent.html#cardinality-limiter) and [this issue](https://github.com/VictoriaMetrics/VictoriaMetrics/issues/1561).
* FEATURE: vmagent: discover `role: ingress` and `role: endpointslice` in [kubernetes_sd_config](https://docs.victoriametrics.com/sd_configs.html#kubernetes_sd_configs) via v1 API instead of v1beta1 API if Kubernetes supports it. This fixes service discovery in Kubernetes v1.22 and newer versions. See [these docs](https://kubernetes.io/docs/reference/using-api/deprecation-guide/#ingress-v122).
* FEATURE: take into account failed queries in `vm_request_duration_seconds` summary at `/metrics`. Previously only successful queries were taken into account. This could result in skewed summary. See [this pull request](https://github.com/VictoriaMetrics/VictoriaMetrics/pull/1537).
* FEATURE: vmalert: add an official dashboard for vmalert. See [these docs](https://docs.victoriametrics.com/vmalert.html#monitoring).
* FEATURE: vmalert: add ability to set additional labels per group via `labels` config section. See [this issue](https://github.com/VictoriaMetrics/VictoriaMetrics/issues/1471).
* FEATURE: vmalert: add `-disableAlertgroupLabel` command-line flag for disabling the label with alert group name. This may be needed for proper deduplication in Alertmanager. See [this issue](https://github.com/VictoriaMetrics/VictoriaMetrics/issues/1532).
* FEATURE: update Go builder from v1.16.7 to v1.17.0. This improves data ingestion and query performance by up to 5% according to benchmarks. See [the release post for Go1.17](https://go.dev/blog/go1.17).
* FEATURE: vmagent: expose `promscrape_discovery_http_errors_total` metric, which can be used for monitoring the number of failed discovery attempts per each `http_sd` config.
* FEATURE: do not reset response cache when a sample with old timestamp is ingested into VictoriaMetrics if `-search.disableAutoCacheReset` command-line option is set. See [this feature request](https://github.com/VictoriaMetrics/VictoriaMetrics/issues/1570).
* FEATURE: add `quantiles("phiLabel", phi1, ..., phiN, q)` aggregate function to [MetricsQL](https://docs.victoriametrics.com/MetricsQL.html), which calculates the given `phi*` quantiles over time series returned by `q`. See [this feature request](https://github.com/VictoriaMetrics/VictoriaMetrics/issues/1573).

* BUGFIX: rename `sign` function to `sgn` in order to be consistent with PromQL. See [this pull request from Prometheus](https://github.com/prometheus/prometheus/pull/8457).
* BUGFIX: vmagent: add `role: endpointslice` in [kubernetes_sd_config](https://docs.victoriametrics.com/sd_configs.html#kubernetes_sd_configs) in order to be consistent with Prometheus. Previously this role was supported with incorrect name: `role: endpointslices`. Now both `endpointslice` and `endpointslices` are supported. See [the corresponding code in Prometheus](https://github.com/prometheus/prometheus/blob/2ec6c7dbb82b72834021e01f1773eb90a67a371f/discovery/kubernetes/kubernetes.go#L99).
* BUGFIX: improve the detection of the needed free space for background merge operation. This should prevent from possible out of disk space crashes during big merges. See [this issue](https://github.com/VictoriaMetrics/VictoriaMetrics/issues/1560).
* BUGFIX: vmauth: remove trailing slash from the full url before requesting it from the backend. See [this pull request](https://github.com/VictoriaMetrics/VictoriaMetrics/pull/1554).
* BUGFIX: [vmbackupmanager](https://docs.victoriametrics.com/vmbackupmanager.html): fix timeout error when snapshot takes longer than 10 seconds. See [this issue](https://github.com/VictoriaMetrics/VictoriaMetrics/issues/1571).
* BUGFIX: properly parse OpenTSDB `put` messages with multiple spaces between message elements. See [this issue](https://github.com/VictoriaMetrics/VictoriaMetrics/issues/1574). Thanks to @envzhu for the fix.

## [v1.64.1](https://github.com/VictoriaMetrics/VictoriaMetrics/releases/tag/v1.64.1)

Released at 2021-08-19

* FEATURE: add `bitmap_and(q, mask)`, `bitmap_or(q, mask)` and `bitmak_xor(q, mask)` functions to [MetricsQL](https://docs.victoriametrics.com/MetricsQL.html). These functions allow performing bitwise operations over data points in time series. See [this issue](https://github.com/VictoriaMetrics/VictoriaMetrics/issues/1541).
* FEATURE: vmalert: add `-remoteWrite.disablePathAppend` command-line flag, which can be used when custom `-remoteWrite.url` must be specified. For example, `./vmalert -disablePathAppend -remoteWrite.url='http://foo.bar/a/b/c?d=e'` would write data to `http://foo.bar/a/b/c?d=e` instead of `http://foo.bar/a/b/c?d=e/api/v1/write`. See [this pull request](https://github.com/VictoriaMetrics/VictoriaMetrics/pull/1536).
* FEATURE: vmagent: add `-promscrape.noStaleMarkers` command-line flag for disabling sending Prometheus stale markers for metrics from disappeared scrape targets. This option may be used for reducing memory usage when scraping big number of metrics with big number of labels and when stale markers aren't needed.
* FEATURE: vmselect: add `-search.noStaleMarkers` command-line flag for disabling stale markers handling in queries. This may save some CPU time when the queried data doesn't contain stale markers.

* BUGFIX: vmagent: stop scrapers for deleted targets before starting scrapers for added targets. This should prevent from possible time series overlap when old targets are substituted by new targets (for example, during new deployment in Kubernetes). The overlap could lead to incorrect query results. See [this issue](https://github.com/VictoriaMetrics/VictoriaMetrics/issues/1509).
* BUGFIX: vmagent: send Prometheus stale markers for the previously scraped metrics on failed scrapes like Prometheus does. See [this article](https://www.robustperception.io/staleness-and-promql).
* BUGFIX: upgrade base Docker image from Alpine 3.14.0 to Alpine 3.14.1 . This fixes potential security issues - see [Alpine 3.14.1 release notes](https://www.alpinelinux.org/posts/Alpine-3.14.1-released.html).
* BUGFIX: disable overriding the lookbehind window `[d]` at `last_over_time(m[d])` if `d` is smaller than the interval between samples, since users don't expect implicit overriding of explicitly set `[d]` in `last_over_time(m[d])`.

## [v1.64.0](https://github.com/VictoriaMetrics/VictoriaMetrics/releases/tag/v1.64.0)

Released at 2021-08-15

* FEATURE: add support for Prometheus staleness markers. See [this issue](https://github.com/VictoriaMetrics/VictoriaMetrics/issues/1526).
* FEATURE: vmagent: automatically generate Prometheus staleness markers for the scraped metrics when scrape targets disappear in the same way as Prometheus does. See [this issue](https://github.com/VictoriaMetrics/VictoriaMetrics/issues/1526).
* FEATURE: add `present_over_time(m[d])` function, which returns 1 if `m` has a least a single sample over the previous duration `d`. This function has been added also to [Prometheus 2.29](https://github.com/prometheus/prometheus/releases/tag/v2.29.0).
* FEATURE: vmagent: support multitenant writes according to [these docs](https://docs.victoriametrics.com/vmagent.html#multitenancy). This allows using a single `vmagent` instance in front of VictoriaMetrics cluster for all the tenants. Thanks to @omarghader for [the pull request](https://github.com/VictoriaMetrics/VictoriaMetrics/pull/1505). See [this issue](https://github.com/VictoriaMetrics/VictoriaMetrics/issues/1491).
* FEATURE: vmagent: add `__meta_ec2_availability_zone_id` label to discovered Amazon EC2 targets. This label is available in Prometheus [starting from v2.29](https://github.com/prometheus/prometheus/releases/tag/v2.29.0).
* FAETURE: vmagent: add `__meta_gce_interface_ipv4_<name>` labels to discovered GCE targets. These labels are available in Prometheus [starting from v2.29](https://github.com/prometheus/prometheus/releases/tag/v2.29.0).
* FEATURE: add `-search.maxSamplesPerSeries` command-line flag for limiting the number of raw samples a single query can process per each time series. This option can protect from out of memory errors when a query processes tens of millions of raw samples per series. See [this issue](https://github.com/VictoriaMetrics/VictoriaMetrics/issues/1067).
* FEATURE: add `-search.maxSamplesPerQuery` command-line flag for limiting the number of raw samples a single query can process across all the time series. This option can protect from heavy queries, which select too big number of raw samples. Thanks to @jiangxinlingdu for [the initial pull request](https://github.com/VictoriaMetrics/VictoriaMetrics/pull/1478).
* FEATURE: improve performance for queries that process big number of time series and/or samples on systems with big number of CPU cores.
* FEATURE: vmalert: expose `vmalert_alerting_rules_last_evaluation_samples` and `vmalert_recording_rules_last_evaluation_samples` metrics. See [this issue](https://github.com/VictoriaMetrics/VictoriaMetrics/issues/1494).
* FEATURE: vminsert: expose `vm_rpc_send_duration_seconds_total` counter, which can be used for determining high saturation of every `vminsert -> vmstorage` link with an alerting query `rate(vm_rpc_send_duration_seconds_total) > 0.9s`. This query triggers when the link is saturated by more than 90%. This usually means that more `vminsert` or `vmstorage` nodes must be added to the cluster in order to increase the total number of `vminsert -> vmstorage` links.
* FEATURE: vmagent: expose `vmagent_remotewrite_send_duration_seconds_total` counter, which can be used for determining high saturation of every connection to remote storage with an alerting query `rate(vmagent_remotewrite_send_duration_seconds_total) > 0.9s`. This query triggers when a connection is saturated by more than 90%. This usually means that `-remoteWrite.queues` command-line flag must be increased in order to increase the number of connections per each remote storage.
* FEATURE: vmui: automatically fill Server URL field. See [this issue](https://github.com/VictoriaMetrics/VictoriaMetrics/issues/1506).

* BUGFIX: fix corner cases for queries on time ranges exceeding 40 days. Previously some series can be missing in query results. See [this issue](https://github.com/VictoriaMetrics/VictoriaMetrics/issues/1486).
* BUGFIX: vmselect: return dummy response at `/rules` page in the same way as for `/api/v1/rules` page. The `/rules` page is requested by Grafana 8. See [this issue](https://github.com/VictoriaMetrics/VictoriaMetrics/issues/1493) for details.
* BUGFIX: vmbackup: automatically set default `us-east-1` S3 region if it is missing. This should simplify using S3-compatible services such as MinIO for backups. See [this issue](https://github.com/VictoriaMetrics/VictoriaMetrics/issues/1449).
* BUGFIX: vmselect: prevent from possible deadlock when multiple `target` query args are passed to [Graphite Render API](https://docs.victoriametrics.com/#graphite-render-api-usage).
* BUGFIX: return series with `a op b` labels and `N` values for `(a op b) default N` if `(a op b)` returns series with all NaN values. Previously such series were removed.
* BUGFIX: vmui: fix layout when the query selects more than 27 time series. See [this issue](https://github.com/VictoriaMetrics/VictoriaMetrics/issues/1497).
* BUGFIX: vmagent: restore highlighting in red for DOWN targets at `/targets` page. See [this issue](https://github.com/VictoriaMetrics/VictoriaMetrics/issues/1461).

## [v1.63.0](https://github.com/VictoriaMetrics/VictoriaMetrics/releases/tag/v1.63.0)

Released at 2021-07-15

* FEATURE: reduce memory usage by up to 30% on production workloads.
* FEATURE: vmselect: embed [vmui](https://github.com/VictoriaMetrics/vmui) into a single-node VictoriaMetrics and into `vmselect` component of cluster version. See [this feature request](https://github.com/VictoriaMetrics/VictoriaMetrics/issues/1413). The web interface is available at the following paths:
  * `/vmui/` for a single-node VictoriaMetrics
  * `/select/<accountID>/vmui/` for `vmselect` at cluster version of VictoriaMetrics
* FEATURE: support durations anywhere in [MetricsQL queries](https://docs.victoriametrics.com/MetricsQL.html). For example, `sum_over_time(m[1h]) / 1h` is a valid query, which is equivalent to `sum_over_time(m[1h]) / 3600`.
* FEATURE: support durations without suffixes in [MetricsQL queries](https://docs.victoriametrics.com/MetricsQL.html). For example, `rate(m[3600])` is a valid query, which is equivalent to `rate(m[1h])`.
* FEATURE: export `vmselect_request_duration_seconds` and `vminsert_request_duration_seconds` [VictoriaMetrics histograms](https://valyala.medium.com/improving-histogram-usability-for-prometheus-and-grafana-bc7e5df0e350) at `/metrics` page. These histograms can be used for determining latency distribution and SLI/SLO for the served requests. For example, the following query would return the percent of queries that took less than 500ms during the last hour: `histogram_share(500ms, sum(rate(vmselect_request_duration_seconds_bucket[1h])) by (vmrange))`.
* FEATURE: vmagent: dynamically reload client TLS certificates from disk on every [mTLS connection](https://developers.cloudflare.com/cloudflare-one/identity/devices/mutual-tls-authentication). This should allow using `vmagent` with [Istio service mesh](https://istio.io/latest/about/service-mesh/). See [this feature request](https://github.com/VictoriaMetrics/VictoriaMetrics/issues/1420).
* FEATURE: log http request path plus all the query args on errors during request processing. Previously only http request path was logged without query args, so it could be hard debugging such errors.
* FEATURE: add `is_set` label to `flag` metrics. This allows determining explicitly set command-line flags with the query `flag{is_set="true"}`.
* FEATURE: add ability to remove caches stored inside `<-storageDataPath>/cache` on startup if `reset_cache_on_startup` file is present there. See [this feature request](https://github.com/VictoriaMetrics/VictoriaMetrics/issues/1447).

* BUGFIX: vmagent: remove `{ %space %}` typo in `/targets` output. The typo has been introduced in v1.62.0. See [this issue](https://github.com/VictoriaMetrics/VictoriaMetrics/issues/1408).
* BUGFIX: vmagent: fix CSS styles on `/targets` page. See [this issue](https://github.com/VictoriaMetrics/VictoriaMetrics/issues/1422).
* BUGFIX: vmalert: accept Prometheus-like durations in `interval` config option inside `group` section. See [this issue](https://github.com/VictoriaMetrics/VictoriaMetrics/issues/1444).
* BUGFIX: properly update `vm_merge_need_free_disk_space` metric at `/metrics` page when there is no enough free disk space for performing optimal merges. See [this issue](https://github.com/VictoriaMetrics/VictoriaMetrics/issues/1373).

## [v1.62.0](https://github.com/VictoriaMetrics/VictoriaMetrics/releases/tag/v1.62.0)

Released at 2021-06-25

* FEATURE: vmagent: add service discovery for Docker (aka [docker_sd_config](https://docs.victoriametrics.com/sd_configs.html#docker_sd_configs)). See [this pull request](https://github.com/VictoriaMetrics/VictoriaMetrics/pull/1402).
* FEATURE: vmagent: add service discovery for DigitalOcean (aka [digitalocean_sd_config](https://docs.victoriametrics.com/sd_configs.html#digitalocean_sd_configs)). See [this feature request](https://github.com/VictoriaMetrics/VictoriaMetrics/issues/1367).
* FEATURE: vmagent: change the default value for `-remoteWrite.queues` from 4 to `2 * numCPUs`. This should reduce scrape duration for highly loaded vmagent, which scrapes tens of thousands of targets. See [this pull request](https://github.com/VictoriaMetrics/VictoriaMetrics/pull/1385).
* FEATURE: vmagent: show the number of samples the target returns during the last scrape on `/targets` and `/api/v1/targets` pages. This should simplify debugging targets, which may return too big or too low number of samples. See [this feature request](https://github.com/VictoriaMetrics/VictoriaMetrics/issues/1377).
* FEATURE: vmagent: show jobs with zero discovered targets on `/targets` page. This should help debugging improperly configured scrape configs.
* FEATURE: vmagent: support for http-based service discovery (aka [http_sd_config](https://docs.victoriametrics.com/sd_configs.html#http_sd_configs)), which has been added since Prometheus 2.28. See [this feature request](https://github.com/VictoriaMetrics/VictoriaMetrics/issues/1392).
* FEATURE: vmagent: support namespace in Consul serive discovery in the same way as Prometheus 2.28 does. See [this issue](https://github.com/prometheus/prometheus/issues/8894) for details.
* FEATURE: vmagent: support generic auth configs in `consul_sd_configs` in the same way as Prometheus 2.28 does. See [this issue](https://github.com/prometheus/prometheus/issues/8924) for details.
* FEATURE: [vmctl](https://docs.victoriametrics.com/vmctl.html): limit the number of samples per each imported JSON line. This should limit the memory usage at VictoriaMetrics side when importing time series with big number of samples.
* FEATURE: vmselect: log slow queries across all the `/api/v1/*` handlers (aka [Prometheus query API](https://prometheus.io/docs/prometheus/latest/querying/api)) if their execution duration exceeds `-search.logSlowQueryDuration`. This should simplify debugging slow requests to such handlers as `/api/v1/labels` or `/api/v1/series` additionally to `/api/v1/query` and `/api/v1/query_range`, which were logged in the previous releases.
* FEATURE: vminsert: sort the `-storageNode` list in order to guarantee the identical `series -> vmstorage` mapping across all the `vminsert` nodes. This should reduce resource usage (RAM, CPU and disk IO) at `vmstorage` nodes if `vmstorage` addresses are passed in random order to `vminsert` nodes.
* FEATURE: vmstorage: reduce memory usage on a system with many CPU cores under high ingestion rate.

* BUGFIX: prevent from adding new samples to deleted time series after the rotation of the inverted index (the rotation is performed once per `-retentionPeriod`). See [this comment](https://github.com/VictoriaMetrics/VictoriaMetrics/issues/1347#issuecomment-861232136) for details.
* BUGFIX: vmstorage: reduce high disk write IO usage on systems with big number of CPU cores. The issue has been introduced in the release [v1.59.0](#v1590). See [this commit](https://github.com/VictoriaMetrics/VictoriaMetrics/commit/aa9b56a046b6ae8083fa659df35dd5e994bf9115) and [this comment](https://github.com/VictoriaMetrics/VictoriaMetrics/issues/1338#issuecomment-863046999) for details.
* BUGFIX: vmstorage: prevent from incorrect stats collection when multiple concurrent queries execute the same tag filter. This may help reducing CPU usage under certain workloads. See [this issue](https://github.com/VictoriaMetrics/VictoriaMetrics/issues/1338).
* BUGFIX: vmselect: return the last timestamp for the max / min value from `tmax_over_time(m[d])` and `tmin_over_time(m[d])` [MetricsQL functions](https://docs.victoriametrics.com/MetricsQL.html) as most users expect. See also [this issue](https://github.com/prometheus/prometheus/issues/8966).
* BUGFIX: vmselect: return the expected value for `increase_pure()` [MetricsQL function](https://docs.victoriametrics.com/MetricsQL.html) after a gap in a time series. Previously incorrect too big value could be returned after the gap from `increase_pure()`.

## [v1.61.1](https://github.com/VictoriaMetrics/VictoriaMetrics/releases/tag/v1.61.1)

Released at 2021-06-11

* BUGFIX: vmalert: fix recording rules, which were broken in v1.61.0. See [this issue](https://github.com/VictoriaMetrics/VictoriaMetrics/issues/1369).
* BUGFIX: reset the on-disk cache for mapping from the full metric name to an internal metric id (e.g. `metric_name{labels} -> internal_metric_id`) after deleting metrics via [delete API](https://docs.victoriametrics.com/#how-to-delete-time-series). This should prevent from possible inconsistent state after unclean shutdown. This [this issue](https://github.com/VictoriaMetrics/VictoriaMetrics/issues/1347).

## [v1.61.0](https://github.com/VictoriaMetrics/VictoriaMetrics/releases/tag/v1.61.0)

Released at 2021-06-09

* FEATURE: vmalert: add support for backfilling (aka replay) of recording and alerting rules. See [these docs](https://docs.victoriametrics.com/vmalert.html#rules-backfilling) and [this feature request](https://github.com/VictoriaMetrics/VictoriaMetrics/issues/836).
* FEATURE: vmalert: add a command-line flag `-rule.configCheckInterval` for automatic re-reading of `-rule` files without the need to send SIGHUP signal. See [this issue](https://github.com/VictoriaMetrics/VictoriaMetrics/issues/512).
* FEATURE: vmagent: respect the `sample_limit` and `-promscrape.maxScrapeSize` values when scraping targets in [stream parsing mode](https://docs.victoriametrics.com/vmagent.html#stream-parsing-mode). See [this pull request](https://github.com/VictoriaMetrics/VictoriaMetrics/pull/1331).
* FEATURE: vmauth: add ability to specify mutliple `url_prefix` entries for balancing the load among multiple `vmselect` and/or `vminsert` nodes in a cluster. See [these docs](https://docs.victoriametrics.com/vmauth.html#load-balancing).
* FEATURE: vminsert: add `-disableRerouting` command-line flag for forcibly disabling the rerouting. This should help resolving [this](https://github.com/VictoriaMetrics/VictoriaMetrics/issues/791) and [this](https://github.com/VictoriaMetrics/VictoriaMetrics/issues/1054) issues.
* FEATURE: vminsert: reduce the probability of global re-routing storm if all the vmstorage nodes cannot keep up with the given ingestion rate for some time. This should improve cluster stability in such cases. See [this](https://github.com/VictoriaMetrics/VictoriaMetrics/issues/791) and [this](https://github.com/VictoriaMetrics/VictoriaMetrics/issues/1054) issues.
* FEATURE: allow building VictoriaMetrics components for Solaris / SmartOS. See [this issue](https://github.com/VictoriaMetrics/VictoriaMetrics/issues/1322).
* FEATURE: vmagent: add ability to debug relabeling rules. See [these docs](https://docs.victoriametrics.com/vmagent.html#relabeling) and [this issue](https://github.com/VictoriaMetrics/VictoriaMetrics/issues/1343).

* BUGFIX: reduce CPU usage by up to 2x during querying a database with big number of active daily time series. The issue has been introduced in `v1.59.0`.
* BUGFIX: vmagent: properly apply auth and tls configs in `eureka_sd_configs`. See [this pull request](https://github.com/VictoriaMetrics/VictoriaMetrics/pull/1350).
* BUGFIX: vmauth: do not panic on aborted http requests. See [this issue](https://github.com/VictoriaMetrics/VictoriaMetrics/issues/1353).
* BUGFIX: properly generate `target` property for `*Series(foo.*.bar)` responses returned from [Graphite Render API](https://docs.victoriametrics.com/#graphite-render-api-usage). Previously the `target` contained the expanded list of series for `foo.*.bar`, e.g. `sumSeries(foo.a.bar,foo.b.bar,...foo.z.bar)`. Now VictoriaMetrics returns `sumSeries(foo.*.bar)` as a target in the same way as Graphite does.

## [v1.60.0](https://github.com/VictoriaMetrics/VictoriaMetrics/releases/tag/v1.60.0)

Released at 2021-05-24

* FEATURE: add ability to limit the number of unique time series, which can be added to storage per hour and per day. This can help dealing with high cardinality and high churn rate issues. See [these docs](https://docs.victoriametrics.com/#cardinality-limiter).
* FEATURE: vmagent: add ability to limit the number of unique time series, which can be sent to remote storage systems per hour and per day. This can help dealing with high cardinality and high churn rate issues. See [these docs](https://docs.victoriametrics.com/vmagent.html#cardinality-limiter).
* FEATURE: vmalert: add ability to run alerting and recording rules for multiple tenants. See [this issue](https://github.com/VictoriaMetrics/VictoriaMetrics/issues/740) and [these docs](https://docs.victoriametrics.com/vmalert.html#multitenancy).
* FEATURE: vminsert: add support for data ingestion via other `vminsert` nodes. This allows building multi-level data ingestion paths in VictoriaMetrics cluster by writing data from one level of `vminsert` nodes to another level of `vminsert` nodes. See [these docs](https://docs.victoriametrics.com/Cluster-VictoriaMetrics.html#multi-level-cluster-setup) and [this comment](https://github.com/VictoriaMetrics/VictoriaMetrics/issues/541#issuecomment-835487858) for details.
* FEATURE: vmagent: reload `bearer_token_file`, `credentials_file` and `password_file` contents every second. This allows dynamically changing the contents of these files during target scraping and service discovery without the need to restart `vmagent`. See [this issue](https://github.com/VictoriaMetrics/VictoriaMetrics/issues/1297).
* FEATURE: vmalert: add a flag to control behaviour on startup for state restore errors. Such errors were returned and logged before as well. Now user can specify whether to just log these errors (`-remoteRead.ignoreRestoreErrors=true`) or to stop the process (`-remoteRead.ignoreRestoreErrors=false`). The latter is important when VM isn't ready yet to serve queries from vmalert and it needs to wait. See [this issue](https://github.com/VictoriaMetrics/VictoriaMetrics/issues/1252).
* FEATURE: vmalert: add ability to pass `round_digits` query arg to datasource via `-datasource.roundDigits` command-line flag. This can be used for limiting the number of decimal digits after the point in recording rule results. See [this issue](https://github.com/VictoriaMetrics/VictoriaMetrics/issues/525).
* FEATURE: return `X-Server-Hostname` header in http responses of all the VictoriaMetrics components. This should simplify tracing the origin server behind a load balancer or behind auth proxy during troubleshooting.
* FEATURE: vmselect: allow to use 2x more memory for query processing at `vmselect` nodes in [VictoriaMetrics cluster](https://docs.victoriametrics.com/Cluster-VictoriaMetrics.html). This should allow processing heavy queries without the need to increase RAM size at `vmselect` nodes.
* FEATURE: add ability to filter `/api/v1/status/tsdb` output with arbitrary [time series selectors](https://prometheus.io/docs/prometheus/latest/querying/basics/#time-series-selectors) passed via `match[]` query args. See [these docs](https://docs.victoriametrics.com/#tsdb-stats) and [this issue](https://github.com/VictoriaMetrics/VictoriaMetrics/issues/1168) for details.
* FEATURE: automatically detect memory and cpu limits for VictoriaMetrics components running under [cgroup v2](https://www.kernel.org/doc/html/latest/admin-guide/cgroup-v2.html) environments such as [HashiCorp Nomad](https://www.nomadproject.io/). See [this issue](https://github.com/VictoriaMetrics/VictoriaMetrics/issues/1269).
* FEATURE: vmauth: allow `-auth.config` reloading via `/-/reload` http endpoint. See [this issue](https://github.com/VictoriaMetrics/VictoriaMetrics/issues/1194).
* FEATURE: add `timezone_offset(tz)` function. It returns offset in seconds for the given timezone `tz` relative to UTC. This can be useful when combining with datetime-related functions. For example, `day_of_week(time()+timezone_offset("America/Los_Angeles"))` would return weekdays for `America/Los_Angeles` time zone. Special `Local` time zone can be used for returning an offset for the time zone set on the host where VictoriaMetrics runs. See [this issue](https://github.com/VictoriaMetrics/VictoriaMetrics/issues/1306) and [MetricsQL docs](https://docs.victoriametrics.com/MetricsQL.html) for more details.
* FEATURE: vmagent: add support for OAuth2 authorization for scrape targets and service discovery in the same way as Prometheus does. See [these docs](https://prometheus.io/docs/prometheus/latest/configuration/configuration/#oauth2).
* FEATURE: vmagent: add support for OAuth2 authorization when writing data to `-remoteWrite.url`. See `-remoteWrite.oauth2.*` config params in `/path/to/vmagent -help` output.
* FEATURE: vmalert: add ability to set `extra_filter_labels` at alerting and recording group configs. See [these docs](https://docs.victoriametrics.com/vmalert.html#groups).
* FEATURE: vmstorage: reduce memory usage by up to 30% when ingesting big number of active time series.

* BUGFIX: vmagent: do not retry scraping targets, which don't support HTTP. This should reduce CPU load and network usage at `vmagent` and at scrape target. See [this issue](https://github.com/VictoriaMetrics/VictoriaMetrics/issues/1289).
* BUGFIX: vmagent: fix possible race when refreshing `role: endpoints` and `role: endpointslices` scrape targets in `kubernetes_sd_config`. Prevoiusly `pod` objects could be updated after the related `endpoints` object update. This could lead to missing scrape targets. See [this issue](https://github.com/VictoriaMetrics/VictoriaMetrics/issues/1240).
* BUGFIX: vmagent: properly spread scrape targets among `vmagent` replicas if `-promscrape.cluster.replicationFactor` exceeds 1. See [this pull request](https://github.com/VictoriaMetrics/VictoriaMetrics/pull/1292).
* BUGFIX: vmagent: limit `scrape_timeout` by `scrape_interval`. This guarantees that only a single sample is lost during the configured `scrape_interval` when scrape target responds slowly. See [this comment](https://github.com/VictoriaMetrics/VictoriaMetrics/issues/1281#issuecomment-840538907) for details.
* BUGFIX: properly remove stale parts outside the configured retention if `-retentionPeriod` is smaller than one month. Previously stale parts could remain active for up to a month after they go outside the retention.
* BUGFIX: stop the process on panic errors, since such errors may leave the process in inconsistent state. Previously panics could be recovered, which could result in unexpected hard-to-debug further behavior of running process.
* BUGFIX: vminsert, vmagent: make sure data ingestion connections are closed before completing graceful shutdown. Previously the connection may remain open, which could result in trailing samples loss.
* BUGFIX: vmauth, vmalert: properly re-use HTTP keep-alive connections to backends and datasources. Previously only 2 keep-alive connections per backend could be re-used. Other connections were closed after the first request. See [this issue](https://github.com/VictoriaMetrics/VictoriaMetrics/issues/1300) for details.
* BUGFIX: vmalert: fix false positive error `result contains metrics with the same labelset after applying rule labels`, which could be triggered when recording rules generate unique metrics. See [this issue](https://github.com/VictoriaMetrics/VictoriaMetrics/issues/1293).
* BUGFIX: vmctl: properly import InfluxDB rows if they have a field and a tag with identical names. See [this issue](https://github.com/VictoriaMetrics/VictoriaMetrics/issues/1299).
* BUGFIX: properly reload configs if `SIGHUP` signal arrives during service initialization. Previously such `SIGHUP` signal could be ingonred and configs weren't reloaded.
* BUGFIX: vmalert: properly import default rules from OpenShift. See [this issue](https://github.com/VictoriaMetrics/operator/issues/243).
* BUGFIX: reduce the probability of `the removal queue is full` panic when highly loaded VictoriaMetrics stores data on NFS. See [this issue](https://github.com/VictoriaMetrics/VictoriaMetrics/issues/1313).

## [v1.59.0](https://github.com/VictoriaMetrics/VictoriaMetrics/releases/tag/v1.59.0)

Released at 2021-05-01

* FEATURE: improved new time series registration speed on systems with many CPU cores. See [this issue](https://github.com/VictoriaMetrics/VictoriaMetrics/issues/1244). Thanks to @waldoweng for the idea and [draft implementation](https://github.com/VictoriaMetrics/VictoriaMetrics/pull/1243).
* FEATURE: vmalert: use the same technique as Grafana for determining evaluation timestamps for recording rules. This should make consistent graphs for series generated by recording rules compared to graphs generated for queries from recording rules in Grafana. See [this issue](https://github.com/VictoriaMetrics/VictoriaMetrics/issues/1232).
* FEATURE: vmauth: add ability to set madatory query args in `url_prefix`. For example, `url_prefix: http://vm:8428/?extra_label=team=dev` would add `extra_label=team=dev` query arg to all the incoming requests. See [the example](https://docs.victoriametrics.com/vmauth.html#auth-config) for more details.
* FEATURE: vmctl: add OpenTSDB migration option. See more details [here](https://docs.victoriametrics.com/vmctl#migrating-data-from-opentsdb).
Thanks to @johnseekins!
* FEATURE: log metrics with dropped labels if the number of labels in the ingested metric exceeds `-maxLabelsPerTimeseries`. This should simplify debugging for this case.
* FEATURE: vmagent: list user-visible endpoints at `http://vmagent:8429/`. See [this issue](https://github.com/VictoriaMetrics/VictoriaMetrics/issues/1251).

* BUGFIX: vmagent: properly update `role: endpoints` and `role: endpointslices` scrape targets if the underlying service objects are updated in `kubernetes_sd_config`. See [this issue](https://github.com/VictoriaMetrics/VictoriaMetrics/issues/1240).
* BUGFIX: vmagent: apply `scrape_timeout` on receiving the first response byte from `stream_parse: true` scrape targets. Previously it was applied to receiving and *processing* the full response stream. This could result in false timeout errors when scrape target exposes millions of metrics as described [here](https://github.com/VictoriaMetrics/VictoriaMetrics/issues/1017#issuecomment-767235047).
* BUGFIX: vmagent: eliminate possible data race when obtaining value for the metric `vm_persistentqueue_bytes_pending`. The data race could result in incorrect value for this metric.
* BUGFIX: vmstorage: remove empty directories on startup. Such directories can be left after unclean shutdown on NFS storage. Previously such directories could lead to crashloop until manually removed. See [this issue](https://github.com/VictoriaMetrics/VictoriaMetrics/issues/1142).

## [v1.58.0](https://github.com/VictoriaMetrics/VictoriaMetrics/releases/tag/v1.58.0)

Released at 2021-04-08

* FEATURE: vminsert and vmagent: add `-sortLabels` command-line flag for sorting metric labels before pushing them to `vmstorage`. This should reduce the size of `MetricName -> internal_series_id` cache (aka `vm_cache_size_bytes{type="storage/tsid"}`) when ingesting samples for the same time series with distinct order of labels. For example, `foo{k1="v1",k2="v2"}` and `foo{k2="v2",k1="v1"}` represent a single time series. Labels sorting is disabled by default, since the majority of established exporters preserve the order of labels for the exported metrics.
* FEATURE: allow specifying label value alongside label name for the `others sum` time series returned from `topk_*` and `bottomk_*` functions from [MetricsQL](https://docs.victoriametrics.com/MetricsQL.html). For example, `topk_avg(3, max(process_resident_memory_bytes) by (instance), "instance=other_sum")` would return top 3 series from `max(process_resident_memory_bytes) by (instance)` plus a series containing the sum of other series. The `others sum` series will have `{instance="other_sum"}` label.
* FEATURE: do not delete `dst_label` when applying `label_copy(q, "src_label", "dst_label")` and `label_move(q, "src_label", "dst_label")` to series without `src_label` and with non-empty `dst_label`. See more details at [MetricsQL docs](https://docs.victoriametrics.com/MetricsQL.html).
* FEATURE: update Go builder from `v1.16.2` to `v1.16.3`. This should fix [these issues](https://github.com/golang/go/issues?q=milestone%3AGo1.16.3+label%3ACherryPickApproved).
* FEATURE: vmagent: add support for `follow_redirects` option to `scrape_configs` section in the same way as [Prometheus 2.26 does](https://github.com/prometheus/prometheus/pull/8546).
* FEATURE: vmagent: add support for `authorization` section in `-promscrape.config` in the same way as [Prometheus 2.26 does](https://github.com/prometheus/prometheus/pull/8512).
* FEATURE: vmagent: add support for socks5 proxy in `proxy_url` config option. See [this issue](https://github.com/VictoriaMetrics/VictoriaMetrics/issues/1177).
* FEATURE: vmagent: add support for `socks5 over tls` proxy in `proxy_url` config option. It can be set up with the following config: `proxy_url: "tls+socks5://proxy-addr:port"`.
* FEATURE: vmagent: reduce memory usage when `-remoteWrite.queues` is set to a big value. See [this issue](https://github.com/VictoriaMetrics/VictoriaMetrics/issues/1167).
* FEATURE: vmagent: add AWS IAM roles for tasks support for EC2 service discovery according to [these docs](https://docs.aws.amazon.com/AmazonECS/latest/developerguide/task-iam-roles.html).
* FEATURE: vmagent: add support for `proxy_tls_config`, `proxy_authorization`, `proxy_basic_auth`, `proxy_bearer_token` and `proxy_bearer_token_file` options in `consul_sd_config`, `dockerswarm_sd_config` and `eureka_sd_config` sections.
* FEATURE: vmagent: pass `X-Prometheus-Scrape-Timeout-Seconds` header to scrape targets as Prometheus does. In this case scrape targets can limit the time needed for performing the scrape. See [this comment](https://github.com/VictoriaMetrics/VictoriaMetrics/issues/1179#issuecomment-813118733) for details.
* FEATURE: vmagent: drop corrupted persistent queue files at `-remoteWrite.tmpDataPath` instead of throwing a fatal error. Corrupted files can appear after unclean shutdown of `vmagent` such as OOM kill or hardware reset. See [this issue](https://github.com/VictoriaMetrics/VictoriaMetrics/issues/1030).
* FEATURE: vmauth: add support for authorization via [bearer token](https://swagger.io/docs/specification/authentication/bearer-authentication/). See [the docs](https://docs.victoriametrics.com/vmauth.html#auth-config) for details.
* FEATURE: publish `arm64` and `amd64` binaries for cluster version of VictoriaMetrics at [releases page](https://github.com/VictoriaMetrics/VictoriaMetrics/releases).

* BUGFIX: properly handle `/api/v1/labels` and `/api/v1/label/<label_name>/values` queries on big `start ... end` time range. This should fix big resource usage when VictoriaMetrics is queried with [Promxy](https://github.com/jacksontj/promxy) v0.0.62 or newer versions.
* BUGFIX: do not break sort order for series returned from `topk*`, `bottomk*` and `outliersk` [MetricsQL](https://docs.victoriametrics.com/MetricsQL.html) functions. See [this issue](https://github.com/VictoriaMetrics/VictoriaMetrics/issues/1189).
* BUGFIX: vmagent: properly work with simple HTTP proxies which don't support `CONNECT` method. For example, [PushProx](https://github.com/prometheus-community/PushProx). See [this issue](https://github.com/VictoriaMetrics/VictoriaMetrics/issues/1179).
* BUGFIX: vmagent: properly discover targets if multiple namespace selectors are put inside `kubernetes_sd_config`. See [this issue](https://github.com/VictoriaMetrics/VictoriaMetrics/issues/1170).
* BUGFIX: vmagent: properly discover `role: endpoints` and `role: endpointslices` targets in `kubernetes_sd_config`. See [this issue](https://github.com/VictoriaMetrics/VictoriaMetrics/issues/1182).
* BUGFIX: properly generate filename for `*.tar.gz` archive inside `_checksums.txt` file posted at [releases page](https://github.com/VictoriaMetrics/VictoriaMetrics/releases). See [this issue](https://github.com/VictoriaMetrics/VictoriaMetrics/issues/1171).

## [v1.57.1](https://github.com/VictoriaMetrics/VictoriaMetrics/releases/tag/v1.57.1)

Released at 2021-03-30

* FEATURE: publish vmutils for `GOOS=arm` on [releases page](https://github.com/VictoriaMetrics/VictoriaMetrics/releases).

* BUGFIX: prevent from possible incomplete query results after timed out query.
* BUGFIX: vmselect: remove `-search.storageTimeout` command-line flag, since it has the same meaning as `-search.maxQueryDuration`. See [this issue](https://github.com/VictoriaMetrics/VictoriaMetrics/issues/711#issuecomment-808884995).
* BUGFIX: vminsert: return back `type` label to per-tenant metric `vm_tenant_inserted_rows_total`. See [this issue](https://github.com/VictoriaMetrics/VictoriaMetrics/issues/932).

## [v1.57.0](https://github.com/VictoriaMetrics/VictoriaMetrics/releases/tag/v1.57.0)

Released at 2021-03-29

* FEATURE: optimize query performance by up to 10x on systems with many CPU cores. See [this tweet](https://twitter.com/MetricsVictoria/status/1375064484860067840).
* FEATURE: add the following metrics at `/metrics` page for every VictoraMetrics app:
  * `process_resident_memory_anon_bytes` - RSS share for memory allocated by the process itself.  This share cannot be freed by the OS, so it must be taken into account by OOM killer.
  * `process_resident_memory_file_bytes` - RSS share for page cache memory (aka memory-mapped files). This share can be freed by the OS at any time, so it must be ignored by OOM killer.
  * `process_resident_memory_shared_bytes` - RSS share for memory shared with other processes (aka shared memory). This share can be freed by the OS at any time, so it must be ignored by OOM killer.
  * `process_resident_memory_peak_bytes` - peak RSS usage for the process.
  * `process_virtual_memory_peak_bytes` - peak virtual memory usage for the process.
* FEATURE: accept and enforce `extra_label=<label_name>=<label_value>` query arg at [Graphite APIs](https://docs.victoriametrics.com/#graphite-api-usage).
* FEATURE: use InfluxDB field as metric name if measurement is empty and `-influxSkipSingleField` command-line is set. See [this issue](https://github.com/VictoriaMetrics/VictoriaMetrics/issues/1139).
* FEATURE: vmagent: add `-promscrape.consul.waitTime` command-line flag for tuning the maximum wait time for Consul service discovery. See [this issue](https://github.com/VictoriaMetrics/VictoriaMetrics/issues/1144).
* FEATURE: vmagent: add `vm_promscrape_discovery_kubernetes_stale_resource_versions_total` metric for monitoring the frequency of `too old resource version` errors during Kubernetes service discovery.
* FEATURE: single-node VictoriaMetrics: log metrics with timestamps older than `-search.cacheTimestampOffset` compared to the current time. See [these docs](https://docs.victoriametrics.com/#backfilling) for details.

* BUGFIX: prevent from infinite loop on `{__graphite__="..."}` filters when a metric name contains `*`, `{` or `[` chars.
* BUGFIX: prevent from infinite loop in `/metrics/find` and `/metrics/expand` [Graphite Metrics API handlers](https://docs.victoriametrics.com/#graphite-metrics-api-usage) when they match metric names or labels with `*`, `{` or `[` chars.
* BUGFIX: do not merge duplicate time series during requests to `/api/v1/query`. See <https://github.com/VictoriaMetrics/VictoriaMetrics/issues/1141>
* BUGFIX: vmagent: properly handle `too old resource version` error messages from Kubernetes watch API. See <https://github.com/VictoriaMetrics/VictoriaMetrics/issues/1150>
* BUGFIX: vmagent: do not retry sending data blocks if remote storage returns `400 Bad Request` error. The number of dropped blocks due to such errors can be monitored with `vmagent_remotewrite_packets_dropped_total` metrics. See <https://github.com/VictoriaMetrics/VictoriaMetrics/issues/1149>
* BUGFIX: properly calculate `summarize` and `*Series` functions in [Graphite Render API](https://docs.victoriametrics.com/#graphite-render-api-usage).

## [v1.56.0](https://github.com/VictoriaMetrics/VictoriaMetrics/releases/tag/v1.56.0)

Released at 2021-03-17

* FEATURE: add the following functions to [MetricsQL](https://docs.victoriametrics.com/MetricsQL.html):
  * `histogram_avg(buckets)` - returns the average value for the given buckets.
  * `histogram_stdvar(buckets)` - returns standard variance for the given buckets.
  * `histogram_stddev(buckets)` - returns standard deviation for the given buckets.
* FEATURE: export `vm_available_memory_bytes` and `vm_available_cpu_cores` metrics, which show the number of available RAM and available CPU cores for VictoriaMetrics apps.
* FEATURE: export `vm_index_search_duration_seconds` histogram, which can be used for troubleshooting time series search performance.
* FEATURE: vmagent: add ability to replicate scrape targets among `vmagent` instances in the cluster with `-promscrape.cluster.replicationFactor` command-line flag. See [these docs](https://docs.victoriametrics.com/vmagent.html#scraping-big-number-of-targets).
* FEATURE: vmagent: accept `scrape_offset` option at `scrape_config`. This option may be useful when scrapes must start at the specified offset of every scrape interval. See [these docs](https://docs.victoriametrics.com/vmagent.html#troubleshooting) for details.
* FEATURE: vmagent: support `proxy_tls_config`, `proxy_basic_auth`, `proxy_bearer_token` and `proxy_bearer_token_file` options at `scrape_config` section for configuring proxies specified via `proxy_url`. See [these docs](https://docs.victoriametrics.com/vmagent.html#scraping-targets-via-a-proxy).
* FEATURE: vmauth: allow using regexp paths in `url_map`. See [this issue](https://github.com/VictoriaMetrics/VictoriaMetrics/issues/1112) for details.
* FEATURE: accept `round_digits` query arg at `/api/v1/query` and `/api/v1/query_range` handlers. This option can be set at Prometheus datasource in Grafana for limiting the number of digits after the decimal point in response values.
* FEATURE: add `-influx.databaseNames` command-line flag, which can be used for accepting data from some Telegraf plugins such as [fluentd plugin](https://github.com/fangli/fluent-plugin-influxdb). See [this issue](https://github.com/VictoriaMetrics/VictoriaMetrics/issues/1124).
* FEATURE: add `-logNewSeries` command-line flag, which can be used for debugging the source of time series churn rate.
* FEATURE: publish Windows builds for [vmagent](https://docs.victoriametrics.com/vmagent.html), [vmalert](https://docs.victoriametrics.com/vmalert.html), [vmauth](https://docs.victoriametrics.com/vmauth.html) and [vmctl](https://docs.victoriametrics.com/vmctl.html) at `vmutils-windows-*.zip` archives at [releases page](https://github.com/VictoriaMetrics/VictoriaMetrics/releases).
* FEATURE: listen for IPv6 UDP if `-enableTCP6` command-line flag is passed to VictoriaMetrics. See [this issue](https://github.com/VictoriaMetrics/VictoriaMetrics/issues/1131).

* BUGFIX: vmagent: prevent from high CPU usage bug during failing scrapes with small `scrape_timeout` (less than a few seconds).
* BUGFIX: vmagent: reduce memory usage when Kubernetes service discovery is used in big number of distinct scrape config jobs by sharing Kubernetes object cache. See <https://github.com/VictoriaMetrics/VictoriaMetrics/issues/1113>
* BUGFIX: vmagent: apply `sample_limit` only after `metric_relabel_configs` are applied as Prometheus does. Previously the `sample_limit` was applied before metrics relabeling.
* BUGFIX: vmagent: properly apply `tls_config`, `basic_auth` and `bearer_token` to proxy connections if `proxy_url` option is set. See <https://github.com/VictoriaMetrics/VictoriaMetrics/issues/1116>
* BUGFIX: vmagent: properly scrape targets via https proxy specified in `proxy_url` if `insecure_skip_verify` flag isn't set in `tls_config` section. See <https://github.com/VictoriaMetrics/VictoriaMetrics/issues/1116>
* BUGFUX: avoid `duplicate time series` error if `prometheus_buckets()` covers a time range with distinct set of buckets.
* BUGFIX: prevent exponent overflow when processing extremely small values close to zero such as `2.964393875E-314`. See <https://github.com/VictoriaMetrics/VictoriaMetrics/issues/1114>
* BUGFIX: do not include datapoints with a timestamp `t-d` when returning results from `/api/v1/query?query=m[d]&time=t` as Prometheus does.
* BUGFIX: do not crash if a query contains `histogram_over_time()` function name with uppercase chars. For example, `Histogram_Over_Time(m[5m])`.

## [v1.55.1](https://github.com/VictoriaMetrics/VictoriaMetrics/releases/tag/v1.55.1)

Released at 2021-03-03

* BUGFIX: vmagent: fix a panic in Kubernetes service discovery when a target is filtered out with relabeling. See <https://github.com/VictoriaMetrics/VictoriaMetrics/issues/1107>
* BUGFIX: vmagent: fix Kubernetes service discovery for `role: ingress`. See <https://github.com/VictoriaMetrics/VictoriaMetrics/pull/1110>

## [v1.55.0](https://github.com/VictoriaMetrics/VictoriaMetrics/releases/tag/v1.55.0)

Released at 2021-03-02

* FEATURE: add `sign(q)` and `clamp(q, min, max)` functions, which are planned to be added in [the upcoming Prometheus release](https://twitter.com/roidelapluie/status/1363428376162295811) . The `last_over_time(m[d])` function is already supported in [MetricsQL](https://docs.victoriametrics.com/MetricsQL.html).
* FEATURE: vmagent: add `scrape_align_interval` config option, which can be used for aligning scrapes to the beginning of the configured interval. See [these docs](https://docs.victoriametrics.com/vmagent.html#troubleshooting) for details.
* FEATURE: expose io-related metrics at `/metrics` page for every VictoriaMetrics component:
  * `process_io_read_bytes_total` - the number of bytes read via io syscalls such as read and pread
  * `process_io_written_bytes_total` - the number of bytes written via io syscalls such as write and pwrite
  * `process_io_read_syscalls_total` - the number of read syscalls such as read and pread
  * `process_io_write_syscalls_total` - the number of write syscalls such as write and pwrite
  * `process_io_storage_read_bytes_total` - the number of bytes read from storage layer
  * `process_io_storage_written_bytes_total` - the number of bytes written to storage layer
* FEATURE: vmagent: add ability to spread scrape targets among multiple `vmagent` instances. See [these docs](https://docs.victoriametrics.com/vmagent.html#scraping-big-number-of-targets) and [this issue](https://github.com/VictoriaMetrics/VictoriaMetrics/issues/1084) for details.
* FEATURE: vmagent: use watch API for Kubernetes service discovery. This should reduce load on Kubernetes API server when it tracks big number of objects (for example, 10K pods). This should also reduce the time needed for k8s targets discovery. See [this issue](https://github.com/VictoriaMetrics/VictoriaMetrics/issues/1057) for details.
* FEATURE: vmagent: export `vm_promscrape_target_relabel_duration_seconds` metric, which can be used for monitoring the time spend on relabeling for discovered targets.
* FEATURE: vmagent: optimize [relabeling](https://docs.victoriametrics.com/vmagent.html#relabeling) performance for common cases.
* FEATURE: add `increase_pure(m[d])` function to MetricsQL. It works the same as `increase(m[d])` except of various edge cases. See [this issue](https://github.com/VictoriaMetrics/VictoriaMetrics/issues/962) for details.
* FEATURE: increase accuracy for `buckets_limit(limit, buckets)` results for small `limit` values. See [MetricsQL docs](https://docs.victoriametrics.com/MetricsQL.html) for details.
* FEATURE: vmagent: initial support for Windows build with `CGO_ENABLED=0 GOOS=windows go build ./app/vmagent`. See [this](https://github.com/VictoriaMetrics/VictoriaMetrics/issues/70) and [this issue](https://github.com/VictoriaMetrics/VictoriaMetrics/issues/1036).
* FEATURE: vmagent: support WebIdentityToken auth in EC2 service discovery. See [this issue](https://github.com/VictoriaMetrics/VictoriaMetrics/issues/1080) for details.
* FEATURE: vmalert: properly process query params in `-datasource.url` and `-remoteRead.url` command-line flags. See [this issue](https://github.com/VictoriaMetrics/VictoriaMetrics/issues/1087) for details.

* BUGFIX: vmagent: properly apply `-remoteWrite.rateLimit` when `-remoteWrite.queues` is greater than 1. Previously there was a data race, which could prevent from proper rate limiting.
* BUGFIX: vmagent: properly perform graceful shutdown on `SIGINT` and `SIGTERM` signals. The graceful shutdown has been broken in `v1.54.0`. See <https://github.com/VictoriaMetrics/VictoriaMetrics/issues/1065>
* BUGFIX: reduce the probability of `duplicate time series` errors when querying Kubernetes metrics.
* BUGFIX: properly calculate `histogram_quantile()` over time series with only a single non-zero bucket with `{le="+Inf"}`. Previously `NaN` was returned, now the value for the last bucket before `{le="+Inf"}` is returned like Prometheus does.
* BUGFIX: vmselect: do not cache partial query results on timeout when receiving data from `vmstorage` nodes. See <https://github.com/VictoriaMetrics/VictoriaMetrics/pull/1085>
* BUGFIX: properly handle `stale NFS file handle` error.
* BUGFIX: properly cache query results when `extra_label` query arg is used. Previously the cached results could clash for different `extra_label` values. See <https://github.com/VictoriaMetrics/VictoriaMetrics/pull/1095>
* BUGFIX: fix `http: superfluous response.WriteHeader call` issue. See <https://github.com/VictoriaMetrics/VictoriaMetrics/issues/1078>
* BUGFIX: fix arm64 builds due to the issue in `github.com/golang/snappy`. See <https://github.com/VictoriaMetrics/VictoriaMetrics/issues/1074>
* BUGFIX: fix `index out of range [1024819115206086200] with length 27` panic, which could occur when `1e-9` value is passed to VictoriaMetrics histogram. See <https://github.com/VictoriaMetrics/VictoriaMetrics/issues/1096>
* BUGFIX: fix parsing for Graphite line with empty tags such as `foo; 123 456`. See <https://github.com/VictoriaMetrics/VictoriaMetrics/issues/1100>
* BUGFIX: unescape only `\\`, `\n` and `\"` in label names when parsing Prometheus text exposition format as Prometheus does. Previously other escape sequences could be improperly unescaped.

## [v1.54.1](https://github.com/VictoriaMetrics/VictoriaMetrics/releases/tag/v1.54.1)

Released at 2021-08-18

* BUGFIX: properly handle queries containing a filter on metric name plus any number of negative filters and zero non-negative filters. For example, `node_cpu_seconds_total{mode!="idle"}`. The bug was introduced in [v1.54.0](https://github.com/VictoriaMetrics/VictoriaMetrics/releases/tag/v1.54.0).

## [v1.54.0](https://github.com/VictoriaMetrics/VictoriaMetrics/releases/tag/v1.54.0)

Released at 2021-02-18

* FEATURE: optimize searching for matching metrics for `metric{<label_filters>}` queries if `<label_filters>` contains at least a single filter. For example, the query `up{job="foobar"}` should find the matching time series much faster than previously.
* FEATURE: reduce execution times for `q1 <binary_op> q2` queries by executing `q1` and `q2` in parallel.
* FEATURE: switch from Go1.15 to [Go1.16](https://golang.org/doc/go1.16) for building prod binaries.
* FEATURE: single-node VictoriaMetrics now accepts requests to handlers with `/prometheus` and `/graphite` prefixes such as `/prometheus/api/v1/query`. This improves compatibility with [handlers from VictoriaMetrics cluster](https://docs.victoriametrics.com/Cluster-VictoriaMetrics.html#url-format).
* FEATURE: expose `process_open_fds` and `process_max_fds` metrics. These metrics can be used for alerting when `process_open_fds` reaches `process_max_fds`. See <https://github.com/VictoriaMetrics/VictoriaMetrics/issues/402> and <https://github.com/VictoriaMetrics/VictoriaMetrics/issues/1037>
* FEATURE: vmalert: add `-datasource.appendTypePrefix` command-line option for querying both Prometheus and Graphite datasource in cluster version of VictoriaMetrics. See [these docs](https://docs.victoriametrics.com/vmalert.html#graphite) for details.
* FEATURE: vmauth: add ability to route requests from a single user to multiple destinations depending on the requested paths. See <https://github.com/VictoriaMetrics/VictoriaMetrics/issues/1064>
* FEATURE: remove dependency on external programs such as `cat`, `grep` and `cut` when detecting cpu and memory limits inside Docker or LXC container.
* FEATURE: vmagent: add `__meta_kubernetes_endpoints_label_*`, `__meta_kubernetes_endpoints_labelpresent_*`, `__meta_kubernetes_endpoints_annotation_*` and `__meta_kubernetes_endpoints_annotationpresent_*` labels for `role: endpoints` in Kubernetes service discovery. These labels where added in Prometheus 2.25.
* FEATURE: reduce the minimum supported retention period for inverted index (aka `indexdb`) from one month to one day. This should reduce disk space usage for `<-storageDataPath>/indexdb` folder if `-retentionPeriod` is set to values smaller than one month.
* FEATURE: vmselect: export per-tenant metrics `vm_vmselect_http_requests_total` and `vm_vmselect_http_requests_duration_ms_total` . Other per-tenant metrics are available as a part of [enterprise package](https://docs.victoriametrics.com/enterprise.html). See <https://github.com/VictoriaMetrics/VictoriaMetrics/issues/932> for details.

* BUGFIX: properly convert regexp tag filters containing escaped dots to non-regexp tag filters. For example, `{foo=~"bar\.baz"}` should be converted to `{foo="bar.baz"}`. Previously it was incorrectly converted to `{foo="bar\.baz"}`, which could result in missing time series for this tag filter.
* BUGFIX: do not spam error logs when discovering Docker Swarm targets without dedicated IP. See <https://github.com/VictoriaMetrics/VictoriaMetrics/issues/1028> .
* BUGFIX: properly embed timezone data into VictoriaMetrics apps. This should fix `-loggerTimezone` usage inside Docker containers.
* BUGFIX: properly build Docker images for non-amd64 architectures (arm, arm64, ppc64le, 386) on [Docker hub](https://hub.docker.com/u/victoriametrics/). Previously these images were incorrectly based on amd64 base image, so they didn't work.
* BUGFIX: vmagent: return back unsent block to the queue during graceful shutdown. Previously this block could be dropped if remote storage is unavailable during vmagent shutdown. See <https://github.com/VictoriaMetrics/VictoriaMetrics/issues/1065> .

## [v1.53.1](https://github.com/VictoriaMetrics/VictoriaMetrics/releases/tag/v1.53.1)

Released at 2021-02-03

* BUGFIX: vmselect: fix the bug peventing from proper searching by Graphite filter with wildcards such as `{__graphite__="foo.*.bar"}`.

## [v1.53.0](https://github.com/VictoriaMetrics/VictoriaMetrics/releases/tag/v1.53.0)

Released at 2021-02-03

* FEATURE: added [vmctl tool](https://docs.victoriametrics.com/vmctl.html) to VictoriaMetrics release process. Now it is packaged in `vmutils-*.tar.gz` archive on [the releases page](https://github.com/VictoriaMetrics/VictoriaMetrics/releases). Source code for `vmctl` tool has been moved from [github.com/VictoriaMetrics/vmctl](https://github.com/VictoriaMetrics/vmctl) to [github.com/VictoriaMetrics/VictoriaMetrics/app/vmctl](https://github.com/VictoriaMetrics/VictoriaMetrics/tree/master/app/vmctl).
* FEATURE: added `-loggerTimezone` command-line flag for adjusting time zone for timestamps in log messages. By default UTC is used.
* FEATURE: added `-search.maxStepForPointsAdjustment` command-line flag, which can be used for disabling adjustment for points returned by `/api/v1/query_range` handler if such points have timestamps closer than `-search.latencyOffset` to the current time. Such points may contain incomplete data, so they are substituted by the previous values for `step` query args smaller than one minute by default.
* FEATURE: vmselect: added ability to use Graphite-compatible filters in MetricsQL via `{__graphite__="foo.*.bar"}` syntax. This expression is equivalent to `{__name__=~"foo[.][^.]*[.]bar"}`, but it works faster and it is easier to use when migrating from Graphite to VictoriaMetrics. This feature deprecates the usage of `-search.treatDotsAsIsInRegexps` command-line flag.
* FEATURE: vmselect: added ability to set additional label filters, which must be applied during queries. Such label filters can be set via optional `extra_label` query arg, which is accepted by [querying API](https://docs.victoriametrics.com/#prometheus-querying-api-usage) handlers. For example, the request to `/api/v1/query_range?extra_label=tenant_id=123&query=<query>` adds `{tenant_id="123"}` label filter to the given `<query>`. It is expected that the `extra_label` query arg is automatically set by auth proxy sitting
in front of VictoriaMetrics. [Contact us](mailto:sales@victoriametrics.com) if you need assistance with such a proxy. See <https://github.com/VictoriaMetrics/VictoriaMetrics/issues/1021> .
* FEATURE: vmalert: added `-datasource.queryStep` command-line flag for passing optional `step` query arg to `/api/v1/query` endpoint. See <https://github.com/VictoriaMetrics/VictoriaMetrics/issues/1025>
* FEATURE: vmalert: added ability to query Graphite datasource when evaluating alerting and recording rules. See [these docs](https://docs.victoriametrics.com/vmalert.html#graphite) for details.
* FEATURE: vmagent: added `-remoteWrite.roundDigits` command-line option for rounding metric values to the given number of decimal digits after the point before sending the metric to the corresponding `-remoteWrite.url`. This option can be used for improving data compression on the remote storage, because values with lower number of decimal digits can be compressed better than values with bigger number of decimal digits.
* FEATURE: vmagent: added `-remoteWrite.rateLimit` command-line flag for limiting data transfer rate to `-remoteWrite.url`. This may be useful when big amounts of buffered data is sent after temporarily unavailability of the remote storage. See <https://github.com/VictoriaMetrics/VictoriaMetrics/issues/1035>
* FEATURE: vmagent: export the following additional metrics, which may be useful during troubleshooting:
  * `vm_promscrape_scrapes_failed_per_url_total`
  * `vm_promscrape_scrapes_skipped_by_sample_limit_per_url_total`
  * `vm_promscrape_discovery_requests_total`
  * `vm_promscrape_discovery_retries_total`
  * `vm_promscrape_scrape_retries_total`
  * `vm_promscrape_service_discovery_duration_seconds`
* FEATURE: vmselect: initial implementation for [Graphite Render API](https://docs.victoriametrics.com/#graphite-render-api-usage).

* BUGFIX: vmagent: reduce HTTP reconnection rate for scrape targets. Previously vmagent could errorneusly close HTTP keep-alive connections more frequently than needed.
* BUGFIX: vmagent: retry scrape and service discovery requests when the remote server closes HTTP keep-alive connection. Previously `disable_keepalive: true` option could be used under `scrape_configs` section when working with such servers.

## [v1.52.0](https://github.com/VictoriaMetrics/VictoriaMetrics/releases/tag/v1.52.0)

Released at 2021-01-13

* FEATURE: provide a sample list of alerting rules for VictoriaMetrics components. It is available [here](https://github.com/VictoriaMetrics/VictoriaMetrics/blob/master/deployment/docker/alerts.yml).
* FEATURE: disable final merge for data for the previous month at the beginning of new month, since it may result in high disk IO and CPU usage. Final merge can be enabled by setting `-finalMergeDelay` command-line flag to positive duration.
* FEATURE: add `tfirst_over_time(m[d])` and `tlast_over_time(m[d])` functions to [MetricsQL](https://docs.victoriametrics.com/MetricsQL.html) for returning timestamps for the first and the last data point in `m` over `d` duration.
* FEATURE: add ability to pass multiple labels to `sort_by_label()` and `sort_by_label_desc()` functions. See <https://github.com/VictoriaMetrics/VictoriaMetrics/issues/992> .
* FEATURE: enforce at least TLS v1.2 when accepting HTTPS requests if `-tls`, `-tlsCertFile` and `-tlsKeyFile` command-line flags are set, because older TLS protocols such as v1.0 and v1.1 have been deprecated due to security vulnerabilities.
* FEATURE: support `extra_label` query arg for all HTTP-based [data ingestion protocols](https://docs.victoriametrics.com/#how-to-import-time-series-data). This query arg can be used for specifying extra labels which should be added for the ingested data.
* FEATURE: vmbackup: increase backup chunk size from 128MB to 1GB. This should reduce the number of Object storage API calls during backups by 8x. This may also reduce costs, since object storage API calls usually have non-zero costs. See <https://aws.amazon.com/s3/pricing/> and <https://cloud.google.com/storage/pricing#operations-pricing> .

* BUGFIX: properly parse escaped unicode chars in MetricsQL metric names, label names and function names. See <https://github.com/VictoriaMetrics/VictoriaMetrics/issues/990>
* BUGFIX: override user-provided labels with labels set in `extra_label` query args during data ingestion over HTTP-based protocols.
* BUGFIX: vmagent: prevent from `dialing to the given TCP address time out` error when scraping big number of unavailable targets. See <https://github.com/VictoriaMetrics/VictoriaMetrics/issues/987>
* BUGFIX: vmagent: properly show scrape duration on `/targets` page. Previously it was incorrectly shown as 0.000s.
* BUGFIX: vmagent: properly log errors when `-promscrape.streamParse` command-line flag is set. See <https://github.com/VictoriaMetrics/VictoriaMetrics/pull/1009>
* BUGFIX: vmagent: properly suppress errors when both `-promscrape.suppressScrapeErrors` and `-promscrape.streamParse` command-line flags are set. See <https://github.com/VictoriaMetrics/VictoriaMetrics/pull/1009> .
* BUGFIX: vmalert: return non-empty result in template func `query` stub to pass validation. See <https://github.com/VictoriaMetrics/VictoriaMetrics/issues/989> .
* BUGFIX: upgrade base image for Docker packages from Alpine 3.12.1 to Alpine 3.12.3 in order to fix potential security issues. See <https://github.com/VictoriaMetrics/VictoriaMetrics/issues/1010>

## [v1.51.0](https://github.com/VictoriaMetrics/VictoriaMetrics/releases/tag/v1.51.0)

Released at 2020-12-27

* FEATURE: add `/api/v1/status/top_queries` handler, which returns the most frequently executed queries and queries that took the most time for execution. See <https://github.com/VictoriaMetrics/VictoriaMetrics/issues/907>
* FEATURE: vmagent: add support for `proxy_url` config option in Prometheus scrape configs. See <https://github.com/VictoriaMetrics/VictoriaMetrics/issues/503>
* FEATURE: remove parts with stale data as soon as they go outside the configured `-retentionPeriod`. Previously such parts may remain active for long periods of time. This should help reducing disk usage for `-retentionPeriod` smaller than one month.
* FEATURE: vmalert: allow setting multiple values for `-notifier.tlsInsecureSkipVerify` command-line flag per each `-notifier.url`.

* BUGFIX: vmalert: properly escape multiline queries when passing them to Grafana. See <https://github.com/VictoriaMetrics/VictoriaMetrics/issues/890>
* BUGFIX: vmagent: set missing `__meta_kubernetes_service_*` labels in `kubernetes_sd_config` for `endpoints` and `endpointslices` roles. See <https://github.com/VictoriaMetrics/VictoriaMetrics/issues/982>
* BUGFIX: do not adjust `offset` value provided in MetricsQL query. Previously it could be modified in order to improve response cache hit ratio. This is unneeded, since cache hit ratio should remain good because the query time range should be already aligned to multiple of `step` values. See <https://github.com/VictoriaMetrics/VictoriaMetrics/issues/976>

## [v1.50.2](https://github.com/VictoriaMetrics/VictoriaMetrics/releases/tag/v1.50.2)

Released at 2020-12-19

* FEATURE: do not publish duplicate Docker images with `-cluster` tag suffix for [vmagent](https://docs.victoriametrics.com/vmagent.html), [vmalert](https://docs.victoriametrics.com/vmalert.html), [vmauth](https://docs.victoriametrics.com/vmauth.html), [vmbackup](https://docs.victoriametrics.com/vmbackup.html) and [vmrestore](https://docs.victoriametrics.com/vmrestore.html), since they are identical to images without `-cluster` tag suffix.

* BUGFIX: vmalert: properly populate template variables. This has been broken in v1.50.0. See <https://github.com/VictoriaMetrics/VictoriaMetrics/issues/974>
* BUGFIX: properly parse negative combined duration in MetricsQL such as `-1h3m4s`. It must be parsed as `-(1h + 3m + 4s)`. Prevsiously it was parsed as `-1h + 3m + 4s`.
* BUGFIX: properly parse lines in [Prometheus exposition format](https://github.com/prometheus/docs/blob/master/content/docs/instrumenting/exposition_formats.md) and in [OpenMetrics format](https://github.com/OpenObservability/OpenMetrics/blob/master/specification/OpenMetrics.md) with whitespace after the timestamp. For example, `foo 123 456 ## some comment here`. See <https://github.com/VictoriaMetrics/VictoriaMetrics/pull/970>

## [v1.50.1](https://github.com/VictoriaMetrics/VictoriaMetrics/releases/tag/v1.50.1)

Released at 2020-12-15

* FEATURE: vmagent: export `vmagent_remotewrite_blocks_sent_total` and `vmagent_remotewrite_blocks_sent_total` metrics for each `-remoteWrite.url`.

* BUGFIX: vmagent: properly delete unregistered scrape targets from `/targets` and `/api/v1/targets` pages. They weren't deleted due to the bug in `v1.50.0`.

## [v1.50.0](https://github.com/VictoriaMetrics/VictoriaMetrics/releases/tag/v1.50.0)

Released at 2020-12-15

* FEATURE: automatically reset response cache when samples with timestamps older than `now - search.cacheTimestampOffset` are ingested to VictoriaMetrics. This makes unnecessary disabling response cache during data backfilling or resetting it after backfilling is complete as described [in these docs](https://docs.victoriametrics.com/#backfilling). This feature applies only to single-node VictoriaMetrics. It doesn't apply to cluster version of VictoriaMetrics because `vminsert` nodes don't know about `vmselect` nodes where the response cache must be reset.
* FEATURE: vmalert: add `query`, `first` and `value` functions to alert templates. See <https://github.com/VictoriaMetrics/VictoriaMetrics/issues/539>
* FEATURE: vmagent: return user-friendly HTML page when requesting `/targets` page from web browser. The page is returned in the old plaintext format when requesting via curl or similar tool.
* FEATURE: allow multiple whitespace chars between measurements, fields and timestamp when parsing InfluxDB line protocol.
  Though [InfluxDB line protocol](https://docs.influxdata.com/influxdb/v1.8/write_protocols/line_protocol_tutorial/) denies multiple whitespace chars between these entities,
  some apps improperly put multiple whitespace chars. This workaround allows accepting data from such apps.
* FEATURE: export `vm_promscrape_active_scrapers{type="<sd_type>"}` metric for tracking the number of active scrapers per each service discovery type.
* FEATURE: export `vm_promscrape_scrapers_started_total{type="<sd_type>"}` and `vm_promscrape_scrapers_stopped_total{type="<sd_type>"}` metrics for tracking churn rate for scrapers
  per each service discovery type.
* FEATURE: vmagent: allow setting per-`-remoteWrite.url` command-line flags for `-remoteWrite.sendTimeout` and `-remoteWrite.tlsInsecureSkipVerify`.

* BUGFIX: properly handle `*` and `[...]` inside curly braces in query passed to Graphite Metrics API. See <https://github.com/VictoriaMetrics/VictoriaMetrics/issues/952>
* BUGFIX: vmagent: fix memory leak when big number of targets is discovered via service discovery.
* BUGFIX: vmagent: properly pass `datacenter` filter to Consul API server. See <https://github.com/VictoriaMetrics/VictoriaMetrics/issues/574#issuecomment-740454170>
* BUGFIX: properly handle CPU limits set on the host system or host container. The bugfix may result in lower memory usage on systems with CPU limits. See <https://github.com/VictoriaMetrics/VictoriaMetrics/issues/946>
* BUGFIX: prevent from duplicate `name` tag returned from `/tags/autoComplete/tags` handler. See <https://github.com/VictoriaMetrics/VictoriaMetrics/issues/942>
* BUGFIX: do not enable strict parsing for `-promscrape.config` if `-promscrape.config.dryRun` comand-line flag is set. Strict parsing can be enabled with `-promscrape.config.strictParse` command-line flag. See <https://github.com/VictoriaMetrics/VictoriaMetrics/issues/944>
* BUGFIX: vminsert: properly update `vm_rpc_rerouted_rows_processed_total` metric. Previously it wasn't updated. See <https://github.com/VictoriaMetrics/VictoriaMetrics/issues/955>
* BUGFIX: vmagent: properly recover when opening incorrectly stored persistent queue. See <https://github.com/VictoriaMetrics/VictoriaMetrics/issues/964>
* BUGFIX: vmagent: properly handle scrape errors when stream parsing is enabled with `-promscrape.streamParse` command-line flag or with `stream_parse: true` per-target config option. Previously such errors weren't reported at `/targets` page. See <https://github.com/VictoriaMetrics/VictoriaMetrics/issues/967>
* BUGFIX: assume the previous value is 0 when calculating `increase()` for the first point on the graph if its value doesn't exceed 100 and the delta between two first points equals to 0. See <https://github.com/VictoriaMetrics/VictoriaMetrics/issues/962>

## [v1.49.0](https://github.com/VictoriaMetrics/VictoriaMetrics/releases/tag/v1.49.0)

Released at 2020-12-05

* FEATURE: optimize Consul service discovery speed when discovering big number of services. See <https://github.com/VictoriaMetrics/VictoriaMetrics/issues/574>
* FEATURE: add `label_uppercase(q, label1, ... labelN)` and `label_lowercase(q, label1, ... labelN)` function to [MetricsQL](https://docs.victoriametrics.com/MetricsQL.html)
  for uppercasing and lowercasing values for the given labels. See <https://github.com/VictoriaMetrics/VictoriaMetrics/issues/936>
* FEATURE: add `count_eq_over_time(m[d], N)` and `count_ne_over_time(m[d], N)` for counting the number of samples for `m` over `d` that (equal / not equal) to `N`.
* FEATURE: do not print usage info for all the command-line flags when incorrect command-line flag is passed. Previously it could be hard reading the error message
  about incorrect command-line flag because of too big usage info for all the flags.
* FEATURE: upgrade Go builder from v1.15.5 to v1.15.6 . This fixes [issues found in Go since v1.15.5](https://github.com/golang/go/issues?q=milestone%3AGo1.15.6+label%3ACherryPickApproved).

* BUGFIX: properly parse timestamps in OpenMetrics format - they are exposed as floating-point number in seconds instead of integer milliseconds
  unlike in Prometheus exposition format. See [the docs](https://github.com/OpenObservability/OpenMetrics/blob/master/specification/OpenMetrics.md#timestamps).
* BUGFIX: return `nan` for `a >bool b` query when `a` equals to `nan` like Prometheus does. Previously `0` was returned in this case. This applies to any comparison operation
  with `bool` modifier. See [these docs](https://prometheus.io/docs/prometheus/latest/querying/operators/#comparison-binary-operators) for details.
* BUGFIX: properly parse hex numbers in MetricsQL. Previously hex numbers with non-decimal digits such as `0x3b` couldn't be parsed.
* BUGFIX: handle `time() cmp_op metric` like Prometheus does - i.e. return `metric` value if `cmp_op` comparison is true. Previously `time()` value was returned.
* BUGFIX: return `nan` for `minute(m)` query when `m` equals to `nan` like Prometheus does. This applies to all the time-related functions such as `day_of_month`, `day_of_week`,
  `days_in_month`, `hour`, `month` and `year`.

## [v1.48.0](https://github.com/VictoriaMetrics/VictoriaMetrics/releases/tag/v1.48.0)

Released at 2020-11-26

* FEATURE: added [Snap package for single-node VictoriaMetrics](https://snapcraft.io/victoriametrics). This simplifies installation under Ubuntu to a single command:

  ```console
  snap install victoriametrics
  ```

* FEATURE: vmselect: add `-replicationFactor` command-line flag for reducing query duration when replication is enabled and a part of vmstorage nodes
  are temporarily slow and/or temporarily unavailable. See <https://github.com/VictoriaMetrics/VictoriaMetrics/issues/711>
* FEATURE: vminsert: export `vm_rpc_vmstorage_is_reachable` metric, which can be used for monitoring reachability of vmstorage nodes from vminsert nodes.
* FEATURE: vmagent: add [Netflix Eureka](https://github.com/Netflix/eureka) service discovery (aka [eureka_sd_config](https://docs.victoriametrics.com/sd_configs.html#eureka_sd_configs)). See <https://github.com/VictoriaMetrics/VictoriaMetrics/issues/851>
* FEATURE: add `filters` option to `dockerswarm_sd_config` like Prometheus did in v2.23.0 - see <https://github.com/prometheus/prometheus/pull/8074>
* FEATURE: expose `__meta_ec2_ipv6_addresses` label for `ec2_sd_config` like Prometheus will do in the next release.
* FEATURE: add `-loggerWarnsPerSecondLimit` command-line flag for rate limiting of WARN messages in logs. See <https://github.com/VictoriaMetrics/VictoriaMetrics/issues/905>
* FEATURE: apply `loggerErrorsPerSecondLimit` and `-loggerWarnsPerSecondLimit` rate limit per caller. I.e. log messages are suppressed if the same caller logs the same message
  at the rate exceeding the given limit. See <https://github.com/VictoriaMetrics/VictoriaMetrics/issues/905#issuecomment-729395855>
* FEATURE: add remoteAddr to slow query log in order to simplify identifying the client that sends slow queries to VictoriaMetrics.
  Slow query logging is controlled with `-search.logSlowQueryDuration` command-line flag.
* FEATURE: add `/tags/delSeries` handler from Graphite Tags API. See <https://docs.victoriametrics.com/#graphite-tags-api-usage>
* FEATURE: log metric name plus all its labels when the metric timestamp is out of the configured retention. This should simplify detecting the source of metrics with unexpected timestamps.
* FEATURE: add `-dryRun` command-line flag to single-node VictoriaMetrics in order to check config file pointed by `-promscrape.config`.

* BUGFIX: properly parse Prometheus metrics with [exemplars](https://github.com/OpenObservability/OpenMetrics/blob/master/OpenMetrics.md#exemplars-1) such as `foo 123 ## {bar="baz"} 1`.
* BUGFIX: properly parse "infinity" values in [OpenMetrics format](https://github.com/OpenObservability/OpenMetrics/blob/master/OpenMetrics.md#abnf).
  See <https://github.com/VictoriaMetrics/VictoriaMetrics/issues/924>

## [v1.47.0](https://github.com/VictoriaMetrics/VictoriaMetrics/releases/tag/v1.47.0)

Released at 2020-11-16

* FEATURE: vmselect: return the original error from `vmstorage` node in query response if `-search.denyPartialResponse` is set.
  See <https://github.com/VictoriaMetrics/VictoriaMetrics/issues/891>
* FEATURE: vmselect: add `"isPartial":{true|false}` field in JSON output for `/api/v1/*` functions
  from [Prometheus querying API](https://prometheus.io/docs/prometheus/latest/querying/api/). `"isPartial":true` is set if the response contains partial data
  because of a part of `vmstorage` nodes were unavailable during query processing.
* FEATURE: improve performance for `/api/v1/series`, `/api/v1/labels` and `/api/v1/label/<labelName>/values` on time ranges exceeding one day.
* FEATURE: vmagent: reduce memory usage when service discovery detects big number of scrape targets and the set of discovered targets changes over time.
  See <https://github.com/VictoriaMetrics/VictoriaMetrics/issues/825>
* FEATURE: vmagent: add `-promscrape.dropOriginalLabels` command-line option, which can be used for reducing memory usage when scraping big number of targets.
  See <https://github.com/VictoriaMetrics/VictoriaMetrics/issues/825#issuecomment-724308361> for details.
* FEATURE: vmalert: explicitly set extra labels to alert entities. See <https://github.com/VictoriaMetrics/VictoriaMetrics/issues/870>
* FEATURE: add `-search.treatDotsAsIsInRegexps` command-line flag, which can be used for automatic escaping of dots in regexp label filters used in queries.
  For example, if `-search.treatDotsAsIsInRegexps` is set, then the query `foo{bar=~"aaa.bb.cc|dd.eee"}` is automatically converted to `foo{bar=~"aaa\\.bb\\.cc|dd\\.eee"}`.
  This may be useful for querying Graphite data.
* FEATURE: consistently return text-based HTTP responses such as `plain/text` and `application/json` with `charset=utf-8`.
  See <https://github.com/VictoriaMetrics/VictoriaMetrics/pull/897>
* FEATURE: update Go builder from v1.15.4 to v1.15.5. This should fix [these issues in Go](https://github.com/golang/go/issues?q=milestone%3AGo1.15.5+label%3ACherryPickApproved).
* FEATURE: added `/internal/force_flush` http handler for flushing recently ingested data from in-memory buffers to persistent storage.
  See [troubleshooting docs](https://docs.victoriametrics.com/#troubleshooting) for more details.
* FEATURE: added [Graphite Tags API](https://graphite.readthedocs.io/en/stable/tags.html) support.
  See [these docs](https://docs.victoriametrics.com/#graphite-tags-api-usage) for details.

* BUGFIX: do not return data points in the end of the selected time range for time series ending in the middle of the selected time range.
  See <https://github.com/VictoriaMetrics/VictoriaMetrics/issues/887> and <https://github.com/VictoriaMetrics/VictoriaMetrics/issues/845>
* BUGFIX: remove spikes at the end of time series gaps for `increase()` or `delta()` functions. See <https://github.com/VictoriaMetrics/VictoriaMetrics/issues/894>
* BUGFIX: vminsert: properly return HTTP 503 status code when all the vmstorage nodes are unavailable. See <https://github.com/VictoriaMetrics/VictoriaMetrics/issues/896>

## [v1.46.0](https://github.com/VictoriaMetrics/VictoriaMetrics/releases/tag/v1.46.0)

Released at 2020-11-07

* FEATURE: optimize requests to `/api/v1/labels` and `/api/v1/label/<name>/values` when `start` and `end` args are set.
* FEATURE: reduce memory usage when query touches big number of time series.
* FEATURE: vmagent: reduce memory usage when `kubernetes_sd_config` discovers big number of scrape targets (e.g. hundreds of thousands) and the majority of these targets (99%)
  are dropped during relabeling. Previously labels for all the dropped targets were displayed at `/api/v1/targets` page. Now only up to `-promscrape.maxDroppedTargets` such
  targets are displayed. See <https://github.com/VictoriaMetrics/VictoriaMetrics/issues/878> for details.
* FEATURE: vmagent: reduce memory usage when scraping big number of targets with big number of temporary labels starting with `__`.
  See <https://github.com/VictoriaMetrics/VictoriaMetrics/issues/825>
* FEATURE: vmagent: add `/ready` HTTP endpoint, which returns 200 OK status code when all the service discovery has been initialized.
  This may be useful during rolling upgrades. See <https://github.com/VictoriaMetrics/VictoriaMetrics/issues/875>

* BUGFIX: vmagent: eliminate data race when `-promscrape.streamParse` command-line is set. Previously this mode could result in scraped metrics with garbage labels.
  See <https://github.com/VictoriaMetrics/VictoriaMetrics/issues/825#issuecomment-723198247> for details.
* BUGFIX: properly calculate `topk_*` and `bottomk_*` functions from [MetricsQL](https://docs.victoriametrics.com/MetricsQL.html) for time series with gaps.
  See <https://github.com/VictoriaMetrics/VictoriaMetrics/pull/883>

## [v1.45.0](https://github.com/VictoriaMetrics/VictoriaMetrics/releases/tag/v1.45.0)

Released at 2020-11-02

* FEATURE: allow setting `-retentionPeriod` smaller than one month. I.e. `-retentionPeriod=3d`, `-retentionPeriod=2w`, etc. is supported now.
  See <https://github.com/VictoriaMetrics/VictoriaMetrics/issues/173>
* FEATURE: optimize more cases according to <https://utcc.utoronto.ca/~cks/space/blog/sysadmin/PrometheusLabelNonOptimization> . Now the following cases are optimized too:
  * `rollup_func(foo{filters}[d]) op bar` -> `rollup_func(foo{filters}[d]) op bar{filters}`
  * `transform_func(foo{filters}) op bar` -> `transform_func(foo{filters}) op bar{filters}`
  * `num_or_scalar op foo{filters} op bar` -> `num_or_scalar op foo{filters} op bar{filters}`
* FEATURE: improve time series search for queries with multiple label filters. I.e. `foo{label1="value", label2=~"regexp"}`.
  See <https://github.com/VictoriaMetrics/VictoriaMetrics/issues/781>
* FEATURE: vmagent: add `stream parse` mode. This mode allows reducing memory usage when individual scrape targets expose tens of millions of metrics.
  For example, during scraping Prometheus in [federation](https://prometheus.io/docs/prometheus/latest/federation/) mode.
  See `-promscrape.streamParse` command-line option and `stream_parse: true` config option for `scrape_config` section in `-promscrape.config`.
  See <https://github.com/VictoriaMetrics/VictoriaMetrics/issues/825> and [troubleshooting docs for vmagent](https://docs.victoriametrics.com/vmagent.html#troubleshooting).
* FEATURE: vmalert: add `-dryRun` command-line option for validating the provided config files without the need to start `vmalert` service.
* FEATURE: accept optional third argument of string type at `topk_*` and `bottomk_*` functions. This is label name for additional time series to return with the sum of time series outside top/bottom K. See [MetricsQL docs](https://docs.victoriametrics.com/MetricsQL.html) for more details.
* FEATURE: vmagent: expose `/api/v1/targets` page according to [the corresponding Prometheus API](https://prometheus.io/docs/prometheus/latest/querying/api/#targets).
  See <https://github.com/VictoriaMetrics/VictoriaMetrics/issues/643>

* BUGFIX: vmagent: properly handle OpenStack endpoint ending with `v3.0` such as `https://ostack.example.com:5000/v3.0`
  in the same way as Prometheus does. See <https://github.com/VictoriaMetrics/VictoriaMetrics/issues/728#issuecomment-709914803>
* BUGFIX: drop trailing data points for time series with a single raw sample. See <https://github.com/VictoriaMetrics/VictoriaMetrics/issues/748>
* BUGFIX: do not drop trailing data points for instant queries to `/api/v1/query`. See <https://github.com/VictoriaMetrics/VictoriaMetrics/issues/845>
* BUGFIX: vmbackup: fix panic when `-origin` isn't specified. See <https://github.com/VictoriaMetrics/VictoriaMetrics/issues/856>
* BUGFIX: vmalert: skip automatically added labels on alerts restore. Label `alertgroup` was introduced in [this issue](https://github.com/VictoriaMetrics/VictoriaMetrics/issues/611)
  and automatically added to generated time series. By mistake, this new label wasn't correctly purged on restore event and affected alert's ID uniqueness.
  See <https://github.com/VictoriaMetrics/VictoriaMetrics/issues/870>
* BUGFIX: vmagent: fix panic at scrape error body formating. See <https://github.com/VictoriaMetrics/VictoriaMetrics/issues/864>
* BUGFIX: vmagent: add leading missing slash to metrics path like Prometheus does. See <https://github.com/VictoriaMetrics/VictoriaMetrics/issues/835>
* BUGFIX: vmagent: drop packet if remote storage returns 4xx status code. This make the behaviour consistent with Prometheus.
  See <https://github.com/VictoriaMetrics/VictoriaMetrics/issues/873>
* BUGFIX: vmagent: properly handle 301 redirects. See <https://github.com/VictoriaMetrics/VictoriaMetrics/issues/869>

## [v1.44.0](https://github.com/VictoriaMetrics/VictoriaMetrics/releases/tag/v1.44.0)

Released at 2020-10-13

* FEATURE: automatically add missing label filters to binary operands as described at <https://utcc.utoronto.ca/~cks/space/blog/sysadmin/PrometheusLabelNonOptimization> .
  This should improve performance for queries with missing label filters in binary operands. For example, the following query should work faster now, because it shouldn't
  fetch and discard time series for `node_filesystem_files_free` metric without matching labels for the left side of the expression:

  ```
     node_filesystem_files{ host="$host", mountpoint="/" } - node_filesystem_files_free
  ```

* FEATURE: vmagent: add Docker Swarm service discovery (aka [dockerswarm_sd_config](https://docs.victoriametrics.com/sd_configs.html#dockerswarm_sd_configs)).
  See <https://github.com/VictoriaMetrics/VictoriaMetrics/issues/656>
* FEATURE: add ability to export data in CSV format. See [these docs](https://docs.victoriametrics.com/#how-to-export-csv-data) for details.
* FEATURE: vmagent: add `-promscrape.suppressDuplicateScrapeTargetErrors` command-line flag for suppressing `duplicate scrape target` errors.
  See <https://github.com/VictoriaMetrics/VictoriaMetrics/issues/651> and <https://docs.victoriametrics.com/vmagent.html#troubleshooting> .
* FEATURE: vmagent: show original labels before relabeling is applied on `duplicate scrape target` errors. This should simplify debugging for incorrect relabeling.
  See <https://github.com/VictoriaMetrics/VictoriaMetrics/issues/651>
* FEATURE: vmagent: `/targets` page now accepts optional `show_original_labels=1` query arg for displaying original labels for each target before relabeling is applied.
  This should simplify debugging for target relabeling configs. See <https://github.com/VictoriaMetrics/VictoriaMetrics/issues/651>
* FEATURE: add `-finalMergeDelay` command-line flag for configuring the delay before final merge for per-month partitions.
  The final merge is started after no new data is ingested into per-month partition during `-finalMergeDelay`.
* FEATURE: add `vm_rows_added_to_storage_total` metric, which shows the total number of rows added to storage since app start.
  The `sum(rate(vm_rows_added_to_storage_total))` can be smaller than `sum(rate(vm_rows_inserted_total))` if certain metrics are dropped
  due to [relabeling](https://docs.victoriametrics.com/#relabeling). The `sum(rate(vm_rows_added_to_storage_total))` can be bigger
  than `sum(rate(vm_rows_inserted_total))` if [replication](https://docs.victoriametrics.com/Cluster-VictoriaMetrics.html#replication-and-data-safety) is enabled.
* FEATURE: keep metric name after applying [MetricsQL](https://docs.victoriametrics.com/MetricsQL.html) functions, which don't change time series meaning.
  The list of such functions:
  * `keep_last_value`
  * `keep_next_value`
  * `interpolate`
  * `running_min`
  * `running_max`
  * `running_avg`
  * `range_min`
  * `range_max`
  * `range_avg`
  * `range_first`
  * `range_last`
  * `range_quantile`
  * `smooth_exponential`
  * `ceil`
  * `floor`
  * `round`
  * `clamp_min`
  * `clamp_max`
  * `max_over_time`
  * `min_over_time`
  * `avg_over_time`
  * `quantile_over_time`
  * `mode_over_time`
  * `geomean_over_time`
  * `holt_winters`
  * `predict_linear`
  See <https://github.com/VictoriaMetrics/VictoriaMetrics/issues/674>

* BUGFIX: properly handle stale time series after K8S deployment. Previously such time series could be double-counted.
  See <https://github.com/VictoriaMetrics/VictoriaMetrics/issues/748>
* BUGFIX: return a single time series at max from `absent()` function like Prometheus does.
* BUGFIX: vmalert: accept days, weeks and years in `for:` part of config like Prometheus does. See <https://github.com/VictoriaMetrics/VictoriaMetrics/issues/817>
* BUGFIX: fix `mode_over_time(m[d])` calculations. Previously the function could return incorrect results.

## [v1.43.0](https://github.com/VictoriaMetrics/VictoriaMetrics/releases/tag/v1.43.0)

Released at 2020-10-06

* FEATURE: reduce CPU usage for repeated queries over sliding time window when no new time series are added to the database.
  Typical use cases: repeated evaluation of alerting rules in [vmalert](https://docs.victoriametrics.com/vmalert.html) or dashboard auto-refresh in Grafana.
* FEATURE: vmagent: add OpenStack service discovery aka [openstack_sd_config](https://docs.victoriametrics.com/sd_configs.html#openstack_sd_configs).
  See <https://github.com/VictoriaMetrics/VictoriaMetrics/issues/728> .
* FEATURE: vmalert: make `-maxIdleConnections` configurable for datasource HTTP client. This option can be used for minimizing connection churn.
  See <https://github.com/VictoriaMetrics/VictoriaMetrics/issues/795> .
* FEATURE: add `-influx.maxLineSize` command-line flag for configuring the maximum size for a single InfluxDB line during parsing.
  See <https://github.com/VictoriaMetrics/VictoriaMetrics/issues/807>

* BUGFIX: properly handle `inf` values during [background merge of LSM parts](https://medium.com/@valyala/how-victoriametrics-makes-instant-snapshots-for-multi-terabyte-time-series-data-e1f3fb0e0282).
  Previously `Inf` values could result in `NaN` values for adjacent samples in time series. See <https://github.com/VictoriaMetrics/VictoriaMetrics/issues/805> .
* BUGFIX: fill gaps on graphs for `range_*` and `running_*` functions. See <https://github.com/VictoriaMetrics/VictoriaMetrics/issues/806> .
* BUGFIX: make a copy of label with new name during relabeling with `action: labelmap` in the same way as Prometheus does.
  Previously the original label name has been replaced. See <https://github.com/VictoriaMetrics/VictoriaMetrics/issues/812> .
* BUGFIX: support parsing floating-point timestamp like Graphite Carbon does. Such timestmaps are truncated to seconds.

## [v1.42.0](https://github.com/VictoriaMetrics/VictoriaMetrics/releases/tag/v1.42.0)

Released at 2020-09-30

* FEATURE: use all the available CPU cores when accepting data via a single TCP connection
  for [all the supported protocols](https://docs.victoriametrics.com/#how-to-import-time-series-data).
  Previously data ingested via a single TCP connection could use only a single CPU core. This could limit data ingestion performance.
  The main benefit of this feature is that data can be imported at max speed via a single connection - there is no need to open multiple concurrent
  connections to VictoriaMetrics or [vmagent](https://docs.victoriametrics.com/vmagent.html) in order to achieve the maximum data ingestion speed.
* FEATURE: cluster: improve performance for data ingestion path from `vminsert` to `vmstorage` nodes. The maximum data ingestion performance
  for a single connection between `vminsert` and `vmstorage` node scales with the number of available CPU cores on `vmstorage` side.
  This should help with <https://github.com/VictoriaMetrics/VictoriaMetrics/issues/791> .
* FEATURE: add ability to export / import data in native format via `/api/v1/export/native` and `/api/v1/import/native`.
  This is the most optimized approach for data migration between VictoriaMetrics instances. Both single-node and cluster instances are supported.
  See <https://github.com/VictoriaMetrics/VictoriaMetrics/issues/787#issuecomment-700632551> .
* FEATURE: add `reduce_mem_usage` query option to `/api/v1/export` in order to reduce memory usage during data export / import.
  See [these docs](https://docs.victoriametrics.com/#how-to-export-data-in-json-line-format) for details.
* FEATURE: improve performance for `/api/v1/series` handler when it returns big number of time series.
* FEATURE: add `vm_merge_need_free_disk_space` metric, which can be used for estimating the number of deferred background data merges due to the lack of free disk space.
  See <https://github.com/VictoriaMetrics/VictoriaMetrics/issues/686> .
* FEATURE: add OpenBSD support. See <https://github.com/VictoriaMetrics/VictoriaMetrics/issues/785> .

* BUGFIX: properly apply `-search.maxStalenessInterval` command-line flag value. See <https://github.com/VictoriaMetrics/VictoriaMetrics/issues/784> .
* BUGFIX: fix displaying data in Grafana tables. See <https://github.com/VictoriaMetrics/VictoriaMetrics/issues/720> .
* BUGFIX: do not adjust the number of detected CPU cores found at `/sys/devices/system/cpu/online`.
  The adjustment was increasing the resulting GOMAXPROC by 1, which looked confusing to users.
  See <https://github.com/VictoriaMetrics/VictoriaMetrics/issues/685#issuecomment-698595309> .
* BUGFIX: vmagent: do not show `-remoteWrite.url` in initial logs if `-remoteWrite.showURL` isn't set. See <https://github.com/VictoriaMetrics/VictoriaMetrics/issues/773> .
* BUGFIX: properly handle case when [/metrics/find](https://docs.victoriametrics.com/#graphite-metrics-api-usage) finds both a leaf and a node for the given `query=prefix.*`.
  In this case only the node must be returned with stripped dot in the end of id as carbonapi does.

## Previous releases

See [releases page](https://github.com/VictoriaMetrics/VictoriaMetrics/releases).<|MERGE_RESOLUTION|>--- conflicted
+++ resolved
@@ -15,11 +15,8 @@
 
 ## tip
 
-<<<<<<< HEAD
+* FEATURE: [vmbackup](https://docs.victoriametrics.com/vmbackup.html): store backup creation and completion time in `backup_complete.ignore` file of backup contents. This is useful to determine point in time when backup was created and completed.
 * FEATURE: [vmui](https://docs.victoriametrics.com/#vmui): add a comparison of data from the previous day with data from the current day to the `Cardinality Explorer`. See [this issue](https://github.com/VictoriaMetrics/VictoriaMetrics/issues/3967).
-=======
-* FEATURE: [vmbackup](https://docs.victoriametrics.com/vmbackup.html): store backup creation and completion time in `backup_complete.ignore` file of backup contents. This is useful to determine point in time when backup was created and completed.
->>>>>>> 174a7036
 
 ## [v1.90.0](https://github.com/VictoriaMetrics/VictoriaMetrics/releases/tag/v1.90.0)
 
