--- conflicted
+++ resolved
@@ -26,11 +26,8 @@
 * BUGFIX: reduce the probability of sudden increase in the number of small parts on systems with small number of CPU cores.
 * BUGFIX: [vmctl](https://docs.victoriametrics.com/vmctl.html): fix performance issue when migrating data from VictoriaMetrics according to [these docs](https://docs.victoriametrics.com/vmctl.html#migrating-data-from-victoriametrics). Add the ability to speed up the data migration via `--vm-native-disable-retries` command-line flag. See [this issue](https://github.com/VictoriaMetrics/VictoriaMetrics/issues/4092).
 * BUGFIX: [MetricsQL](https://docs.victoriametrics.com/MetricsQL.html): fix a panic when the duration in the query contains uppercase `M` suffix. Such a suffix isn't allowed to use in durations, since it clashes with `a million` suffix, e.g. it isn't clear whether `rate(metric[5M])` means rate over 5 minutes, 5 months or 5 million seconds. See [this](https://github.com/VictoriaMetrics/VictoriaMetrics/issues/3589) and [this](https://github.com/VictoriaMetrics/VictoriaMetrics/issues/4120) issues.
-<<<<<<< HEAD
+* BUGFIX: [vmalert](https://docs.victoriametrics.com/vmalert.html): retry failed read request on the closed connection one more time. This improves rules execution reliability when connection between vmalert and datasource closes unexpectedly.
 * BUGFIX: [vmui](https://docs.victoriametrics.com/#vmui): fix issue where vmui would freeze when adding a query that returned regular rows alongside a heatmap query.
-=======
-* BUGFIX: [vmalert](https://docs.victoriametrics.com/vmalert.html): retry failed read request on the closed connection one more time. This improves rules execution reliability when connection between vmalert and datasource closes unexpectedly.
->>>>>>> de61a73c
 
 ## [v1.90.0](https://github.com/VictoriaMetrics/VictoriaMetrics/releases/tag/v1.90.0)
 
