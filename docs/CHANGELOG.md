--- conflicted
+++ resolved
@@ -51,11 +51,8 @@
 * BUGFIX: [vmui](https://docs.victoriametrics.com/#vmui): fix application routing issues and problems with manual URL changes. See [this pull request](https://github.com/VictoriaMetrics/VictoriaMetrics/pull/4408).
 * BUGFIX: add validation for invalid [partial RFC3339 timestamp formats](https://docs.victoriametrics.com/Single-server-VictoriaMetrics.html#timestamp-formats) in query and export APIs.
 * BUGFIX: [vmctl](https://docs.victoriametrics.com/vmctl.html): interrupt explore procedure in influx mode if vmctl found no numeric fields.
-<<<<<<< HEAD
 * BUGFIX: [vmctl](https://docs.victoriametrics.com/vmctl.html): fix panic in case `--remote-read-filter-time-start` flag is not set for remote-read mode. This flag is now required to use remote-read mode. See [this issue](https://github.com/VictoriaMetrics/VictoriaMetrics/issues/4553).
-=======
 * BUGFIX: [vmctl](https://docs.victoriametrics.com/vmctl.html): fix issue with adding additional character if length of the if the length of the string has become less than the previous length. See [this issue](https://github.com/VictoriaMetrics/VictoriaMetrics/issues/4555).
->>>>>>> 3bb3ad99
 * BUGFIX: [vmalert](https://docs.victoriametrics.com/vmalert.html): use RFC3339 time format in query args instead of unix timestamp for all issued queries to Prometheus-like datasources.
 * BUGFIX: [vmalert](https://docs.victoriametrics.com/vmalert.html): correctly calculate evaluation time for rules. Before, there was a low probability for discrepancy between actual time and rules evaluation time if evaluation interval was lower than the execution time for rules within the group.
 * BUGFIX: vmselect: fix timestamp alignment for Prometheus querying API if time argument is less than 10m from the beginning of Unix epoch.
