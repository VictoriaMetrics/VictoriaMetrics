--- conflicted
+++ resolved
@@ -15,11 +15,8 @@
 
 ## tip
 
-<<<<<<< HEAD
+* FEATURE: [vmbackup](https://docs.victoriametrics.com/vmbackup.html): store backup creation and completion time in `backup_complete.ignore` file of backup contents. This is useful to determine point in time when backup was created and completed.
 * FEATURE: [vmui](https://docs.victoriametrics.com/#vmui): display histogram metrics as a heatmap in the `explore metrics` tab. See [this issue](https://github.com/VictoriaMetrics/VictoriaMetrics/issues/4111).
-=======
-* FEATURE: [vmbackup](https://docs.victoriametrics.com/vmbackup.html): store backup creation and completion time in `backup_complete.ignore` file of backup contents. This is useful to determine point in time when backup was created and completed.
->>>>>>> 174a7036
 
 ## [v1.90.0](https://github.com/VictoriaMetrics/VictoriaMetrics/releases/tag/v1.90.0)
 
