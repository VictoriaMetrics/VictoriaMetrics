--- conflicted
+++ resolved
@@ -15,13 +15,10 @@
 
 ## tip
 
-<<<<<<< HEAD
 * FEATURE: [vmalert](https://docs.victoriametrics.com/vmalert.html): alerts state restore procedure was changed to become asynchronous. It doesn't block groups start anymore which significantly improves vmalert's startup time. 
 This also means that `-remoteRead.ignoreRestoreErrors` command-line flag becomes deprecated now and will have no effect if configured. 
 While previously state restore attempt was made for all the loaded alerting rules, now it is called only for alerts which became active after the first evaluation. See [this issue](https://github.com/VictoriaMetrics/VictoriaMetrics/issues/2608).
-=======
 * FEATURE: [vmui](https://docs.victoriametrics.com/#vmui): optimize VMUI for use from smarthones and tablets. See [this feature request](https://github.com/VictoriaMetrics/VictoriaMetrics/issues/3707).
->>>>>>> 0a824d94
 
 ## [v1.87.0](https://github.com/VictoriaMetrics/VictoriaMetrics/releases/tag/v1.87.0)
 
