---
sort: 1
---

# VictoriaMetrics

[![Latest Release](https://img.shields.io/github/release/VictoriaMetrics/VictoriaMetrics.svg?style=flat-square)](https://github.com/VictoriaMetrics/VictoriaMetrics/releases/latest)
[![Docker Pulls](https://img.shields.io/docker/pulls/victoriametrics/victoria-metrics.svg?maxAge=604800)](https://hub.docker.com/r/victoriametrics/victoria-metrics)
[![Slack](https://img.shields.io/badge/join%20slack-%23victoriametrics-brightgreen.svg)](https://slack.victoriametrics.com/)
[![GitHub license](https://img.shields.io/github/license/VictoriaMetrics/VictoriaMetrics.svg)](https://github.com/VictoriaMetrics/VictoriaMetrics/blob/master/LICENSE)
[![Go Report](https://goreportcard.com/badge/github.com/VictoriaMetrics/VictoriaMetrics)](https://goreportcard.com/report/github.com/VictoriaMetrics/VictoriaMetrics)
[![Build Status](https://github.com/VictoriaMetrics/VictoriaMetrics/workflows/main/badge.svg)](https://github.com/VictoriaMetrics/VictoriaMetrics/actions)
[![codecov](https://codecov.io/gh/VictoriaMetrics/VictoriaMetrics/branch/master/graph/badge.svg)](https://codecov.io/gh/VictoriaMetrics/VictoriaMetrics)

<img src="logo.png" width="300" alt="VictoriaMetrics logo">

VictoriaMetrics is a fast, cost-effective and scalable monitoring solution and time series database.

VictoriaMetrics is available in [binary releases](https://github.com/VictoriaMetrics/VictoriaMetrics/releases),
[Docker images](https://hub.docker.com/r/victoriametrics/victoria-metrics/), [Snap packages](https://snapcraft.io/victoriametrics)
and [source code](https://github.com/VictoriaMetrics/VictoriaMetrics). 
Just download [the latest version of VictoriaMetrics](https://docs.victoriametrics.com/CHANGELOG.html)
and follow [these instructions](https://docs.victoriametrics.com/Quick-Start.html).

The cluster version of VictoriaMetrics is available [here](https://docs.victoriametrics.com/Cluster-VictoriaMetrics.html).

Learn more about [key concepts](https://docs.victoriametrics.com/keyConcepts.html) of VictoriaMetrics and follow the 
[quick start guide](https://docs.victoriametrics.com/Quick-Start.html) for a better experience.

[Contact us](mailto:info@victoriametrics.com) if you need enterprise support for VictoriaMetrics. 
See [features available in enterprise package](https://docs.victoriametrics.com/enterprise.html).
Enterprise binaries can be downloaded and evaluated for free 
from [the releases page](https://github.com/VictoriaMetrics/VictoriaMetrics/releases).

VictoriaMetrics is developed at a fast pace, so it is recommended periodically checking the [CHANGELOG](https://docs.victoriametrics.com/CHANGELOG.html) and performing [regular upgrades](#how-to-upgrade-victoriametrics).

## Prominent features

VictoriaMetrics has the following prominent features:

* It can be used as long-term storage for Prometheus. See [these docs](#prometheus-setup) for details.
* It can be used as a drop-in replacement for Prometheus in Grafana, because it supports [Prometheus querying API](#prometheus-querying-api-usage).
* It can be used as a drop-in replacement for Graphite in Grafana, because it supports [Graphite API](#graphite-api-usage).
* It features easy setup and operation:
  * VictoriaMetrics consists of a single [small executable](https://medium.com/@valyala/stripping-dependency-bloat-in-victoriametrics-docker-image-983fb5912b0d) without external dependencies.
  * All the configuration is done via explicit command-line flags with reasonable defaults.
  * All the data is stored in a single directory pointed by `-storageDataPath` command-line flag.
  * Easy and fast backups from [instant snapshots](https://medium.com/@valyala/how-victoriametrics-makes-instant-snapshots-for-multi-terabyte-time-series-data-e1f3fb0e0282) to S3 or GCS can be done with [vmbackup](https://docs.victoriametrics.com/vmbackup.html) / [vmrestore](https://docs.victoriametrics.com/vmrestore.html) tools. See [this article](https://medium.com/@valyala/speeding-up-backups-for-big-time-series-databases-533c1a927883) for more details.
* It implements PromQL-based query language - [MetricsQL](https://docs.victoriametrics.com/MetricsQL.html), which provides improved functionality on top of PromQL.
* It provides global query view. Multiple Prometheus instances or any other data sources may ingest data into VictoriaMetrics. Later this data may be queried via a single query.
* It provides high performance and good vertical and horizontal scalability for both [data ingestion](https://medium.com/@valyala/high-cardinality-tsdb-benchmarks-victoriametrics-vs-timescaledb-vs-influxdb-13e6ee64dd6b) and [data querying](https://medium.com/@valyala/when-size-matters-benchmarking-victoriametrics-vs-timescale-and-influxdb-6035811952d4). It [outperforms InfluxDB and TimescaleDB by up to 20x](https://medium.com/@valyala/measuring-vertical-scalability-for-time-series-databases-in-google-cloud-92550d78d8ae).
* It [uses 10x less RAM than InfluxDB](https://medium.com/@valyala/insert-benchmarks-with-inch-influxdb-vs-victoriametrics-e31a41ae2893) and [up to 7x less RAM than Prometheus, Thanos or Cortex](https://valyala.medium.com/prometheus-vs-victoriametrics-benchmark-on-node-exporter-metrics-4ca29c75590f) when dealing with millions of unique time series (aka [high cardinality](https://docs.victoriametrics.com/FAQ.html#what-is-high-cardinality)).
* It is optimized for time series with [high churn rate](https://docs.victoriametrics.com/FAQ.html#what-is-high-churn-rate).
* It provides high data compression, so [up to 70x more data points](https://medium.com/@valyala/when-size-matters-benchmarking-victoriametrics-vs-timescale-and-influxdb-6035811952d4) may be crammed into limited storage comparing to TimescaleDB and [up to 7x less storage space is required compared to Prometheus, Thanos or Cortex](https://valyala.medium.com/prometheus-vs-victoriametrics-benchmark-on-node-exporter-metrics-4ca29c75590f).
* It is optimized for storage with high-latency IO and low IOPS (HDD and network storage in AWS, Google Cloud, Microsoft Azure, etc). See [disk IO graphs from these benchmarks](https://medium.com/@valyala/high-cardinality-tsdb-benchmarks-victoriametrics-vs-timescaledb-vs-influxdb-13e6ee64dd6b).
* A single-node VictoriaMetrics may substitute moderately sized clusters built with competing solutions such as Thanos, M3DB, Cortex, InfluxDB or TimescaleDB. See [vertical scalability benchmarks](https://medium.com/@valyala/measuring-vertical-scalability-for-time-series-databases-in-google-cloud-92550d78d8ae), [comparing Thanos to VictoriaMetrics cluster](https://medium.com/@valyala/comparing-thanos-to-victoriametrics-cluster-b193bea1683) and [Remote Write Storage Wars](https://promcon.io/2019-munich/talks/remote-write-storage-wars/) talk from [PromCon 2019](https://promcon.io/2019-munich/talks/remote-write-storage-wars/).
* It protects the storage from data corruption on unclean shutdown (i.e. OOM, hardware reset or `kill -9`) thanks to [the storage architecture](https://medium.com/@valyala/how-victoriametrics-makes-instant-snapshots-for-multi-terabyte-time-series-data-e1f3fb0e0282).
* It supports metrics' scraping, ingestion and [backfilling](#backfilling) via the following protocols:
  * [Metrics scraping from Prometheus exporters](#how-to-scrape-prometheus-exporters-such-as-node-exporter).
  * [Prometheus remote write API](#prometheus-setup).
  * [Prometheus exposition format](#how-to-import-data-in-prometheus-exposition-format).
  * [InfluxDB line protocol](#how-to-send-data-from-influxdb-compatible-agents-such-as-telegraf) over HTTP, TCP and UDP.
  * [Graphite plaintext protocol](#how-to-send-data-from-graphite-compatible-agents-such-as-statsd) with [tags](https://graphite.readthedocs.io/en/latest/tags.html#carbon).
  * [OpenTSDB put message](#sending-data-via-telnet-put-protocol).
  * [HTTP OpenTSDB /api/put requests](#sending-opentsdb-data-via-http-apiput-requests).
  * [JSON line format](#how-to-import-data-in-json-line-format).
  * [Arbitrary CSV data](#how-to-import-csv-data).
  * [Native binary format](#how-to-import-data-in-native-format).
  * [DataDog agent or DogStatsD](#how-to-send-data-from-datadog-agent).
* It supports metrics [relabeling](#relabeling).
* It can deal with [high cardinality issues](https://docs.victoriametrics.com/FAQ.html#what-is-high-cardinality) and [high churn rate](https://docs.victoriametrics.com/FAQ.html#what-is-high-churn-rate) issues via [series limiter](#cardinality-limiter).
* It ideally works with big amounts of time series data from APM, Kubernetes, IoT sensors, connected cars, industrial telemetry, financial data and various [Enterprise workloads](https://docs.victoriametrics.com/enterprise.html).
* It has open source [cluster version](https://github.com/VictoriaMetrics/VictoriaMetrics/tree/cluster).
* It can store data on [NFS-based storages](https://en.wikipedia.org/wiki/Network_File_System) such as [Amazon EFS](https://aws.amazon.com/efs/) and [Google Filestore](https://cloud.google.com/filestore).

See also [various Articles about VictoriaMetrics](https://docs.victoriametrics.com/Articles.html).

## Case studies and talks

Case studies:

* [AbiosGaming](https://docs.victoriametrics.com/CaseStudies.html#abiosgaming)
* [adidas](https://docs.victoriametrics.com/CaseStudies.html#adidas)
* [Adsterra](https://docs.victoriametrics.com/CaseStudies.html#adsterra)
* [ARNES](https://docs.victoriametrics.com/CaseStudies.html#arnes)
* [Brandwatch](https://docs.victoriametrics.com/CaseStudies.html#brandwatch)
* [CERN](https://docs.victoriametrics.com/CaseStudies.html#cern)
* [COLOPL](https://docs.victoriametrics.com/CaseStudies.html#colopl)
* [Dreamteam](https://docs.victoriametrics.com/CaseStudies.html#dreamteam)
* [Fly.io](https://docs.victoriametrics.com/CaseStudies.html#flyio)
* [German Research Center for Artificial Intelligence](https://docs.victoriametrics.com/CaseStudies.html#german-research-center-for-artificial-intelligence)
* [Grammarly](https://docs.victoriametrics.com/CaseStudies.html#grammarly)
* [Groove X](https://docs.victoriametrics.com/CaseStudies.html#groove-x)
* [Idealo.de](https://docs.victoriametrics.com/CaseStudies.html#idealode)
* [MHI Vestas Offshore Wind](https://docs.victoriametrics.com/CaseStudies.html#mhi-vestas-offshore-wind)
* [Razorpay](https://docs.victoriametrics.com/CaseStudies.html#razorpay)
* [Percona](https://docs.victoriametrics.com/CaseStudies.html#percona)
* [Sensedia](https://docs.victoriametrics.com/CaseStudies.html#sensedia)
* [Smarkets](https://docs.victoriametrics.com/CaseStudies.html#smarkets)
* [Synthesio](https://docs.victoriametrics.com/CaseStudies.html#synthesio)
* [Wedos.com](https://docs.victoriametrics.com/CaseStudies.html#wedoscom)
* [Wix.com](https://docs.victoriametrics.com/CaseStudies.html#wixcom)
* [Zerodha](https://docs.victoriametrics.com/CaseStudies.html#zerodha)
* [zhihu](https://docs.victoriametrics.com/CaseStudies.html#zhihu)

See also [articles and slides about VictoriaMetrics from our users](https://docs.victoriametrics.com/Articles.html#third-party-articles-and-slides-about-victoriametrics)

## Operation

### How to start VictoriaMetrics

Just download [VictoriaMetrics executable](https://github.com/VictoriaMetrics/VictoriaMetrics/releases) or [Docker image](https://hub.docker.com/r/victoriametrics/victoria-metrics/) and start it with the desired command-line flags.
See also [QuickStart guide](https://docs.victoriametrics.com/Quick-Start.html) for additional information.

The following command-line flags are used the most:

* `-storageDataPath` - VictoriaMetrics stores all the data in this directory. Default path is `victoria-metrics-data` in the current working directory.
* `-retentionPeriod` - retention for stored data. Older data is automatically deleted. Default retention is 1 month. See [the Retention section](#retention) for more details.

Other flags have good enough default values, so set them only if you really need this. Pass `-help` to see [all the available flags with description and default values](#list-of-command-line-flags).

The following docs may be useful during initial VictoriaMetrics setup:
* [How to set up scraping of Prometheus-compatible targets](https://docs.victoriametrics.com/#how-to-scrape-prometheus-exporters-such-as-node-exporter)
* [How to ingest data to VictoriaMetrics](#how-to-import-time-series-data)
* [How to set up Prometheus to write data to VictoriaMetrics](https://docs.victoriametrics.com/#prometheus-setup)
* [How to query VictoriaMetrics via Grafana](#grafana-setup)
* [How to query VictoriaMetrics via Graphite API](#graphite-api-usage)
* [How to handle alerts](#alerting)

VictoriaMetrics accepts [Prometheus querying API requests](#prometheus-querying-api-usage) on port `8428` by default.

It is recommended setting up [monitoring](#monitoring) for VictoriaMetrics.

VictoriaMetrics is developed at a fast pace, so it is recommended periodically checking the [CHANGELOG](https://docs.victoriametrics.com/CHANGELOG.html) and performing [regular upgrades](#how-to-upgrade-victoriametrics).


### Environment variables

All the VictoriaMetrics components allow referring environment variables in command-line flags via `${ENV_VAR}` syntax.
For example, `-metricsAuthKey=%{METRICS_AUTH_KEY}` is automatically expanded to `-metricsAuthKey=top-secret`
if `METRICS_AUTH_KEY=top-secret` environment variable exists at VictoriaMetrics startup.
This expansion doesn't need any special shell - it is performed by VictoriaMetrics itself.

Additionally, all the VictoriaMetrics components allow setting flag values via environment variables according to these rules:

* The `-envflag.enable` flag must be set.
* Each `.` char in flag name must be substituted with `_` (for example `-insert.maxQueueDuration <duration>` will translate to `insert_maxQueueDuration=<duration>`).
* For repeating flags an alternative syntax can be used by joining the different values into one using `,` char as separator (for example `-storageNode <nodeA> -storageNode <nodeB>` will translate to `storageNode=<nodeA>,<nodeB>`).
* Environment var prefix can be set via `-envflag.prefix` flag. For instance, if `-envflag.prefix=VM_`, then env vars must be prepended with `VM_`.

### Configuration with snap package

Snap package for VictoriaMetrics is available [here](https://snapcraft.io/victoriametrics).

Command-line flags for Snap package can be set with following command:

```text
echo 'FLAGS="-selfScrapeInterval=10s -search.logSlowQueryDuration=20s"' > $SNAP_DATA/var/snap/victoriametrics/current/extra_flags
snap restart victoriametrics
```

Do not change value for `-storageDataPath` flag, because snap package has limited access to host filesystem.

Changing scrape configuration is possible with text editor:

```text
vi $SNAP_DATA/var/snap/victoriametrics/current/etc/victoriametrics-scrape-config.yaml
```

After changes were made, trigger config re-read with the command `curl 127.0.0.1:8248/-/reload`.

## Prometheus setup

Add the following lines to Prometheus config file (it is usually located at `/etc/prometheus/prometheus.yml`) in order to send data to VictoriaMetrics:

<div class="with-copy" markdown="1">

```yml
remote_write:
  - url: http://<victoriametrics-addr>:8428/api/v1/write
```

</div>

Substitute `<victoriametrics-addr>` with hostname or IP address of VictoriaMetrics.
Then apply new config via the following command:

<div class="with-copy" markdown="1">

```console
kill -HUP `pidof prometheus`
```

</div>

Prometheus writes incoming data to local storage and replicates it to remote storage in parallel.
This means that data remains available in local storage for `--storage.tsdb.retention.time` duration
even if remote storage is unavailable.

If you plan sending data to VictoriaMetrics from multiple Prometheus instances, then add the following lines into `global` section
of [Prometheus config](https://prometheus.io/docs/prometheus/latest/configuration/configuration/#configuration-file):

```yml
global:
  external_labels:
    datacenter: dc-123
```

This instructs Prometheus to add `datacenter=dc-123` label to each sample before sending it to remote storage.
The label name can be arbitrary - `datacenter` is just an example. The label value must be unique
across Prometheus instances, so time series could be filtered and grouped by this label.

For highly loaded Prometheus instances (200k+ samples per second) the following tuning may be applied:

<div class="with-copy" markdown="1">

```yaml
remote_write:
  - url: http://<victoriametrics-addr>:8428/api/v1/write
    queue_config:
      max_samples_per_send: 10000
      capacity: 20000
      max_shards: 30
```

</div>

Using remote write increases memory usage for Prometheus by up to ~25%. If you are experiencing issues with
too high memory consumption of Prometheus, then try to lower `max_samples_per_send` and `capacity` params. 
Keep in mind that these two params are tightly connected.
Read more about tuning remote write for Prometheus [here](https://prometheus.io/docs/practices/remote_write).

It is recommended upgrading Prometheus to [v2.12.0](https://github.com/prometheus/prometheus/releases) or newer, 
since previous versions may have issues with `remote_write`.

Take a look also at [vmagent](https://docs.victoriametrics.com/vmagent.html) 
and [vmalert](https://docs.victoriametrics.com/vmalert.html),
which can be used as faster and less resource-hungry alternative to Prometheus.

## Grafana setup

Create [Prometheus datasource](http://docs.grafana.org/features/datasources/prometheus/) in Grafana with the following url:

```url
http://<victoriametrics-addr>:8428
```

Substitute `<victoriametrics-addr>` with the hostname or IP address of VictoriaMetrics.

Then build graphs and dashboards for the created datasource using [PromQL](https://prometheus.io/docs/prometheus/latest/querying/basics/) or [MetricsQL](https://docs.victoriametrics.com/MetricsQL.html).

## How to upgrade VictoriaMetrics

VictoriaMetrics is developed at a fast pace, so it is recommended periodically checking [the CHANGELOG page](https://docs.victoriametrics.com/CHANGELOG.html) and performing regular upgrades.

It is safe upgrading VictoriaMetrics to new versions unless [release notes](https://github.com/VictoriaMetrics/VictoriaMetrics/releases) say otherwise. It is safe skipping multiple versions during the upgrade unless [release notes](https://github.com/VictoriaMetrics/VictoriaMetrics/releases) say otherwise. It is recommended performing regular upgrades to the latest version, since it may contain important bug fixes, performance optimizations or new features.

It is also safe downgrading to older versions unless [release notes](https://github.com/VictoriaMetrics/VictoriaMetrics/releases) say otherwise.

The following steps must be performed during the upgrade / downgrade procedure:

* Send `SIGINT` signal to VictoriaMetrics process in order to gracefully stop it. See [how to send signals to processes](https://stackoverflow.com/questions/33239959/send-signal-to-process-from-command-line).
* Wait until the process stops. This can take a few seconds.
* Start the upgraded VictoriaMetrics.

Prometheus doesn't drop data during VictoriaMetrics restart. See [this article](https://grafana.com/blog/2019/03/25/whats-new-in-prometheus-2.8-wal-based-remote-write/) for details. The same applies also to [vmagent](https://docs.victoriametrics.com/vmagent.html).

## vmui

VictoriaMetrics provides UI for query troubleshooting and exploration. The UI is available at `http://victoriametrics:8428/vmui`.
The UI allows exploring query results via graphs and tables.
It also provides the following features:
- [cardinality explorer](#cardinality-explorer)
- [query tracer](#query-tracing)
- [top queries explorer](#top-queries)

Graphs in vmui support scrolling and zooming:

* Select the needed time range on the graph in order to zoom in into the selected time range. Hold `ctrl` (or `cmd` on MacOS) and scroll down in order to zoom out.
* Hold `ctrl` (or `cmd` on MacOS) and scroll up in order to zoom in the area under cursor.
* Hold `ctrl` (or `cmd` on MacOS) and drag the graph to the left / right in order to move the displayed time range into the future / past.

Query history can be navigated by holding `Ctrl` (or `Cmd` on MacOS) and pressing `up` or `down` arrows on the keyboard while the cursor is located in the query input field.

Multi-line queries can be entered by pressing `Shift-Enter` in query input field.

When querying the [backfilled data](https://docs.victoriametrics.com/#backfilling) or during [query troubleshooting](https://docs.victoriametrics.com/Troubleshooting.html#unexpected-query-results), it may be useful disabling response cache by clicking `Disable cache` checkbox.

<<<<<<< HEAD
VMUI automatically adjusts the interval between datapoints on the graph depending on the horizontal resolution and on the selected time range. The step value can be customized by changing `Step value` input.
=======
VMUI automatically adjusts the interval between datapoints on the graph depending on the horizontal resolution and on the selected time range. The step value can be customized by clicking `Override step value` checkbox.
>>>>>>> 794bd8b4

VMUI allows investigating correlations between multiple queries on the same graph. Just click `Add Query` button, enter an additional query in the newly appeared input field and press `Ctrl+Enter`. Results for all the queries should be displayed simultaneously on the same graph.

See the [example VMUI at VictoriaMetrics playground](https://play.victoriametrics.com/select/accounting/1/6a716b0f-38bc-4856-90ce-448fd713e3fe/prometheus/graph/?g0.expr=100%20*%20sum(rate(process_cpu_seconds_total))%20by%20(job)&g0.range_input=1d).

## Top queries

[VMUI](#vmui) provides `top queries` tab, which can help determining the following query types:

* the most frequently executed queries;
* queries with the biggest average execution duration;
* queries that took the most summary time for execution.

## Cardinality explorer

VictoriaMetrics provides an ability to explore time series cardinality at `cardinality` tab in [vmui](#vmui) in the following ways:

- To identify metric names with the highest number of series.
- To identify labels with the highest number of series.
- To identify values with the highest number of series for the selected label (aka `focusLabel`).
- To identify label=name pairs with the highest number of series.
- To identify labels with the highest number of unique values.
  Note that [cluster version of VictoriaMetrics](https://docs.victoriametrics.com/Cluster-VictoriaMetrics.html)
  may show lower than expected number of unique label values for labels with small number of unique values.
  This is because of [implementation limits](https://github.com/VictoriaMetrics/VictoriaMetrics/blob/5a6e617b5e41c9170e7c562aecd15ee0c901d489/app/vmselect/netstorage/netstorage.go#L1039-L1045).

By default cardinality explorer analyzes time series for the current date. It provides the ability to select different day at the top right corner.
By default all the time series for the selected date are analyzed. It is possible to narrow down the analysis to series
matching the specified [series selector](https://prometheus.io/docs/prometheus/latest/querying/basics/#time-series-selectors).

Cardinality explorer is built on top of [/api/v1/status/tsdb](#tsdb-stats).

See [cardinality explorer playground](https://play.victoriametrics.com/select/accounting/1/6a716b0f-38bc-4856-90ce-448fd713e3fe/prometheus/graph/#/cardinality).
See the example of using the cardinality explorer [here](https://victoriametrics.com/blog/cardinality-explorer/).

## How to apply new config to VictoriaMetrics

VictoriaMetrics is configured via command-line flags, so it must be restarted when new command-line flags should be applied:

* Send `SIGINT` signal to VictoriaMetrics process in order to gracefully stop it.
* Wait until the process stops. This can take a few seconds.
* Start VictoriaMetrics with the new command-line flags.

Prometheus doesn't drop data during VictoriaMetrics restart. See [this article](https://grafana.com/blog/2019/03/25/whats-new-in-prometheus-2.8-wal-based-remote-write/) for details. The same applies also to [vmagent](https://docs.victoriametrics.com/vmagent.html).

## How to scrape Prometheus exporters such as [node-exporter](https://github.com/prometheus/node_exporter)

VictoriaMetrics can be used as drop-in replacement for Prometheus for scraping targets configured in `prometheus.yml` config file according to [the specification](https://prometheus.io/docs/prometheus/latest/configuration/configuration/#configuration-file). Just set `-promscrape.config` command-line flag to the path to `prometheus.yml` config - and VictoriaMetrics should start scraping the configured targets.

The file pointed by `-promscrape.config` may contain `%{ENV_VAR}` placeholders, which are substituted by the corresponding `ENV_VAR` environment variable values.

See [the list of supported service discovery types for Prometheus scrape targets](https://docs.victoriametrics.com/sd_configs.html).

VictoriaMetrics also supports [importing data in Prometheus exposition format](#how-to-import-data-in-prometheus-exposition-format).

See also [vmagent](https://docs.victoriametrics.com/vmagent.html), which can be used as drop-in replacement for Prometheus.

## How to send data from DataDog agent

VictoriaMetrics accepts data from [DataDog agent](https://docs.datadoghq.com/agent/) 
or [DogStatsD](https://docs.datadoghq.com/developers/dogstatsd/) 
via ["submit metrics" API](https://docs.datadoghq.com/api/latest/metrics/#submit-metrics) 
at `/datadog/api/v1/series` path.

### Sending metrics to VictoriaMetrics

DataDog agent allows configuring destinations for metrics sending via ENV variable `DD_DD_URL` 
or via [configuration file](https://docs.datadoghq.com/agent/guide/agent-configuration-files/) in section `dd_url`.

<p align="center">
  <img src="Single-server-VictoriaMetrics-sending_DD_metrics_to_VM.png" width="800">
</p>

To configure DataDog agent via ENV variable add the following prefix:
<div class="with-copy" markdown="1">

```
DD_DD_URL=http://victoriametrics:8428/datadog
```

</div>

_Choose correct URL for VictoriaMetrics [here](https://docs.victoriametrics.com/url-examples.html#datadog)._

To configure DataDog agent via [configuration file](https://docs.datadoghq.com/agent/guide/agent-configuration-files)
add the following line:

<div class="with-copy" markdown="1">

```
dd_url: http://victoriametrics:8428/datadog
```

</div>

vmagent also can accept Datadog metrics format. Depending on where vmagent will forward data, 
pick [single-node or cluster URL]((https://docs.victoriametrics.com/url-examples.html#datadog)) formats.

### Sending metrics to Datadog and VictoriaMetrics
 
DataDog allows configuring [Dual Shipping](https://docs.datadoghq.com/agent/guide/dual-shipping/) for metrics 
sending via ENV variable `DD_ADDITIONAL_ENDPOINTS` or via configuration file `additional_endpoints`.
 
<p align="center">
  <img src="Single-server-VictoriaMetrics-sending_DD_metrics_to_VM_and_DD.png" width="800">
</p>
 
Run DataDog using the following ENV variable with VictoriaMetrics as additional metrics receiver:

<div class="with-copy" markdown="1">

```
DD_ADDITIONAL_ENDPOINTS='{\"http://victoriametrics:8428/datadog\"}'
```

</div>

_Choose correct URL for VictoriaMetrics [here](https://docs.victoriametrics.com/url-examples.html#datadog)._


To configure DataDog Dual Shipping via [configuration file](https://docs.datadoghq.com/agent/guide/agent-configuration-files)
add the following line:

<div class="with-copy" markdown="1">

```
additional_endpoints: http://victoriametrics:8428/datadog
```

</div>

### Send via cURL

See how to send data to VictoriaMetrics via 
[DataDog "submit metrics"](https://docs.victoriametrics.com/url-examples.html#datadogapiv1series) from command line.

The imported data can be read via [export API](https://docs.victoriametrics.com/url-examples.html#apiv1export).

### Additional details

VictoriaMetrics automatically sanitizes metric names for the data ingested via DataDog protocol
according to [DataDog metric naming recommendations](https://docs.datadoghq.com/metrics/custom_metrics/#naming-custom-metrics).
If you need accepting metric names as is without sanitizing, then pass `-datadog.sanitizeMetricName=false` command-line flag to VictoriaMetrics.

Extra labels may be added to all the written time series by passing `extra_label=name=value` query args.
For example, `/datadog/api/v1/series?extra_label=foo=bar` would add `{foo="bar"}` label to all the ingested metrics.

DataDog agent sends the [configured tags](https://docs.datadoghq.com/getting_started/tagging/) to
undocumented endpoint - `/datadog/intake`. This endpoint isn't supported by VictoriaMetrics yet.
This prevents from adding the configured tags to DataDog agent data sent into VictoriaMetrics.
The workaround is to run a sidecar [vmagent](https://docs.victoriametrics.com/vmagent.html) alongside every DataDog agent,
which must run with `DD_DD_URL=http://localhost:8429/datadog` environment variable.
The sidecar `vmagent` must be configured with the needed tags via `-remoteWrite.label` command-line flag and must forward
incoming data with the added tags to a centralized VictoriaMetrics specified via `-remoteWrite.url` command-line flag.

See [these docs](https://docs.victoriametrics.com/vmagent.html#adding-labels-to-metrics) for details on how to add labels to metrics at `vmagent`.

## How to send data from InfluxDB-compatible agents such as [Telegraf](https://www.influxdata.com/time-series-platform/telegraf/)

Use `http://<victoriametrics-addr>:8428` url instead of InfluxDB url in agents' configs.
For instance, put the following lines into `Telegraf` config, so it sends data to VictoriaMetrics instead of InfluxDB:

```toml
[[outputs.influxdb]]
  urls = ["http://<victoriametrics-addr>:8428"]
```

Another option is to enable TCP and UDP receiver for InfluxDB line protocol via `-influxListenAddr` command-line flag
and stream plain InfluxDB line protocol data to the configured TCP and/or UDP addresses.

VictoriaMetrics performs the following transformations to the ingested InfluxDB data:

* [db query arg](https://docs.influxdata.com/influxdb/v1.7/tools/api/#write-http-endpoint) is mapped into `db` label value
  unless `db` tag exists in the InfluxDB line. The `db` label name can be overridden via `-influxDBLabel` command-line flag.
* Field names are mapped to time series names prefixed with `{measurement}{separator}` value, where `{separator}` equals to `_` by default. It can be changed with `-influxMeasurementFieldSeparator` command-line flag. See also `-influxSkipSingleField` command-line flag. If `{measurement}` is empty or if `-influxSkipMeasurement` command-line flag is set, then time series names correspond to field names.
* Field values are mapped to time series values.
* Tags are mapped to Prometheus labels as-is.
* If `-usePromCompatibleNaming` command-line flag is set, then all the metric names and label names
  are normalized to [Prometheus-compatible naming](https://prometheus.io/docs/concepts/data_model/#metric-names-and-labels) by replacing unsupported chars with `_`.
  For example, `foo.bar-baz/1` metric name or label name is substituted with `foo_bar_baz_1`.

For example, the following InfluxDB line:

```raw
foo,tag1=value1,tag2=value2 field1=12,field2=40
```

is converted into the following Prometheus data points:

```raw
foo_field1{tag1="value1", tag2="value2"} 12
foo_field2{tag1="value1", tag2="value2"} 40
```

Example for writing data with [InfluxDB line protocol](https://docs.influxdata.com/influxdb/v1.7/write_protocols/line_protocol_tutorial/)
to local VictoriaMetrics using `curl`:

<div class="with-copy" markdown="1">

```console
curl -d 'measurement,tag1=value1,tag2=value2 field1=123,field2=1.23' -X POST 'http://localhost:8428/write'
```

</div>

An arbitrary number of lines delimited by '\n' (aka newline char) can be sent in a single request.
After that the data may be read via [/api/v1/export](#how-to-export-data-in-json-line-format) endpoint:

<div class="with-copy" markdown="1">

```console
curl -G 'http://localhost:8428/api/v1/export' -d 'match={__name__=~"measurement_.*"}'
```

</div>

The `/api/v1/export` endpoint should return the following response:

```json
{"metric":{"__name__":"measurement_field1","tag1":"value1","tag2":"value2"},"values":[123],"timestamps":[1560272508147]}
{"metric":{"__name__":"measurement_field2","tag1":"value1","tag2":"value2"},"values":[1.23],"timestamps":[1560272508147]}
```

Note that InfluxDB line protocol expects [timestamps in *nanoseconds* by default](https://docs.influxdata.com/influxdb/v1.7/write_protocols/line_protocol_tutorial/#timestamp),
while VictoriaMetrics stores them with *milliseconds* precision.

Extra labels may be added to all the written time series by passing `extra_label=name=value` query args.
For example, `/write?extra_label=foo=bar` would add `{foo="bar"}` label to all the ingested metrics.

Some plugins for Telegraf such as [fluentd](https://github.com/fangli/fluent-plugin-influxdb), [Juniper/open-nti](https://github.com/Juniper/open-nti)
or [Juniper/jitmon](https://github.com/Juniper/jtimon) send `SHOW DATABASES` query to `/query` and expect a particular database name in the response.
Comma-separated list of expected databases can be passed to VictoriaMetrics via `-influx.databaseNames` command-line flag.

## How to send data from Graphite-compatible agents such as [StatsD](https://github.com/etsy/statsd)

Enable Graphite receiver in VictoriaMetrics by setting `-graphiteListenAddr` command line flag. For instance,
the following command will enable Graphite receiver in VictoriaMetrics on TCP and UDP port `2003`:

```console
/path/to/victoria-metrics-prod -graphiteListenAddr=:2003
```

Use the configured address in Graphite-compatible agents. For instance, set `graphiteHost`
to the VictoriaMetrics host in `StatsD` configs.

Example for writing data with Graphite plaintext protocol to local VictoriaMetrics using `nc`:

```console
echo "foo.bar.baz;tag1=value1;tag2=value2 123 `date +%s`" | nc -N localhost 2003
```

VictoriaMetrics sets the current time if the timestamp is omitted.
An arbitrary number of lines delimited by `\n` (aka newline char) can be sent in one go.
After that the data may be read via [/api/v1/export](#how-to-export-data-in-json-line-format) endpoint:

<div class="with-copy" markdown="1">

```console
curl -G 'http://localhost:8428/api/v1/export' -d 'match=foo.bar.baz'
```

</div>

The `/api/v1/export` endpoint should return the following response:

```json
{"metric":{"__name__":"foo.bar.baz","tag1":"value1","tag2":"value2"},"values":[123],"timestamps":[1560277406000]}
```

[Graphite relabeling](https://docs.victoriametrics.com/vmagent.html#graphite-relabeling) can be used if the imported Graphite data is going to be queried via [MetricsQL](https://docs.victoriametrics.com/MetricsQL.html).

## Querying Graphite data

Data sent to VictoriaMetrics via `Graphite plaintext protocol` may be read via the following APIs:

* [Graphite API](#graphite-api-usage)
* [Prometheus querying API](#prometheus-querying-api-usage). See also [selecting Graphite metrics](#selecting-graphite-metrics).
* [go-graphite/carbonapi](https://github.com/go-graphite/carbonapi/blob/main/cmd/carbonapi/carbonapi.example.victoriametrics.yaml)

## Selecting Graphite metrics

VictoriaMetrics supports `__graphite__` pseudo-label for selecting time series with Graphite-compatible filters in [MetricsQL](https://docs.victoriametrics.com/MetricsQL.html). For example, `{__graphite__="foo.*.bar"}` is equivalent to `{__name__=~"foo[.][^.]*[.]bar"}`, but it works faster and it is easier to use when migrating from Graphite to VictoriaMetrics. See [docs for Graphite paths and wildcards](https://graphite.readthedocs.io/en/latest/render_api.html#paths-and-wildcards). VictoriaMetrics also supports [label_graphite_group](https://docs.victoriametrics.com/MetricsQL.html#label_graphite_group) function for extracting the given groups from Graphite metric name.

The `__graphite__` pseudo-label supports e.g. alternate regexp filters such as `(value1|...|valueN)`. They are transparently converted to `{value1,...,valueN}` syntax [used in Graphite](https://graphite.readthedocs.io/en/latest/render_api.html#paths-and-wildcards). This allows using [multi-value template variables in Grafana](https://grafana.com/docs/grafana/latest/variables/formatting-multi-value-variables/) inside `__graphite__` pseudo-label. For example, Grafana expands `{__graphite__=~"foo.($bar).baz"}` into `{__graphite__=~"foo.(x|y).baz"}` if `$bar` template variable contains `x` and `y` values. In this case the query is automatically converted into `{__graphite__=~"foo.{x,y}.baz"}` before execution.

VictoriaMetrics also supports Graphite query language - see [these docs](#graphite-render-api-usage).


## How to send data from OpenTSDB-compatible agents

VictoriaMetrics supports [telnet put protocol](http://opentsdb.net/docs/build/html/api_telnet/put.html)
and [HTTP /api/put requests](http://opentsdb.net/docs/build/html/api_http/put.html) for ingesting OpenTSDB data.
The same protocol is used for [ingesting data in KairosDB](https://kairosdb.github.io/docs/PushingData.html).

### Sending data via `telnet put` protocol

Enable OpenTSDB receiver in VictoriaMetrics by setting `-opentsdbListenAddr` command line flag. For instance,
the following command enables OpenTSDB receiver in VictoriaMetrics on TCP and UDP port `4242`:

```console
/path/to/victoria-metrics-prod -opentsdbListenAddr=:4242
```

Send data to the given address from OpenTSDB-compatible agents.

Example for writing data with OpenTSDB protocol to local VictoriaMetrics using `nc`:

<div class="with-copy" markdown="1">

```console
echo "put foo.bar.baz `date +%s` 123 tag1=value1 tag2=value2" | nc -N localhost 4242
```

</div>

An arbitrary number of lines delimited by `\n` (aka newline char) can be sent in one go.
After that the data may be read via [/api/v1/export](#how-to-export-data-in-json-line-format) endpoint:

<div class="with-copy" markdown="1">

```console
curl -G 'http://localhost:8428/api/v1/export' -d 'match=foo.bar.baz'
```

</div>

The `/api/v1/export` endpoint should return the following response:

```json
{"metric":{"__name__":"foo.bar.baz","tag1":"value1","tag2":"value2"},"values":[123],"timestamps":[1560277292000]}
```

### Sending OpenTSDB data via HTTP `/api/put` requests

Enable HTTP server for OpenTSDB `/api/put` requests by setting `-opentsdbHTTPListenAddr` command line flag. For instance,
the following command enables OpenTSDB HTTP server on port `4242`:

```console
/path/to/victoria-metrics-prod -opentsdbHTTPListenAddr=:4242
```

Send data to the given address from OpenTSDB-compatible agents.

Example for writing a single data point:

<div class="with-copy" markdown="1">

```console
curl -H 'Content-Type: application/json' -d '{"metric":"x.y.z","value":45.34,"tags":{"t1":"v1","t2":"v2"}}' http://localhost:4242/api/put
```

</div>

Example for writing multiple data points in a single request:

<div class="with-copy" markdown="1">

```console
curl -H 'Content-Type: application/json' -d '[{"metric":"foo","value":45.34},{"metric":"bar","value":43}]' http://localhost:4242/api/put
```

</div>

After that the data may be read via [/api/v1/export](#how-to-export-data-in-json-line-format) endpoint:

<div class="with-copy" markdown="1">

```console
curl -G 'http://localhost:8428/api/v1/export' -d 'match[]=x.y.z' -d 'match[]=foo' -d 'match[]=bar'
```

</div>

The `/api/v1/export` endpoint should return the following response:

```json
{"metric":{"__name__":"foo"},"values":[45.34],"timestamps":[1566464846000]}
{"metric":{"__name__":"bar"},"values":[43],"timestamps":[1566464846000]}
{"metric":{"__name__":"x.y.z","t1":"v1","t2":"v2"},"values":[45.34],"timestamps":[1566464763000]}
```

Extra labels may be added to all the imported time series by passing `extra_label=name=value` query args.
For example, `/api/put?extra_label=foo=bar` would add `{foo="bar"}` label to all the ingested metrics.

## Prometheus querying API usage

VictoriaMetrics supports the following handlers from [Prometheus querying API](https://prometheus.io/docs/prometheus/latest/querying/api/):

* [/api/v1/query](https://docs.victoriametrics.com/keyConcepts.html#instant-query)
* [/api/v1/query_range](https://docs.victoriametrics.com/keyConcepts.html#range-query)
* [/api/v1/series](https://prometheus.io/docs/prometheus/latest/querying/api/#finding-series-by-label-matchers)
* [/api/v1/labels](https://prometheus.io/docs/prometheus/latest/querying/api/#getting-label-names)
* [/api/v1/label/.../values](https://prometheus.io/docs/prometheus/latest/querying/api/#querying-label-values)
* [/api/v1/status/tsdb](https://prometheus.io/docs/prometheus/latest/querying/api/#tsdb-stats). See [these docs](#tsdb-stats) for details.
* [/api/v1/targets](https://prometheus.io/docs/prometheus/latest/querying/api/#targets) - see [these docs](#how-to-scrape-prometheus-exporters-such-as-node-exporter) for more details.
* [/federate](https://prometheus.io/docs/prometheus/latest/federation/) - see [these docs](#federation) for more details.

These handlers can be queried from Prometheus-compatible clients such as Grafana or curl.
All the Prometheus querying API handlers can be prepended with `/prometheus` prefix. For example, both `/prometheus/api/v1/query` and `/api/v1/query` should work.

### Prometheus querying API enhancements

VictoriaMetrics accepts optional `extra_label=<label_name>=<label_value>` query arg, which can be used for enforcing additional label filters for queries. For example,
`/api/v1/query_range?extra_label=user_id=123&extra_label=group_id=456&query=<query>` would automatically add `{user_id="123",group_id="456"}` label filters to the given `<query>`. This functionality can be used for limiting the scope of time series visible to the given tenant. It is expected that the `extra_label` query args are automatically set by auth proxy sitting in front of VictoriaMetrics. See [vmauth](https://docs.victoriametrics.com/vmauth.html) and [vmgateway](https://docs.victoriametrics.com/vmgateway.html) as examples of such proxies.

VictoriaMetrics accepts optional `extra_filters[]=series_selector` query arg, which can be used for enforcing arbitrary label filters for queries. For example,
`/api/v1/query_range?extra_filters[]={env=~"prod|staging",user="xyz"}&query=<query>` would automatically add `{env=~"prod|staging",user="xyz"}` label filters to the given `<query>`. This functionality can be used for limiting the scope of time series visible to the given tenant. It is expected that the `extra_filters[]` query args are automatically set by auth proxy sitting in front of VictoriaMetrics. See [vmauth](https://docs.victoriametrics.com/vmauth.html) and [vmgateway](https://docs.victoriametrics.com/vmgateway.html) as examples of such proxies.

VictoriaMetrics accepts relative times in `time`, `start` and `end` query args additionally to unix timestamps and [RFC3339](https://www.ietf.org/rfc/rfc3339.txt).
For example, the following query would return data for the last 30 minutes: `/api/v1/query_range?start=-30m&query=...`.

VictoriaMetrics accepts `round_digits` query arg for `/api/v1/query` and `/api/v1/query_range` handlers. It can be used for rounding response values to the given number of digits after the decimal point. For example, `/api/v1/query?query=avg_over_time(temperature[1h])&round_digits=2` would round response values to up to two digits after the decimal point.

VictoriaMetrics accepts `limit` query arg for `/api/v1/labels` and `/api/v1/label/<labelName>/values` handlers for limiting the number of returned entries. For example, the query to `/api/v1/labels?limit=5` returns a sample of up to 5 unique labels, while ignoring the rest of labels. If the provided `limit` value exceeds the corresponding `-search.maxTagKeys` / `-search.maxTagValues` command-line flag values, then limits specified in the command-line flags are used.

By default, VictoriaMetrics returns time series for the last 5 minutes from `/api/v1/series`, `/api/v1/labels` and `/api/v1/label/<labelName>/values` while the Prometheus API defaults to all time.  Explicitly set `start` and `end` to select the desired time range.
VictoriaMetrics accepts `limit` query arg for `/api/v1/series` handlers for limiting the number of returned entries. For example, the query to `/api/v1/series?limit=5` returns a sample of up to 5 series, while ignoring the rest. If the provided `limit` value exceeds the corresponding `-search.maxSeries` command-line flag values, then limits specified in the command-line flags are used.

Additionally, VictoriaMetrics provides the following handlers:

* `/vmui` - Basic Web UI. See [these docs](#vmui).
* `/api/v1/series/count` - returns the total number of time series in the database. Some notes:
  * the handler scans all the inverted index, so it can be slow if the database contains tens of millions of time series;
  * the handler may count [deleted time series](#how-to-delete-time-series) additionally to normal time series due to internal implementation restrictions;
* `/api/v1/status/active_queries` - returns a list of currently running queries.
* `/api/v1/status/top_queries` - returns the following query lists:
  * the most frequently executed queries - `topByCount`
  * queries with the biggest average execution duration - `topByAvgDuration`
  * queries that took the most time for execution - `topBySumDuration`

  The number of returned queries can be limited via `topN` query arg. Old queries can be filtered out with `maxLifetime` query arg.
  For example, request to `/api/v1/status/top_queries?topN=5&maxLifetime=30s` would return up to 5 queries per list, which were executed during the last 30 seconds.
  VictoriaMetrics tracks the last `-search.queryStats.lastQueriesCount` queries with durations at least `-search.queryStats.minQueryDuration`.

## Graphite API usage

VictoriaMetrics supports data ingestion in Graphite protocol - see [these docs](#how-to-send-data-from-graphite-compatible-agents-such-as-statsd) for details.
VictoriaMetrics supports the following Graphite querying APIs, which are needed for [Graphite datasource in Grafana](https://grafana.com/docs/grafana/latest/datasources/graphite/):

* Render API - see [these docs](#graphite-render-api-usage).
* Metrics API - see [these docs](#graphite-metrics-api-usage).
* Tags API - see [these docs](#graphite-tags-api-usage).

All the Graphite handlers can be pre-pended with `/graphite` prefix. For example, both `/graphite/metrics/find` and `/metrics/find` should work.

VictoriaMetrics accepts optional query args: `extra_label=<label_name>=<label_value>` and `extra_filters[]=series_selector` query args for all the Graphite APIs. These args can be used for limiting the scope of time series visible to the given tenant. It is expected that the `extra_label` query arg is automatically set by auth proxy sitting in front of VictoriaMetrics. See [vmauth](https://docs.victoriametrics.com/vmauth.html) and [vmgateway](https://docs.victoriametrics.com/vmgateway.html) as examples of such proxies.

[Contact us](mailto:sales@victoriametrics.com) if you need assistance with such a proxy.

VictoriaMetrics supports `__graphite__` pseudo-label for filtering time series with Graphite-compatible filters in [MetricsQL](https://docs.victoriametrics.com/MetricsQL.html). See [these docs](#selecting-graphite-metrics).

### Graphite Render API usage

[VictoriaMetrics Enterprise](https://docs.victoriametrics.com/enterprise.html) supports [Graphite Render API](https://graphite.readthedocs.io/en/stable/render_api.html) subset
at `/render` endpoint, which is used by [Graphite datasource in Grafana](https://grafana.com/docs/grafana/latest/datasources/graphite/).
When configuring Graphite datasource in Grafana, the `Storage-Step` http request header must be set to a step between Graphite data points stored in VictoriaMetrics. For example, `Storage-Step: 10s` would mean 10 seconds distance between Graphite datapoints stored in VictoriaMetrics.
Enterprise binaries can be downloaded and evaluated for free from [the releases page](https://github.com/VictoriaMetrics/VictoriaMetrics/releases).

### Graphite Metrics API usage

VictoriaMetrics supports the following handlers from [Graphite Metrics API](https://graphite-api.readthedocs.io/en/latest/api.html#the-metrics-api):

* [/metrics/find](https://graphite-api.readthedocs.io/en/latest/api.html#metrics-find)
* [/metrics/expand](https://graphite-api.readthedocs.io/en/latest/api.html#metrics-expand)
* [/metrics/index.json](https://graphite-api.readthedocs.io/en/latest/api.html#metrics-index-json)

VictoriaMetrics accepts the following additional query args at `/metrics/find` and `/metrics/expand`:

* `label` - for selecting arbitrary label values. By default `label=__name__`, i.e. metric names are selected.
* `delimiter` - for using different delimiters in metric name hierarchy. For example, `/metrics/find?delimiter=_&query=node_*` would return all the metric name prefixes
    that start with `node_`. By default `delimiter=.`.

### Graphite Tags API usage

VictoriaMetrics supports the following handlers from [Graphite Tags API](https://graphite.readthedocs.io/en/stable/tags.html):

* [/tags/tagSeries](https://graphite.readthedocs.io/en/stable/tags.html#adding-series-to-the-tagdb)
* [/tags/tagMultiSeries](https://graphite.readthedocs.io/en/stable/tags.html#adding-series-to-the-tagdb)
* [/tags](https://graphite.readthedocs.io/en/stable/tags.html#exploring-tags)
* [/tags/{tag_name}](https://graphite.readthedocs.io/en/stable/tags.html#exploring-tags)
* [/tags/findSeries](https://graphite.readthedocs.io/en/stable/tags.html#exploring-tags)
* [/tags/autoComplete/tags](https://graphite.readthedocs.io/en/stable/tags.html#auto-complete-support)
* [/tags/autoComplete/values](https://graphite.readthedocs.io/en/stable/tags.html#auto-complete-support)
* [/tags/delSeries](https://graphite.readthedocs.io/en/stable/tags.html#removing-series-from-the-tagdb)

## How to build from sources

We recommend using either [binary releases](https://github.com/VictoriaMetrics/VictoriaMetrics/releases) or
[docker images](https://hub.docker.com/r/victoriametrics/victoria-metrics/) instead of building VictoriaMetrics
from sources. Building from sources is reasonable when developing additional features specific
to your needs or when testing bugfixes.

### Development build

1. [Install Go](https://golang.org/doc/install). The minimum supported version is Go 1.19.2.
2. Run `make victoria-metrics` from the root folder of [the repository](https://github.com/VictoriaMetrics/VictoriaMetrics).
   It builds `victoria-metrics` binary and puts it into the `bin` folder.

### Production build

1. [Install docker](https://docs.docker.com/install/).
2. Run `make victoria-metrics-prod` from the root folder of [the repository](https://github.com/VictoriaMetrics/VictoriaMetrics).
   It builds `victoria-metrics-prod` binary and puts it into the `bin` folder.

### ARM build

ARM build may run on Raspberry Pi or on [energy-efficient ARM servers](https://blog.cloudflare.com/arm-takes-wing/).

### Development ARM build

1. [Install Go](https://golang.org/doc/install). The minimum supported version is Go 1.19.2.
2. Run `make victoria-metrics-linux-arm` or `make victoria-metrics-linux-arm64` from the root folder of [the repository](https://github.com/VictoriaMetrics/VictoriaMetrics).
   It builds `victoria-metrics-linux-arm` or `victoria-metrics-linux-arm64` binary respectively and puts it into the `bin` folder.

### Production ARM build

1. [Install docker](https://docs.docker.com/install/).
2. Run `make victoria-metrics-linux-arm-prod` or `make victoria-metrics-linux-arm64-prod` from the root folder of [the repository](https://github.com/VictoriaMetrics/VictoriaMetrics).
   It builds `victoria-metrics-linux-arm-prod` or `victoria-metrics-linux-arm64-prod` binary respectively and puts it into the `bin` folder.

### Pure Go build (CGO_ENABLED=0)

`Pure Go` mode builds only Go code without [cgo](https://golang.org/cmd/cgo/) dependencies.

1. [Install Go](https://golang.org/doc/install). The minimum supported version is Go 1.19.2.
2. Run `make victoria-metrics-pure` from the root folder of [the repository](https://github.com/VictoriaMetrics/VictoriaMetrics).
   It builds `victoria-metrics-pure` binary and puts it into the `bin` folder.

### Building docker images

Run `make package-victoria-metrics`. It builds `victoriametrics/victoria-metrics:<PKG_TAG>` docker image locally.
`<PKG_TAG>` is auto-generated image tag, which depends on source code in the repository.
The `<PKG_TAG>` may be manually set via `PKG_TAG=foobar make package-victoria-metrics`.

The base docker image is [alpine](https://hub.docker.com/_/alpine) but it is possible to use any other base image
by setting it via `<ROOT_IMAGE>` environment variable.
For example, the following command builds the image on top of [scratch](https://hub.docker.com/_/scratch) image:

```console
ROOT_IMAGE=scratch make package-victoria-metrics
```

## Start with docker-compose

[Docker-compose](https://github.com/VictoriaMetrics/VictoriaMetrics/blob/master/deployment/docker/docker-compose.yml)
helps to spin up VictoriaMetrics, [vmagent](https://docs.victoriametrics.com/vmagent.html) and Grafana with one command.
More details may be found [here](https://github.com/VictoriaMetrics/VictoriaMetrics/tree/master/deployment/docker#folder-contains-basic-images-and-tools-for-building-and-running-victoria-metrics-in-docker).

## Setting up service

Read [instructions](https://github.com/VictoriaMetrics/VictoriaMetrics/issues/43) on how to set up VictoriaMetrics
as a service for your OS. A [snap package](https://snapcraft.io/victoriametrics) is available for Ubuntu.

## How to work with snapshots

VictoriaMetrics can create [instant snapshots](https://medium.com/@valyala/how-victoriametrics-makes-instant-snapshots-for-multi-terabyte-time-series-data-e1f3fb0e0282)
for all the data stored under `-storageDataPath` directory.
Navigate to `http://<victoriametrics-addr>:8428/snapshot/create` in order to create an instant snapshot.
The page will return the following JSON response:

```json
{"status":"ok","snapshot":"<snapshot-name>"}
```

Snapshots are created under `<-storageDataPath>/snapshots` directory, where `<-storageDataPath>`
is the command-line flag value. Snapshots can be archived to backup storage at any time
with [vmbackup](https://docs.victoriametrics.com/vmbackup.html).

The `http://<victoriametrics-addr>:8428/snapshot/list` page contains the list of available snapshots.

Navigate to `http://<victoriametrics-addr>:8428/snapshot/delete?snapshot=<snapshot-name>` in order
to delete `<snapshot-name>` snapshot.

Navigate to `http://<victoriametrics-addr>:8428/snapshot/delete_all` in order to delete all the snapshots.

Steps for restoring from a snapshot:

1. Stop VictoriaMetrics with `kill -INT`.
2. Restore snapshot contents from backup with [vmrestore](https://docs.victoriametrics.com/vmrestore.html)
   to the directory pointed by `-storageDataPath`.
3. Start VictoriaMetrics.

## How to delete time series

Send a request to `http://<victoriametrics-addr>:8428/api/v1/admin/tsdb/delete_series?match[]=<timeseries_selector_for_delete>`,
where `<timeseries_selector_for_delete>` may contain any [time series selector](https://prometheus.io/docs/prometheus/latest/querying/basics/#time-series-selectors)
for metrics to delete. After that all the time series matching the given selector are deleted. Storage space for
the deleted time series isn't freed instantly - it is freed during subsequent [background merges of data files](https://medium.com/@valyala/how-victoriametrics-makes-instant-snapshots-for-multi-terabyte-time-series-data-e1f3fb0e0282).

Note that background merges may never occur for data from previous months, so storage space won't be freed for historical data.
In this case [forced merge](#forced-merge) may help freeing up storage space.

It is recommended verifying which metrics will be deleted with the call to `http://<victoria-metrics-addr>:8428/api/v1/series?match[]=<timeseries_selector_for_delete>`
before actually deleting the metrics.  By default this query will only scan series in the past 5 minutes, so you may need to
adjust `start` and `end` to a suitable range to achieve match hits.

The `/api/v1/admin/tsdb/delete_series` handler may be protected with `authKey` if `-deleteAuthKey` command-line flag is set.

The delete API is intended mainly for the following cases:

* One-off deleting of accidentally written invalid (or undesired) time series.
* One-off deleting of user data due to [GDPR](https://en.wikipedia.org/wiki/General_Data_Protection_Regulation).

Using the delete API is not recommended in the following cases, since it brings a non-zero overhead:

* Regular cleanups for unneeded data. Just prevent writing unneeded data into VictoriaMetrics.
  This can be done with [relabeling](#relabeling).
  See [this article](https://www.robustperception.io/relabelling-can-discard-targets-timeseries-and-alerts) for details.
* Reducing disk space usage by deleting unneeded time series. This doesn't work as expected, since the deleted
  time series occupy disk space until the next merge operation, which can never occur when deleting too old data.
  [Forced merge](#forced-merge) may be used for freeing up disk space occupied by old data.
  Note that VictoriaMetrics doesn't delete entries from inverted index (aka `indexdb`) for the deleted time series.
  Inverted index is cleaned up once per the configured [retention](#retention).

It's better to use the `-retentionPeriod` command-line flag for efficient pruning of old data.

## Forced merge

VictoriaMetrics performs [data compactions in background](https://medium.com/@valyala/how-victoriametrics-makes-instant-snapshots-for-multi-terabyte-time-series-data-e1f3fb0e0282)
in order to keep good performance characteristics when accepting new data. These compactions (merges) are performed independently on per-month partitions.
This means that compactions are stopped for per-month partitions if no new data is ingested into these partitions.
Sometimes it is necessary to trigger compactions for old partitions. For instance, in order to free up disk space occupied by [deleted time series](#how-to-delete-time-series).
In this case forced compaction may be initiated on the specified per-month partition by sending request to `/internal/force_merge?partition_prefix=YYYY_MM`,
where `YYYY_MM` is per-month partition name. For example, `http://victoriametrics:8428/internal/force_merge?partition_prefix=2020_08` would initiate forced
merge for August 2020 partition. The call to `/internal/force_merge` returns immediately, while the corresponding forced merge continues running in background.

Forced merges may require additional CPU, disk IO and storage space resources. It is unnecessary to run forced merge under normal conditions,
since VictoriaMetrics automatically performs [optimal merges in background](https://medium.com/@valyala/how-victoriametrics-makes-instant-snapshots-for-multi-terabyte-time-series-data-e1f3fb0e0282)
when new data is ingested into it.

## How to export time series

VictoriaMetrics provides the following handlers for exporting data:

* `/api/v1/export` for exporting data in JSON line format. See [these docs](#how-to-export-data-in-json-line-format) for details.
* `/api/v1/export/csv` for exporting data in CSV. See [these docs](#how-to-export-csv-data) for details.
* `/api/v1/export/native` for exporting data in native binary format. This is the most efficient format for data export.
  See [these docs](#how-to-export-data-in-native-format) for details.

### How to export data in JSON line format

Send a request to `http://<victoriametrics-addr>:8428/api/v1/export?match[]=<timeseries_selector_for_export>`,
where `<timeseries_selector_for_export>` may contain any [time series selector](https://prometheus.io/docs/prometheus/latest/querying/basics/#time-series-selectors)
for metrics to export. Use `{__name__!=""}` selector for fetching all the time series.
The response would contain all the data for the selected time series in [JSON streaming format](https://en.wikipedia.org/wiki/JSON_streaming#Line-delimited_JSON).
Each JSON line contains samples for a single time series. An example output:

```json
{"metric":{"__name__":"up","job":"node_exporter","instance":"localhost:9100"},"values":[0,0,0],"timestamps":[1549891472010,1549891487724,1549891503438]}
{"metric":{"__name__":"up","job":"prometheus","instance":"localhost:9090"},"values":[1,1,1],"timestamps":[1549891461511,1549891476511,1549891491511]}
```

Optional `start` and `end` args may be added to the request in order to limit the time frame for the exported data. These args may contain either
unix timestamp in seconds or [RFC3339](https://www.ietf.org/rfc/rfc3339.txt) values.
For example:
```console
curl http://<victoriametrics-addr>:8428/api/v1/export -d 'match[]=<timeseries_selector_for_export>' -d 'start=1654543486' -d 'end=1654543486'
curl http://<victoriametrics-addr>:8428/api/v1/export -d 'match[]=<timeseries_selector_for_export>' -d 'start=2022-06-06T19:25:48+00:00' -d 'end=2022-06-06T19:29:07+00:00'
```

Optional `max_rows_per_line` arg may be added to the request for limiting the maximum number of rows exported per each JSON line.
Optional `reduce_mem_usage=1` arg may be added to the request for reducing memory usage when exporting big number of time series.
In this case the output may contain multiple lines with samples for the same time series.

Pass `Accept-Encoding: gzip` HTTP header in the request to `/api/v1/export` in order to reduce network bandwidth during exporting big amounts
of time series data. This enables gzip compression for the exported data. Example for exporting gzipped data:

<div class="with-copy" markdown="1">

```console
curl -H 'Accept-Encoding: gzip' http://localhost:8428/api/v1/export -d 'match[]={__name__!=""}' > data.jsonl.gz
```

</div>

The maximum duration for each request to `/api/v1/export` is limited by `-search.maxExportDuration` command-line flag.

Exported data can be imported via POST'ing it to [/api/v1/import](#how-to-import-data-in-json-line-format).

The [deduplication](#deduplication) is applied to the data exported via `/api/v1/export` by default. The deduplication
isn't applied if `reduce_mem_usage=1` query arg is passed to the request.

### How to export CSV data

Send a request to `http://<victoriametrics-addr>:8428/api/v1/export/csv?format=<format>&match=<timeseries_selector_for_export>`,
where:

* `<format>` must contain comma-delimited label names for the exported CSV. The following special label names are supported:
  * `__name__` - metric name
  * `__value__` - sample value
  * `__timestamp__:<ts_format>` - sample timestamp. `<ts_format>` can have the following values:
    * `unix_s` - unix seconds
    * `unix_ms` - unix milliseconds
    * `unix_ns` - unix nanoseconds
    * `rfc3339` - [RFC3339](https://www.ietf.org/rfc/rfc3339.txt) time
    * `custom:<layout>` - custom layout for time that is supported by [time.Format](https://golang.org/pkg/time/#Time.Format) function from Go.

* `<timeseries_selector_for_export>` may contain any [time series selector](https://prometheus.io/docs/prometheus/latest/querying/basics/#time-series-selectors)
for metrics to export.

Optional `start` and `end` args may be added to the request in order to limit the time frame for the exported data. These args may contain either
unix timestamp in seconds or [RFC3339](https://www.ietf.org/rfc/rfc3339.txt) values.
For example:
```console
curl http://<victoriametrics-addr>:8428/api/v1/export/csv -d 'format=<format>' -d 'match[]=<timeseries_selector_for_export>' -d 'start=1654543486' -d 'end=1654543486'
curl http://<victoriametrics-addr>:8428/api/v1/export/csv -d 'format=<format>' -d 'match[]=<timeseries_selector_for_export>' -d 'start=2022-06-06T19:25:48+00:00' -d 'end=2022-06-06T19:29:07+00:00'
```

The exported CSV data can be imported to VictoriaMetrics via [/api/v1/import/csv](#how-to-import-csv-data).

The [deduplication](#deduplication) is applied for the data exported in CSV by default. It is possible to export raw data without de-duplication by passing `reduce_mem_usage=1` query arg to `/api/v1/export/csv`.

### How to export data in native format

Send a request to `http://<victoriametrics-addr>:8428/api/v1/export/native?match[]=<timeseries_selector_for_export>`,
where `<timeseries_selector_for_export>` may contain any [time series selector](https://prometheus.io/docs/prometheus/latest/querying/basics/#time-series-selectors)
for metrics to export. Use `{__name__=~".*"}` selector for fetching all the time series.

On large databases you may experience problems with limit on the number of time series, which can be exported. In this case you need to adjust `-search.maxExportSeries` command-line flag:

```console
# count unique time series in database
wget -O- -q 'http://your_victoriametrics_instance:8428/api/v1/series/count' | jq '.data[0]'

# relaunch victoriametrics with search.maxExportSeries more than value from previous command
```

Optional `start` and `end` args may be added to the request in order to limit the time frame for the exported data. These args may contain either
unix timestamp in seconds or [RFC3339](https://www.ietf.org/rfc/rfc3339.txt) values.
For example:
```console
curl http://<victoriametrics-addr>:8428/api/v1/export/native -d 'match[]=<timeseries_selector_for_export>' -d 'start=1654543486' -d 'end=1654543486'
curl http://<victoriametrics-addr>:8428/api/v1/export/native -d 'match[]=<timeseries_selector_for_export>' -d 'start=2022-06-06T19:25:48+00:00' -d 'end=2022-06-06T19:29:07+00:00'
```

The exported data can be imported to VictoriaMetrics via [/api/v1/import/native](#how-to-import-data-in-native-format).
The native export format may change in incompatible way between VictoriaMetrics releases, so the data exported from the release X
can fail to be imported into VictoriaMetrics release Y.

The [deduplication](#deduplication) isn't applied for the data exported in native format. It is expected that the de-duplication is performed during data import.

## How to import time series data

Time series data can be imported into VictoriaMetrics via any supported data ingestion protocol:

* [Prometheus remote_write API](https://prometheus.io/docs/prometheus/latest/configuration/configuration/#remote_write). See [these docs](#prometheus-setup) for details.
* DataDog `submit metrics` API. See [these docs](#how-to-send-data-from-datadog-agent) for details.
* InfluxDB line protocol. See [these docs](#how-to-send-data-from-influxdb-compatible-agents-such-as-telegraf) for details.
* Graphite plaintext protocol. See [these docs](#how-to-send-data-from-graphite-compatible-agents-such-as-statsd) for details.
* OpenTSDB telnet put protocol. See [these docs](#sending-data-via-telnet-put-protocol) for details.
* OpenTSDB http `/api/put` protocol. See [these docs](#sending-opentsdb-data-via-http-apiput-requests) for details.
* `/api/v1/import` for importing data obtained from [/api/v1/export](#how-to-export-data-in-json-line-format).
  See [these docs](#how-to-import-data-in-json-line-format) for details.
* `/api/v1/import/native` for importing data obtained from [/api/v1/export/native](#how-to-export-data-in-native-format).
  See [these docs](#how-to-import-data-in-native-format) for details.
* `/api/v1/import/csv` for importing arbitrary CSV data. See [these docs](#how-to-import-csv-data) for details.
* `/api/v1/import/prometheus` for importing data in Prometheus exposition format. See [these docs](#how-to-import-data-in-prometheus-exposition-format) for details.

### How to import data in JSON line format

Example for importing data obtained via [/api/v1/export](#how-to-export-data-in-json-line-format):

```console
# Export the data from <source-victoriametrics>:
curl http://source-victoriametrics:8428/api/v1/export -d 'match={__name__!=""}' > exported_data.jsonl

# Import the data to <destination-victoriametrics>:
curl -X POST http://destination-victoriametrics:8428/api/v1/import -T exported_data.jsonl
```

Pass `Content-Encoding: gzip` HTTP request header to `/api/v1/import` for importing gzipped data:

```console
# Export gzipped data from <source-victoriametrics>:
curl -H 'Accept-Encoding: gzip' http://source-victoriametrics:8428/api/v1/export -d 'match={__name__!=""}' > exported_data.jsonl.gz

# Import gzipped data to <destination-victoriametrics>:
curl -X POST -H 'Content-Encoding: gzip' http://destination-victoriametrics:8428/api/v1/import -T exported_data.jsonl.gz
```

Extra labels may be added to all the imported time series by passing `extra_label=name=value` query args.
For example, `/api/v1/import?extra_label=foo=bar` would add `"foo":"bar"` label to all the imported time series.

Note that it could be required to flush response cache after importing historical data. See [these docs](#backfilling) for detail.

VictoriaMetrics parses input JSON lines one-by-one. It loads the whole JSON line in memory, then parses it and then saves the parsed samples into persistent storage. This means that VictoriaMetrics can occupy big amounts of RAM when importing too long JSON lines. The solution is to split too long JSON lines into smaller lines. It is OK if samples for a single time series are split among multiple JSON lines.

### How to import data in native format

The specification of VictoriaMetrics' native format may yet change and is not formally documented yet. So currently we do not recommend that external clients attempt to pack their own metrics in native format file.

If you have a native format file obtained via [/api/v1/export/native](#how-to-export-data-in-native-format) however this is the most efficient protocol for importing data in.

```console
# Export the data from <source-victoriametrics>:
curl http://source-victoriametrics:8428/api/v1/export/native -d 'match={__name__!=""}' > exported_data.bin

# Import the data to <destination-victoriametrics>:
curl -X POST http://destination-victoriametrics:8428/api/v1/import/native -T exported_data.bin
```

Extra labels may be added to all the imported time series by passing `extra_label=name=value` query args.
For example, `/api/v1/import/native?extra_label=foo=bar` would add `"foo":"bar"` label to all the imported time series.

Note that it could be required to flush response cache after importing historical data. See [these docs](#backfilling) for detail.

### How to import CSV data

Arbitrary CSV data can be imported via `/api/v1/import/csv`. The CSV data is imported according to the provided `format` query arg.
The `format` query arg must contain comma-separated list of parsing rules for CSV fields. Each rule consists of three parts delimited by a colon:

```
<column_pos>:<type>:<context>
```

* `<column_pos>` is the position of the CSV column (field). Column numbering starts from 1. The order of parsing rules may be arbitrary.
* `<type>` describes the column type. Supported types are:
  * `metric` - the corresponding CSV column at `<column_pos>` contains metric value, which must be integer or floating-point number.
    The metric name is read from the `<context>`. CSV line must have at least a single metric field. Multiple metric fields per CSV line is OK.
  * `label` - the corresponding CSV column at `<column_pos>` contains label value. The label name is read from the `<context>`.
    CSV line may have arbitrary number of label fields. All these labels are attached to all the configured metrics.
  * `time` - the corresponding CSV column at `<column_pos>` contains metric time. CSV line may contain either one or zero columns with time.
    If CSV line has no time, then the current time is used. The time is applied to all the configured metrics.
    The format of the time is configured via `<context>`. Supported time formats are:
    * `unix_s` - unix timestamp in seconds.
    * `unix_ms` - unix timestamp in milliseconds.
    * `unix_ns` - unix timestamp in nanoseconds. Note that VictoriaMetrics rounds the timestamp to milliseconds.
    * `rfc3339` - timestamp in [RFC3339](https://tools.ietf.org/html/rfc3339) format, i.e. `2006-01-02T15:04:05Z`.
    * `custom:<layout>` - custom layout for the timestamp. The `<layout>` may contain arbitrary time layout according to [time.Parse rules in Go](https://golang.org/pkg/time/#Parse).

Each request to `/api/v1/import/csv` may contain arbitrary number of CSV lines.

Example for importing CSV data via `/api/v1/import/csv`:

```console
curl -d "GOOG,1.23,4.56,NYSE" 'http://localhost:8428/api/v1/import/csv?format=2:metric:ask,3:metric:bid,1:label:ticker,4:label:market'
curl -d "MSFT,3.21,1.67,NASDAQ" 'http://localhost:8428/api/v1/import/csv?format=2:metric:ask,3:metric:bid,1:label:ticker,4:label:market'
```

After that the data may be read via [/api/v1/export](#how-to-export-data-in-json-line-format) endpoint:

```console
curl -G 'http://localhost:8428/api/v1/export' -d 'match[]={ticker!=""}'
```

The following response should be returned:

```json
{"metric":{"__name__":"bid","market":"NASDAQ","ticker":"MSFT"},"values":[1.67],"timestamps":[1583865146520]}
{"metric":{"__name__":"bid","market":"NYSE","ticker":"GOOG"},"values":[4.56],"timestamps":[1583865146495]}
{"metric":{"__name__":"ask","market":"NASDAQ","ticker":"MSFT"},"values":[3.21],"timestamps":[1583865146520]}
{"metric":{"__name__":"ask","market":"NYSE","ticker":"GOOG"},"values":[1.23],"timestamps":[1583865146495]}
```

Extra labels may be added to all the imported lines by passing `extra_label=name=value` query args.
For example, `/api/v1/import/csv?extra_label=foo=bar` would add `"foo":"bar"` label to all the imported lines.

Note that it could be required to flush response cache after importing historical data. See [these docs](#backfilling) for detail.

### How to import data in Prometheus exposition format

VictoriaMetrics accepts data in [Prometheus exposition format](https://github.com/prometheus/docs/blob/master/content/docs/instrumenting/exposition_formats.md#text-based-format)
and in [OpenMetrics format](https://github.com/OpenObservability/OpenMetrics/blob/master/specification/OpenMetrics.md)
via `/api/v1/import/prometheus` path. For example, the following line imports a single line in Prometheus exposition format into VictoriaMetrics:

<div class="with-copy" markdown="1">

```console
curl -d 'foo{bar="baz"} 123' -X POST 'http://localhost:8428/api/v1/import/prometheus'
```

</div>

The following command may be used for verifying the imported data:

<div class="with-copy" markdown="1">

```console
curl -G 'http://localhost:8428/api/v1/export' -d 'match={__name__=~"foo"}'
```

</div>

It should return something like the following:

```json
{"metric":{"__name__":"foo","bar":"baz"},"values":[123],"timestamps":[1594370496905]}
```

Pass `Content-Encoding: gzip` HTTP request header to `/api/v1/import/prometheus` for importing gzipped data:

<div class="with-copy" markdown="1">

```console
# Import gzipped data to <destination-victoriametrics>:
curl -X POST -H 'Content-Encoding: gzip' http://destination-victoriametrics:8428/api/v1/import/prometheus -T prometheus_data.gz
```

</div>

Extra labels may be added to all the imported metrics by passing `extra_label=name=value` query args.
For example, `/api/v1/import/prometheus?extra_label=foo=bar` would add `{foo="bar"}` label to all the imported metrics.

If timestamp is missing in `<metric> <value> <timestamp>` Prometheus exposition format line, then the current timestamp is used during data ingestion.
It can be overridden by passing unix timestamp in *milliseconds* via `timestamp` query arg. For example, `/api/v1/import/prometheus?timestamp=1594370496905`.

VictoriaMetrics accepts arbitrary number of lines in a single request to `/api/v1/import/prometheus`, i.e. it supports data streaming.

Note that it could be required to flush response cache after importing historical data. See [these docs](#backfilling) for detail.

VictoriaMetrics also may scrape Prometheus targets - see [these docs](#how-to-scrape-prometheus-exporters-such-as-node-exporter).

## Relabeling

VictoriaMetrics supports Prometheus-compatible relabeling for all the ingested metrics if `-relabelConfig` command-line flag points
to a file containing a list of [relabel_config](https://prometheus.io/docs/prometheus/latest/configuration/configuration/#relabel_config) entries.
The `-relabelConfig` also can point to http or https url. For example, `-relabelConfig=https://config-server/relabel_config.yml`.

The following docs can be useful in understanding the relabeling:

* [Cookbook for common relabeling tasks](https://docs.victoriametrics.com/relabeling.html).
* [Relabeling tips and tricks](https://valyala.medium.com/how-to-use-relabeling-in-prometheus-and-victoriametrics-8b90fc22c4b2).

The `-relabelConfig` files can contain special placeholders in the form `%{ENV_VAR}`, which are replaced by the corresponding environment variable values.

Example contents for `-relabelConfig` file:

```yml
# Add {cluster="dev"} label.
- target_label: cluster
  replacement: dev

# Drop the metric (or scrape target) with `{__meta_kubernetes_pod_container_init="true"}` label.
- action: drop
  source_labels: [__meta_kubernetes_pod_container_init]
  regex: true
```

VictoriaMetrics provides additional relabeling features such as Graphite-style relabeling. See [these docs](https://docs.victoriametrics.com/vmagent.html#relabeling) for more details.


## Federation

VictoriaMetrics exports [Prometheus-compatible federation data](https://prometheus.io/docs/prometheus/latest/federation/)
at `http://<victoriametrics-addr>:8428/federate?match[]=<timeseries_selector_for_federation>`.

Optional `start` and `end` args may be added to the request in order to scrape the last point for each selected time series on the `[start ... end]` interval.
`start` and `end` may contain either unix timestamp in seconds or [RFC3339](https://www.ietf.org/rfc/rfc3339.txt) values.
For example:
```console
curl http://<victoriametrics-addr>:8428/federate -d 'match[]=<timeseries_selector_for_export>' -d 'start=1654543486' -d 'end=1654543486'
curl http://<victoriametrics-addr>:8428/federate -d 'match[]=<timeseries_selector_for_export>' -d 'start=2022-06-06T19:25:48+00:00' -d 'end=2022-06-06T19:29:07+00:00'
```
By default, the last point on the interval `[now - max_lookback ... now]` is scraped for each time series. The default value for `max_lookback` is `5m` (5 minutes), but it can be overridden with `max_lookback` query arg.
For instance, `/federate?match[]=up&max_lookback=1h` would return last points on the `[now - 1h ... now]` interval. This may be useful for time series federation
with scrape intervals exceeding `5m`.

## Capacity planning

VictoriaMetrics uses lower amounts of CPU, RAM and storage space on production workloads compared to competing solutions (Prometheus, Thanos, Cortex, TimescaleDB, InfluxDB, QuestDB, M3DB) according to [our case studies](https://docs.victoriametrics.com/CaseStudies.html).

VictoriaMetrics capacity scales linearly with the available resources. The needed amounts of CPU and RAM highly depends on the workload - the number of [active time series](https://docs.victoriametrics.com/FAQ.html#what-is-an-active-time-series), series [churn rate](https://docs.victoriametrics.com/FAQ.html#what-is-high-churn-rate), query types, query qps, etc. It is recommended setting up a test VictoriaMetrics for your production workload and iteratively scaling CPU and RAM resources until it becomes stable according to [troubleshooting docs](#troubleshooting). A single-node VictoriaMetrics works perfectly with the following production workload according to [our case studies](https://docs.victoriametrics.com/CaseStudies.html):

* Ingestion rate: 1.5+ million samples per second
* Active time series: 50+ million
* Total time series: 5+ billion
* Time series churn rate: 150+ million of new series per day
* Total number of samples: 10+ trillion
* Queries: 200+ qps
* Query latency (99th percentile): 1 second

The needed storage space for the given retention (the retention is set via `-retentionPeriod` command-line flag) can be extrapolated from disk space usage in a test run. For example, if `-storageDataPath` directory size becomes 10GB after a day-long test run on a production workload, then it will need at least `10GB*100=1TB` of disk space for `-retentionPeriod=100d` (100-days retention period).

It is recommended leaving the following amounts of spare resources:

* 50% of free RAM for reducing the probability of OOM (out of memory) crashes and slowdowns during temporary spikes in workload.
* 50% of spare CPU for reducing the probability of slowdowns during temporary spikes in workload.
* At least [20% of free storage space](#storage) at the directory pointed by `-storageDataPath` command-line flag. See also `-storage.minFreeDiskSpaceBytes` command-line flag description [here](#list-of-command-line-flags).

See also [resource usage limits docs](#resource-usage-limits).

## Resource usage limits

By default VictoriaMetrics is tuned for an optimal resource usage under typical workloads. Some workloads may need fine-grained resource usage limits. In these cases the following command-line flags may be useful:

- `-memory.allowedPercent` and `-memory.allowedBytes` limit the amounts of memory, which may be used for various internal caches at VictoriaMetrics. Note that VictoriaMetrics may use more memory, since these flags don't limit additional memory, which may be needed on a per-query basis.
- `-search.maxMemoryPerQuery` limits the amounts of memory, which can be used for processing a single query. Queries, which need more memory, are rejected. Heavy queries, which select big number of time series, may exceed the per-query memory limit by a small percent. The total memory limit for concurrently executed queries can be estimated as `-search.maxMemoryPerQuery` multiplied by `-search.maxConcurrentRequests`.
- `-search.maxUniqueTimeseries` limits the number of unique time series a single query can find and process. VictoriaMetrics keeps in memory some metainformation about the time series located by each query and spends some CPU time for processing the found time series. This means that the maximum memory usage and CPU usage a single query can use is proportional to `-search.maxUniqueTimeseries`.
- `-search.maxQueryDuration` limits the duration of a single query. If the query takes longer than the given duration, then it is canceled. This allows saving CPU and RAM when executing unexpected heavy queries.
- `-search.maxConcurrentRequests` limits the number of concurrent requests VictoriaMetrics can process. Bigger number of concurrent requests usually means bigger memory usage. For example, if a single query needs 100 MiB of additional memory during its execution, then 100 concurrent queries may need `100 * 100 MiB = 10 GiB` of additional memory. So it is better to limit the number of concurrent queries, while suspending additional incoming queries if the concurrency limit is reached. VictoriaMetrics provides `-search.maxQueueDuration` command-line flag for limiting the max wait time for suspended queries. See also `-search.maxMemoryPerQuery` command-line flag.
- `-search.maxSamplesPerSeries` limits the number of raw samples the query can process per each time series. VictoriaMetrics sequentially processes raw samples per each found time series during the query. It unpacks raw samples on the selected time range per each time series into memory and then applies the given [rollup function](https://docs.victoriametrics.com/MetricsQL.html#rollup-functions). The `-search.maxSamplesPerSeries` command-line flag allows limiting memory usage in the case when the query is executed on a time range, which contains hundreds of millions of raw samples per each located time series.
- `-search.maxSamplesPerQuery` limits the number of raw samples a single query can process. This allows limiting CPU usage for heavy queries.
- `-search.maxPointsPerTimeseries` limits the number of calculated points, which can be returned per each matching time series from [range query](https://docs.victoriametrics.com/keyConcepts.html#range-query).
- `-search.maxPointsSubqueryPerTimeseries` limits the number of calculated points, which can be generated per each matching time series during [subquery](https://docs.victoriametrics.com/MetricsQL.html#subqueries) evaluation.
- `-search.maxSeries` limits the number of time series, which may be returned from [/api/v1/series](https://prometheus.io/docs/prometheus/latest/querying/api/#finding-series-by-label-matchers). This endpoint is used mostly by Grafana for auto-completion of metric names, label names and label values. Queries to this endpoint may take big amounts of CPU time and memory when the database contains big number of unique time series because of [high churn rate](https://docs.victoriametrics.com/FAQ.html#what-is-high-churn-rate). In this case it might be useful to set the `-search.maxSeries` to quite low value in order limit CPU and memory usage.
- `-search.maxTagKeys` limits the number of items, which may be returned from [/api/v1/labels](https://prometheus.io/docs/prometheus/latest/querying/api/#getting-label-names). This endpoint is used mostly by Grafana for auto-completion of label names. Queries to this endpoint may take big amounts of CPU time and memory when the database contains big number of unique time series because of [high churn rate](https://docs.victoriametrics.com/FAQ.html#what-is-high-churn-rate). In this case it might be useful to set the `-search.maxTagKeys` to quite low value in order to limit CPU and memory usage.
- `-search.maxTagValues` limits the number of items, which may be returned from [/api/v1/label/.../values](https://prometheus.io/docs/prometheus/latest/querying/api/#querying-label-values). This endpoint is used mostly by Grafana for auto-completion of label values. Queries to this endpoint may take big amounts of CPU time and memory when the database contains big number of unique time series because of [high churn rate](https://docs.victoriametrics.com/FAQ.html#what-is-high-churn-rate). In this case it might be useful to set the `-search.maxTagValues` to quite low value in order to limit CPU and memory usage.
- `-search.maxTagValueSuffixesPerSearch` limits the number of entries, which may be returned from `/metrics/find` endpoint. See [Graphite Metrics API usage docs](#graphite-metrics-api-usage).

See also [cardinality limiter](#cardinality-limiter) and [capacity planning docs](#capacity-planning).


## High availability

* Install multiple VictoriaMetrics instances in distinct datacenters (availability zones).
* Pass addresses of these instances to [vmagent](https://docs.victoriametrics.com/vmagent.html) via `-remoteWrite.url` command-line flag:

```console
/path/to/vmagent -remoteWrite.url=http://<victoriametrics-addr-1>:8428/api/v1/write -remoteWrite.url=http://<victoriametrics-addr-2>:8428/api/v1/write
```

Alternatively these addresses may be passed to `remote_write` section in Prometheus config:

```yml
remote_write:
  - url: http://<victoriametrics-addr-1>:8428/api/v1/write
    queue_config:
      max_samples_per_send: 10000
  # ...
  - url: http://<victoriametrics-addr-N>:8428/api/v1/write
    queue_config:
      max_samples_per_send: 10000
```

* Apply the updated config:

```console
kill -HUP `pidof prometheus`
```

It is recommended to use [vmagent](https://docs.victoriametrics.com/vmagent.html) instead of Prometheus for highly loaded setups.

* Now Prometheus should write data into all the configured `remote_write` urls in parallel.
* Set up [Promxy](https://github.com/jacksontj/promxy) in front of all the VictoriaMetrics replicas.
* Set up Prometheus datasource in Grafana that points to Promxy.

If you have Prometheus HA pairs with replicas `r1` and `r2` in each pair, then configure each `r1`
to write data to `victoriametrics-addr-1`, while each `r2` should write data to `victoriametrics-addr-2`.

Another option is to write data simultaneously from Prometheus HA pair to a pair of VictoriaMetrics instances
with the enabled de-duplication. See [this section](#deduplication) for details.

## Deduplication

VictoriaMetrics leaves a single raw sample with the biggest timestamp per each `-dedup.minScrapeInterval` discrete interval if `-dedup.minScrapeInterval` is set to positive duration. For example, `-dedup.minScrapeInterval=60s` would leave a single raw sample with the biggest timestamp per each discrete 60s interval. If multiple raw samples have the same biggest timestamp on the given `-dedup.minScrapeInterval` discrete interval, then an arbitrary sample out of these samples is left. This aligns with the [staleness rules in Prometheus](https://prometheus.io/docs/prometheus/latest/querying/basics/#staleness).

The `-dedup.minScrapeInterval=D` is equivalent to `-downsampling.period=0s:D` if [downsampling](#downsampling) is enabled. So it is safe to use deduplication and downsampling simultaneously.

The recommended value for `-dedup.minScrapeInterval` must equal to `scrape_interval` config from Prometheus configs. It is recommended to have a single `scrape_interval` across all the scrape targets. See [this article](https://www.robustperception.io/keep-it-simple-scrape_interval-id) for details.

The de-duplication reduces disk space usage if multiple identically configured [vmagent](https://docs.victoriametrics.com/vmagent.html) or Prometheus instances in HA pair
write data to the same VictoriaMetrics instance. These vmagent or Prometheus instances must have identical
`external_labels` section in their configs, so they write data to the same time series. See also [how to set up multiple vmagent instances for scraping the same targets](https://docs.victoriametrics.com/vmagent.html#scraping-big-number-of-targets).

It is recommended passing different `-promscrape.cluster.name` values to HA pairs of `vmagent` instances, so the de-duplication consistently leaves samples for one `vmagent` instance and removes duplicate samples from other `vmagent` instances. See [these docs](https://docs.victoriametrics.com/vmagent.html#high-availability) for details.

## Storage

VictoriaMetrics stores time series data in [MergeTree](https://en.wikipedia.org/wiki/Log-structured_merge-tree)-like
data structures. On insert, VictoriaMetrics accumulates up to 1s of data and dumps it on disk to
`<-storageDataPath>/data/small/YYYY_MM/` subdirectory forming a `part` with the following
name pattern: `rowsCount_blocksCount_minTimestamp_maxTimestamp`. Each part consists of two "columns":
values and timestamps. These are sorted and compressed raw time series values. Additionally, part contains
index files for searching for specific series in the values and timestamps files.

`Parts` are periodically merged into the bigger parts. The resulting `part` is constructed
under `<-storageDataPath>/data/{small,big}/YYYY_MM/tmp` subdirectory.
When the resulting `part` is complete, it is atomically moved from the `tmp`
to its own subdirectory, while the source parts are atomically removed. The end result is that the source
parts are substituted by a single resulting bigger `part` in the `<-storageDataPath>/data/{small,big}/YYYY_MM/` directory.

VictoriaMetrics doesn't merge parts if their summary size exceeds free disk space.
This prevents from potential out of disk space errors during merge.
The number of parts may significantly increase over time under free disk space shortage.
This increases overhead during data querying, since VictoriaMetrics needs to read data from
bigger number of parts per each request. That's why it is recommended to have at least 20%
of free disk space under directory pointed by `-storageDataPath` command-line flag.

Information about merging process is available in [single-node VictoriaMetrics](https://grafana.com/dashboards/10229)
and [clustered VictoriaMetrics](https://grafana.com/grafana/dashboards/11176) Grafana dashboards.
See more details in [monitoring docs](#monitoring).

The `merge` process improves compression rate and keeps number of `parts` on disk relatively low.
Benefits of doing the merge process are the following:

* it improves query performance, since lower number of `parts` are inspected with each query
* it reduces the number of data files, since each `part` contains fixed number of files
* various background maintenance tasks such as [de-duplication](#deduplication), [downsampling](#downsampling)
  and [freeing up disk space for the deleted time series](#how-to-delete-time-series) are performed during the merge.

Newly added `parts` either appear in the storage or fail to appear.
Storage never contains partially created parts. The same applies to merge process — `parts` are either fully
merged into a new `part` or fail to merge. MergeTree doesn't contain partially merged `parts`.
`Part` contents in MergeTree never change. Parts are immutable. They may be only deleted after the merge
to a bigger `part` or when the `part` contents goes outside the configured `-retentionPeriod`.

See [this article](https://valyala.medium.com/how-victoriametrics-makes-instant-snapshots-for-multi-terabyte-time-series-data-e1f3fb0e0282) for more details.

See also [how to work with snapshots](#how-to-work-with-snapshots).

## Retention

Retention is configured with the `-retentionPeriod` command-line flag, which takes a number followed by a time unit character - `h(ours)`, `d(ays)`, `w(eeks)`, `y(ears)`. If the time unit is not specified, a month is assumed. For instance, `-retentionPeriod=3` means that the data will be stored for 3 months and then deleted. The default retention period is one month.

Data is split in per-month partitions inside `<-storageDataPath>/data/{small,big}` folders.
Data partitions outside the configured retention are deleted on the first day of the new month.
Each partition consists of one or more data parts with the following name pattern `rowsCount_blocksCount_minTimestamp_maxTimestamp`.
Data parts outside of the configured retention are eventually deleted during
[background merge](https://medium.com/@valyala/how-victoriametrics-makes-instant-snapshots-for-multi-terabyte-time-series-data-e1f3fb0e0282).

The maximum disk space usage for a given `-retentionPeriod` is going to be (`-retentionPeriod` + 1) months.
For example, if `-retentionPeriod` is set to 1, data for January is deleted on March 1st.

Please note, the time range covered by data part is not limited by retention period unit. Hence, data part may contain data
for multiple days and will be deleted only when fully outside of the configured retention.

It is safe to extend `-retentionPeriod` on existing data. If `-retentionPeriod` is set to a lower
value than before, then data outside the configured period will be eventually deleted.

VictoriaMetrics does not support indefinite retention, but you can specify an arbitrarily high duration, e.g. `-retentionPeriod=100y`.

## Multiple retentions

Distinct retentions for distinct time series can be configured via [retention filters](#retention-filters)
in [VictoriaMetrics enterprise](https://docs.victoriametrics.com/enterprise.html).

Community version of VictoriaMetrics supports only a single retention, which can be configured via [-retentionPeriod](#retention) command-line flag.
If you need multiple retentions in community version of VictoriaMetrics, then you may start multiple VictoriaMetrics instances with distinct values for the following flags:

* `-retentionPeriod`
* `-storageDataPath`, so the data for each retention period is saved in a separate directory
* `-httpListenAddr`, so clients may reach VictoriaMetrics instance with proper retention

Then set up [vmauth](https://docs.victoriametrics.com/vmauth.html) in front of VictoriaMetrics instances,
so it could route requests from particular user to VictoriaMetrics with the desired retention.

Similar scheme can be applied for multiple tenants in [VictoriaMetrics cluster](https://docs.victoriametrics.com/Cluster-VictoriaMetrics.html).
See [these docs](https://docs.victoriametrics.com/guides/guide-vmcluster-multiple-retention-setup.html) for multi-retention setup details.

## Retention filters

[Enterprise version of VictoriaMetrics](https://docs.victoriametrics.com/enterprise.html) supports e.g. `retention filters`,
which allow configuring multiple retentions for distinct sets of time series matching the configured [series filters](https://docs.victoriametrics.com/keyConcepts.html#filtering)
via `-retentionFilter` command-line flag. This flag accepts `filter:duration` options, where `filter` must be
a valid [series filter](https://docs.victoriametrics.com/keyConcepts.html#filtering), while the `duration`
must contain valid [retention](#retention) for time series matching the given `filter`. If series doesn't match
any configured `-retentionFilter`, then the retention configured via [-retentionPeriod](#retention) command-line flag is applied to it.
If series matches multiple configured retention filters, then the smallest retention is applied.

For example, the following config sets 3 days retention for time series with `team="juniors"` label,
30 days retention for time series with `env="dev"` or `env="staging"` label and 1 year retention for the remaining time series:

```
-retentionFilter='{team="juniors"}:3d' -retentionFilter='{env=~"dev|staging"}:30d' -retentionPeriod=1y
```

Important notes:

- The data outside of the configured retention isn't deleted instantly - it is deleted eventually during [background merges](https://docs.victoriametrics.com/#storage).
- The `-retentionFilter` doesn't remove old data from `indexdb` (aka inverted index) until the configured [-retentionPeriod](#retention).
  So the `indexdb` size can grow big under [high churn rate](https://docs.victoriametrics.com/FAQ.html#what-is-high-churn-rate)
  even for small retentions configured via `-retentionFilter`.

It is safe updating `-retentionFilter` during VictoriaMetrics restarts - the updated retention filters are applied eventually
to historical data.

See [how to configure multiple retentions in VictoriaMetrics cluster](https://docs.victoriametrics.com/Cluster-VictoriaMetrics.html#retention-filters).

Retention filters can be evaluated for free by downloading and using enterprise binaries from [the releases page](https://github.com/VictoriaMetrics/VictoriaMetrics/releases).

## Downsampling

[VictoriaMetrics Enterprise](https://docs.victoriametrics.com/enterprise.html) supports multi-level downsampling with `-downsampling.period` command-line flag. For example:

* `-downsampling.period=30d:5m` instructs VictoriaMetrics to [deduplicate](#deduplication) samples older than 30 days with 5 minutes interval.

* `-downsampling.period=30d:5m,180d:1h` instructs VictoriaMetrics to deduplicate samples older than 30 days with 5 minutes interval and to deduplicate samples older than 180 days with 1 hour interval.

Downsampling is applied independently per each time series. It can reduce disk space usage and improve query performance if it is applied to time series with big number of samples per each series. The downsampling doesn't improve query performance if the database contains big number of time series with small number of samples per each series (aka [high churn rate](https://docs.victoriametrics.com/FAQ.html#what-is-high-churn-rate)), since downsampling doesn't reduce the number of time series. So the majority of time is spent on searching for the matching time series. It is possible to use recording rules in [vmalert](https://docs.victoriametrics.com/vmalert.html) in order to reduce the number of time series. See [these docs](https://docs.victoriametrics.com/vmalert.html#downsampling-and-aggregation-via-vmalert).

The downsampling can be evaluated for free by downloading and using enterprise binaries from [the releases page](https://github.com/VictoriaMetrics/VictoriaMetrics/releases).

## Multi-tenancy

Single-node VictoriaMetrics doesn't support multi-tenancy. Use the [cluster version](https://docs.victoriametrics.com/Cluster-VictoriaMetrics.html#multitenancy) instead.

## Scalability and cluster version

Though single-node VictoriaMetrics cannot scale to multiple nodes, it is optimized for resource usage - storage size / bandwidth / IOPS, RAM, CPU.
This means that a single-node VictoriaMetrics may scale vertically and substitute a moderately sized cluster built with competing solutions
such as Thanos, Uber M3, InfluxDB or TimescaleDB. See [vertical scalability benchmarks](https://medium.com/@valyala/measuring-vertical-scalability-for-time-series-databases-in-google-cloud-92550d78d8ae).

So try single-node VictoriaMetrics at first and then [switch to the cluster version](https://github.com/VictoriaMetrics/VictoriaMetrics/tree/cluster) if you still need
horizontally scalable long-term remote storage for really large Prometheus deployments.
[Contact us](mailto:info@victoriametrics.com) for enterprise support.

## Alerting

It is recommended using [vmalert](https://docs.victoriametrics.com/vmalert.html) for alerting.

Additionally, alerting can be set up with the following tools:

* With Prometheus - see [the corresponding docs](https://prometheus.io/docs/alerting/overview/).
* With Promxy - see [the corresponding docs](https://github.com/jacksontj/promxy/blob/master/README.md#how-do-i-use-alertingrecording-rules-in-promxy).
* With Grafana - see [the corresponding docs](https://grafana.com/docs/alerting/rules/).

## Security

General security recommendations:

- All the VictoriaMetrics components must run in protected private networks without direct access from untrusted networks such as Internet. The exception is [vmauth](https://docs.victoriametrics.com/vmauth.html) and [vmgateway](https://docs.victoriametrics.com/vmgateway.html).
- All the requests from untrusted networks to VictoriaMetrics components must go through auth proxy such as vmauth or vmgateway. The proxy must be set up with proper authentication and authorization.
- Prefer using lists of allowed API endpoints, while disallowing access to other endpoints when configuring auth proxy in front of VictoriaMetrics components.

VictoriaMetrics provides the following security-related command-line flags:

* `-tls`, `-tlsCertFile` and `-tlsKeyFile` for switching from HTTP to HTTPS.
* `-httpAuth.username` and `-httpAuth.password` for protecting all the HTTP endpoints
  with [HTTP Basic Authentication](https://en.wikipedia.org/wiki/Basic_access_authentication).
* `-deleteAuthKey` for protecting `/api/v1/admin/tsdb/delete_series` endpoint. See [how to delete time series](#how-to-delete-time-series).
* `-snapshotAuthKey` for protecting `/snapshot*` endpoints. See [how to work with snapshots](#how-to-work-with-snapshots).
* `-forceMergeAuthKey` for protecting `/internal/force_merge` endpoint. See [force merge docs](#forced-merge).
* `-search.resetCacheAuthKey` for protecting `/internal/resetRollupResultCache` endpoint. See [backfilling](#backfilling) for more details.
* `-configAuthKey` for protecting `/config` endpoint, since it may contain sensitive information such as passwords.
* `-flagsAuthKey` for protecting `/flags` endpoint.
* `-pprofAuthKey` for protecting `/debug/pprof/*` endpoints, which can be used for [profiling](#profiling).
* `-denyQueryTracing` for disallowing [query tracing](#query-tracing).

Explicitly set internal network interface for TCP and UDP ports for data ingestion with Graphite and OpenTSDB formats.
For example, substitute `-graphiteListenAddr=:2003` with `-graphiteListenAddr=<internal_iface_ip>:2003`. This protects from unexpected requests from untrusted network interfaces.

## Tuning

* No need in tuning for VictoriaMetrics - it uses reasonable defaults for command-line flags,
  which are automatically adjusted for the available CPU and RAM resources.
* No need in tuning for Operating System - VictoriaMetrics is optimized for default OS settings.
  The only option is increasing the limit on [the number of open files in the OS](https://medium.com/@muhammadtriwibowo/set-permanently-ulimit-n-open-files-in-ubuntu-4d61064429a).
  The recommendation is not specific for VictoriaMetrics only but also for any service which handles many HTTP connections and stores data on disk.
* VictoriaMetrics is a write-heavy application and its performance depends on disk performance. So be careful with other
  applications or utilities (like [fstrim](http://manpages.ubuntu.com/manpages/bionic/man8/fstrim.8.html))
  which could [exhaust disk resources](https://github.com/VictoriaMetrics/VictoriaMetrics/issues/1521).
* The recommended filesystem is `ext4`, the recommended persistent storage is [persistent HDD-based disk on GCP](https://cloud.google.com/compute/docs/disks/#pdspecs),
  since it is protected from hardware failures via internal replication and it can be [resized on the fly](https://cloud.google.com/compute/docs/disks/add-persistent-disk#resize_pd).
  If you plan to store more than 1TB of data on `ext4` partition or plan extending it to more than 16TB,
  then the following options are recommended to pass to `mkfs.ext4`:

```console
mkfs.ext4 ... -O 64bit,huge_file,extent -T huge
```

## Monitoring

VictoriaMetrics exports internal metrics in Prometheus exposition format at `/metrics` page.
These metrics can be scraped via [vmagent](https://docs.victoriametrics.com/vmagent.html) or Prometheus.
Alternatively, single-node VictoriaMetrics can self-scrape the metrics when `-selfScrapeInterval` command-line flag is 
set to duration greater than 0. For example, `-selfScrapeInterval=10s` would enable self-scraping of `/metrics` page 
with 10 seconds interval.

Official Grafana dashboards available for [single-node](https://grafana.com/dashboards/10229) 
and [clustered](https://grafana.com/grafana/dashboards/11176) VictoriaMetrics. 
See an [alternative dashboard for clustered VictoriaMetrics](https://grafana.com/grafana/dashboards/11831) 
created by community.

Graphs on the dashboards contain useful hints - hover the `i` icon in the top left corner of each graph to read it.

We recommend setting up [alerts](https://github.com/VictoriaMetrics/VictoriaMetrics/blob/master/deployment/docker/alerts.yml)
via [vmalert](https://docs.victoriametrics.com/vmalert.html) or via Prometheus.

VictoriaMetrics exposes currently running queries and their execution times at `/api/v1/status/active_queries` page.

VictoriaMetrics exposes queries, which take the most time to execute, at `/api/v1/status/top_queries` page.

See also [VictoriaMetrics Monitoring](https://victoriametrics.com/blog/victoriametrics-monitoring/)
and [troubleshooting docs](https://docs.victoriametrics.com/Troubleshooting.html).

## TSDB stats

VictoriaMetrics returns TSDB stats at `/api/v1/status/tsdb` page in the way similar to Prometheus - see [these Prometheus docs](https://prometheus.io/docs/prometheus/latest/querying/api/#tsdb-stats). VictoriaMetrics accepts the following optional query args at `/api/v1/status/tsdb` page:

* `topN=N` where `N` is the number of top entries to return in the response. By default top 10 entries are returned.
* `date=YYYY-MM-DD` where `YYYY-MM-DD` is the date for collecting the stats. By default the stats is collected for the current day. Pass `date=1970-01-01` in order to collect global stats across all the days.
* `focusLabel=LABEL_NAME` returns label values with the highest number of time series for the given `LABEL_NAME` in the `seriesCountByFocusLabelValue` list.
* `match[]=SELECTOR` where `SELECTOR` is an arbitrary [time series selector](https://prometheus.io/docs/prometheus/latest/querying/basics/#time-series-selectors) for series to take into account during stats calculation. By default all the series are taken into account.
* `extra_label=LABEL=VALUE`. See [these docs](#prometheus-querying-api-enhancements) for more details.

VictoriaMetrics provides an UI on top of `/api/v1/status/tsdb` - see [cardinality explorer docs](#cardinality-explorer).

## Query tracing

VictoriaMetrics supports query tracing, which can be used for determining bottlenecks during query processing.
This is like `EXPLAIN ANALYZE` from Postgresql.

Query tracing can be enabled for a specific query by passing `trace=1` query arg.
In this case VictoriaMetrics puts query trace into `trace` field in the output JSON.

For example, the following command:

```console
curl http://localhost:8428/api/v1/query_range -d 'query=2*rand()' -d 'start=-1h' -d 'step=1m' -d 'trace=1' | jq '.trace'
```

would return the following trace:

```json
{
  "duration_msec": 0.099,
  "message": "/api/v1/query_range: start=1654034340000, end=1654037880000, step=60000, query=\"2*rand()\": series=1",
  "children": [
    {
      "duration_msec": 0.034,
      "message": "eval: query=2 * rand(), timeRange=[1654034340000..1654037880000], step=60000, mayCache=true: series=1, points=60, pointsPerSeries=60",
      "children": [
        {
          "duration_msec": 0.032,
          "message": "binary op \"*\": series=1",
          "children": [
            {
              "duration_msec": 0.009,
              "message": "eval: query=2, timeRange=[1654034340000..1654037880000], step=60000, mayCache=true: series=1, points=60, pointsPerSeries=60"
            },
            {
              "duration_msec": 0.017,
              "message": "eval: query=rand(), timeRange=[1654034340000..1654037880000], step=60000, mayCache=true: series=1, points=60, pointsPerSeries=60",
              "children": [
                {
                  "duration_msec": 0.015,
                  "message": "transform rand(): series=1"
                }
              ]
            }
          ]
        }
      ]
    },
    {
      "duration_msec": 0.004,
      "message": "sort series by metric name and labels"
    },
    {
      "duration_msec": 0.044,
      "message": "generate /api/v1/query_range response for series=1, points=60"
    }
  ]
}
```

All the durations and timestamps in traces are in milliseconds.

Query tracing is allowed by default. It can be denied by passing `-denyQueryTracing` command-line flag to VictoriaMetrics.

[VMUI](#vmui) provides an UI for query tracing - just click `Trace query` checkbox and re-run the query in order to investigate its' trace.


## Cardinality limiter

By default VictoriaMetrics doesn't limit the number of stored time series. The limit can be enforced by setting the following command-line flags:

* `-storage.maxHourlySeries` - limits the number of time series that can be added during the last hour. Useful for limiting the number of [active time series](https://docs.victoriametrics.com/FAQ.html#what-is-an-active-time-series).
* `-storage.maxDailySeries` - limits the number of time series that can be added during the last day. Useful for limiting daily [churn rate](https://docs.victoriametrics.com/FAQ.html#what-is-high-churn-rate).

Both limits can be set simultaneously. If any of these limits is reached, then incoming samples for new time series are dropped. A sample of dropped series is put in the log with `WARNING` level.

The exceeded limits can be [monitored](#monitoring) with the following metrics:

* `vm_hourly_series_limit_rows_dropped_total` - the number of metrics dropped due to exceeded hourly limit on the number of unique time series.

* `vm_hourly_series_limit_max_series` - the hourly series limit set via `-storage.maxHourlySeries` command-line flag.

* `vm_hourly_series_limit_current_series` - the current number of unique series during the last hour.
  The following query can be useful for alerting when the number of unique series during the last hour exceeds 90% of the `-storage.maxHourlySeries`:

  ```metricsql
  vm_hourly_series_limit_current_series / vm_hourly_series_limit_max_series > 0.9
  ```

* `vm_daily_series_limit_rows_dropped_total` - the number of metrics dropped due to exceeded daily limit on the number of unique time series.

* `vm_daily_series_limit_max_series` - the daily series limit set via `-storage.maxDailySeries` command-line flag.

* `vm_daily_series_limit_current_series` - the current number of unique series during the last day.
  The following query can be useful for alerting when the number of unique series during the last day exceeds 90% of the `-storage.maxDailySeries`:

  ```metricsql
  vm_daily_series_limit_current_series / vm_daily_series_limit_max_series > 0.9
  ```

These limits are approximate, so VictoriaMetrics can underflow/overflow the limit by a small percentage (usually less than 1%).

See also more advanced [cardinality limiter in vmagent](https://docs.victoriametrics.com/vmagent.html#cardinality-limiter)
and [cardinality explorer docs](#cardinality-explorer).

## Troubleshooting

* It is recommended to use default command-line flag values (i.e. don't set them explicitly) until the need
  of tweaking these flag values arises.

* It is recommended inspecting logs during troubleshooting, since they may contain useful information.

* It is recommended upgrading to the latest available release from [this page](https://github.com/VictoriaMetrics/VictoriaMetrics/releases),
  since the encountered issue could be already fixed there.

* It is recommended to have at least 50% of spare resources for CPU, disk IO and RAM, so VictoriaMetrics could handle short spikes in the workload without performance issues.

* VictoriaMetrics requires free disk space for [merging data files to bigger ones](https://medium.com/@valyala/how-victoriametrics-makes-instant-snapshots-for-multi-terabyte-time-series-data-e1f3fb0e0282).
  It may slow down when there is no enough free space left. So make sure `-storageDataPath` directory
  has at least 20% of free space. The remaining amount of free space
  can be [monitored](#monitoring) via `vm_free_disk_space_bytes` metric. The total size of data
  stored on the disk can be monitored via sum of `vm_data_size_bytes` metrics.
  See also `vm_merge_need_free_disk_space` metrics, which are set to values higher than 0
  if background merge cannot be initiated due to free disk space shortage. The value shows the number of per-month partitions,
  which would start background merge if they had more free disk space.

* VictoriaMetrics buffers incoming data in memory for up to a few seconds before flushing it to persistent storage.
  This may lead to the following "issues":
  * Data becomes available for querying in a few seconds after inserting. It is possible to flush in-memory buffers to persistent storage
    by requesting `/internal/force_flush` http handler. This handler is mostly needed for testing and debugging purposes.
  * The last few seconds of inserted data may be lost on unclean shutdown (i.e. OOM, `kill -9` or hardware reset).
    See [this article for technical details](https://valyala.medium.com/wal-usage-looks-broken-in-modern-time-series-databases-b62a627ab704).

* If VictoriaMetrics works slowly and eats more than a CPU core per 100K ingested data points per second,
  then it is likely you have too many [active time series](https://docs.victoriametrics.com/FAQ.html#what-is-an-active-time-series) for the current amount of RAM.
  VictoriaMetrics [exposes](#monitoring) `vm_slow_*` metrics such as `vm_slow_row_inserts_total` and `vm_slow_metric_name_loads_total`, which could be used
  as an indicator of low amounts of RAM. It is recommended increasing the amount of RAM on the node with VictoriaMetrics in order to improve
  ingestion and query performance in this case.

* If the order of labels for the same metrics can change over time (e.g. if `metric{k1="v1",k2="v2"}` may become `metric{k2="v2",k1="v1"}`),
  then it is recommended running VictoriaMetrics with `-sortLabels` command-line flag in order to reduce memory usage and CPU usage.

* VictoriaMetrics prioritizes data ingestion over data querying. So if it has no enough resources for data ingestion,
  then data querying may slow down significantly.

* If VictoriaMetrics doesn't work because of certain parts are corrupted due to disk errors,
  then just remove directories with broken parts. It is safe removing subdirectories under `<-storageDataPath>/data/{big,small}/YYYY_MM` directories
  when VictoriaMetrics isn't running. This recovers VictoriaMetrics at the cost of data loss stored in the deleted broken parts.
  In the future, `vmrecover` tool will be created for automatic recovering from such errors.

* If you see gaps on the graphs, try resetting the cache by sending request to `/internal/resetRollupResultCache`.
  If this removes gaps on the graphs, then it is likely data with timestamps older than `-search.cacheTimestampOffset`
  is ingested into VictoriaMetrics. Make sure that data sources have synchronized time with VictoriaMetrics.

  If the gaps are related to irregular intervals between samples, then try adjusting `-search.minStalenessInterval` command-line flag
  to value close to the maximum interval between samples.

* If you are switching from InfluxDB or TimescaleDB, then it may be needed to set `-search.setLookbackToStep` command-line flag.
  This suppresses default gap filling algorithm used by VictoriaMetrics - by default it assumes
  each time series is continuous instead of discrete, so it fills gaps between real samples with regular intervals.

* Metrics and labels leading to [high cardinality](https://docs.victoriametrics.com/FAQ.html#what-is-high-cardinality) or [high churn rate](https://docs.victoriametrics.com/FAQ.html#what-is-high-churn-rate) can be determined via [cardinality explorer](#cardinality-explorer) and via [/api/v1/status/tsdb](#tsdb-stats) endpoint.

* New time series can be logged if `-logNewSeries` command-line flag is passed to VictoriaMetrics.

* VictoriaMetrics limits the number of labels per each metric with `-maxLabelsPerTimeseries` command-line flag.
  This prevents from ingesting metrics with too many labels. It is recommended [monitoring](#monitoring) `vm_metrics_with_dropped_labels_total`
  metric in order to determine whether `-maxLabelsPerTimeseries` must be adjusted for your workload.

* If you store Graphite metrics like `foo.bar.baz` in VictoriaMetrics, then `{__graphite__="foo.*.baz"}` filter can be used for selecting such metrics. See [these docs](#selecting-graphite-metrics) for details.

* VictoriaMetrics ignores `NaN` values during data ingestion.

See also [troubleshooting docs](https://docs.victoriametrics.com/Troubleshooting.html).

## Push metrics

All the VictoriaMetrics components support pushing their metrics exposed at `/metrics` page to remote storage in Prometheus text exposition format.
This functionality may be used instead of [classic Prometheus-like metrics scraping](https://docs.victoriametrics.com/#how-to-scrape-prometheus-exporters-such-as-node-exporter)
if VictoriaMetrics components are located in isolated networks, so they cannot be scraped by local [vmagent](https://docs.victoriametrics.com/vmagent.html).

The following command-line flags are related to pushing metrics from VictoriaMetrics components:

* `-pushmetrics.url` - the url to push metrics to. For example, `-pushmetrics.url=http://victoria-metrics:8428/api/v1/import/prometheus` instructs
  to push internal metrics to `/api/v1/import/prometheus` endpoint according to [these docs](#how-to-import-data-in-prometheus-exposition-format).
  The `-pushmetrics.url` can be specified multiple times. In this case metrics are pushed to all the specified urls.
  The url can contain basic auth params in the form `http://user:pass@hostname/api/v1/import/prometheus`.
  Metrics are pushed to the provided `-pushmetrics.url` in a compressed form with `Content-Encoding: gzip` request header.
  This allows reducing the required network bandwidth for metrics push.
* `-pushmetrics.extraLabel` - labels to add to all the metrics before sending them to `-pushmetrics.url`. Each label must be specified in the format `label="value"`.
  It is OK to specify multiple `-pushmetrics.extraLabel` command-line flags. In this case all the specified labels
  are added to all the metrics before sending them to all the configured `-pushmetrics.url` addresses.
* `-pushmetrics.interval` - the interval between pushes. By default it is set to 10 seconds.

For example, the following command instructs VictoriaMetrics to push metrics from `/metrics` page to `https://maas.victoriametrics.com/api/v1/import/prometheus`
with `user:pass` [Basic auth](https://en.wikipedia.org/wiki/Basic_access_authentication). The `instance="foobar"` and `job="vm"` labels
are added to all the metrics before sending them to the remote storage:

```console
/path/to/victoria-metrics \
  -pushmetrics.url=https://user:pass@maas.victoriametrics.com/api/v1/import/prometheus \
  -pushmetrics.extraLabel='instance="foobar"' \
  -pushmetrics.extraLabel='job="vm"'
```

## Cache removal

VictoriaMetrics uses various internal caches. These caches are stored to `<-storageDataPath>/cache` directory during graceful shutdown (e.g. when VictoriaMetrics is stopped by sending `SIGINT` signal). The caches are read on the next VictoriaMetrics startup. Sometimes it is needed to remove such caches on the next startup. This can be performed by placing `reset_cache_on_startup` file inside the `<-storageDataPath>/cache` directory before the restart of VictoriaMetrics. See [this issue](https://github.com/VictoriaMetrics/VictoriaMetrics/issues/1447) for details.

## Cache tuning

VictoriaMetrics uses various in-memory caches for faster data ingestion and query performance.
The following metrics for each type of cache are exported at [`/metrics` page](#monitoring):
* `vm_cache_size_bytes` - the actual cache size
* `vm_cache_size_max_bytes` - cache size limit
* `vm_cache_requests_total` - the number of requests to the cache
* `vm_cache_misses_total` - the number of cache misses
* `vm_cache_entries` - the number of entries in the cache

Both Grafana dashboards for [single-node VictoriaMetrics](https://grafana.com/dashboards/10229)
and [clustered VictoriaMetrics](https://grafana.com/grafana/dashboards/11176)
contain `Caches` section with cache metrics visualized. The panels show the current
memory usage by each type of cache, and also a cache hit rate. If hit rate is close to 100%
then cache efficiency is already very high and does not need any tuning.
The panel `Cache usage %` in `Troubleshooting` section shows the percentage of used cache size
from the allowed size by type. If the percentage is below 100%, then no further tuning needed.

Please note, default cache sizes were carefully adjusted accordingly to the most
practical scenarios and workloads. Change the defaults only if you understand the implications
and vmstorage has enough free memory to accommodate new cache sizes.

To override the default values see command-line flags with `-storage.cacheSize` prefix.
See the full description of flags [here](#list-of-command-line-flags).

## Data migration

### From VictoriaMetrics

The simplest way to migrate data from one single-node (source) to another (destination), or from one vmstorage node
to another do the following:

1. Stop the VictoriaMetrics (source) with `kill -INT`;
2. Copy (via [rsync](https://en.wikipedia.org/wiki/Rsync) or any other tool) the entire folder specified
via `-storageDataPath` from the source node to the empty folder at the destination node.
3. Once copy is done, stop the VictoriaMetrics (destination) with `kill -INT` and verify that
its `-storageDataPath` points to the copied folder from p.2;
4. Start the VictoriaMetrics (destination). The copied data should be now available.

Things to consider when copying data:

1. Data formats between single-node and vmstorage node aren't compatible and can't be copied.
2. Copying data folder means complete replacement of the previous data on destination VictoriaMetrics.

For more complex scenarios like single-to-cluster, cluster-to-single, re-sharding or migrating only a fraction
of data - see [vmctl. Migrating data from VictoriaMetrics](https://docs.victoriametrics.com/vmctl.html#migrating-data-from-victoriametrics).

### From other systems

Use [vmctl](https://docs.victoriametrics.com/vmctl.html) for data migration. It supports the following data migration types:

* From Prometheus to VictoriaMetrics
* From InfluxDB to VictoriaMetrics
* From VictoriaMetrics to VictoriaMetrics
* From OpenTSDB to VictoriaMetrics

See [vmctl docs](https://docs.victoriametrics.com/vmctl.html) for more details.

## Backfilling

VictoriaMetrics accepts historical data in arbitrary order of time via [any supported ingestion method](#how-to-import-time-series-data).
See [how to backfill data with recording rules in vmalert](https://docs.victoriametrics.com/vmalert.html#rules-backfilling).
Make sure that configured `-retentionPeriod` covers timestamps for the backfilled data.

It is recommended disabling query cache with `-search.disableCache` command-line flag when writing
historical data with timestamps from the past, since the cache assumes that the data is written with
the current timestamps. Query cache can be enabled after the backfilling is complete.

An alternative solution is to query `/internal/resetRollupResultCache` url after backfilling is complete. This will reset
the query cache, which could contain incomplete data cached during the backfilling.

Yet another solution is to increase `-search.cacheTimestampOffset` flag value in order to disable caching
for data with timestamps close to the current time. Single-node VictoriaMetrics automatically resets response
cache when samples with timestamps older than `now - search.cacheTimestampOffset` are ingested to it.

## Data updates

VictoriaMetrics doesn't support updating already existing sample values to new ones. It stores all the ingested data points
for the same time series with identical timestamps. While it is possible substituting old time series with new time series via
[removal of old time series](#how-to-delete-time-series) and then [writing new time series](#backfilling), this approach
should be used only for one-off updates. It shouldn't be used for frequent updates because of non-zero overhead related to data removal.

## Replication

Single-node VictoriaMetrics doesn't support application-level replication. Use cluster version instead.
See [these docs](https://docs.victoriametrics.com/Cluster-VictoriaMetrics.html#replication-and-data-safety) for details.

Storage-level replication may be offloaded to durable persistent storage such as [Google Cloud disks](https://cloud.google.com/compute/docs/disks#pdspecs).

See also [high availability docs](#high-availability) and [backup docs](#backups).

## Backups

VictoriaMetrics supports backups via [vmbackup](https://docs.victoriametrics.com/vmbackup.html)
and [vmrestore](https://docs.victoriametrics.com/vmrestore.html) tools.
We also provide [vmbackupmanager](https://docs.victoriametrics.com/vmbackupmanager.html) tool for enterprise subscribers.
Enterprise binaries can be downloaded and evaluated for free from [the releases page](https://github.com/VictoriaMetrics/VictoriaMetrics/releases).

## vmalert

A single-node VictoriaMetrics is capable of proxying requests to [vmalert](https://docs.victoriametrics.com/vmalert.html)
when `-vmalert.proxyURL` flag is set. Use this feature for the following cases:
* for proxying requests from [Grafana Alerting UI](https://grafana.com/docs/grafana/latest/alerting/);
* for accessing vmalert's UI through single-node VictoriaMetrics Web interface.

For accessing vmalert's UI through single-node VictoriaMetrics configure `-vmalert.proxyURL` flag and visit
`http://<victoriametrics-addr>:8428/vmalert/` link.

## Benchmarks

Note, that vendors (including VictoriaMetrics) are often biased when doing such tests. E.g. they try highlighting
the best parts of their product, while highlighting the worst parts of competing products.
So we encourage users and all independent third parties to conduct their benchmarks for various products
they are evaluating in production and publish the results.

As a reference, please see [benchmarks](https://docs.victoriametrics.com/Articles.html#benchmarks) conducted by
VictoriaMetrics team. Please also see the [helm chart](https://github.com/VictoriaMetrics/benchmark)
for running ingestion benchmarks based on node_exporter metrics.

## Profiling

VictoriaMetrics provides handlers for collecting the following [Go profiles](https://blog.golang.org/profiling-go-programs):

* Memory profile. It can be collected with the following command (replace `0.0.0.0` with hostname if needed):

<div class="with-copy" markdown="1">

```console
curl http://0.0.0.0:8428/debug/pprof/heap > mem.pprof
```

</div>

* CPU profile. It can be collected with the following command (replace `0.0.0.0` with hostname if needed):

<div class="with-copy" markdown="1">

```console
curl http://0.0.0.0:8428/debug/pprof/profile > cpu.pprof
```

</div>

The command for collecting CPU profile waits for 30 seconds before returning.

The collected profiles may be analyzed with [go tool pprof](https://github.com/google/pprof).
It is safe sharing the collected profiles from security point of view, since they do not contain sensitive information.

## Integrations

* [Helm charts for single-node and cluster versions of VictoriaMetrics](https://github.com/VictoriaMetrics/helm-charts).
* [Kubernetes operator for VictoriaMetrics](https://github.com/VictoriaMetrics/operator).
* [netdata](https://github.com/netdata/netdata) can push data into VictoriaMetrics via `Prometheus remote_write API`.
  See [these docs](https://github.com/netdata/netdata#integrations).
* [go-graphite/carbonapi](https://github.com/go-graphite/carbonapi) can use VictoriaMetrics as time series backend.
  See [this example](https://github.com/go-graphite/carbonapi/blob/main/cmd/carbonapi/carbonapi.example.victoriametrics.yaml).
* [Ansible role for installing cluster VictoriaMetrics (by VictoriaMetrics)](https://github.com/VictoriaMetrics/ansible-playbooks).
* [Ansible role for installing cluster VictoriaMetrics (by community)](https://github.com/Slapper/ansible-victoriametrics-cluster-role).
* [Ansible role for installing single-node VictoriaMetrics (by community)](https://github.com/dreamteam-gg/ansible-victoriametrics-role).

* [Snap package for VictoriaMetrics](https://snapcraft.io/victoriametrics).
* [vmalert-cli](https://github.com/aorfanos/vmalert-cli) - a CLI application for managing [vmalert](https://docs.victoriametrics.com/vmalert.html).

## Third-party contributions

* [Unofficial yum repository](https://copr.fedorainfracloud.org/coprs/antonpatsev/VictoriaMetrics/) ([source code](https://github.com/patsevanton/victoriametrics-rpm))
* [Prometheus -> VictoriaMetrics exporter #1](https://github.com/ryotarai/prometheus-tsdb-dump)
* [Prometheus -> VictoriaMetrics exporter #2](https://github.com/AnchorFree/tsdb-remote-write)
* [Prometheus Oauth proxy](https://gitlab.com/optima_public/prometheus_oauth_proxy) - see [this article](https://medium.com/@richard.holly/powerful-saas-solution-for-detection-metrics-c67b9208d362) for details.

## Contacts

Contact us with any questions regarding VictoriaMetrics at [info@victoriametrics.com](mailto:info@victoriametrics.com).

## Community and contributions

Feel free asking any questions regarding VictoriaMetrics:

* [slack](https://slack.victoriametrics.com/)
* [linkedin](https://www.linkedin.com/company/victoriametrics/)
* [reddit](https://www.reddit.com/r/VictoriaMetrics/)
* [telegram-en](https://t.me/VictoriaMetrics_en)
* [telegram-ru](https://t.me/VictoriaMetrics_ru1)
* [articles and talks about VictoriaMetrics in Russian](https://github.com/denisgolius/victoriametrics-ru-links)
* [google groups](https://groups.google.com/forum/#!forum/victorametrics-users)

If you like VictoriaMetrics and want to contribute, then we need the following:

* Filing issues and feature requests [here](https://github.com/VictoriaMetrics/VictoriaMetrics/issues).
* Spreading a word about VictoriaMetrics: conference talks, articles, comments, experience sharing with colleagues.
* Updating documentation.

We are open to third-party pull requests provided they follow [KISS design principle](https://en.wikipedia.org/wiki/KISS_principle):

* Prefer simple code and architecture.
* Avoid complex abstractions.
* Avoid magic code and fancy algorithms.
* Avoid [big external dependencies](https://medium.com/@valyala/stripping-dependency-bloat-in-victoriametrics-docker-image-983fb5912b0d).
* Minimize the number of moving parts in the distributed system.
* Avoid automated decisions, which may hurt cluster availability, consistency or performance.

Adhering `KISS` principle simplifies the resulting code and architecture, so it can be reviewed, understood and verified by many people.

## Reporting bugs

Report bugs and propose new features [here](https://github.com/VictoriaMetrics/VictoriaMetrics/issues).

## VictoriaMetrics Logo

[Zip](https://github.com/VictoriaMetrics/VictoriaMetrics/blob/master/VM_logo.zip) contains three folders with different image orientations (main color and inverted version).

Files included in each folder:

* 2 JPEG Preview files
* 2 PNG Preview files with transparent background
* 2 EPS Adobe Illustrator EPS10 files

### Logo Usage Guidelines

#### Font used

* Lato Black
* Lato Regular

#### Color Palette

* HEX [#110f0f](https://www.color-hex.com/color/110f0f)
* HEX [#ffffff](https://www.color-hex.com/color/ffffff)

### We kindly ask

* Please don't use any other font instead of suggested.
* To keep enough clear space around the logo.
* Do not change spacing, alignment, or relative locations of the design elements.
* Do not change the proportions for any of the design elements or the design itself. 
  You may resize as needed but must retain all proportions.

## List of command-line flags

Pass `-help` to VictoriaMetrics in order to see the list of supported command-line flags with their description:

```
  -bigMergeConcurrency int
     The maximum number of CPU cores to use for big merges. Default value is used if set to 0
  -configAuthKey string
     Authorization key for accessing /config page. It must be passed via authKey query arg
  -csvTrimTimestamp duration
     Trim timestamps when importing csv data to this duration. Minimum practical duration is 1ms. Higher duration (i.e. 1s) may be used for reducing disk space usage for timestamp data (default 1ms)
  -datadog.maxInsertRequestSize size
     The maximum size in bytes of a single DataDog POST request to /api/v1/series
     Supports the following optional suffixes for size values: KB, MB, GB, KiB, MiB, GiB (default 67108864)
  -datadog.sanitizeMetricName
     Sanitize metric names for the ingested DataDog data to comply with DataDog behaviour described at https://docs.datadoghq.com/metrics/custom_metrics/#naming-custom-metrics (default true)
  -dedup.minScrapeInterval duration
     Leave only the last sample in every time series per each discrete interval equal to -dedup.minScrapeInterval > 0. See https://docs.victoriametrics.com/#deduplication and https://docs.victoriametrics.com/#downsampling
  -deleteAuthKey string
     authKey for metrics' deletion via /api/v1/admin/tsdb/delete_series and /tags/delSeries
  -denyQueriesOutsideRetention
     Whether to deny queries outside of the configured -retentionPeriod. When set, then /api/v1/query_range would return '503 Service Unavailable' error for queries with 'from' value outside -retentionPeriod. This may be useful when multiple data sources with distinct retentions are hidden behind query-tee
  -denyQueryTracing
     Whether to disable the ability to trace queries. See https://docs.victoriametrics.com/#query-tracing
  -downsampling.period array
     Comma-separated downsampling periods in the format 'offset:period'. For example, '30d:10m' instructs to leave a single sample per 10 minutes for samples older than 30 days. See https://docs.victoriametrics.com/#downsampling for details. This flag is available only in enterprise version of VictoriaMetrics
     Supports an array of values separated by comma or specified via multiple flags.
  -dryRun
     Whether to check only -promscrape.config and then exit. Unknown config entries aren't allowed in -promscrape.config by default. This can be changed with -promscrape.config.strictParse=false command-line flag
  -enableTCP6
     Whether to enable IPv6 for listening and dialing. By default only IPv4 TCP and UDP is used
  -envflag.enable
     Whether to enable reading flags from environment variables additionally to command line. Command line flag values have priority over values from environment vars. Flags are read only from command line if this flag isn't set. See https://docs.victoriametrics.com/#environment-variables for more details
  -envflag.prefix string
     Prefix for environment variables if -envflag.enable is set
  -eula
     By specifying this flag, you confirm that you have an enterprise license and accept the EULA https://victoriametrics.com/assets/VM_EULA.pdf . This flag is available only in enterprise version of VictoriaMetrics
  -finalMergeDelay duration
     The delay before starting final merge for per-month partition after no new data is ingested into it. Final merge may require additional disk IO and CPU resources. Final merge may increase query speed and reduce disk space usage in some cases. Zero value disables final merge
  -flagsAuthKey string
     Auth key for /flags endpoint. It must be passed via authKey query arg. It overrides httpAuth.* settings
  -forceFlushAuthKey string
     authKey, which must be passed in query string to /internal/force_flush pages
  -forceMergeAuthKey string
     authKey, which must be passed in query string to /internal/force_merge pages
  -fs.disableMmap
     Whether to use pread() instead of mmap() for reading data files. By default mmap() is used for 64-bit arches and pread() is used for 32-bit arches, since they cannot read data files bigger than 2^32 bytes in memory. mmap() is usually faster for reading small data chunks than pread()
  -graphiteListenAddr string
     TCP and UDP address to listen for Graphite plaintext data. Usually :2003 must be set. Doesn't work if empty
  -graphiteTrimTimestamp duration
     Trim timestamps for Graphite data to this duration. Minimum practical duration is 1s. Higher duration (i.e. 1m) may be used for reducing disk space usage for timestamp data (default 1s)
  -http.connTimeout duration
     Incoming http connections are closed after the configured timeout. This may help to spread the incoming load among a cluster of services behind a load balancer. Please note that the real timeout may be bigger by up to 10% as a protection against the thundering herd problem (default 2m0s)
  -http.disableResponseCompression
     Disable compression of HTTP responses to save CPU resources. By default compression is enabled to save network bandwidth
  -http.idleConnTimeout duration
     Timeout for incoming idle http connections (default 1m0s)
  -http.maxGracefulShutdownDuration duration
     The maximum duration for a graceful shutdown of the HTTP server. A highly loaded server may require increased value for a graceful shutdown (default 7s)
  -http.pathPrefix string
     An optional prefix to add to all the paths handled by http server. For example, if '-http.pathPrefix=/foo/bar' is set, then all the http requests will be handled on '/foo/bar/*' paths. This may be useful for proxied requests. See https://www.robustperception.io/using-external-urls-and-proxies-with-prometheus
  -http.shutdownDelay duration
     Optional delay before http server shutdown. During this delay, the server returns non-OK responses from /health page, so load balancers can route new requests to other servers
  -httpAuth.password string
     Password for HTTP Basic Auth. The authentication is disabled if -httpAuth.username is empty
  -httpAuth.username string
     Username for HTTP Basic Auth. The authentication is disabled if empty. See also -httpAuth.password
  -httpListenAddr string
     TCP address to listen for http connections (default ":8428")
  -import.maxLineLen size
     The maximum length in bytes of a single line accepted by /api/v1/import; the line length can be limited with 'max_rows_per_line' query arg passed to /api/v1/export
     Supports the following optional suffixes for size values: KB, MB, GB, KiB, MiB, GiB (default 104857600)
  -influx.databaseNames array
     Comma-separated list of database names to return from /query and /influx/query API. This can be needed for accepting data from Telegraf plugins such as https://github.com/fangli/fluent-plugin-influxdb
     Supports an array of values separated by comma or specified via multiple flags.
  -influx.maxLineSize size
     The maximum size in bytes for a single InfluxDB line during parsing
     Supports the following optional suffixes for size values: KB, MB, GB, KiB, MiB, GiB (default 262144)
  -influxDBLabel string
     Default label for the DB name sent over '?db={db_name}' query parameter (default "db")
  -influxListenAddr string
     TCP and UDP address to listen for InfluxDB line protocol data. Usually :8089 must be set. Doesn't work if empty. This flag isn't needed when ingesting data over HTTP - just send it to http://<victoriametrics>:8428/write
  -influxMeasurementFieldSeparator string
     Separator for '{measurement}{separator}{field_name}' metric name when inserted via InfluxDB line protocol (default "_")
  -influxSkipMeasurement
     Uses '{field_name}' as a metric name while ignoring '{measurement}' and '-influxMeasurementFieldSeparator'
  -influxSkipSingleField
     Uses '{measurement}' instead of '{measurement}{separator}{field_name}' for metic name if InfluxDB line contains only a single field
  -influxTrimTimestamp duration
     Trim timestamps for InfluxDB line protocol data to this duration. Minimum practical duration is 1ms. Higher duration (i.e. 1s) may be used for reducing disk space usage for timestamp data (default 1ms)
  -insert.maxQueueDuration duration
     The maximum duration for waiting in the queue for insert requests due to -maxConcurrentInserts (default 1m0s)
  -logNewSeries
     Whether to log new series. This option is for debug purposes only. It can lead to performance issues when big number of new series are ingested into VictoriaMetrics
  -loggerDisableTimestamps
     Whether to disable writing timestamps in logs
  -loggerErrorsPerSecondLimit int
     Per-second limit on the number of ERROR messages. If more than the given number of errors are emitted per second, the remaining errors are suppressed. Zero values disable the rate limit
  -loggerFormat string
     Format for logs. Possible values: default, json (default "default")
  -loggerLevel string
     Minimum level of errors to log. Possible values: INFO, WARN, ERROR, FATAL, PANIC (default "INFO")
  -loggerOutput string
     Output for the logs. Supported values: stderr, stdout (default "stderr")
  -loggerTimezone string
     Timezone to use for timestamps in logs. Timezone must be a valid IANA Time Zone. For example: America/New_York, Europe/Berlin, Etc/GMT+3 or Local (default "UTC")
  -loggerWarnsPerSecondLimit int
     Per-second limit on the number of WARN messages. If more than the given number of warns are emitted per second, then the remaining warns are suppressed. Zero values disable the rate limit
  -maxConcurrentInserts int
     The maximum number of concurrent inserts. Default value should work for most cases, since it minimizes the overhead for concurrent inserts. This option is tigthly coupled with -insert.maxQueueDuration (default 16)
  -maxInsertRequestSize size
     The maximum size in bytes of a single Prometheus remote_write API request
     Supports the following optional suffixes for size values: KB, MB, GB, KiB, MiB, GiB (default 33554432)
  -maxLabelValueLen int
     The maximum length of label values in the accepted time series. Longer label values are truncated. In this case the vm_too_long_label_values_total metric at /metrics page is incremented (default 16384)
  -maxLabelsPerTimeseries int
     The maximum number of labels accepted per time series. Superfluous labels are dropped. In this case the vm_metrics_with_dropped_labels_total metric at /metrics page is incremented (default 30)
  -memory.allowedBytes size
     Allowed size of system memory VictoriaMetrics caches may occupy. This option overrides -memory.allowedPercent if set to a non-zero value. Too low a value may increase the cache miss rate usually resulting in higher CPU and disk IO usage. Too high a value may evict too much data from OS page cache resulting in higher disk IO usage
     Supports the following optional suffixes for size values: KB, MB, GB, KiB, MiB, GiB (default 0)
  -memory.allowedPercent float
     Allowed percent of system memory VictoriaMetrics caches may occupy. See also -memory.allowedBytes. Too low a value may increase cache miss rate usually resulting in higher CPU and disk IO usage. Too high a value may evict too much data from OS page cache which will result in higher disk IO usage (default 60)
  -metricsAuthKey string
     Auth key for /metrics endpoint. It must be passed via authKey query arg. It overrides httpAuth.* settings
  -opentsdbHTTPListenAddr string
     TCP address to listen for OpentTSDB HTTP put requests. Usually :4242 must be set. Doesn't work if empty
  -opentsdbListenAddr string
     TCP and UDP address to listen for OpentTSDB metrics. Telnet put messages and HTTP /api/put messages are simultaneously served on TCP port. Usually :4242 must be set. Doesn't work if empty
  -opentsdbTrimTimestamp duration
     Trim timestamps for OpenTSDB 'telnet put' data to this duration. Minimum practical duration is 1s. Higher duration (i.e. 1m) may be used for reducing disk space usage for timestamp data (default 1s)
  -opentsdbhttp.maxInsertRequestSize size
     The maximum size of OpenTSDB HTTP put request
     Supports the following optional suffixes for size values: KB, MB, GB, KiB, MiB, GiB (default 33554432)
  -opentsdbhttpTrimTimestamp duration
     Trim timestamps for OpenTSDB HTTP data to this duration. Minimum practical duration is 1ms. Higher duration (i.e. 1s) may be used for reducing disk space usage for timestamp data (default 1ms)
  -pprofAuthKey string
     Auth key for /debug/pprof/* endpoints. It must be passed via authKey query arg. It overrides httpAuth.* settings
  -precisionBits int
     The number of precision bits to store per each value. Lower precision bits improves data compression at the cost of precision loss (default 64)
  -promscrape.azureSDCheckInterval duration
     Interval for checking for changes in Azure. This works only if azure_sd_configs is configured in '-promscrape.config' file. See https://docs.victoriametrics.com/sd_configs.html#azure_sd_configs for details (default 1m0s)
  -promscrape.cluster.memberNum string
     The number of number in the cluster of scrapers. It must be an unique value in the range 0 ... promscrape.cluster.membersCount-1 across scrapers in the cluster. Can be specified as pod name of Kubernetes StatefulSet - pod-name-Num, where Num is a numeric part of pod name (default "0")
  -promscrape.cluster.membersCount int
     The number of members in a cluster of scrapers. Each member must have an unique -promscrape.cluster.memberNum in the range 0 ... promscrape.cluster.membersCount-1 . Each member then scrapes roughly 1/N of all the targets. By default cluster scraping is disabled, i.e. a single scraper scrapes all the targets
  -promscrape.cluster.name string
     Optional name of the cluster. If multiple vmagent clusters scrape the same targets, then each cluster must have unique name in order to properly de-duplicate samples received from these clusters. See https://github.com/VictoriaMetrics/VictoriaMetrics/issues/2679
  -promscrape.cluster.replicationFactor int
     The number of members in the cluster, which scrape the same targets. If the replication factor is greater than 1, then the deduplication must be enabled at remote storage side. See https://docs.victoriametrics.com/#deduplication (default 1)
  -promscrape.config string
     Optional path to Prometheus config file with 'scrape_configs' section containing targets to scrape. The path can point to local file and to http url. See https://docs.victoriametrics.com/#how-to-scrape-prometheus-exporters-such-as-node-exporter for details
  -promscrape.config.dryRun
     Checks -promscrape.config file for errors and unsupported fields and then exits. Returns non-zero exit code on parsing errors and emits these errors to stderr. See also -promscrape.config.strictParse command-line flag. Pass -loggerLevel=ERROR if you don't need to see info messages in the output.
  -promscrape.config.strictParse
     Whether to deny unsupported fields in -promscrape.config . Set to false in order to silently skip unsupported fields (default true)
  -promscrape.configCheckInterval duration
     Interval for checking for changes in '-promscrape.config' file. By default the checking is disabled. Send SIGHUP signal in order to force config check for changes
  -promscrape.consul.waitTime duration
     Wait time used by Consul service discovery. Default value is used if not set
  -promscrape.consulSDCheckInterval duration
     Interval for checking for changes in Consul. This works only if consul_sd_configs is configured in '-promscrape.config' file. See https://docs.victoriametrics.com/sd_configs.html#consul_sd_configs for details (default 30s)
  -promscrape.digitaloceanSDCheckInterval duration
     Interval for checking for changes in digital ocean. This works only if digitalocean_sd_configs is configured in '-promscrape.config' file. See https://docs.victoriametrics.com/sd_configs.html#digitalocean_sd_configs for details (default 1m0s)
  -promscrape.disableCompression
     Whether to disable sending 'Accept-Encoding: gzip' request headers to all the scrape targets. This may reduce CPU usage on scrape targets at the cost of higher network bandwidth utilization. It is possible to set 'disable_compression: true' individually per each 'scrape_config' section in '-promscrape.config' for fine grained control
  -promscrape.disableKeepAlive
     Whether to disable HTTP keep-alive connections when scraping all the targets. This may be useful when targets has no support for HTTP keep-alive connection. It is possible to set 'disable_keepalive: true' individually per each 'scrape_config' section in '-promscrape.config' for fine grained control. Note that disabling HTTP keep-alive may increase load on both vmagent and scrape targets
  -promscrape.discovery.concurrency int
     The maximum number of concurrent requests to Prometheus autodiscovery API (Consul, Kubernetes, etc.) (default 100)
  -promscrape.discovery.concurrentWaitTime duration
     The maximum duration for waiting to perform API requests if more than -promscrape.discovery.concurrency requests are simultaneously performed (default 1m0s)
  -promscrape.dnsSDCheckInterval duration
     Interval for checking for changes in dns. This works only if dns_sd_configs is configured in '-promscrape.config' file. See https://docs.victoriametrics.com/sd_configs.html#dns_sd_configs for details (default 30s)
  -promscrape.dockerSDCheckInterval duration
     Interval for checking for changes in docker. This works only if docker_sd_configs is configured in '-promscrape.config' file. See https://docs.victoriametrics.com/sd_configs.html#docker_sd_configs for details (default 30s)
  -promscrape.dockerswarmSDCheckInterval duration
     Interval for checking for changes in dockerswarm. This works only if dockerswarm_sd_configs is configured in '-promscrape.config' file. See https://docs.victoriametrics.com/sd_configs.html#dockerswarm_sd_configs for details (default 30s)
  -promscrape.dropOriginalLabels
     Whether to drop original labels for scrape targets at /targets and /api/v1/targets pages. This may be needed for reducing memory usage when original labels for big number of scrape targets occupy big amounts of memory. Note that this reduces debuggability for improper per-target relabeling configs
  -promscrape.ec2SDCheckInterval duration
     Interval for checking for changes in ec2. This works only if ec2_sd_configs is configured in '-promscrape.config' file. See https://docs.victoriametrics.com/sd_configs.html#ec2_sd_configs for details (default 1m0s)
  -promscrape.eurekaSDCheckInterval duration
     Interval for checking for changes in eureka. This works only if eureka_sd_configs is configured in '-promscrape.config' file. See https://docs.victoriametrics.com/sd_configs.html#eureka_sd_configs for details (default 30s)
  -promscrape.fileSDCheckInterval duration
     Interval for checking for changes in 'file_sd_config'. See https://docs.victoriametrics.com/sd_configs.html#file_sd_configs for details (default 1m0s)
  -promscrape.gceSDCheckInterval duration
     Interval for checking for changes in gce. This works only if gce_sd_configs is configured in '-promscrape.config' file. See https://docs.victoriametrics.com/sd_configs.html#gce_sd_configs for details (default 1m0s)
  -promscrape.httpSDCheckInterval duration
     Interval for checking for changes in http endpoint service discovery. This works only if http_sd_configs is configured in '-promscrape.config' file. See https://docs.victoriametrics.com/sd_configs.html#http_sd_configs for details (default 1m0s)
  -promscrape.kubernetes.apiServerTimeout duration
     How frequently to reload the full state from Kubernetes API server (default 30m0s)
  -promscrape.kubernetesSDCheckInterval duration
     Interval for checking for changes in Kubernetes API server. This works only if kubernetes_sd_configs is configured in '-promscrape.config' file. See https://docs.victoriametrics.com/sd_configs.html#kubernetes_sd_configs for details (default 30s)
  -promscrape.maxDroppedTargets int
     The maximum number of droppedTargets to show at /api/v1/targets page. Increase this value if your setup drops more scrape targets during relabeling and you need investigating labels for all the dropped targets. Note that the increased number of tracked dropped targets may result in increased memory usage (default 1000)
  -promscrape.maxResponseHeadersSize size
     The maximum size of http response headers from Prometheus scrape targets
     Supports the following optional suffixes for size values: KB, MB, GB, KiB, MiB, GiB (default 4096)
  -promscrape.maxScrapeSize size
     The maximum size of scrape response in bytes to process from Prometheus targets. Bigger responses are rejected
     Supports the following optional suffixes for size values: KB, MB, GB, KiB, MiB, GiB (default 16777216)
  -promscrape.minResponseSizeForStreamParse size
     The minimum target response size for automatic switching to stream parsing mode, which can reduce memory usage. See https://docs.victoriametrics.com/vmagent.html#stream-parsing-mode
     Supports the following optional suffixes for size values: KB, MB, GB, KiB, MiB, GiB (default 1000000)
  -promscrape.noStaleMarkers
     Whether to disable sending Prometheus stale markers for metrics when scrape target disappears. This option may reduce memory usage if stale markers aren't needed for your setup. This option also disables populating the scrape_series_added metric. See https://prometheus.io/docs/concepts/jobs_instances/#automatically-generated-labels-and-time-series
  -promscrape.openstackSDCheckInterval duration
     Interval for checking for changes in openstack API server. This works only if openstack_sd_configs is configured in '-promscrape.config' file. See https://docs.victoriametrics.com/sd_configs.html#openstack_sd_configs for details (default 30s)
  -promscrape.seriesLimitPerTarget int
     Optional limit on the number of unique time series a single scrape target can expose. See https://docs.victoriametrics.com/vmagent.html#cardinality-limiter for more info
  -promscrape.streamParse
     Whether to enable stream parsing for metrics obtained from scrape targets. This may be useful for reducing memory usage when millions of metrics are exposed per each scrape target. It is posible to set 'stream_parse: true' individually per each 'scrape_config' section in '-promscrape.config' for fine grained control
  -promscrape.suppressDuplicateScrapeTargetErrors
     Whether to suppress 'duplicate scrape target' errors; see https://docs.victoriametrics.com/vmagent.html#troubleshooting for details
  -promscrape.suppressScrapeErrors
     Whether to suppress scrape errors logging. The last error for each target is always available at '/targets' page even if scrape errors logging is suppressed. See also -promscrape.suppressScrapeErrorsDelay
  -promscrape.suppressScrapeErrorsDelay duration
     The delay for suppressing repeated scrape errors logging per each scrape targets. This may be used for reducing the number of log lines related to scrape errors. See also -promscrape.suppressScrapeErrors
  -promscrape.yandexcloudSDCheckInterval duration
     Interval for checking for changes in Yandex Cloud API. This works only if yandexcloud_sd_configs is configured in '-promscrape.config' file. See https://docs.victoriametrics.com/sd_configs.html#yandexcloud_sd_configs for details (default 30s)
  -pushmetrics.extraLabel array
     Optional labels to add to metrics pushed to -pushmetrics.url . For example, -pushmetrics.extraLabel='instance="foo"' adds instance="foo" label to all the metrics pushed to -pushmetrics.url
     Supports an array of values separated by comma or specified via multiple flags.
  -pushmetrics.interval duration
     Interval for pushing metrics to -pushmetrics.url (default 10s)
  -pushmetrics.url array
     Optional URL to push metrics exposed at /metrics page. See https://docs.victoriametrics.com/#push-metrics . By default metrics exposed at /metrics page aren't pushed to any remote storage
     Supports an array of values separated by comma or specified via multiple flags.
  -relabelConfig string
     Optional path to a file with relabeling rules, which are applied to all the ingested metrics. The path can point either to local file or to http url. See https://docs.victoriametrics.com/#relabeling for details. The config is reloaded on SIGHUP signal
  -relabelDebug
     Whether to log metrics before and after relabeling with -relabelConfig. If the -relabelDebug is enabled, then the metrics aren't sent to storage. This is useful for debugging the relabeling configs
  -retentionFilter array
     Retention filter in the format 'filter:retention'. For example, '{env="dev"}:3d' configures the retention for time series with env="dev" label to 3 days. See https://docs.victoriametrics.com/#retention-filters for details. This flag is available only in enterprise version of VictoriaMetrics
     Supports an array of values separated by comma or specified via multiple flags.
  -retentionPeriod value
     Data with timestamps outside the retentionPeriod is automatically deleted. See also -retentionFilter
     The following optional suffixes are supported: h (hour), d (day), w (week), y (year). If suffix isn't set, then the duration is counted in months (default 1)
  -retentionTimezoneOffset duration
     The offset for performing indexdb rotation. If set to 0, then the indexdb rotation is performed at 4am UTC time per each -retentionPeriod. If set to 2h, then the indexdb rotation is performed at 4am EET time (the timezone with +2h offset)
  -search.cacheTimestampOffset duration
     The maximum duration since the current time for response data, which is always queried from the original raw data, without using the response cache. Increase this value if you see gaps in responses due to time synchronization issues between VictoriaMetrics and data sources. See also -search.disableAutoCacheReset (default 5m0s)
  -search.disableAutoCacheReset
     Whether to disable automatic response cache reset if a sample with timestamp outside -search.cacheTimestampOffset is inserted into VictoriaMetrics
  -search.disableCache
     Whether to disable response caching. This may be useful during data backfilling
  -search.graphiteMaxPointsPerSeries int
     The maximum number of points per series Graphite render API can return. This flag is available only in enterprise version of VictoriaMetrics (default 1000000)
  -search.graphiteStorageStep duration
     The interval between datapoints stored in the database. It is used at Graphite Render API handler for normalizing the interval between datapoints in case it isn't normalized. It can be overridden by sending 'storage_step' query arg to /render API or by sending the desired interval via 'Storage-Step' http header during querying /render API. This flag is available only in enterprise version of VictoriaMetrics (default 10s)
  -search.latencyOffset duration
     The time when data points become visible in query results after the collection. Too small value can result in incomplete last points for query results (default 30s)
  -search.logSlowQueryDuration duration
     Log queries with execution time exceeding this value. Zero disables slow query logging (default 5s)
  -search.maxConcurrentRequests int
     The maximum number of concurrent search requests. It shouldn't be high, since a single request can saturate all the CPU cores, while many concurrently executed requests may require high amounts of memory. See also -search.maxQueueDuration and -search.maxMemoryPerQuery (default 8)
  -search.maxExportDuration duration
     The maximum duration for /api/v1/export call (default 720h0m0s)
  -search.maxExportSeries int
     The maximum number of time series, which can be returned from /api/v1/export* APIs. This option allows limiting memory usage (default 10000000)
  -search.maxFederateSeries int
     The maximum number of time series, which can be returned from /federate. This option allows limiting memory usage (default 1000000)
  -search.maxGraphiteSeries int
     The maximum number of time series, which can be scanned during queries to Graphite Render API. See https://docs.victoriametrics.com/#graphite-render-api-usage . This flag is available only in enterprise version of VictoriaMetrics (default 300000)
  -search.maxLookback duration
     Synonym to -search.lookback-delta from Prometheus. The value is dynamically detected from interval between time series datapoints if not set. It can be overridden on per-query basis via max_lookback arg. See also '-search.maxStalenessInterval' flag, which has the same meaining due to historical reasons
  -search.maxMemoryPerQuery size
     The maximum amounts of memory a single query may consume. Queries requiring more memory are rejected. The total memory limit for concurrently executed queries can be estimated as -search.maxMemoryPerQuery multiplied by -search.maxConcurrentRequests
     Supports the following optional suffixes for size values: KB, MB, GB, KiB, MiB, GiB (default 0)
  -search.maxPointsPerTimeseries int
     The maximum points per a single timeseries returned from /api/v1/query_range. This option doesn't limit the number of scanned raw samples in the database. The main purpose of this option is to limit the number of per-series points returned to graphing UI such as VMUI or Grafana. There is no sense in setting this limit to values bigger than the horizontal resolution of the graph (default 30000)
  -search.maxPointsSubqueryPerTimeseries int
     The maximum number of points per series, which can be generated by subquery. See https://valyala.medium.com/prometheus-subqueries-in-victoriametrics-9b1492b720b3 (default 100000)
  -search.maxQueryDuration duration
     The maximum duration for query execution (default 30s)
  -search.maxQueryLen size
     The maximum search query length in bytes
     Supports the following optional suffixes for size values: KB, MB, GB, KiB, MiB, GiB (default 16384)
  -search.maxQueueDuration duration
     The maximum time the request waits for execution when -search.maxConcurrentRequests limit is reached; see also -search.maxQueryDuration (default 10s)
  -search.maxSamplesPerQuery int
     The maximum number of raw samples a single query can process across all time series. This protects from heavy queries, which select unexpectedly high number of raw samples. See also -search.maxSamplesPerSeries (default 1000000000)
  -search.maxSamplesPerSeries int
     The maximum number of raw samples a single query can scan per each time series. This option allows limiting memory usage (default 30000000)
  -search.maxSeries int
     The maximum number of time series, which can be returned from /api/v1/series. This option allows limiting memory usage (default 30000)
  -search.maxStalenessInterval duration
     The maximum interval for staleness calculations. By default it is automatically calculated from the median interval between samples. This flag could be useful for tuning Prometheus data model closer to Influx-style data model. See https://prometheus.io/docs/prometheus/latest/querying/basics/#staleness for details. See also '-search.setLookbackToStep' flag
  -search.maxStatusRequestDuration duration
     The maximum duration for /api/v1/status/* requests (default 5m0s)
  -search.maxStepForPointsAdjustment duration
     The maximum step when /api/v1/query_range handler adjusts points with timestamps closer than -search.latencyOffset to the current time. The adjustment is needed because such points may contain incomplete data (default 1m0s)
  -search.maxTSDBStatusSeries int
     The maximum number of time series, which can be processed during the call to /api/v1/status/tsdb. This option allows limiting memory usage (default 10000000)
  -search.maxTagKeys int
     The maximum number of tag keys returned from /api/v1/labels (default 100000)
  -search.maxTagValueSuffixesPerSearch int
     The maximum number of tag value suffixes returned from /metrics/find (default 100000)
  -search.maxTagValues int
     The maximum number of tag values returned from /api/v1/label/<label_name>/values (default 100000)
  -search.maxUniqueTimeseries int
     The maximum number of unique time series, which can be selected during /api/v1/query and /api/v1/query_range queries. This option allows limiting memory usage (default 300000)
  -search.minStalenessInterval duration
     The minimum interval for staleness calculations. This flag could be useful for removing gaps on graphs generated from time series with irregular intervals between samples. See also '-search.maxStalenessInterval'
  -search.noStaleMarkers
     Set this flag to true if the database doesn't contain Prometheus stale markers, so there is no need in spending additional CPU time on its handling. Staleness markers may exist only in data obtained from Prometheus scrape targets
  -search.queryStats.lastQueriesCount int
     Query stats for /api/v1/status/top_queries is tracked on this number of last queries. Zero value disables query stats tracking (default 20000)
  -search.queryStats.minQueryDuration duration
     The minimum duration for queries to track in query stats at /api/v1/status/top_queries. Queries with lower duration are ignored in query stats (default 1ms)
  -search.resetCacheAuthKey string
     Optional authKey for resetting rollup cache via /internal/resetRollupResultCache call
  -search.setLookbackToStep
     Whether to fix lookback interval to 'step' query arg value. If set to true, the query model becomes closer to InfluxDB data model. If set to true, then -search.maxLookback and -search.maxStalenessInterval are ignored
  -search.treatDotsAsIsInRegexps
     Whether to treat dots as is in regexp label filters used in queries. For example, foo{bar=~"a.b.c"} will be automatically converted to foo{bar=~"a\\.b\\.c"}, i.e. all the dots in regexp filters will be automatically escaped in order to match only dot char instead of matching any char. Dots in ".+", ".*" and ".{n}" regexps aren't escaped. This option is DEPRECATED in favor of {__graphite__="a.*.c"} syntax for selecting metrics matching the given Graphite metrics filter
  -selfScrapeInstance string
     Value for 'instance' label, which is added to self-scraped metrics (default "self")
  -selfScrapeInterval duration
     Interval for self-scraping own metrics at /metrics page
  -selfScrapeJob string
     Value for 'job' label, which is added to self-scraped metrics (default "victoria-metrics")
  -smallMergeConcurrency int
     The maximum number of CPU cores to use for small merges. Default value is used if set to 0
  -snapshotAuthKey string
     authKey, which must be passed in query string to /snapshot* pages
  -snapshotsMaxAge value
     Automatically delete snapshots older than -snapshotsMaxAge if it is set to non-zero duration. Make sure that backup process has enough time to finish the backup before the corresponding snapshot is automatically deleted
     The following optional suffixes are supported: h (hour), d (day), w (week), y (year). If suffix isn't set, then the duration is counted in months (default 0)
  -sortLabels
     Whether to sort labels for incoming samples before writing them to storage. This may be needed for reducing memory usage at storage when the order of labels in incoming samples is random. For example, if m{k1="v1",k2="v2"} may be sent as m{k2="v2",k1="v1"}. Enabled sorting for labels can slow down ingestion performance a bit
  -storage.cacheSizeIndexDBDataBlocks size
     Overrides max size for indexdb/dataBlocks cache. See https://docs.victoriametrics.com/Single-server-VictoriaMetrics.html#cache-tuning
     Supports the following optional suffixes for size values: KB, MB, GB, KiB, MiB, GiB (default 0)
  -storage.cacheSizeIndexDBIndexBlocks size
     Overrides max size for indexdb/indexBlocks cache. See https://docs.victoriametrics.com/Single-server-VictoriaMetrics.html#cache-tuning
     Supports the following optional suffixes for size values: KB, MB, GB, KiB, MiB, GiB (default 0)
  -storage.cacheSizeIndexDBTagFilters size
     Overrides max size for indexdb/tagFiltersToMetricIDs cache. See https://docs.victoriametrics.com/Single-server-VictoriaMetrics.html#cache-tuning
     Supports the following optional suffixes for size values: KB, MB, GB, KiB, MiB, GiB (default 0)
  -storage.cacheSizeStorageTSID size
     Overrides max size for storage/tsid cache. See https://docs.victoriametrics.com/Single-server-VictoriaMetrics.html#cache-tuning
     Supports the following optional suffixes for size values: KB, MB, GB, KiB, MiB, GiB (default 0)
  -storage.maxDailySeries int
     The maximum number of unique series can be added to the storage during the last 24 hours. Excess series are logged and dropped. This can be useful for limiting series churn rate. See https://docs.victoriametrics.com/#cardinality-limiter . See also -storage.maxHourlySeries
  -storage.maxHourlySeries int
     The maximum number of unique series can be added to the storage during the last hour. Excess series are logged and dropped. This can be useful for limiting series cardinality. See https://docs.victoriametrics.com/#cardinality-limiter . See also -storage.maxDailySeries
  -storage.minFreeDiskSpaceBytes size
     The minimum free disk space at -storageDataPath after which the storage stops accepting new data
     Supports the following optional suffixes for size values: KB, MB, GB, KiB, MiB, GiB (default 10000000)
  -storageDataPath string
     Path to storage data (default "victoria-metrics-data")
  -tls
     Whether to enable TLS for incoming HTTP requests at -httpListenAddr (aka https). -tlsCertFile and -tlsKeyFile must be set if -tls is set
  -tlsCertFile string
     Path to file with TLS certificate if -tls is set. Prefer ECDSA certs instead of RSA certs as RSA certs are slower. The provided certificate file is automatically re-read every second, so it can be dynamically updated
  -tlsCipherSuites array
     Optional list of TLS cipher suites for incoming requests over HTTPS if -tls is set. See the list of supported cipher suites at https://pkg.go.dev/crypto/tls#pkg-constants
     Supports an array of values separated by comma or specified via multiple flags.
  -tlsKeyFile string
     Path to file with TLS key if -tls is set. The provided key file is automatically re-read every second, so it can be dynamically updated
  -tlsMinVersion string
     Optional minimum TLS version to use for incoming requests over HTTPS if -tls is set. Supported values: TLS10, TLS11, TLS12, TLS13
  -usePromCompatibleNaming
     Whether to replace characters unsupported by Prometheus with underscores in the ingested metric names and label names. For example, foo.bar{a.b='c'} is transformed into foo_bar{a_b='c'} during data ingestion if this flag is set. See https://prometheus.io/docs/concepts/data_model/#metric-names-and-labels
  -version
     Show VictoriaMetrics version
  -vmalert.proxyURL string
     Optional URL for proxying requests to vmalert. For example, if -vmalert.proxyURL=http://vmalert:8880 , then alerting API requests such as /api/v1/rules from Grafana will be proxied to http://vmalert:8880/api/v1/rules
```<|MERGE_RESOLUTION|>--- conflicted
+++ resolved
@@ -286,11 +286,7 @@
 
 When querying the [backfilled data](https://docs.victoriametrics.com/#backfilling) or during [query troubleshooting](https://docs.victoriametrics.com/Troubleshooting.html#unexpected-query-results), it may be useful disabling response cache by clicking `Disable cache` checkbox.
 
-<<<<<<< HEAD
 VMUI automatically adjusts the interval between datapoints on the graph depending on the horizontal resolution and on the selected time range. The step value can be customized by changing `Step value` input.
-=======
-VMUI automatically adjusts the interval between datapoints on the graph depending on the horizontal resolution and on the selected time range. The step value can be customized by clicking `Override step value` checkbox.
->>>>>>> 794bd8b4
 
 VMUI allows investigating correlations between multiple queries on the same graph. Just click `Add Query` button, enter an additional query in the newly appeared input field and press `Ctrl+Enter`. Results for all the queries should be displayed simultaneously on the same graph.
 
