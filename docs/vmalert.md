---
sort: 4
---

# vmalert

`vmalert` executes a list of the given [alerting](https://prometheus.io/docs/prometheus/latest/configuration/alerting_rules/)
or [recording](https://prometheus.io/docs/prometheus/latest/configuration/recording_rules/)
rules against configured address. It is heavily inspired by [Prometheus](https://prometheus.io/docs/alerting/latest/overview/)
implementation and aims to be compatible with its syntax.

## Features
* Integration with [VictoriaMetrics](https://github.com/VictoriaMetrics/VictoriaMetrics) TSDB;
* VictoriaMetrics [MetricsQL](https://docs.victoriametrics.com/MetricsQL.html)
 support and expressions validation;
* Prometheus [alerting rules definition format](https://prometheus.io/docs/prometheus/latest/configuration/alerting_rules/#defining-alerting-rules)
 support;
* Integration with [Alertmanager](https://github.com/prometheus/alertmanager);
* Keeps the alerts [state on restarts](#alerts-state-on-restarts);
* Graphite datasource can be used for alerting and recording rules. See [these docs](#graphite);
* Recording and Alerting rules backfilling (aka `replay`). See [these docs](#rules-backfilling);
* Lightweight without extra dependencies.

## Limitations
* `vmalert` execute queries against remote datasource which has reliability risks because of network.
It is recommended to configure alerts thresholds and rules expressions with understanding that network request
may fail;
* by default, rules execution is sequential within one group, but persisting of execution results to remote
storage is asynchronous. Hence, user shouldn't rely on recording rules chaining when result of previous
recording rule is reused in next one;
* `vmalert` has no UI, just an API for getting groups and rules statuses.

## QuickStart

To build `vmalert` from sources:
```
git clone https://github.com/VictoriaMetrics/VictoriaMetrics
cd VictoriaMetrics
make vmalert
```
The build binary will be placed to `VictoriaMetrics/bin` folder.

To start using `vmalert` you will need the following things:
* list of rules - PromQL/MetricsQL expressions to execute;
* datasource address - reachable VictoriaMetrics instance for rules execution;
* notifier address - reachable [Alert Manager](https://github.com/prometheus/alertmanager) instance for processing,
aggregating alerts and sending notifications.
* remote write address [optional] - [remote write](https://prometheus.io/docs/prometheus/latest/storage/#remote-storage-integrations)
compatible storage address for storing recording rules results and alerts state in for of timeseries.

Then configure `vmalert` accordingly:
```
./bin/vmalert -rule=alert.rules \            # Path to the file with rules configuration. Supports wildcard
    -datasource.url=http://localhost:8428 \  # PromQL compatible datasource
    -notifier.url=http://localhost:9093 \    # AlertManager URL
    -notifier.url=http://127.0.0.1:9093 \    # AlertManager replica URL
    -remoteWrite.url=http://localhost:8428 \ # Remote write compatible storage to persist rules
    -remoteRead.url=http://localhost:8428 \  # MetricsQL compatible datasource to restore alerts state from
    -external.label=cluster=east-1 \         # External label to be applied for each rule
    -external.label=replica=a                # Multiple external labels may be set
```

See the fill list of configuration flags in [configuration](#configuration) section.

If you run multiple `vmalert` services for the same datastore or AlertManager - do not forget
to specify different `external.label` flags in order to define which `vmalert` generated rules or alerts.

Configuration for [recording](https://prometheus.io/docs/prometheus/latest/configuration/recording_rules/)
and [alerting](https://prometheus.io/docs/prometheus/latest/configuration/alerting_rules/) rules is very
similar to Prometheus rules and configured using YAML. Configuration examples may be found
in [testdata](https://github.com/VictoriaMetrics/VictoriaMetrics/blob/master/app/vmalert/config/testdata) folder.
Every `rule` belongs to a `group` and every configuration file may contain arbitrary number of groups:
```yaml
groups:
  [ - <rule_group> ]
```

### Groups

Each group has the following attributes:
```yaml
# The name of the group. Must be unique within a file.
name: <string>

# How often rules in the group are evaluated.
[ interval: <duration> | default = -evaluationInterval flag ]

# How many rules execute at once within a group. Increasing concurrency may speed
# up round execution speed.
[ concurrency: <integer> | default = 1 ]

# Optional type for expressions inside the rules. Supported values: "graphite" and "prometheus".
# By default "prometheus" rule type is used.
[ type: <string> ]

# Optional list of label filters applied to every rule's
# request withing a group. Is compatible only with VM datasource.
# See more details at https://docs.victoriametrics.com#prometheus-querying-api-enhancements
extra_filter_labels:
  [ <labelname>: <labelvalue> ... ]

# Optional list of labels added to every rule within a group.
# It has priority over the external labels.
# Labels are commonly used for adding environment
# or tenant-specific tag.
labels:
  [ <labelname>: <labelvalue> ... ]

rules:
  [ - <rule> ... ]
```

### Rules

Every rule contains `expr` field for [PromQL](https://prometheus.io/docs/prometheus/latest/querying/basics/)
or [MetricsQL](https://docs.victoriametrics.com/MetricsQL.html) expression. Vmalert will execute the configured
expression and then act according to the Rule type.

There are two types of Rules:
* [alerting](https://prometheus.io/docs/prometheus/latest/configuration/alerting_rules/) -
Alerting rules allows to define alert conditions via `expr` field and to send notifications
[Alertmanager](https://github.com/prometheus/alertmanager) if execution result is not empty.
* [recording](https://prometheus.io/docs/prometheus/latest/configuration/recording_rules/) -
Recording rules allows to define `expr` which result will be than backfilled to configured
`-remoteWrite.url`. Recording rules are used to precompute frequently needed or computationally
expensive expressions and save their result as a new set of time series.

`vmalert` forbids to define duplicates - rules with the same combination of name, expression and labels
within one group.

#### Alerting rules

The syntax for alerting rule is the following:
```yaml
# The name of the alert. Must be a valid metric name.
alert: <string>

# Optional type for the rule. Supported values: "graphite", "prometheus".
# By default "prometheus" rule type is used.
[ type: <string> ]

# The expression to evaluate. The expression language depends on the type value.
# By default PromQL/MetricsQL expression is used. If type="graphite", then the expression
# must contain valid Graphite expression.
expr: <string>

# Alerts are considered firing once they have been returned for this long.
# Alerts which have not yet fired for long enough are considered pending.
# If param is omitted or set to 0 then alerts will be immediately considered
# as firing once they return.
[ for: <duration> | default = 0s ]

# Labels to add or overwrite for each alert.
labels:
  [ <labelname>: <tmpl_string> ]

# Annotations to add to each alert.
annotations:
  [ <labelname>: <tmpl_string> ]
```

It is allowed to use [Go templating](https://golang.org/pkg/text/template/) in annotations
to format data, iterate over it or execute expressions.
Additionally, `vmalert` provides some extra templating functions
listed [here](https://github.com/VictoriaMetrics/VictoriaMetrics/blob/master/app/vmalert/notifier/template_func.go).

#### Recording rules

The syntax for recording rules is following:
```yaml
# The name of the time series to output to. Must be a valid metric name.
record: <string>

# Optional type for the rule. Supported values: "graphite", "prometheus".
# By default "prometheus" rule type is used.
[ type: <string> ]

# The expression to evaluate. The expression language depends on the type value.
# By default MetricsQL expression is used. If type="graphite", then the expression
# must contain valid Graphite expression.
expr: <string>

# Labels to add or overwrite before storing the result.
labels:
  [ <labelname>: <labelvalue> ]
```

For recording rules to work `-remoteWrite.url` must be specified.


### Alerts state on restarts

`vmalert` has no local storage, so alerts state is stored in the process memory. Hence, after restart of `vmalert`
the process alerts state will be lost. To avoid this situation, `vmalert` should be configured via the following flags:
* `-remoteWrite.url` - URL to VictoriaMetrics (Single) or vminsert (Cluster). `vmalert` will persist alerts state
into the configured address in the form of time series named `ALERTS` and `ALERTS_FOR_STATE` via remote-write protocol.
These are regular time series and may be queried from VM just as any other time series.
The state stored to the configured address on every rule evaluation.
* `-remoteRead.url` - URL to VictoriaMetrics (Single) or vmselect (Cluster). `vmalert` will try to restore alerts state
from configured address by querying time series with name `ALERTS_FOR_STATE`.

Both flags are required for the proper state restoring. Restore process may fail if time series are missing
in configured `-remoteRead.url`, weren't updated in the last `1h` (controlled by `-remoteRead.lookback`)
or received state doesn't match current `vmalert` rules configuration.


### Multitenancy

There are the following approaches for alerting and recording rules across
[multiple tenants](https://docs.victoriametrics.com/Cluster-VictoriaMetrics.html#multitenancy):

* To run a separate `vmalert` instance per each tenant.
  The corresponding tenant must be specified in `-datasource.url` command-line flag
  according to [these docs](https://docs.victoriametrics.com/Cluster-VictoriaMetrics.html#url-format).
  For example, `/path/to/vmalert -datasource.url=http://vmselect:8481/select/123/prometheus`
  would run alerts against `AccountID=123`. For recording rules the `-remoteWrite.url` command-line
  flag must contain the url for the specific tenant as well.
  For example, `-remoteWrite.url=http://vminsert:8480/insert/123/prometheus` would write recording
  rules to `AccountID=123`.

* To specify `tenant` parameter per each alerting and recording group if
  [enterprise version of vmalert](https://victoriametrics.com/enterprise.html) is used
  with `-clusterMode` command-line flag. For example:

```yaml
groups:
- name: rules_for_tenant_123
  tenant: "123"
  rules:
    # Rules for accountID=123

- name: rules_for_tenant_456:789
  tenant: "456:789"
  rules:
    # Rules for accountID=456, projectID=789
```

If `-clusterMode` is enabled, then `-datasource.url`, `-remoteRead.url` and `-remoteWrite.url` must
contain only the hostname without tenant id. For example: `-datasource.url=http://vmselect:8481`.
`vmselect` automatically adds the specified tenant to urls per each recording rule in this case.

The enterprise version of vmalert is available in `vmutils-*-enterprise.tar.gz` files
at [release page](https://github.com/VictoriaMetrics/VictoriaMetrics/releases) and in `*-enterprise`
tags at [Docker Hub](https://hub.docker.com/r/victoriametrics/vmalert/tags).


### WEB

`vmalert` runs a web-server (`-httpListenAddr`) for serving metrics and alerts endpoints:
* `http://<vmalert-addr>/api/v1/groups` - list of all loaded groups and rules;
* `http://<vmalert-addr>/api/v1/alerts` - list of all active alerts;
* `http://<vmalert-addr>/api/v1/<groupID>/<alertID>/status" ` - get alert status by ID.
Used as alert source in AlertManager.
* `http://<vmalert-addr>/metrics` - application metrics.
* `http://<vmalert-addr>/-/reload` - hot configuration reload.


## Graphite

vmalert sends requests to `<-datasource.url>/render?format=json` during evaluation of alerting and recording rules
if the corresponding group or rule contains `type: "graphite"` config option. It is expected that the `<-datasource.url>/render`
implements [Graphite Render API](https://graphite.readthedocs.io/en/stable/render_api.html) for `format=json`.
When using vmalert with both `graphite` and `prometheus` rules configured against cluster version of VM do not forget
to set `-datasource.appendTypePrefix` flag to `true`, so vmalert can adjust URL prefix automatically based on query type.

## Rules backfilling

vmalert supports alerting and recording rules backfilling (aka `replay`). In replay mode vmalert
can read the same rules configuration as normally, evaluate them on the given time range and backfill
results via remote write to the configured storage. vmalert supports any PromQL/MetricsQL compatible
data source for backfilling.

### How it works

In `replay` mode vmalert works as a cli-tool and exits immediately after work is done.
To run vmalert in `replay` mode:
```
./bin/vmalert -rule=path/to/your.rules \        # path to files with rules you usually use with vmalert
    -datasource.url=http://localhost:8428 \     # PromQL/MetricsQL compatible datasource
    -remoteWrite.url=http://localhost:8428 \    # remote write compatible storage to persist results
    -replay.timeFrom=2021-05-11T07:21:43Z \     # time from begin replay
    -replay.timeTo=2021-05-29T18:40:43Z         # time to finish replay
```

The output of the command will look like the following:
```
Replay mode:
from:   2021-05-11 07:21:43 +0000 UTC   # set by -replay.timeFrom
to:     2021-05-29 18:40:43 +0000 UTC   # set by -replay.timeTo
max data points per request: 1000       # set by -replay.maxDatapointsPerQuery

Group "ReplayGroup"
interval:       1m0s
requests to make:       27
max range per request:  16h40m0s
> Rule "type:vm_cache_entries:rate5m" (ID: 1792509946081842725)
27 / 27 [----------------------------------------------------------------------------------------------------] 100.00% 78 p/s
> Rule "go_cgo_calls_count:rate5m" (ID: 17958425467471411582)
27 / 27 [-----------------------------------------------------------------------------------------------------] 100.00% ? p/s

Group "vmsingleReplay"
interval:       30s
requests to make:       54
max range per request:  8h20m0s
> Rule "RequestErrorsToAPI" (ID: 17645863024999990222)
54 / 54 [-----------------------------------------------------------------------------------------------------] 100.00% ? p/s
> Rule "TooManyLogs" (ID: 9042195394653477652)
54 / 54 [-----------------------------------------------------------------------------------------------------] 100.00% ? p/s
2021-06-07T09:59:12.098Z        info    app/vmalert/replay.go:68        replay finished! Imported 511734 samples
```

In `replay` mode all groups are executed sequentially one-by-one. Rules within the group are
executed sequentially as well (`concurrency` setting is ignored). Vmalert sends rule's expression
to [/query_range](https://prometheus.io/docs/prometheus/latest/querying/api/#range-queries) endpoint
of the configured `-datasource.url`. Returned data then processed according to the rule type and
backfilled to `-remoteWrite.url` via [Remote Write protocol](https://prometheus.io/docs/prometheus/latest/storage/#remote-storage-integrations).
Vmalert respects `evaluationInterval` value set by flag or per-group during the replay.

#### Recording rules

Result of recording rules `replay` should match with results of normal rules evaluation.

#### Alerting rules

Result of alerting rules `replay` is time series reflecting [alert's state](#alerts-state-on-restarts).
To see if `replayed` alert has fired in the past use the following PromQL/MetricsQL expression:
```
ALERTS{alertname="your_alertname", alertstate="firing"}
```
Execute the query against storage which was used for `-remoteWrite.url` during the `replay`.

### Additional configuration

There are following non-required `replay` flags:

* `-replay.maxDatapointsPerQuery` - the max number of data points expected to receive in one request.
In two words, it affects the max time range for every `/query_range` request. The higher the value,
the less requests will be issued during `replay`.
* `-replay.ruleRetryAttempts` - when datasource fails to respond vmalert will make this number of retries
per rule before giving up.
* `-replay.rulesDelay` - delay between sequential rules execution. Important in cases if there are chaining
(rules which depend on each other) rules. It is expected, that remote storage will be able to persist
previously accepted data during the delay, so data will be available for the subsequent queries.
Keep it equal or bigger than `-remoteWrite.flushInterval`.

See full description for these flags in `./vmalert --help`.

### Limitations

* Graphite engine isn't supported yet;
* `query` template function is disabled for performance reasons (might be changed in future);


## Configuration

Pass `-help` to `vmalert` in order to see the full list of supported
command-line flags with their descriptions.

The shortlist of configuration flags is the following:
```
  -datasource.appendTypePrefix
    	Whether to add type prefix to -datasource.url based on the query type. Set to true if sending different query types to the vmselect URL.
  -datasource.basicAuth.password string
    	Optional basic auth password for -datasource.url
  -datasource.basicAuth.username string
    	Optional basic auth username for -datasource.url
  -datasource.lookback duration
    	Lookback defines how far into the past to look when evaluating queries. For example, if the datasource.lookback=5m then param "time" with value now()-5m will be added to every query.
  -datasource.maxIdleConnections int
    	Defines the number of idle (keep-alive connections) to each configured datasource. Consider setting this value equal to the value: groups_total * group.concurrency. Too low a value may result in a high number of sockets in TIME_WAIT state. (default 100)
  -datasource.queryStep duration
    	queryStep defines how far a value can fallback to when evaluating queries. For example, if datasource.queryStep=15s then param "step" with value "15s" will be added to every query.If queryStep isn't specified, rule's evaluationInterval will be used instead.
  -datasource.roundDigits int
    	Adds "round_digits" GET param to datasource requests. In VM "round_digits" limits the number of digits after the decimal point in response values.
  -datasource.tlsCAFile string
    	Optional path to TLS CA file to use for verifying connections to -datasource.url. By default, system CA is used
  -datasource.tlsCertFile string
    	Optional path to client-side TLS certificate file to use when connecting to -datasource.url
  -datasource.tlsInsecureSkipVerify
    	Whether to skip tls verification when connecting to -datasource.url
  -datasource.tlsKeyFile string
    	Optional path to client-side TLS certificate key to use when connecting to -datasource.url
  -datasource.tlsServerName string
    	Optional TLS server name to use for connections to -datasource.url. By default, the server name from -datasource.url is used
  -datasource.url string
    	VictoriaMetrics or vmselect url. Required parameter. E.g. http://127.0.0.1:8428
  -disableAlertgroupLabel
    	Whether to disable adding group's name as label to generated alerts and time series.
  -dryRun -rule
    	Whether to check only config files without running vmalert. The rules file are validated. The -rule flag must be specified.
  -enableTCP6
    	Whether to enable IPv6 for listening and dialing. By default only IPv4 TCP and UDP is used
  -envflag.enable
    	Whether to enable reading flags from environment variables additionally to command line. Command line flag values have priority over values from environment vars. Flags are read only from command line if this flag isn't set. See https://docs.victoriametrics.com/#environment-variables for more details
  -envflag.prefix string
    	Prefix for environment variables if -envflag.enable is set
  -evaluationInterval duration
    	How often to evaluate the rules (default 1m0s)
  -external.alert.source string
    	External Alert Source allows to override the Source link for alerts sent to AlertManager for cases where you want to build a custom link to Grafana, Prometheus or any other service.
    	eg. 'explore?orgId=1&left=[\"now-1h\",\"now\",\"VictoriaMetrics\",{\"expr\": \"{{$expr|quotesEscape|crlfEscape|queryEscape}}\"},{\"mode\":\"Metrics\"},{\"ui\":[true,true,true,\"none\"]}]'.If empty '/api/v1/:groupID/alertID/status' is used
  -external.label array
    	Optional label in the form 'name=value' to add to all generated recording rules and alerts. Pass multiple -label flags in order to add multiple label sets.
    	Supports an array of values separated by comma or specified via multiple flags.
  -external.url string
    	External URL is used as alert's source for sent alerts to the notifier
  -fs.disableMmap
    	Whether to use pread() instead of mmap() for reading data files. By default mmap() is used for 64-bit arches and pread() is used for 32-bit arches, since they cannot read data files bigger than 2^32 bytes in memory. mmap() is usually faster for reading small data chunks than pread()
  -http.connTimeout duration
    	Incoming http connections are closed after the configured timeout. This may help to spread the incoming load among a cluster of services behind a load balancer. Please note that the real timeout may be bigger by up to 10% as a protection against the thundering herd problem (default 2m0s)
  -http.disableResponseCompression
    	Disable compression of HTTP responses to save CPU resources. By default compression is enabled to save network bandwidth
  -http.idleConnTimeout duration
    	Timeout for incoming idle http connections (default 1m0s)
  -http.maxGracefulShutdownDuration duration
    	The maximum duration for a graceful shutdown of the HTTP server. A highly loaded server may require increased value for a graceful shutdown (default 7s)
  -http.pathPrefix string
    	An optional prefix to add to all the paths handled by http server. For example, if '-http.pathPrefix=/foo/bar' is set, then all the http requests will be handled on '/foo/bar/*' paths. This may be useful for proxied requests. See https://www.robustperception.io/using-external-urls-and-proxies-with-prometheus
  -http.shutdownDelay duration
    	Optional delay before http server shutdown. During this delay, the server returns non-OK responses from /health page, so load balancers can route new requests to other servers
  -httpAuth.password string
    	Password for HTTP Basic Auth. The authentication is disabled if -httpAuth.username is empty
  -httpAuth.username string
    	Username for HTTP Basic Auth. The authentication is disabled if empty. See also -httpAuth.password
  -httpListenAddr string
    	Address to listen for http connections (default ":8880")
  -loggerDisableTimestamps
    	Whether to disable writing timestamps in logs
  -loggerErrorsPerSecondLimit int
    	Per-second limit on the number of ERROR messages. If more than the given number of errors are emitted per second, the remaining errors are suppressed. Zero values disable the rate limit
  -loggerFormat string
    	Format for logs. Possible values: default, json (default "default")
  -loggerLevel string
    	Minimum level of errors to log. Possible values: INFO, WARN, ERROR, FATAL, PANIC (default "INFO")
  -loggerOutput string
    	Output for the logs. Supported values: stderr, stdout (default "stderr")
  -loggerTimezone string
    	Timezone to use for timestamps in logs. Timezone must be a valid IANA Time Zone. For example: America/New_York, Europe/Berlin, Etc/GMT+3 or Local (default "UTC")
  -loggerWarnsPerSecondLimit int
    	Per-second limit on the number of WARN messages. If more than the given number of warns are emitted per second, then the remaining warns are suppressed. Zero values disable the rate limit
  -memory.allowedBytes size
    	Allowed size of system memory VictoriaMetrics caches may occupy. This option overrides -memory.allowedPercent if set to a non-zero value. Too low a value may increase the cache miss rate usually resulting in higher CPU and disk IO usage. Too high a value may evict too much data from OS page cache resulting in higher disk IO usage
    	Supports the following optional suffixes for size values: KB, MB, GB, KiB, MiB, GiB (default 0)
  -memory.allowedPercent float
    	Allowed percent of system memory VictoriaMetrics caches may occupy. See also -memory.allowedBytes. Too low a value may increase cache miss rate usually resulting in higher CPU and disk IO usage. Too high a value may evict too much data from OS page cache which will result in higher disk IO usage (default 60)
  -metricsAuthKey string
    	Auth key for /metrics. It overrides httpAuth settings
  -notifier.basicAuth.password array
    	Optional basic auth password for -notifier.url
    	Supports an array of values separated by comma or specified via multiple flags.
  -notifier.basicAuth.username array
    	Optional basic auth username for -notifier.url
    	Supports an array of values separated by comma or specified via multiple flags.
  -notifier.tlsCAFile array
    	Optional path to TLS CA file to use for verifying connections to -notifier.url. By default system CA is used
    	Supports an array of values separated by comma or specified via multiple flags.
  -notifier.tlsCertFile array
    	Optional path to client-side TLS certificate file to use when connecting to -notifier.url
    	Supports an array of values separated by comma or specified via multiple flags.
  -notifier.tlsInsecureSkipVerify array
    	Whether to skip tls verification when connecting to -notifier.url
    	Supports array of values separated by comma or specified via multiple flags.
  -notifier.tlsKeyFile array
    	Optional path to client-side TLS certificate key to use when connecting to -notifier.url
    	Supports an array of values separated by comma or specified via multiple flags.
  -notifier.tlsServerName array
    	Optional TLS server name to use for connections to -notifier.url. By default the server name from -notifier.url is used
    	Supports an array of values separated by comma or specified via multiple flags.
  -notifier.url array
    	Prometheus alertmanager URL. Required parameter. e.g. http://127.0.0.1:9093
    	Supports an array of values separated by comma or specified via multiple flags.
  -pprofAuthKey string
    	Auth key for /debug/pprof. It overrides httpAuth settings
  -remoteRead.basicAuth.password string
    	Optional basic auth password for -remoteRead.url
  -remoteRead.basicAuth.username string
    	Optional basic auth username for -remoteRead.url
  -remoteRead.ignoreRestoreErrors
    	Whether to ignore errors from remote storage when restoring alerts state on startup. (default true)
  -remoteRead.lookback duration
    	Lookback defines how far to look into past for alerts timeseries. For example, if lookback=1h then range from now() to now()-1h will be scanned. (default 1h0m0s)
  -remoteRead.tlsCAFile string
    	Optional path to TLS CA file to use for verifying connections to -remoteRead.url. By default system CA is used
  -remoteRead.tlsCertFile string
    	Optional path to client-side TLS certificate file to use when connecting to -remoteRead.url
  -remoteRead.tlsInsecureSkipVerify
    	Whether to skip tls verification when connecting to -remoteRead.url
  -remoteRead.tlsKeyFile string
    	Optional path to client-side TLS certificate key to use when connecting to -remoteRead.url
  -remoteRead.tlsServerName string
    	Optional TLS server name to use for connections to -remoteRead.url. By default the server name from -remoteRead.url is used
  -remoteRead.url vmalert
    	Optional URL to VictoriaMetrics or vmselect that will be used to restore alerts state. This configuration makes sense only if vmalert was configured with `remoteWrite.url` before and has been successfully persisted its state. E.g. http://127.0.0.1:8428
  -remoteWrite.basicAuth.password string
    	Optional basic auth password for -remoteWrite.url
  -remoteWrite.basicAuth.username string
    	Optional basic auth username for -remoteWrite.url
  -remoteWrite.concurrency int
    	Defines number of writers for concurrent writing into remote querier (default 1)
  -remoteWrite.disablePathAppend
    	Whether to disable automatic appending of '/api/v1/write' path to the configured -remoteWrite.url.
  -remoteWrite.flushInterval duration
    	Defines interval of flushes to remote write endpoint (default 5s)
  -remoteWrite.maxBatchSize int
    	Defines defines max number of timeseries to be flushed at once (default 1000)
  -remoteWrite.maxQueueSize int
    	Defines the max number of pending datapoints to remote write endpoint (default 100000)
  -remoteWrite.tlsCAFile string
    	Optional path to TLS CA file to use for verifying connections to -remoteWrite.url. By default system CA is used
  -remoteWrite.tlsCertFile string
    	Optional path to client-side TLS certificate file to use when connecting to -remoteWrite.url
  -remoteWrite.tlsInsecureSkipVerify
    	Whether to skip tls verification when connecting to -remoteWrite.url
  -remoteWrite.tlsKeyFile string
    	Optional path to client-side TLS certificate key to use when connecting to -remoteWrite.url
  -remoteWrite.tlsServerName string
    	Optional TLS server name to use for connections to -remoteWrite.url. By default the server name from -remoteWrite.url is used
  -remoteWrite.url string
<<<<<<< HEAD
    	Optional URL to VictoriaMetrics or vminsert where to persist alerts state and recording rules results in form of timeseries. E.g. http://127.0.0.1:8428
  -remoteWrite.disablePathAppend
     Whether to disable automatic appending of '/api/v1/write' path to the configured -remoteWrite.url.
=======
    	Optional URL to VictoriaMetrics or vminsert where to persist alerts state and recording rules results in form of timeseries. For example, if -remoteWrite.url=http://127.0.0.1:8428 is specified, then the alerts state will be written to http://127.0.0.1:8428/api/v1/write . See also -remoteWrite.disablePathAppend
>>>>>>> eff940aa
  -replay.maxDatapointsPerQuery int
    	Max number of data points expected in one request. The higher the value, the less requests will be made during replay. (default 1000)
  -replay.ruleRetryAttempts int
    	Defines how many retries to make before giving up on rule if request for it returns an error. (default 5)
  -replay.rulesDelay duration
    	Delay between rules evaluation within the group. Could be important if there are chained rules inside of the groupand processing need to wait for previous rule results to be persisted by remote storage before evaluating the next rule.Keep it equal or bigger than -remoteWrite.flushInterval. (default 1s)
  -replay.timeFrom string
    	The time filter in RFC3339 format to select time series with timestamp equal or higher than provided value. E.g. '2020-01-01T20:07:00Z'
  -replay.timeTo string
    	The time filter in RFC3339 format to select timeseries with timestamp equal or lower than provided value. E.g. '2020-01-01T20:07:00Z'
  -rule array
    	Path to the file with alert rules.
    	Supports patterns. Flag can be specified multiple times.
    	Examples:
    	 -rule="/path/to/file". Path to a single file with alerting rules
    	 -rule="dir/*.yaml" -rule="/*.yaml". Relative path to all .yaml files in "dir" folder,
    	absolute path to all .yaml files in root.
    	Rule files may contain %{ENV_VAR} placeholders, which are substituted by the corresponding env vars.
    	Supports an array of values separated by comma or specified via multiple flags.
  -rule.configCheckInterval duration
    	Interval for checking for changes in '-rule' files. By default the checking is disabled. Send SIGHUP signal in order to force config check for changes
  -rule.validateExpressions
    	Whether to validate rules expressions via MetricsQL engine (default true)
  -rule.validateTemplates
    	Whether to validate annotation and label templates (default true)
  -tls
    	Whether to enable TLS (aka HTTPS) for incoming requests. -tlsCertFile and -tlsKeyFile must be set if -tls is set
  -tlsCertFile string
    	Path to file with TLS certificate. Used only if -tls is set. Prefer ECDSA certs instead of RSA certs as RSA certs are slower
  -tlsKeyFile string
    	Path to file with TLS key. Used only if -tls is set
  -version
    	Show VictoriaMetrics version
```

`vmalert` supports "hot" config reload via the following methods:
* send SIGHUP signal to `vmalert` process;
* send GET request to `/-/reload` endpoint;
* configure `-rule.configCheckInterval` flag for periodic reload
on config change.

## Contributing

`vmalert` is mostly designed and built by VictoriaMetrics community.
Feel free to share your experience and ideas for improving this
software. Please keep simplicity as the main priority.

## How to build from sources

It is recommended using
[binary releases](https://github.com/VictoriaMetrics/VictoriaMetrics/releases)
- `vmalert` is located in `vmutils-*` archives there.


### Development build

1. [Install Go](https://golang.org/doc/install). The minimum supported version is Go 1.16.
2. Run `make vmalert` from the root folder of [the repository](https://github.com/VictoriaMetrics/VictoriaMetrics).
   It builds `vmalert` binary and puts it into the `bin` folder.

### Production build

1. [Install docker](https://docs.docker.com/install/).
2. Run `make vmalert-prod` from the root folder of [the repository](https://github.com/VictoriaMetrics/VictoriaMetrics).
   It builds `vmalert-prod` binary and puts it into the `bin` folder.


### ARM build

ARM build may run on Raspberry Pi or on [energy-efficient ARM servers](https://blog.cloudflare.com/arm-takes-wing/).

### Development ARM build

1. [Install Go](https://golang.org/doc/install). The minimum supported version is Go 1.16.
2. Run `make vmalert-arm` or `make vmalert-arm64` from the root folder of [the repository](https://github.com/VictoriaMetrics/VictoriaMetrics).
   It builds `vmalert-arm` or `vmalert-arm64` binary respectively and puts it into the `bin` folder.

### Production ARM build

1. [Install docker](https://docs.docker.com/install/).
2. Run `make vmalert-arm-prod` or `make vmalert-arm64-prod` from the root folder of [the repository](https://github.com/VictoriaMetrics/VictoriaMetrics).
   It builds `vmalert-arm-prod` or `vmalert-arm64-prod` binary respectively and puts it into the `bin` folder.<|MERGE_RESOLUTION|>--- conflicted
+++ resolved
@@ -516,13 +516,9 @@
   -remoteWrite.tlsServerName string
     	Optional TLS server name to use for connections to -remoteWrite.url. By default the server name from -remoteWrite.url is used
   -remoteWrite.url string
-<<<<<<< HEAD
-    	Optional URL to VictoriaMetrics or vminsert where to persist alerts state and recording rules results in form of timeseries. E.g. http://127.0.0.1:8428
+      Optional URL to VictoriaMetrics or vminsert where to persist alerts state and recording rules results in form of timeseries. For example, if -remoteWrite.url=http://127.0.0.1:8428 is specified, then the alerts state will be written to http://127.0.0.1:8428/api/v1/write . See also -remoteWrite.disablePathAppend
   -remoteWrite.disablePathAppend
-     Whether to disable automatic appending of '/api/v1/write' path to the configured -remoteWrite.url.
-=======
-    	Optional URL to VictoriaMetrics or vminsert where to persist alerts state and recording rules results in form of timeseries. For example, if -remoteWrite.url=http://127.0.0.1:8428 is specified, then the alerts state will be written to http://127.0.0.1:8428/api/v1/write . See also -remoteWrite.disablePathAppend
->>>>>>> eff940aa
+      Whether to disable automatic appending of '/api/v1/write' path to the configured -remoteWrite.url.
   -replay.maxDatapointsPerQuery int
     	Max number of data points expected in one request. The higher the value, the less requests will be made during replay. (default 1000)
   -replay.ruleRetryAttempts int
