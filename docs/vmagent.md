--- conflicted
+++ resolved
@@ -168,31 +168,10 @@
 * `gce_sd_configs` is for discovering and scraping Google Compute Engine (GCE) targets. See [gce_sd_config](https://prometheus.io/docs/prometheus/latest/configuration/configuration/#gce_sd_config) for details. `vmagent` provides the following additional functionality for `gce_sd_config`:
   * if `project` arg is missing then `vmagent` uses the project for the instance where it runs;
   * if `zone` arg is missing then `vmagent` uses the zone for the instance where it runs;
-<<<<<<< HEAD
-  * if `zone` arg is equal to `"*"`, then `vmagent` discovers all the zones for the given project;
-  * `zone` may contain an arbitrary number of zones, i.e. `zone: [us-east1-a, us-east1-b]`.
+  * if `zone` arg equals to `"*"`, then `vmagent` discovers all the zones for the given project;
+  * `zone` may contain a list of zones, i.e. `zone: [us-east1-a, us-east1-b]`.
 * `azure_sd_configs` - is for scraping the targets registered in Azure Cloud.
   See [azure_sd_config](https://prometheus.io/docs/prometheus/latest/configuration/configuration/#azure_sd_config) for details.
-* `consul_sd_configs` - is for scraping the targets registered in Consul.
-  See [consul_sd_config](https://prometheus.io/docs/prometheus/latest/configuration/configuration/#consul_sd_config) for details.
-* `dns_sd_configs` - is for scraping targets discovered from DNS records (SRV, A and AAAA).
-  See [dns_sd_config](https://prometheus.io/docs/prometheus/latest/configuration/configuration/#dns_sd_config) for details.
-* `openstack_sd_configs` - is for scraping OpenStack targets.
-  See [openstack_sd_config](https://prometheus.io/docs/prometheus/latest/configuration/configuration/#openstack_sd_config) for details.
-  [OpenStack identity API v3](https://docs.openstack.org/api-ref/identity/v3/) is supported only.
-* `docker_sd_configs` - is for scraping Docker targets.
-  See [docker_sd_config](https://prometheus.io/docs/prometheus/latest/configuration/configuration/#docker_sd_config) for details.
-* `dockerswarm_sd_configs` - is for scraping Docker Swarm targets.
-  See [dockerswarm_sd_config](https://prometheus.io/docs/prometheus/latest/configuration/configuration/#dockerswarm_sd_config) for details.
-* `eureka_sd_configs` - is for scraping targets registered in [Netflix Eureka](https://github.com/Netflix/eureka).
-  See [eureka_sd_config](https://prometheus.io/docs/prometheus/latest/configuration/configuration/#eureka_sd_config) for details.
-* `digitalocean_sd_configs` is for scraping targerts registered in [DigitalOcean](https://www.digitalocean.com/)
-  See [digitalocean_sd_config](https://prometheus.io/docs/prometheus/latest/configuration/configuration/#digitalocean_sd_config) for details.
-* `http_sd_configs` is for scraping targerts registered in http service discovery.
-  See [http_sd_config](https://prometheus.io/docs/prometheus/latest/configuration/configuration/#http_sd_config) for details.
-=======
-  * if `zone` arg equals to `"*"`, then `vmagent` discovers all the zones for the given project;
-  * `zone` may contain a list of zones, i.e. `zone: [us-east1-a, us-east1-b]`.
 * `consul_sd_configs` is for discovering and scraping targets registered in Consul. See [consul_sd_config](https://prometheus.io/docs/prometheus/latest/configuration/configuration/#consul_sd_config) for details.
 * `dns_sd_configs` is for discovering and scraping targets from DNS records (SRV, A and AAAA). See [dns_sd_config](https://prometheus.io/docs/prometheus/latest/configuration/configuration/#dns_sd_config) for details.
 * `openstack_sd_configs` is for discovering and scraping OpenStack targets. See [openstack_sd_config](https://prometheus.io/docs/prometheus/latest/configuration/configuration/#openstack_sd_config) for details. [OpenStack identity API v3](https://docs.openstack.org/api-ref/identity/v3/) is supported only.
@@ -205,7 +184,6 @@
 Note that `vmagent` doesn't support `refresh_interval` option for these scrape configs. Use the corresponding `-promscrape.*CheckInterval`
 command-line flag instead. For example, `-promscrape.consulSDCheckInterval=60s` sets `refresh_interval` for all the `consul_sd_configs`
 entries to 60s. Run `vmagent -help` in order to see default values for the `-promscrape.*CheckInterval` flags.
->>>>>>> 2d9dbaf7
 
 Please file feature requests to [our issue tracker](https://github.com/VictoriaMetrics/VictoriaMetrics/issues) if you need other service discovery mechanisms to be supported by `vmagent`.
 
@@ -1025,13 +1003,9 @@
   -opentsdbhttpTrimTimestamp duration
      Trim timestamps for OpenTSDB HTTP data to this duration. Minimum practical duration is 1ms. Higher duration (i.e. 1s) may be used for reducing disk space usage for timestamp data (default 1ms)
   -pprofAuthKey string
-<<<<<<< HEAD
-     Auth key for /debug/pprof. It must be passed via authKey query arg. It overrides httpAuth.* settings
+     Auth key for /debug/pprof/* endpoints. It must be passed via authKey query arg. It overrides httpAuth.* settings
   -promscrape.azureSDCheckInterval duration
-        Interval for checking for changes in Azure. This works only if consul_sd_configs is configured in '-promscrape.config' file. See https://prometheus.io/docs/prometheus/latest/configuration/configuration/#azure_sd_config for details (default 1m0s)
-=======
-     Auth key for /debug/pprof/* endpoints. It must be passed via authKey query arg. It overrides httpAuth.* settings
->>>>>>> 2d9dbaf7
+        Interval for checking for changes in Azure. This works only if azure_sd_configs is configured in '-promscrape.config' file. See https://prometheus.io/docs/prometheus/latest/configuration/configuration/#azure_sd_config for details (default 1m0s)
   -promscrape.cluster.memberNum string
      The number of number in the cluster of scrapers. It must be an unique value in the range 0 ... promscrape.cluster.membersCount-1 across scrapers in the cluster. Can be specified as pod name of Kubernetes StatefulSet - pod-name-Num, where Num is a numeric part of pod name (default "0")
   -promscrape.cluster.membersCount int
