---
sort: 5
weight: 5
title: LogsQL
menu:
  docs:
    parent: "victorialogs"
    weight: 5
aliases:
- /VictoriaLogs/LogsQL.html
---

# LogsQL

LogsQL is a simple yet powerful query language for [VictoriaLogs](https://docs.victoriametrics.com/victorialogs/).
See [examples](https://docs.victoriametrics.com/victorialogs/logsql-examples/) and [tutorial](#logsql-tutorial)
in order to feel the language.

LogsQL provides the following features:

- Full-text search across [log fields](https://docs.victoriametrics.com/victorialogs/keyconcepts/#data-model).
  See [word filter](#word-filter), [phrase filter](#phrase-filter) and [prefix filter](#prefix-filter).
- Ability to combine filters into arbitrary complex [logical filters](#logical-filter).
- Ability to extract structured fields from unstructured logs at query time. See [these docs](#transformations).
- Ability to calculate various stats over the selected log entries. See [these docs](#stats-pipe).

## LogsQL tutorial

If you aren't familiar with VictoriaLogs, then start with [key concepts docs](https://docs.victoriametrics.com/victorialogs/keyconcepts/).

Then follow these docs:
- [How to run VictoriaLogs](https://docs.victoriametrics.com/victorialogs/quickstart/).
- [how to ingest data into VictoriaLogs](https://docs.victoriametrics.com/victorialogs/data-ingestion/).
- [How to query VictoriaLogs](https://docs.victoriametrics.com/victorialogs/querying/).

The simplest LogsQL query is just a [word](#word), which must be found in the [log message](https://docs.victoriametrics.com/victorialogs/keyconcepts/#message-field).
For example, the following query finds all the logs with `error` word:

```logsql
error
```

See [how to send queries to VictoriaLogs](https://docs.victoriametrics.com/victorialogs/querying/).

If the queried [word](#word) clashes with LogsQL keywords, then just wrap it into quotes.
For example, the following query finds all the log messages with `and` [word](#word):

```logsql
"and"
```

It is OK to wrap any word into quotes. For example:

```logsql
"error"
```

Moreover, it is possible to wrap phrases containing multiple words in quotes. For example, the following query
finds log messages with the `error: cannot find file` phrase:

```logsql
"error: cannot find file"
```

Queries above match logs with any [timestamp](https://docs.victoriametrics.com/victorialogs/keyconcepts/#time-field),
e.g. they may return logs from the previous year alongside recently ingested logs.

Usually logs from the previous year aren't so interesting comparing to the recently ingested logs.
So it is recommended adding [time filter](#time-filter) to the query.
For example, the following query returns logs with the `error` [word](#word),
which were ingested into VictoriaLogs during the last 5 minutes:

```logsql
error AND _time:5m
```

This query consists of two [filters](#filters) joined with `AND` [operator](#logical-filter):

- The filter on the `error` [word](#word).
- The filter on the [`_time` field](https://docs.victoriametrics.com/victorialogs/keyconcepts/#time-field).

The `AND` operator means that the [log entry](https://docs.victoriametrics.com/victorialogs/keyconcepts/#data-model) must match both filters in order to be selected.

Typical LogsQL query consists of multiple [filters](#filters) joined with `AND` operator. It may be tiresome typing and then reading all these `AND` words.
So LogsQL allows omitting `AND` words. For example, the following query is equivalent to the query above:

```logsql
_time:5m error
```

The query returns logs in arbitrary order because sorting of big amounts of logs may require non-trivial amounts of CPU and RAM.
The number of logs with `error` word over the last 5 minutes isn't usually too big (e.g. less than a few millions), so it is OK to sort them with [`sort` pipe](#sort-pipe).
The following query sorts the selected logs by [`_time`](https://docs.victoriametrics.com/victorialogs/keyconcepts/#time-field) field:

```logsql
_time:5m error | sort by (_time)
```

It is unlikely you are going to investigate more than a few hundreds of logs returned by the query above. So you can limit the number of returned logs
with [`limit` pipe](#limit-pipe). The following query returns the last 10 logs with the `error` word over the last 5 minutes:

```logsql
_time:5m error | sort by (_time) desc | limit 10
```

By default VictoriaLogs returns all the [log fields](https://docs.victoriametrics.com/victorialogs/keyconcepts/#data-model).
If you need only the given set of fields, then add [`fields` pipe](#fields-pipe) to the end of the query. For example, the following query returns only
[`_time`](https://docs.victoriametrics.com/victorialogs/keyconcepts/#time-field), [`_stream`](https://docs.victoriametrics.com/victorialogs/keyconcepts/#stream-fields)
and [`_msg`](https://docs.victoriametrics.com/victorialogs/keyconcepts/#message-field) fields:

```logsql
error _time:5m | fields _time, _stream, _msg
```

Suppose the query above selects too many rows because some buggy app pushes invalid error logs to VictoriaLogs. Suppose the app adds `buggy_app` [word](#word) to every log line.
Then the following query removes all the logs from the buggy app, allowing us paying attention to the real errors:

```logsql
_time:5m error NOT buggy_app
```

This query uses `NOT` [operator](#logical-filter) for removing log lines from the buggy app. The `NOT` operator is used frequently, so it can be substituted with `!` char
(the `!` char is used instead of `-` char as a shorthand for `NOT` operator because it nicely combines with [`=`](https://docs.victoriametrics.com/victorialogs/logsql/#exact-filter)
and [`~`](https://docs.victoriametrics.com/victorialogs/logsql/#regexp-filter) filters like `!=` and `!~`).
The following query is equivalent to the previous one:

```logsql
_time:5m error !buggy_app
```

Suppose another buggy app starts pushing invalid error logs to VictoriaLogs - it adds `foobar` [word](#word) to every emitted log line.
No problems - just add `!foobar` to the query in order to remove these buggy logs:

```logsql
_time:5m error !buggy_app !foobar
```

This query can be rewritten to more clear query with the `OR` [operator](#logical-filter) inside parentheses:

```logsql
_time:5m error !(buggy_app OR foobar)
```

The parentheses are **required** here, since otherwise the query won't return the expected results.
The query `error !buggy_app OR foobar` is interpreted as `(error AND NOT buggy_app) OR foobar` according to [priorities for AND, OR and NOT operator](#logical-filters).
This query returns logs with `foobar` [word](#word), even if do not contain `error` word or contain `buggy_app` word.
So it is recommended wrapping the needed query parts into explicit parentheses if you are unsure in priority rules.
As an additional bonus, explicit parentheses make queries easier to read and maintain.

Queries above assume that the `error` [word](#word) is stored in the [log message](https://docs.victoriametrics.com/victorialogs/keyconcepts/#message-field).
If this word is stored in other [field](https://docs.victoriametrics.com/victorialogs/keyconcepts/#data-model) such as `log.level`, then add `log.level:` prefix
in front of the `error` word:

```logsql
_time:5m log.level:error !(buggy_app OR foobar)
```

The field name can be wrapped into quotes if it contains special chars or keywords, which may clash with LogsQL syntax.
Any [word](#word) also can be wrapped into quotes. So the following query is equivalent to the previous one:

```logsql
"_time":"5m" "log.level":"error" !("buggy_app" OR "foobar")
```

What if the application identifier - such as `buggy_app` and `foobar` - is stored in the `app` field? Correct - just add `app:` prefix in front of `buggy_app` and `foobar`:

```logsql
_time:5m log.level:error !(app:buggy_app OR app:foobar)
```

The query can be simplified by moving the `app:` prefix outside the parentheses:

```logsql
_time:5m log.level:error !app:(buggy_app OR foobar)
```

The `app` field uniquely identifies the application instance if a single instance runs per each unique `app`.
In this case it is recommended associating the `app` field with [log stream fields](https://docs.victoriametrics.com/victorialogs/keyconcepts/#stream-fields)
during [data ingestion](https://docs.victoriametrics.com/victorialogs/data-ingestion/). This usually improves both compression rate
and query performance when querying the needed streams via [`_stream` filter](#stream-filter).
If the `app` field is associated with the log stream, then the query above can be rewritten to more performant one:

```logsql
_time:5m log.level:error _stream:{app!~"buggy_app|foobar"}
```

This query skips scanning for [log messages](https://docs.victoriametrics.com/victorialogs/keyconcepts/#message-field) from `buggy_app` and `foobar` apps.
It inpsects only `log.level` and [`_stream`](https://docs.victoriametrics.com/victorialogs/keyconcepts/#stream-fields) labels.
This significantly reduces disk read IO and CPU time needed for performing the query.

LogsQL also provides [functions for statistics calculation](#stats-pipe) over the selected logs. For example, the following query returns the number of logs
with the `error` word for the last 5 minutes:

```logsql
_time:5m error | stats count() logs_with_error
```

Finally, it is recommended reading [performance tips](#performance-tips).

Now you are familiar with LogsQL basics. See [LogsQL examples](https://docs.victoriametrics.com/victorialogs/logsql-examples/) and [query syntax](#query-syntax)
if you want to continue learning LogsQL.

### Key concepts

#### Word

LogsQL splits all the [log fields](https://docs.victoriametrics.com/victorialogs/keyconcepts/#data-model) into words
delimited by non-word chars such as whitespace, parens, punctuation chars, etc. For example, the `foo: (bar,"тест")!` string
is split into `foo`, `bar` and `тест` words. Words can contain arbitrary [utf-8](https://en.wikipedia.org/wiki/UTF-8) chars.
These words are taken into account by full-text search filters such as
[word filter](#word-filter), [phrase filter](#phrase-filter) and [prefix filter](#prefix-filter).

#### Query syntax

LogsQL query must contain at least a single [filter](#filters) for selecting the matching logs.
For example, the following query selects all the logs for the last 5 minutes by using [`_time` filter](#time-filter):

```logsql
_time:5m
```

Tip: try [`*` filter](https://docs.victoriametrics.com/victorialogs/logsql/#any-value-filter), which selects all the logs stored in VictoriaLogs.
Do not worry - this doesn't crash VictoriaLogs, even if it contains trillions of logs. In the worst case it will return 

Additionally to filters, LogQL query may contain arbitrary mix of optional actions for processing the selected logs. These actions are delimited by `|` and are known as [`pipes`](#pipes).
For example, the following query uses [`stats` pipe](#stats-pipe) for returning the number of [log messages](https://docs.victoriametrics.com/victorialogs/keyconcepts/#message-field)
with the `error` [word](#word) for the last 5 minutes:

```logsql
_time:5m error | stats count() errors
```

See [the list of supported pipes in LogsQL](#pipes).

## Filters

LogsQL supports various filters for searching for log messages (see below).
They can be combined into arbitrary complex queries via [logical filters](#logical-filter).

Filters are applied to [`_msg` field](https://docs.victoriametrics.com/victorialogs/keyconcepts/#message-field) by default.
If the filter must be applied to other [log field](https://docs.victoriametrics.com/victorialogs/keyconcepts/#data-model),
then its' name followed by the colon must be put in front of the filter. For example, if `error` [word filter](#word-filter) must be applied
to the `log.level` field, then use `log.level:error` query.

Field names and filter args can be put into quotes if they contain special chars, which may clash with LogsQL syntax. LogsQL supports quoting via double quotes `"`,
single quotes `'` and backticks:

```logsql
"some 'field':123":i('some("value")') AND `other"value'`
```

If doubt, it is recommended quoting field names and filter args.

The list of LogsQL filters:

- [Time filter](#time-filter) - matches logs with [`_time` field](https://docs.victoriametrics.com/victorialogs/keyconcepts/#time-field) in the given time range
- [Stream filter](#stream-filter) - matches logs, which belong to the given [streams](https://docs.victoriametrics.com/victorialogs/keyconcepts/#stream-fields)
- [Word filter](#word-filter) - matches logs with the given [word](#word)
- [Phrase filter](#phrase-filter) - matches logs with the given phrase
- [Prefix filter](#prefix-filter) - matches logs with the given word prefix or phrase prefix
- [Substring filter](#substring-filter) - matches logs with the given substring
- [Range comparison filter](#range-comparison-filter) - matches logs with field values in the provided range
- [Empty value filter](#empty-value-filter) - matches logs without the given [log field](https://docs.victoriametrics.com/victorialogs/keyconcepts/#data-model)
- [Any value filter](#any-value-filter) - matches logs with the given non-empty [log field](https://docs.victoriametrics.com/victorialogs/keyconcepts/#data-model)
- [Exact filter](#exact-filter) - matches logs with the exact value
- [Exact prefix filter](#exact-prefix-filter) - matches logs starting with the given prefix
- [Multi-exact filter](#multi-exact-filter) - matches logs with one of the specified exact values
- [Case-insensitive filter](#case-insensitive-filter) - matches logs with the given case-insensitive word, phrase or prefix
- [Sequence filter](#sequence-filter) - matches logs with the given sequence of words or phrases
- [Regexp filter](#regexp-filter) - matches logs for the given regexp
- [Range filter](#range-filter) - matches logs with numeric [field values](https://docs.victoriametrics.com/victorialogs/keyconcepts/#data-model) in the given range
- [IPv4 range filter](#ipv4-range-filter) - matches logs with ip address [field values](https://docs.victoriametrics.com/victorialogs/keyconcepts/#data-model) in the given range
- [String range filter](#string-range-filter) - matches logs with [field values](https://docs.victoriametrics.com/victorialogs/keyconcepts/#data-model) in the given string range
- [Length range filter](#length-range-filter) - matches logs with [field values](https://docs.victoriametrics.com/victorialogs/keyconcepts/#data-model) of the given length range
- [Logical filter](#logical-filter) - allows combining other filters


### Time filter

VictoriaLogs scans all the logs per each query if it doesn't contain the filter on [`_time` field](https://docs.victoriametrics.com/victorialogs/keyconcepts/#time-field).
It uses various optimizations in order to accelerate full scan queries without the `_time` filter,
but such queries can be slow if the storage contains large number of logs over long time range. The easiest way to optimize queries
is to narrow down the search with the filter on [`_time` field](https://docs.victoriametrics.com/victorialogs/keyconcepts/#time-field).

For example, the following query returns [log messages](https://docs.victoriametrics.com/victorialogs/keyconcepts/#message-field)
ingested into VictoriaLogs during the last hour, which contain the `error` [word](#word):

```logsql
_time:1h AND error
```

The following formats are supported for `_time` filter:

- `_time:duration` matches logs with timestamps on the time range `(now-duration, now]`, where `duration` can have [these values](#duration-values). Examples:
  - `_time:5m` - returns logs for the last 5 minutes
  - `_time:2.5d15m42.345s` - returns logs for the last 2.5 days, 15 minutes and 42.345 seconds
  - `_time:1y` - returns logs for the last year
- `_time:YYYY-MM-DD` - matches all the logs for the particular day by UTC. For example, `_time:2023-04-25` matches logs on April 25, 2023 by UTC.
- `_time:YYYY-MM` - matches all the logs for the particular month by UTC. For example, `_time:2023-02` matches logs on February, 2023 by UTC.
- `_time:YYYY` - matches all the logs for the particular year by UTC. For example, `_time:2023` matches logs on 2023 by UTC.
- `_time:YYYY-MM-DDTHH` - matches all the logs for the particular hour by UTC. For example, `_time:2023-04-25T22` matches logs on April 25, 2023 at 22 hour by UTC.
- `_time:YYYY-MM-DDTHH:MM` - matches all the logs for the particular minute by UTC. For example, `_time:2023-04-25T22:45` matches logs on April 25, 2023 at 22:45 by UTC.
- `_time:YYYY-MM-DDTHH:MM:SS` - matches all the logs for the particular second by UTC. For example, `_time:2023-04-25T22:45:59` matches logs on April 25, 2023 at 22:45:59 by UTC.
- `_time:[min_time, max_time]` - matches logs on the time range `[min_time, max_time]`, including both `min_time` and `max_time`.
    The `min_time` and `max_time` can contain any format specified [here](https://docs.victoriametrics.com/#timestamp-formats).
    For example, `_time:[2023-04-01, 2023-04-30]` matches logs for the whole April, 2023 by UTC, e.g. it is equivalent to `_time:2023-04`.
- `_time:[min_time, max_time)` - matches logs on the time range `[min_time, max_time)`, not including `max_time`.
    The `min_time` and `max_time` can contain any format specified [here](https://docs.victoriametrics.com/#timestamp-formats).
    For example, `_time:[2023-02-01, 2023-03-01)` matches logs for the whole February, 2023 by UTC, e.g. it is equivalent to `_time:2023-02`.

It is possible to specify time zone offset for all the absolute time formats by appending `+hh:mm` or `-hh:mm` suffix.
For example, `_time:2023-04-25+05:30` matches all the logs on April 25, 2023 by India time zone,
while `_time:2023-02-07:00` matches all the logs on February, 2023 by California time zone.

It is possible to specify generic offset for the selected time range by appending `offset` after the `_time` filter. Examples:

- `_time:5m offset 1h` matches logs on the time range `(now-1h5m, now-1h]`.
- `_time:2023-07 offset 5h30m` matches logs on July, 2023 by UTC with offset 5h30m.
- `_time:[2023-02-01, 2023-03-01) offset 1w` matches logs the week before the time range `[2023-02-01, 2023-03-01)` by UTC.

Performance tips:

- It is recommended specifying the smallest possible time range during the search, since it reduces the amounts of log entries, which need to be scanned during the query.
  For example, `_time:1h` is usually faster than `_time:5h`.

- While LogsQL supports arbitrary number of `_time:...` filters at any level of [logical filters](#logical-filter),
  it is recommended specifying a single `_time` filter at the top level of the query.

- See [other performance tips](#performance-tips).

See also:

- [Stream filter](#stream-filter)
- [Word filter](#word-filter)

### Stream filter

VictoriaLogs provides an optimized way to select log entries, which belong to particular [log streams](https://docs.victoriametrics.com/victorialogs/keyconcepts/#stream-fields).
This can be done via `_stream:{...}` filter. The `{...}` may contain arbitrary
[Prometheus-compatible label selector](https://docs.victoriametrics.com/keyconcepts/#filtering)
over fields associated with [log streams](https://docs.victoriametrics.com/victorialogs/keyconcepts/#stream-fields).
For example, the following query selects [log entries](https://docs.victoriametrics.com/victorialogs/keyconcepts/#data-model)
with `app` field equal to `nginx`:

```logsql
_stream:{app="nginx"}
```

This query is equivalent to the following [`exact` filter](#exact-filter) query, but the upper query usually works much faster:

```logsql
app:="nginx"
```

Performance tips:

- It is recommended using the most specific `_stream:{...}` filter matching the smallest number of log streams,
  which needs to be scanned by the rest of filters in the query.

- While LogsQL supports arbitrary number of `_stream:{...}` filters at any level of [logical filters](#logical-filter),
  it is recommended specifying a single `_stream:...` filter at the top level of the query.

- See [other performance tips](#performance-tips).

See also:

- [Time filter](#time-filter)
- [Exact filter](#exact-filter)

### Word filter

The simplest LogsQL query consists of a single [word](#word) to search in log messages. For example, the following query matches
[log messages](https://docs.victoriametrics.com/victorialogs/keyconcepts/#message-field) with `error` [word](#word) inside them:

```logsql
error
```

This query matches the following [log messages](https://docs.victoriametrics.com/victorialogs/keyconcepts/#message-field):

- `error`
- `an error happened`
- `error: cannot open file`

This query doesn't match the following log messages:

- `ERROR`, since the filter is case-sensitive by default. Use `i(error)` for this case. See [these docs](#case-insensitive-filter) for details.
- `multiple errors occurred`, since the `errors` word doesn't match `error` word. Use `error*` for this case. See [these docs](#prefix-filter) for details.

By default the given [word](#word) is searched in the [`_msg` field](https://docs.victoriametrics.com/victorialogs/keyconcepts/#message-field).
Specify the [field name](https://docs.victoriametrics.com/victorialogs/keyconcepts/#data-model) in front of the word and put a colon after it
if it must be searched in the given field. For example, the following query returns log entries containing the `error` [word](#word) in the `log.level` field:

```logsql
log.level:error
```

Both the field name and the word in the query can contain arbitrary [utf-8](https://en.wikipedia.org/wiki/UTF-8)-encoded chars. For example:

```logsql
поле:значение
```

Both the field name and the word in the query can be put inside quotes if they contain special chars, which may clash with the query syntax.
For example, the following query searches for the ip `1.2.3.45` in the field `ip:remote`:

```logsql
"ip:remote":"1.2.3.45"
```

See also:

- [Phrase filter](#phrase-filter)
- [Exact filter](#exact-filter)
- [Prefix filter](#prefix-filter)
- [Logical filter](#logical-filter)


### Phrase filter

Is you need to search for log messages with the specific phrase inside them, then just wrap the phrase in quotes.
The phrase can contain any chars, including whitespace, punctuation, parens, etc. They are taken into account during the search.
For example, the following query matches [log messages](https://docs.victoriametrics.com/victorialogs/keyconcepts/#message-field)
with `ssh: login fail` phrase inside them:

```logsql
"ssh: login fail"
```

This query matches the following [log messages](https://docs.victoriametrics.com/victorialogs/keyconcepts/#message-field):

- `ERROR: ssh: login fail for user "foobar"`
- `ssh: login fail!`

This query doesn't match the following log messages:

- `ssh login fail`, since the message misses `:` char just after the `ssh`.
  Use `seq("ssh", "login", "fail")` query if log messages with the sequence of these words must be found. See [these docs](#sequence-filter) for details.
- `login fail: ssh error`, since the message doesn't contain the full phrase requested in the query. If you need matching a message
  with all the [words](#word) listed in the query, then use `ssh AND login AND fail` query. See [these docs](#logical-filter) for details.
- `ssh: login failed`, since the message ends with `failed` [word](#word) instead of `fail` word. Use `"ssh: login fail"*` query for this case.
  See [these docs](#prefix-filter) for details.
- `SSH: login fail`, since the `SSH` word is in capital letters. Use `i("ssh: login fail")` for case-insensitive search.
  See [these docs](#case-insensitive-filter) for details.

If the phrase contains double quotes, then either put `\` in front of double quotes or put the phrase inside single quotes. For example, the following filter searches
logs with `"foo":"bar"` phrase:

```logsql
'"foo":"bar"'
```

By default the given phrase is searched in the [`_msg` field](https://docs.victoriametrics.com/victorialogs/keyconcepts/#message-field).
Specify the [field name](https://docs.victoriametrics.com/victorialogs/keyconcepts/#data-model) in front of the phrase and put a colon after it
if it must be searched in the given field. For example, the following query returns log entries containing the `cannot open file` phrase in the `event.original` field:

```logsql
event.original:"cannot open file"
```

Both the field name and the phrase can contain arbitrary [utf-8](https://en.wikipedia.org/wiki/UTF-8)-encoded chars. For example:

```logsql
сообщение:"невозможно открыть файл"
```

The field name can be put inside quotes if it contains special chars, which may clash with the query syntax.
For example, the following query searches for the `cannot open file` phrase in the field `some:message`:

```logsql
"some:message":"cannot open file"
```

See also:

- [Exact filter](#exact-filter)
- [Word filter](#word-filter)
- [Prefix filter](#prefix-filter)
- [Logical filter](#logical-filter)


### Prefix filter

If you need to search for log messages with [words](#word) / phrases containing some prefix, then just add `*` char to the end of the [word](#word) / phrase in the query.
For example, the following query returns [log messages](https://docs.victoriametrics.com/victorialogs/keyconcepts/#message-field), which contain [words](#word) with `err` prefix:

```logsql
err*
```

This query matches the following [log messages](https://docs.victoriametrics.com/victorialogs/keyconcepts/#message-field):

- `err: foobar`
- `cannot open file: error occurred`

This query doesn't match the following log messages:

- `Error: foobar`, since the `Error` [word](#word) starts with capital letter. Use `i(err*)` for this case. See [these docs](#case-insensitive-filter) for details.
- `fooerror`, since the `fooerror` [word](#word) doesn't start with `err`. Use `~"err"` for this case. See [these docs](#substring-filter) for details.

Prefix filter can be applied to [phrases](#phrase-filter). For example, the following query matches
[log messages](https://docs.victoriametrics.com/victorialogs/keyconcepts/#message-field) containing phrases with `unexpected fail` prefix:

```logsql
"unexpected fail"*
```

This query matches the following [log messages](https://docs.victoriametrics.com/victorialogs/keyconcepts/#message-field):

- `unexpected fail: IO error`
- `error:unexpected failure`

This query doesn't match the following log messages:

- `unexpectedly failed`, since the `unexpectedly` doesn't match `unexpected` [word](#word). Use `unexpected* AND fail*` for this case.
  See [these docs](#logical-filter) for details.
- `failed to open file: unexpected EOF`, since `failed` [word](#word) occurs before the `unexpected` word. Use `unexpected AND fail*` for this case.
  See [these docs](#logical-filter) for details.

If the prefix contains double quotes, then either put `\` in front of double quotes or put the prefix inside single quotes. For example, the following filter searches
logs with `"foo":"bar` prefix:

```logsql
'"foo":"bar'*
```

By default the prefix filter is applied to the [`_msg` field](https://docs.victoriametrics.com/victorialogs/keyconcepts/#message-field).
Specify the needed [field name](https://docs.victoriametrics.com/victorialogs/keyconcepts/#data-model) in front of the prefix filter
in order to apply it to the given field. For example, the following query matches `log.level` field containing any word with the `err` prefix:

```logsql
log.level:err*
```

If the field name contains special chars, which may clash with the query syntax, then it may be put into quotes in the query.
For example, the following query matches `log:level` field containing any word with the `err` prefix.

```logsql
"log:level":err*
```

Performance tips:

- Prefer using [word filters](#word-filter) and [phrase filters](#phrase-filter) combined via [logical filter](#logical-filter)
  instead of prefix filter.
- Prefer moving [word filters](#word-filter) and [phrase filters](#phrase-filter) in front of prefix filter when using [logical filter](#logical-filter).
- See [other performance tips](#performance-tips).

See also:

- [Exact prefix filter](#exact-prefix-filter)
- [Word filter](#word-filter)
- [Phrase filter](#phrase-filter)
- [Exact-filter](#exact-filter)
- [Logical filter](#logical-filter)


### Substring filter

If it is needed to find logs with some substring, then `~"substring"` filter can be used. For example, the following query matches log entries,
which contain `ampl` text in the [`_msg` field](https://docs.victoriametrics.com/victorialogs/keyconcepts/#message-field):

```logsql
~"ampl"
```

It matches the following messages:

- `Example message`
- `This is a sample`

It doesn't match `EXAMPLE message`, since `AMPL` substring here is in uppercase. Use `~"(?i)ampl"` filter instead. Note that case-insensitive filter
may be much slower than case-sensitive one.

Performance tip: prefer using [word filter](#word-filter) and [phrase filter](#phrase-filter), since substring filter may be quite slow.

See also:

- [Word filter](#word-filter)
- [Phrase filter](#phrase-filter)
- [Regexp filter](#regexp-filter)


### Range comparison filter

LogsQL supports `field:>X`, `field:>=X`, `field:<X` and `field:<=X` filters, where `field` is the name of [log field](https://docs.victoriametrics.com/victorialogs/keyconcepts/#data-model)
and `X` is [numeric value](#numeric-values), IPv4 address or a string. For example, the following query returns logs containing numeric values for the `response_size` field bigger than `10*1024`:

```logsql
response_size:>10KiB
```

The following query returns logs with `user` field containing string values smaller than `John`:

```logsql
username:<"John"
```

See also:

- [String range filter](#string-range-filter)
- [Range filter](#range-filter)

### Empty value filter

Sometimes it is needed to find log entries without the given [log field](https://docs.victoriametrics.com/victorialogs/keyconcepts/#data-model).
This can be performed with `log_field:""` syntax. For example, the following query matches log entries without `host.hostname` field:

```logsql
host.hostname:""
```

See also:

- [Any value filter](#any-value-filter)
- [Word filter](#word-filter)
- [Logical filter](#logical-filter)


### Any value filter

Sometimes it is needed to find log entries containing any non-empty value for the given [log field](https://docs.victoriametrics.com/victorialogs/keyconcepts/#data-model).
This can be performed with `log_field:*` syntax. For example, the following query matches log entries with non-empty `host.hostname` field:

```logsql
host.hostname:*
```

See also:

- [Empty value filter](#empty-value-filter)
- [Prefix filter](#prefix-filter)
- [Logical filter](#logical-filter)


### Exact filter

The [word filter](#word-filter) and [phrase filter](#phrase-filter) return [log messages](https://docs.victoriametrics.com/victorialogs/keyconcepts/#message-field),
which contain the given word or phrase inside them. The message may contain additional text other than the requested word or phrase. If you need searching for log messages
or [log fields](https://docs.victoriametrics.com/victorialogs/keyconcepts/#message-field) with the exact value, then use the `exact` filter.
For example, the following query returns log messages with the exact value `fatal error: cannot find /foo/bar`:

```logsql
="fatal error: cannot find /foo/bar"
```

The query doesn't match the following log messages:

- `fatal error: cannot find /foo/bar/baz` or `some-text fatal error: cannot find /foo/bar`, since they contain an additional text
  other than the specified in the `exact` filter. Use `"fatal error: cannot find /foo/bar"` query in this case. See [these docs](#phrase-filter) for details.

- `FATAL ERROR: cannot find /foo/bar`, since the `exact` filter is case-sensitive. Use `i("fatal error: cannot find /foo/bar")` in this case.
  See [these docs](#case-insensitive-filter) for details.

By default the `exact` filter is applied to the [`_msg` field](https://docs.victoriametrics.com/victorialogs/keyconcepts/#message-field).
Specify the [field name](https://docs.victoriametrics.com/victorialogs/keyconcepts/#data-model) in front of the `exact` filter and put a colon after it
if it must be searched in the given field. For example, the following query returns log entries with the exact `error` value at `log.level` field:

```logsql
log.level:="error"
```

Both the field name and the phrase can contain arbitrary [utf-8](https://en.wikipedia.org/wiki/UTF-8)-encoded chars. For example:

```logsql
log.уровень:="ошибка"
```

The field name can be put inside quotes if it contains special chars, which may clash with the query syntax.
For example, the following query matches the `error` value in the field `log:level`:

```logsql
"log:level":="error"
```

See also:

- [Exact prefix filter](#exact-prefix-filter)
- [Multi-exact filter](#multi-exact-filter)
- [Word filter](#word-filter)
- [Phrase filter](#phrase-filter)
- [Prefix filter](#prefix-filter)
- [Logical filter](#logical-filter)


### Exact prefix filter

Sometimes it is needed to find log messages starting with some prefix. This can be done with the `="prefix"*` filter.
For example, the following query matches log messages, which start from `Processing request` prefix:

```logsql
="Processing request"*
```

This filter matches the following [log messages](https://docs.victoriametrics.com/victorialogs/keyconcepts/#message-field):

- `Processing request foobar`
- `Processing requests from ...`

It doesn't match the following log messages:

- `processing request foobar`, since the log message starts with lowercase `p`. Use `="processing request"* OR ="Processing request"*`
  query in this case. See [these docs](#logical-filter) for details.
- `start: Processing request`, since the log message doesn't start with `Processing request`. Use `"Processing request"` query in this case.
  See [these docs](#phrase-filter) for details.

By default the `exact` filter is applied to the [`_msg` field](https://docs.victoriametrics.com/victorialogs/keyconcepts/#message-field).
Specify the [field name](https://docs.victoriametrics.com/victorialogs/keyconcepts/#data-model) in front of the `exact` filter and put a colon after it
if it must be searched in the given field. For example, the following query returns log entries with `log.level` field, which starts with `err` prefix:

```logsql
log.level:="err"*
```

Both the field name and the phrase can contain arbitrary [utf-8](https://en.wikipedia.org/wiki/UTF-8)-encoded chars. For example:

```logsql
log.уровень:="ошиб"*
```

The field name can be put inside quotes if it contains special chars, which may clash with the query syntax.
For example, the following query matches `log:level` values starting with `err` prefix:

```logsql
"log:level":="err"*
```

See also:

- [Exact filter](#exact-filter)
- [Prefix filter](#prefix-filter)
- [Word filter](#word-filter)
- [Phrase filter](#phrase-filter)
- [Logical filter](#logical-filter)


### Multi-exact filter

Sometimes it is needed to locate log messages with a field containing one of the given values. This can be done with multiple [exact filters](#exact-filter)
combined into a single [logical filter](#logical-filter). For example, the following query matches log messages with `log.level` field
containing either `error` or `fatal` exact values:

```logsql
log.level:(="error" OR ="fatal")
```

While this solution works OK, LogsQL provides simpler and faster solution for this case - the `in()` filter.

```logsql
log.level:in("error", "fatal")
```

It works very fast for long lists passed to `in()`.

It is possible to pass arbitrary [query](#query-syntax) inside `in(...)` filter in order to match against the results of this query.
The query inside `in(...)` must end with [`fields`](#fields-pipe) pipe containing a single field name, so VictoriaLogs could
fetch results from this field. For example, the following query selects all the logs for the last 5 minutes for users,
who visited pages with `admin` [word](#word) in the `path` [field](https://docs.victoriametrics.com/victorialogs/keyconcepts/#data-model)
during the last day:

```logsql
_time:5m AND user_id:in(_time:1d AND path:admin | fields user_id)
```

See also:

- [Exact filter](#exact-filter)
- [Word filter](#word-filter)
- [Phrase filter](#phrase-filter)
- [Prefix filter](#prefix-filter)
- [Logical filter](#logical-filter)


### Case-insensitive filter

Case-insensitive filter can be applied to any word, phrase or prefix by wrapping the corresponding [word filter](#word-filter),
[phrase filter](#phrase-filter) or [prefix filter](#prefix-filter) into `i()`. For example, the following query returns
log messages with `error` word in any case:

```logsql
i(error)
```

The query matches the following [log messages](https://docs.victoriametrics.com/victorialogs/keyconcepts/#message-field):

- `unknown error happened`
- `ERROR: cannot read file`
- `Error: unknown arg`
- `An ErRoR occurred`

The query doesn't match the following log messages:

- `FooError`, since the `FooError` [word](#word) has superfluous prefix `Foo`. Use `~"(?i)error"` for this case. See [these docs](#regexp-filter) for details.
- `too many Errors`, since the `Errors` [word](#word) has superfluous suffix `s`. Use `i(error*)` for this case.

By default the `i()` filter is applied to the [`_msg` field](https://docs.victoriametrics.com/victorialogs/keyconcepts/#message-field).
Specify the needed [field name](https://docs.victoriametrics.com/victorialogs/keyconcepts/#data-model) in front of the filter
in order to apply it to the given field. For example, the following query matches `log.level` field containing `error` [word](#word) in any case:

```logsql
log.level:i(error)
```

If the field name contains special chars, which may clash with the query syntax, then it may be put into quotes in the query.
For example, the following query matches `log:level` field containing `error` [word](#word) in any case.

```logsql
"log:level":i("error")
```

Performance tips:

- Prefer using case-sensitive filter over case-insensitive filter.
- Prefer moving [word filter](#word-filter), [phrase filter](#phrase-filter) and [prefix filter](#prefix-filter) in front of case-sensitive filter
  when using [logical filter](#logical-filter).
- See [other performance tips](#performance-tips).


See also:

- [Word filter](#word-filter)
- [Phrase filter](#phrase-filter)
- [Exact-filter](#exact-filter)
- [Logical filter](#logical-filter)


### Sequence filter

Sometimes it is needed to find [log messages](https://docs.victoriametrics.com/victorialogs/keyconcepts/#message-field)
with [words](#word) or phrases in a particular order. For example, if log messages with `error` word followed by `open file` phrase
must be found, then the following LogsQL query can be used:

```logsql
seq("error", "open file")
```

This query matches `some error: cannot open file /foo/bar` message, since the `open file` phrase goes after the `error` [word](#word).
The query doesn't match the `cannot open file: error` message, since the `open file` phrase is located in front of the `error` [word](#word).
If you need matching log messages with both `error` word and `open file` phrase, then use `error AND "open file"` query. See [these docs](#logical-filter)
for details.

By default the `seq()` filter is applied to the [`_msg` field](https://docs.victoriametrics.com/victorialogs/keyconcepts/#message-field).
Specify the needed [field name](https://docs.victoriametrics.com/victorialogs/keyconcepts/#data-model) in front of the filter
in order to apply it to the given field. For example, the following query matches `event.original` field containing `(error, "open file")` sequence:

```logsql
event.original:seq(error, "open file")
```

If the field name contains special chars, which may clash with the query syntax, then it may be put into quotes in the query.
For example, the following query matches `event:original` field containing `(error, "open file")` sequence:

```logsql
"event:original":seq(error, "open file")
```

See also:

- [Word filter](#word-filter)
- [Phrase filter](#phrase-filter)
- [Exact-filter](#exact-filter)
- [Logical filter](#logical-filter)


### Regexp filter

LogsQL supports regular expression filter with [re2 syntax](https://github.com/google/re2/wiki/Syntax) via `~"regex"` syntax.
For example, the following query returns all the log messages containing `err` or `warn` susbstrings:

```logsql
~"err|warn"
```

The query matches the following [log messages](https://docs.victoriametrics.com/victorialogs/keyconcepts/#message-field), which contain either `err` or `warn` substrings:

- `error: cannot read data`
- `2 warnings have been raised`
- `data transferring finished`

The query doesn't match the following log messages:

- `ERROR: cannot open file`, since the `ERROR` word is in uppercase letters. Use `~"(?i)(err|warn)"` query for case-insensitive regexp search.
  See [these docs](https://github.com/google/re2/wiki/Syntax) for details. See also [case-insensitive filter docs](#case-insensitive-filter).
- `it is warmer than usual`, since it doesn't contain neither `err` nor `warn` substrings.

If the regexp contains double quotes, then either put `\` in front of double quotes or put the regexp inside single quotes. For example, the following regexp searches
logs matching `"foo":"(bar|baz)"` regexp:

```logsql
'"foo":"(bar|baz)"'
```

By default the regexp filter is applied to the [`_msg` field](https://docs.victoriametrics.com/victorialogs/keyconcepts/#message-field).
Specify the needed [field name](https://docs.victoriametrics.com/victorialogs/keyconcepts/#data-model) in front of the filter
in order to apply it to the given field. For example, the following query matches `event.original` field containing either `err` or `warn` substrings:

```logsql
event.original:~"err|warn"
```

If the field name contains special chars, which may clash with the query syntax, then it may be put into quotes in the query.
For example, the following query matches `event:original` field containing either `err` or `warn` substrings:

```logsql
"event:original":~"err|warn"
```

Performance tips:

- Prefer combining simple [word filter](#word-filter) with [logical filter](#logical-filter) instead of using regexp filter.
  For example, the `~"error|warning"` query can be substituted with `error OR warning` query, which usually works much faster.
  Note that the `~"error|warning"` matches `errors` as well as `warnings` [words](#word), while `error OR warning` matches
  only the specified [words](#word). See also [multi-exact filter](#multi-exact-filter).
- Prefer moving the regexp filter to the end of the [logical filter](#logical-filter), so lightweighter filters are executed first.
- Prefer using `="some prefix"*` instead of `~"^some prefix"`, since the [`exact` filter](#exact-prefix-filter) works much faster than the regexp filter.
- See [other performance tips](#performance-tips).

See also:

- [Case-insensitive filter](#case-insensitive-filter)
- [Logical filter](#logical-filter)


### Range filter

If you need to filter log message by some field containing only numeric values, then the `range()` filter can be used.
For example, if the `request.duration` field contains the request duration in seconds, then the following LogsQL query can be used
for searching for log entries with request durations exceeding 4.2 seconds:

```logsql
request.duration:range(4.2, Inf)
```

This query can be shortened to by using [range comparison filter](#range-comparison-filter):

```logsql
request.duration:>4.2
```

The lower and the upper bounds of the `range(lower, upper)` are excluded by default. If they must be included, then substitute the corresponding
parentheses with square brackets. For example:

- `range[1, 10)` includes `1` in the matching range
- `range(1, 10]` includes `10` in the matching range
- `range[1, 10]` includes `1` and `10` in the matching range

The range boundaries can contain any [supported numeric values](#numeric-values).

Note that the `range()` filter doesn't match [log fields](https://docs.victoriametrics.com/victorialogs/keyconcepts/#data-model)
with non-numeric values alongside numeric values. For example, `range(1, 10)` doesn't match `the request took 4.2 seconds`
[log message](https://docs.victoriametrics.com/victorialogs/keyconcepts/#message-field), since the `4.2` number is surrounded by other text.
Extract the numeric value from the message with `parse(_msg, "the request took <request_duration> seconds")` [transformation](#transformations)
and then apply the `range()` [filter pipe](#filter-pipe) to the extracted `request_duration` field.

Performance tips:

- It is better to query pure numeric [field](https://docs.victoriametrics.com/victorialogs/keyconcepts/#data-model)
  instead of extracting numeric field from text field via [transformations](#transformations) at query time.
- See [other performance tips](#performance-tips).

See also:

- [Range comparison filter](#range-comparison-filter)
- [IPv4 range filter](#ipv4-range-filter)
- [String range filter](#string-range-filter)
- [Length range filter](#length-range-filter)
- [Logical filter](#logical-filter)


### IPv4 range filter

If you need to filter log message by some field containing only [IPv4](https://en.wikipedia.org/wiki/Internet_Protocol_version_4) addresses such as `1.2.3.4`,
then the `ipv4_range()` filter can be used. For example, the following query matches log entries with `user.ip` address in the range `[127.0.0.0 - 127.255.255.255]`:

```logsql
user.ip:ipv4_range(127.0.0.0, 127.255.255.255)
```

The `ipv4_range()` accepts also IPv4 subnetworks in [CIDR notation](https://en.wikipedia.org/wiki/Classless_Inter-Domain_Routing#CIDR_notation).
For example, the following query is equivalent to the query above:

```logsql
user.ip:ipv4_range("127.0.0.0/8")
```

If you need matching a single IPv4 address, then just put it inside `ipv4_range()`. For example, the following query matches `1.2.3.4` IP
at `user.ip` [field](https://docs.victoriametrics.com/victorialogs/keyconcepts/#data-model):

```logsql
user.ip:ipv4_range("1.2.3.4")
```

Note that the `ipv4_range()` doesn't match a string with IPv4 address if this string contains other text. For example, `ipv4_range("127.0.0.0/24")`
doesn't match `request from 127.0.0.1: done` [log message](https://docs.victoriametrics.com/victorialogs/keyconcepts/#message-field),
since the `127.0.0.1` ip is surrounded by other text. Extract the IP from the message with `parse(_msg, "request from <ip>: done")` [transformation](#transformations)
and then apply the `ipv4_range()` [filter pipe](#filter-pipe) to the extracted `ip` field.

Hints:

- If you need searching for [log messages](https://docs.victoriametrics.com/victorialogs/keyconcepts/#message-field) containing the given `X.Y.Z.Q` IPv4 address,
  then `"X.Y.Z.Q"` query can be used. See [these docs](#phrase-filter) for details.
- If you need searching for [log messages](https://docs.victoriametrics.com/victorialogs/keyconcepts/#message-field) containing
  at least a single IPv4 address out of the given list, then `"ip1" OR "ip2" ... OR "ipN"` query can be used. See [these docs](#logical-filter) for details.
- If you need finding log entries with `ip` field in multiple ranges, then use `ip:(ipv4_range(range1) OR ipv4_range(range2) ... OR ipv4_range(rangeN))` query.
  See [these docs](#logical-filter) for details.

Performance tips:

- It is better querying pure IPv4 [field](https://docs.victoriametrics.com/victorialogs/keyconcepts/#data-model)
  instead of extracting IPv4 from text field via [transformations](#transformations) at query time.
- See [other performance tips](#performance-tips).

See also:

- [Range filter](#range-filter)
- [String range filter](#string-range-filter)
- [Length range filter](#length-range-filter)
- [Logical filter](#logical-filter)


### String range filter

If you need to filter log message by some field with string values in some range, then `string_range()` filter can be used.
For example, the following LogsQL query matches log entries with `user.name` field starting from `A` and `B` chars:

```logsql
user.name:string_range(A, C)
```

The `string_range()` includes the lower bound, while excluding the upper bound. This simplifies querying distinct sets of logs.
For example, the `user.name:string_range(C, E)` would match `user.name` fields, which start from `C` and `D` chars.

See also:

- [Range comparison filter](#range-comparison-filter)
- [Range filter](#range-filter)
- [IPv4 range filter](#ipv4-range-filter)
- [Length range filter](#length-range-filter)
- [Logical filter](#logical-filter)


### Length range filter

If you need to filter log message by its length, then `len_range()` filter can be used.
For example, the following LogsQL query matches [log messages](https://docs.victoriametrics.com/victorialogs/keyconcepts/#message-field)
with lengths in the range `[5, 10]` chars:

```logsql
len_range(5, 10)
```

This query matches the following log messages, since their length is in the requested range:

- `foobar`
- `foo bar`

This query doesn't match the following log messages:

- `foo`, since it is too short
- `foo bar baz abc`, sinc it is too long

It is possible to use `inf` as the upper bound. For example, the following query matches [log messages](https://docs.victoriametrics.com/victorialogs/keyconcepts/#message-field)
with the length bigger or equal to 5 chars:

```logsql
len_range(5, inf)
```

The range boundaries can be expressed in the following forms:

- Hexadecimal form. For example, `len_range(0xff, 0xABCD)`.
- Binary form. Form example, `len_range(0b100110, 0b11111101)`
- Integer form with `_` delimiters for better readability. For example, `len_range(1_000, 2_345_678)`.

By default the `len_range()` is applied to the [`_msg` field](https://docs.victoriametrics.com/victorialogs/keyconcepts/#message-field).
Put the [field name](https://docs.victoriametrics.com/victorialogs/keyconcepts/#data-model) in front of the `len_range()` in order to apply
the filter to the needed field. For example, the following query matches log entries with the `foo` field length in the range `[10, 20]` chars:

```logsql
foo:len_range(10, 20)
```

See also:

- [Range filter](#range-filter)
- [Logical filter](#logical-filter)


### Logical filter

Simpler LogsQL [filters](#filters) can be combined into more complex filters with the following logical operations:

- `q1 AND q2` - matches common log entries returned by both `q1` and `q2`. Arbitrary number of [filters](#filters) can be combined with `AND` operation.
  For example, `error AND file AND app` matches [log messages](https://docs.victoriametrics.com/victorialogs/keyconcepts/#message-field),
  which simultaneously contain `error`, `file` and `app` [words](#word).
  The `AND` operation is frequently used in LogsQL queries, so it is allowed to skip the `AND` word.
  For example, `error file app` is equivalent to `error AND file AND app`.

- `q1 OR q2` - merges log entries returned by both `q1` and `q2`. Arbitrary number of [filters](#filters) can be combined with `OR` operation.
  For example, `error OR warning OR info` matches [log messages](https://docs.victoriametrics.com/victorialogs/keyconcepts/#message-field),
  which contain at least one of `error`, `warning` or `info` [words](#word).

- `NOT q` - returns all the log entries except of those which match `q`. For example, `NOT info` returns all the
  [log messages](https://docs.victoriametrics.com/victorialogs/keyconcepts/#message-field),
  which do not contain `info` [word](#word). The `NOT` operation is frequently used in LogsQL queries, so it is allowed substituting `NOT` with `!` in queries.
  For example, `!info` is equivalent to `NOT info`.

The `NOT` operation has the highest priority, `AND` has the middle priority and `OR` has the lowest priority.
The priority order can be changed with parentheses. For example, `NOT info OR debug` is interpreted as `(NOT info) OR debug`,
so it matches [log messages](https://docs.victoriametrics.com/victorialogs/keyconcepts/#message-field),
which do not contain `info` [word](#word), while it also matches messages with `debug` word (which may contain the `info` word).
This is not what most users expect. In this case the query can be rewritten to `NOT (info OR debug)`,
which correctly returns log messages without `info` and `debug` [words](#word).

LogsQL supports arbitrary complex logical queries with arbitrary mix of `AND`, `OR` and `NOT` operations and parentheses.

By default logical filters apply to the [`_msg` field](https://docs.victoriametrics.com/victorialogs/keyconcepts/#message-field)
unless the inner filters explicitly specify the needed [log field](https://docs.victoriametrics.com/victorialogs/keyconcepts/#data-model) via `field_name:filter` syntax.
For example, `(error OR warn) AND host.hostname:host123` is interpreted as `(_msg:error OR _msg:warn) AND host.hostname:host123`.

It is possible to specify a single [log field](https://docs.victoriametrics.com/victorialogs/keyconcepts/#data-model) for multiple filters
with the following syntax:

```logsql
field_name:(q1 OR q2 OR ... qN)
```

For example, `log.level:error OR log.level:warning OR log.level:info` can be substituted with the shorter query: `log.level:(error OR warning OR info)`.

Performance tips:

- VictoriaLogs executes logical operations from the left to the right, so it is recommended moving the most specific
  and the fastest filters (such as [word filter](#word-filter) and [phrase filter](#phrase-filter)) to the left,
  while moving less specific and the slowest filters (such as [regexp filter](#regexp-filter) and [case-insensitive filter](#case-insensitive-filter))
  to the right. For example, if you need to find [log messages](https://docs.victoriametrics.com/victorialogs/keyconcepts/#message-field)
  with the `error` word, which match some `/foo/(bar|baz)` regexp,
  it is better from performance PoV to use the query `error ~"/foo/(bar|baz)"` instead of `~"/foo/(bar|baz)" error`.

  The most specific filter means that it matches the lowest number of log entries comparing to other filters.

- See [other performance tips](#performance-tips).

## Pipes

Additionally to [filters](#filters), LogsQL query may contain arbitrary mix of '|'-delimited actions known as `pipes`.
For example, the following query uses [`stats`](#stats-pipe), [`sort`](#sort-pipe) and [`limit`](#limit-pipe) pipes
for returning top 10 [log streams](https://docs.victoriametrics.com/victorialogs/keyconcepts/#stream-fields)
with the biggest number of logs during the last 5 minutes:

```logsql
_time:5m | stats by (_stream) count() per_stream_logs | sort by (per_stream_logs desc) | limit 10
```

LogsQL supports the following pipes:

- [`copy`](#copy-pipe) copies [log fields](https://docs.victoriametrics.com/victorialogs/keyconcepts/#data-model).
- [`delete`](#delete-pipe) deletes [log fields](https://docs.victoriametrics.com/victorialogs/keyconcepts/#data-model).
- [`drop_empty_fields`](#drop_empty_fields-pipe) drops [log fields](https://docs.victoriametrics.com/victorialogs/keyconcepts/#data-model) with empty values.
- [`extract`](#extract-pipe) extracts the specified text into the given log fields.
- [`extract_regexp`](#extract_regexp-pipe) extracts the specified text into the given log fields via [RE2 regular expressions](https://github.com/google/re2/wiki/Syntax).
- [`field_names`](#field_names-pipe) returns all the names of [log fields](https://docs.victoriametrics.com/victorialogs/keyconcepts/#data-model).
- [`field_values`](#field_values-pipe) returns all the values for the given [log field](https://docs.victoriametrics.com/victorialogs/keyconcepts/#data-model).
- [`fields`](#fields-pipe) selects the given set of [log fields](https://docs.victoriametrics.com/victorialogs/keyconcepts/#data-model).
- [`filter`](#filter-pipe) applies additional [filters](#filters) to results.
- [`format`](#format-pipe) formats output field from input [log fields](https://docs.victoriametrics.com/victorialogs/keyconcepts/#data-model).
- [`limit`](#limit-pipe) limits the number selected logs.
- [`math`](#math-pipe) performs mathematical calculations over [log fields](https://docs.victoriametrics.com/victorialogs/keyconcepts/#data-model).
- [`offset`](#offset-pipe) skips the given number of selected logs.
- [`pack_json`](#pack_json-pipe) packs [log fields](https://docs.victoriametrics.com/victorialogs/keyconcepts/#data-model) into JSON object.
- [`pack_logfmt`](#pack_logfmt-pipe) packs [log fields](https://docs.victoriametrics.com/victorialogs/keyconcepts/#data-model) into [logfmt](https://brandur.org/logfmt) message.
- [`rename`](#rename-pipe) renames [log fields](https://docs.victoriametrics.com/victorialogs/keyconcepts/#data-model).
- [`replace`](#replace-pipe) replaces substrings in the specified [log fields](https://docs.victoriametrics.com/victorialogs/keyconcepts/#data-model).
- [`replace_regexp`](#replace_regexp-pipe) updates [log fields](https://docs.victoriametrics.com/victorialogs/keyconcepts/#data-model) with regular expressions.
- [`sort`](#sort-pipe) sorts logs by the given [fields](https://docs.victoriametrics.com/victorialogs/keyconcepts/#data-model).
- [`stats`](#stats-pipe) calculates various stats over the selected logs.
- [`uniq`](#uniq-pipe) returns unique log entires.
- [`unpack_json`](#unpack_json-pipe) unpacks JSON messages from [log fields](https://docs.victoriametrics.com/victorialogs/keyconcepts/#data-model).
- [`unpack_logfmt`](#unpack_logfmt-pipe) unpacks [logfmt](https://brandur.org/logfmt) messages from [log fields](https://docs.victoriametrics.com/victorialogs/keyconcepts/#data-model).
- [`unpack_syslog`](#unpack_syslog-pipe) unpacks [syslog](https://en.wikipedia.org/wiki/Syslog) messages from [log fields](https://docs.victoriametrics.com/victorialogs/keyconcepts/#data-model).
- [`unroll`](#unroll-pipe) unrolls JSON arrays from [log fields](https://docs.victoriametrics.com/victorialogs/keyconcepts/#data-model).

### copy pipe

If some [log fields](https://docs.victoriametrics.com/victorialogs/keyconcepts/#data-model) must be copied, then `| copy src1 as dst1, ..., srcN as dstN` [pipe](#pipes) can be used.
For example, the following query copies `host` field to `server` for logs over the last 5 minutes, so the output contains both `host` and `server` fields:

```logsql
_time:5m | copy host as server
```

Multiple fields can be copied with a single `| copy ...` pipe. For example, the following query copies
[`_time` field](https://docs.victoriametrics.com/victorialogs/keyconcepts/#time-field) to `timestamp`, while [`_msg` field](https://docs.victoriametrics.com/victorialogs/keyconcepts/#message-field)
is copied to `message`:

```logsql
_time:5m | copy _time as timestmap, _msg as message
```

The `as` keyword is optional.

`cp` keyword can be used instead of `copy` for convenience. For example, `_time:5m | cp foo bar` is equivalent to `_time:5m | copy foo as bar`.

See also:

- [`rename` pipe](#rename-pipe)
- [`fields` pipe](#fields-pipe)
- [`delete` pipe](#delete-pipe)

### delete pipe

If some [log fields](https://docs.victoriametrics.com/victorialogs/keyconcepts/#data-model) must be deleted, then `| delete field1, ..., fieldN` [pipe](#pipes) can be used.
For example, the following query deletes `host` and `app` fields from the logs over the last 5 minutes:

```logsql
_time:5m | delete host, app
```

`drop`, `del` and `rm` keywords can be used instead of `delete` for convenience. For example, `_time:5m | drop host` is equivalent to `_time:5m | delete host`.

See also:

- [`rename` pipe](#rename-pipe)
- [`fields` pipe](#fields-pipe)

### drop_empty_fields pipe

`| drop_empty_fields` pipe drops [fields](https://docs.victoriametrics.com/victorialogs/keyconcepts/#data-model) with empty values. It also skips log entries with zero non-empty fields.

For example, the following query drops possible empty `email` field generated by [`extract` pipe](#extract-pipe) if the `foo` field doesn't contain email:

```logsql
_time:5m | extract 'email: <email>,' from foo | drop_empty_fields
```

See also:

- [`filter` pipe](#filter-pipe)
- [`extract` pipe](#extract-pipe)


### extract pipe

`| extract "pattern" from field_name` [pipe](#pipes) allows extracting arbitrary text into output fields according to the [`pattern`](#format-for-extract-pipe-pattern) from the given
[`field_name`](https://docs.victoriametrics.com/victorialogs/keyconcepts/#data-model). Existing log fields remain unchanged after the `| extract ...` pipe.

`| extract ...` can be useful for extracting additional fields needed for further data processing with other pipes such as [`stats` pipe](#stats-pipe) or [`sort` pipe](#sort-pipe).

For example, the following query selects logs with the `error` [word](#word) for the last day,
extracts ip address from [`_msg` field](https://docs.victoriametrics.com/victorialogs/keyconcepts/#message-field) into `ip` field and then calculates top 10 ip addresses
with the biggest number of logs:

```logsql
_time:1d error | extract "ip=<ip> " from _msg | stats by (ip) count() logs | sort by (logs) desc limit 10
```

It is expected that `_msg` field contains `ip=...` substring ending with space. For example, `error ip=1.2.3.4 from user_id=42`.
If there is no such substring in the current `_msg` field, then the `ip` output field will be empty.

If the `| extract ...` pipe is applied to [`_msg` field](https://docs.victoriametrics.com/victorialogs/keyconcepts/#message-field), then the `from _msg` part can be omitted.
For example, the following query is equivalent to the previous one:

```logsql
_time:1d error | extract "ip=<ip> " | stats by (ip) count() logs | sort by (logs) desc limit 10
```

If the `pattern` contains double quotes, then either put `\` in front of double quotes or put the `pattern` inside single quotes.
For example, the following query extracts `ip` from the corresponding JSON field:

```logsql
_time:5m | extract '"ip":"<ip>"'
```

Add `keep_original_fields` to the end of `extract ...` when the original non-empty values of the fields mentioned in the pattern must be preserved
instead of overwriting it with the extracted values. For example, the following query extracts `<ip>` only if the original value for `ip` field is missing or is empty:

```logsql
_time:5m | extract 'ip=<ip> ' keep_original_fields
```

By default `extract` writes empty matching fields to the output, which may overwrite existing values. Add `skip_empty_results` to the end of `extract ...`
in order to prevent from overwriting the existing values for the corresponding fields with empty values.
For example, the following query preserves the original `ip` field value if `foo` field doesn't contain the matching ip:

```logsql
_time:5m | extract 'ip=<ip> ' from foo skip_empty_results
```

Performance tip: it is recommended using more specific [log filters](#filters) in order to reduce the number of log entries, which are passed to `extract`.
See [general performance tips](#performance-tips) for details.

See also:

- [Format for extract pipe pattern](#format-for-extract-pipe-pattern)
- [Conditional extract](#conditional-extract)
- [`extract_regexp` pipe](#extract_regexp-pipe)
- [`unpack_json` pipe](#unpack_json-pipe)
- [`unpack_logfmt` pipe](#unpack_logfmt-pipe)
- [`math` pipe](#math-pipe)

#### Format for extract pipe pattern

The `pattern` part from [`extract ` pipe](#extract-pipe) has the following format:

```
text1<field1>text2<field2>...textN<fieldN>textN+1
```

Where `text1`, ... `textN+1` is arbitrary non-empty text, which matches as is to the input text.

The `field1`, ... `fieldN` are placeholders, which match a substring of any length (including zero length) in the input text until the next `textX`.
Placeholders can be anonymous and named. Anonymous placeholders are written as `<_>`. They are used for convenience when some input text
must be skipped until the next `textX`. Named placeholders are written as `<some_name>`, where `some_name` is the name of the log field to store
the corresponding matching substring to.

Matching starts from the first occurrence of the `text1` in the input text. If the `pattern` starts with `<field1>` and doesn't contain `text1`,
then the matching starts from the beginning of the input text. Matching is performed sequentially according to the `pattern`. If some `textX` isn't found
in the remaining input text, then the remaining named placeholders receive empty string values and the matching finishes prematurely.
The empty string values can be dropped with [`drop_empty_fields` pipe](#drop_empty_fields-pipe).

Matching finishes successfully when `textN+1` is found in the input text.
If the `pattern` ends with `<fieldN>` and doesn't contain `textN+1`, then the `<fieldN>` matches the remaining input text.

For example, if [`_msg` field](https://docs.victoriametrics.com/victorialogs/keyconcepts/#message-field) contains the following text:

```
1.2.3.4 GET /foo/bar?baz 404 "Mozilla  foo bar baz" some tail here
```

Then the following `pattern` can be used for extracting `ip`, `path` and `user_agent` fields from it:

```
<ip> <_> <path> <_> "<user_agent>"
```

Note that the user-agent part of the log message is in double quotes. This means that it may contain special chars, including escaped double quote, e.g. `\"`.
This may break proper matching of the string in double quotes.

VictoriaLogs automatically detects quoted strings and automatically unquotes them if the first matching char in the placeholder is double quote or backtick.
So it is better to use the following `pattern` for proper matching of quoted `user_agent` string:

```
<ip> <_> <path> <_> <user_agent>
```

This is useful for extracting JSON strings. For example, the following `pattern` properly extracts the `message` JSON string into `msg` field, even if it contains special chars:

```
"message":<msg>
```

The automatic string unquoting can be disabled if needed by adding `plain:` prefix in front of the field name. For example, if some JSON array of string values must be captured
into `json_array` field, then the following `pattern` can be used:

```
some json string array: [<plain:json_array>]
```

If some special chars such as `<` must be matched by the `pattern`, then they can be [html-escaped](https://en.wikipedia.org/wiki/List_of_XML_and_HTML_character_entity_references).
For example, the following `pattern` properly matches `a < b` text by extracting `a` into `left` field and `b` into `right` field:

```
<left> &lt; <right>
```

#### Conditional extract

If some log entries must be skipped from [`extract` pipe](#extract-pipe), then add `if (<filters>)` filter after the `extract` word.
The `<filters>` can contain arbitrary [filters](#filters). For example, the following query extracts `ip` field
from [`_msg` field](https://docs.victoriametrics.com/victorialogs/keyconcepts/#data-model) only
if the input [log entry](https://docs.victoriametrics.com/victorialogs/keyconcepts/#data-model) doesn't contain `ip` field or this field is empty:

```logsql
_time:5m | extract if (ip:"") "ip=<ip> "
```

An alternative approach is to add `keep_original_fields` to the end of `extract`, in order to keep the original non-empty values for the extracted fields.
For example, the following query is equivalent to the previous one:

```logsql
_time:5m | extract "ip=<ip> " keep_original_fields
```

### extract_regexp pipe

`| extract_regexp "pattern" from field_name` [pipe](#pipes) extracts substrings from the [`field_name` field](https://docs.victoriametrics.com/victorialogs/keyconcepts/#data-model)
according to the provided `pattern`, and stores them into field names according to the named fields inside the `pattern`.
The `pattern` must contain [RE2 regular expression](https://github.com/google/re2/wiki/Syntax) with named fields (aka capturing groups) in the form `(?P<capture_field_name>...)`.
Matching substrings are stored to the given `capture_field_name` [log fields](https://docs.victoriametrics.com/victorialogs/keyconcepts/#data-model).
For example, the following query extracts ipv4 addresses from [`_msg` field](https://docs.victoriametrics.com/victorialogs/keyconcepts/#message-field)
and puts them into `ip` field for logs over the last 5 minutes:

```logsql
_time:5m | extract_regexp "(?P<ip>([0-9]+[.]){3}[0-9]+)" from _msg
```

The `from _msg` part can be omitted if the data extraction is performed from the [`_msg` field](https://docs.victoriametrics.com/victorialogs/keyconcepts/#message-field).
So the following query is equivalent to the previous one:

```logsql
_time:5m | extract_regexp "(?P<ip>([0-9]+[.]){3}[0-9]+)"
```

Add `keep_original_fields` to the end of `extract_regexp ...` when the original non-empty values of the fields mentioned in the pattern must be preserved
instead of overwriting it with the extracted values. For example, the following query extracts `<ip>` only if the original value for `ip` field is missing or is empty:

```logsql
_time:5m | extract_regexp 'ip=(?P<ip>([0-9]+[.]){3}[0-9]+)' keep_original_fields
```

By default `extract_regexp` writes empty matching fields to the output, which may overwrite existing values. Add `skip_empty_results` to the end of `extract_regexp ...`
in order to prevent from overwriting the existing values for the corresponding fields with empty values.
For example, the following query preserves the original `ip` field value if `foo` field doesn't contain the matching ip:

```logsql
_time:5m | extract_regexp 'ip=(?P<ip>([0-9]+[.]){3}[0-9]+)' from foo skip_empty_results
```

Performance tip: it is recommended using [`extract` pipe](#extract-pipe) instead of `extract_regexp` for achieving higher query performance.

See also:

- [Conditional `extract_regexp`](#conditional-extract_regexp)
- [`extract` pipe](#extract-pipe)
- [`replace_regexp` pipe](#replace_regexp-pipe)
- [`unpack_json` pipe](#unpack_json-pipe)

#### Conditional extract_regexp

If some log entries must be skipped from [`extract_regexp` pipe](#extract-pipe), then add `if (<filters>)` filter after the `extract` word.
The `<filters>` can contain arbitrary [filters](#filters). For example, the following query extracts `ip`
from [`_msg` field](https://docs.victoriametrics.com/victorialogs/keyconcepts/#data-model) only
if the input [log entry](https://docs.victoriametrics.com/victorialogs/keyconcepts/#data-model) doesn't contain `ip` field or this field is empty:

```logsql
_time:5m | extract_regexp if (ip:"") "ip=(?P<ip>([0-9]+[.]){3}[0-9]+)"
```

An alternative approach is to add `keep_original_fields` to the end of `extract_regexp`, in order to keep the original non-empty values for the extracted fields.
For example, the following query is equivalent to the previous one:

```logsql
_time:5m | extract_regexp "ip=(?P<ip>([0-9]+[.]){3}[0-9]+)" keep_original_fields
```

### field_names pipe

`| field_names` [pipe](#pipes) returns all the names of [log fields](https://docs.victoriametrics.com/victorialogs/keyconcepts/#data-model)
with an estimated number of logs per each field name.
For example, the following query returns all the field names with the number of matching logs over the last 5 minutes:

```logsql
_time:5m | field_names
```

Field names are returned in arbitrary order. Use [`sort` pipe](#sort-pipe) in order to sort them if needed.

See also:

- [`field_values` pipe](#field_values-pipe)
- [`uniq` pipe](#uniq-pipe)

### field_values pipe

`| field_values field_name` [pipe](#pipe) returns all the values for the given [`field_name` field](https://docs.victoriametrics.com/victorialogs/keyconcepts/#data-model)
with the number of logs per each value.
For example, the following query returns all the values with the number of matching logs for the field `level` over logs for the last 5 minutes:

```logsql
_time:5m | field_values level
```

It is possible limiting the number of returned values by adding `limit N` to the end of the `field_values ...`. For example, the following query returns
up to 10 values for the field `user_id` over logs for the last 5 minutes:

```logsql
_time:5m | field_values user_id limit 10
```

If the limit is reached, then the set of returned values is random. Also the number of matching logs per each returned value is zeroed for performance reasons.

See also:

- [`field_names` pipe](#field_names-pipe)
- [`uniq` pipe](#uniq-pipe)

### fields pipe

By default all the [log fields](https://docs.victoriametrics.com/victorialogs/keyconcepts/#data-model) are returned in the response.
It is possible to select the given set of log fields with `| fields field1, ..., fieldN` [pipe](#pipes). For example, the following query selects only `host`
and [`_msg`](https://docs.victoriametrics.com/victorialogs/keyconcepts/#message-field) fields from logs for the last 5 minutes:

```logsql
_time:5m | fields host, _msg
```

`keep` can be used instead of `fields` for convenience. For example, the following query is equivalent to the previous one:

```logsql
_time:5m | keep host, _msg
```

See also:

- [`copy` pipe](#copy-pipe)
- [`rename` pipe](#rename-pipe)
- [`delete` pipe](#delete-pipe)

### filter pipe

The `| filter ...` [pipe](#pipes) allows filtering the selected logs entries with arbitrary [filters](#filters).

For example, the following query returns `host` [field](https://docs.victoriametrics.com/victorialogs/keyconcepts/#data-model) values
if the number of log messages with the `error` [word](#word) for them over the last hour exceeds `1_000`:

```logsql
_time:1h error | stats by (host) count() logs_count | filter logs_count:> 1_000
```

It is allowed to omit `filter` prefix if the used filters do not clash with [pipe names](#pipes).
So the following query is equivalent to the previous one:

```logsql
_time:1h error | stats by (host) count() logs_count | logs_count:> 1_000
```

See also:

- [`stats` pipe](#stats-pipe)
- [`sort` pipe](#sort-pipe)

### format pipe

`| format "pattern" as result_field` [pipe](#pipe) combines [log fields](https://docs.victoriametrics.com/victorialogs/keyconcepts/#data-model)
according to the `pattern` and stores it to the `result_field`.

For example, the following query stores `request from <ip>:<port>` text into [`_msg` field](https://docs.victoriametrics.com/victorialogs/keyconcepts/#message-field),
by substituting `<ip>` and `<port>` with the corresponding [log field](https://docs.victoriametrics.com/victorialogs/keyconcepts/#data-model) values:

```logsql
_time:5m | format "request from <ip>:<port>" as _msg
```

If the result of the `format` pattern is stored into [`_msg` field](https://docs.victoriametrics.com/victorialogs/keyconcepts/#message-field),
then `as _msg` part can be omitted. The following query is equivalent to the previous one:

```logsql
_time:5m | format "request from <ip>:<port>"
```

If some field values must be put into double quotes before formatting, then add `q:` in front of the corresponding field name.
For example, the following command generates properly encoded JSON object from `_msg` and `stacktrace` [log fields](https://docs.victoriametrics.com/victorialogs/keyconcepts/#data-model)
and stores it into `my_json` output field:

```logsql
_time:5m | format '{"_msg":<q:_msg>,"stacktrace":<q:stacktrace>}' as my_json
```

Numeric fields can be transformed into the following string representation at `format` pipe:

- [RFC3339 time](https://www.rfc-editor.org/rfc/rfc3339) - by adding `time:` in front of the corresponding field name
  containing [Unix timestamp](https://en.wikipedia.org/wiki/Unix_time) in nanoseconds.
  For example, `format "time=<time:timestamp_nsecs>"`. The timestamp can be converted into nanoseconds with the [`math` pipe](#math-pipe).

- Human-readable duration - by adding `duration:` in front of the corresponding numeric field name containing duration in nanoseconds.
  For example, `format "duration=<duration:duration_nsecs>"`. The duration can be converted into nanoseconds with the [`math` pipe](#math-pipe).

- IPv4 - by adding `ipv4:` in front of the corresponding field name containing `uint32` representation of the IPv4 address.
  For example, `format "ip=<ipv4:ip_num>"`.

Add `keep_original_fields` to the end of `format ... as result_field` when the original non-empty value of the `result_field` must be preserved
instead of overwriting it with the `format` results. For example, the following query adds formatted result to `foo` field only if it was missing or empty:

```logsql
_time:5m | format 'some_text' as foo keep_original_fields
```

Add `skip_empty_results` to the end of `format ...` if empty results shouldn't be written to the output. For example, the following query adds formatted result to `foo` field
when at least `field1` or `field2` aren't empty, while preserving the original `foo` value:

```logsql
_time:5m | format "<field1><field2>" as foo skip_empty_results
```

Performance tip: it is recommended using more specific [log filters](#filters) in order to reduce the number of log entries, which are passed to `format`.
See [general performance tips](#performance-tips) for details.

See also:

- [Conditional format](#conditional-format)
- [`replace` pipe](#replace-pipe)
- [`replace_regexp` pipe](#replace_regexp-pipe)
- [`extract` pipe](#extract-pipe)


#### Conditional format

If the [`format` pipe](#format-pipe) mustn't be applied to every [log entry](https://docs.victoriametrics.com/victorialogs/keyconcepts/#data-model),
then add `if (<filters>)` just after the `format` word.
The `<filters>` can contain arbitrary [filters](#filters). For example, the following query stores the formatted result to `message` field
only if `ip` and `host` [fields](https://docs.victoriametrics.com/victorialogs/keyconcepts/#data-model) aren't empty:

```logsql
_time:5m | format if (ip:* and host:*) "request from <ip>:<host>" as message
```

### limit pipe

If only a subset of selected logs must be processed, then `| limit N` [pipe](#pipes) can be used, where `N` can contain any [supported integer numeric value](#numeric-values).
For example, the following query returns up to 100 logs over the last 5 minutes:

```logsql
_time:5m | limit 100
```

`head` keyword can be used instead of `limit` for convenience. For example, `_time:5m | head 100` is equivalent to `_time:5m | limit 100`.

The `N` in `head N` can be omitted - in this case up to 10 matching logs are returned:

```logsql
error | head
```

By default rows are selected in arbitrary order because of performance reasons, so the query above can return different sets of logs every time it is executed.
[`sort` pipe](#sort-pipe) can be used for making sure the logs are in the same order before applying `limit ...` to them.

See also:

- [`sort` pipe](#sort-pipe)
- [`offset` pipe](#offset-pipe)

### math pipe

`| math ...` [pipe](#pipes) performs mathematical calculations over [numeric values](#numeric-values) stored in [log fields](https://docs.victoriametrics.com/victorialogs/keyconcepts/#data-model).
It has the following format:

```
| math
  expr1 as resultName1,
  ...
  exprN as resultNameN
```

Where `exprX` is one of the supported math expressions mentioned below, while `resultNameX` is the name of the field to store the calculated result to.
The `as` keyword is optional. The result name can be omitted. In this case the result is stored to a field with the name equal to string represenation
of the corresponding math expression.

For example, the following query divides `duration_msecs` field value by 1000, then rounds it to integer and stores the result in the `duration_secs` field:

```logsql
_time:5m | math round(duration_msecs / 1000) as duration_secs
```

The following mathematical operations are supported by `math` pipe:

- `arg1 + arg2` - returns the sum of `arg1` and `arg2`
- `arg1 - arg2` - returns the difference between `arg1` and `arg2`
- `arg1 * arg2` - multiplies `arg1` by `arg2`
- `arg1 / arg2` - divides `arg1` by `arg2`
- `arg1 % arg2` - returns the remainder of the division of `arg1` by `arg2`
- `arg1 ^ arg2` - returns the power of `arg1` by `arg2`
- `arg1 & arg2` - returns bitwise `and` for `arg1` and `arg2`. It is expected that `arg1` and `arg2` are in the range `[0 .. 2^53-1]`
- `arg1 | arg2` - returns bitwise `or` for `arg1` and `arg2`. It is expected that `arg1` and `arg2` are in the range `[0 .. 2^53-1]`
- `arg1 xor arg2` - returns bitwise `xor` for `arg1` and `arg2`. It is expected that `arg1` and `arg2` are in the range `[0 .. 2^53-1]`
- `arg1 default arg2` - returns `arg2` if `arg1` is non-[numeric](#numeric-values) or equals to `NaN`
- `abs(arg)` - returns an absolute value for the given `arg`
- `ceil(arg)` - returns the least integer value greater than or equal to `arg`
- `exp(arg)` - powers [`e`](https://en.wikipedia.org/wiki/E_(mathematical_constant)) by `arg`
- `floor(arg)` - returns the greatest integer values less than or equal to `arg`
- `ln(arg)` - returns [natural logarithm](https://en.wikipedia.org/wiki/Natural_logarithm) for the given `arg`
- `max(arg1, ..., argN)` - returns the maximum value among the given `arg1`, ..., `argN`
- `min(arg1, ..., argN)` - returns the minimum value among the given `arg1`, ..., `argN`
- `round(arg)` - returns rounded to integer value for the given `arg`. The `round()` accepts optional `nearest` arg, which allows rounding the number to the given `nearest` multiple.
  For example, `round(temperature, 0.1)` rounds `temperature` field to one decimal digit after the point.

Every `argX` argument in every mathematical operation can contain one of the following values:

- The name of [log field](https://docs.victoriametrics.com/victorialogs/keyconcepts/#data-model). For example, `errors_total / requests_total`.
  The log field is parsed into numeric value if it contains [supported numeric value](#numeric-values). The log field is parsed into [Unix timestamp](https://en.wikipedia.org/wiki/Unix_time)
  in nanoseconds if it contains [rfc3339 time](https://www.rfc-editor.org/rfc/rfc3339). The log field is parsed into `uint32` number if it contains IPv4 address.
  The log field is parsed into `NaN` in other cases.
- Any [supported numeric value](#numeric-values), [rfc3339 time](https://www.rfc-editor.org/rfc/rfc3339) or IPv4 address. For example, `1MiB`, `"2024-05-15T10:20:30.934324Z"` or `"12.34.56.78"`.
- Another mathematical expression, which can be put inside `(...)`. For example, `(a + b) * c`.

See also:

- [`stats` pipe](#stats-pipe)
- [`extract` pipe](#extract-pipe)


### offset pipe

If some selected logs must be skipped after [`sort`](#sort-pipe), then `| offset N` [pipe](#pipes) can be used, where `N` can contain any [supported integer numeric value](#numeric-values).
For example, the following query skips the first 100 logs over the last 5 minutes after sorting them by [`_time`](https://docs.victoriametrics.com/victorialogs/keyconcepts/#time-field):

```logsql
_time:5m | sort by (_time) | offset 100
```

`skip` keyword can be used instead of `offset` keyword for convenience. For example, `_time:5m | skip 10` is equivalent to `_time:5m | offset 10`.

Note that skipping rows without sorting has little sense, since they can be returned in arbitrary order because of performance reasons.
Rows can be sorted with [`sort` pipe](#sort-pipe).

See also:

- [`limit` pipe](#limit-pipe)
- [`sort` pipe](#sort-pipe)

### pack_json pipe

`| pack_json as field_name` [pipe](#pipe) packs all [log fields](https://docs.victoriametrics.com/victorialogs/keyconcepts/#data-model) into JSON object
and stores it as a string in the given `field_name`.

For example, the following query packs all the fields into JSON object and stores it into [`_msg` field](https://docs.victoriametrics.com/victorialogs/keyconcepts/#message-field)
for logs over the last 5 minutes:

```logsql
_time:5m | pack_json as _msg
```

The `as _msg` part can be omitted if packed JSON object is stored into [`_msg` field](https://docs.victoriametrics.com/victorialogs/keyconcepts/#message-field).
The following query is equivalent to the previous one:

```logsql
_time:5m | pack_json
```

If only a subset of labels must be packed into JSON, then it must be listed inside `fields (...)` after `pack_json`. For example, the following query builds JSON with `foo` and `bar` fields
only and stores the result in `baz` field:

```logsql
_time:5m | pack_json fields (foo, bar) as baz
```

The `pack_json` doesn't modify or delete other labels. If you do not need them, then add [`| fields ...`](#fields-pipe) after the `pack_json` pipe. For example, the following query
leaves only the `foo` label with the original log fields packed into JSON:

```logsql
_time:5m | pack_json as foo | fields foo
```

See also:

- [`pack_logfmt` pipe](#pack_logfmt-pipe)
- [`unpack_json` pipe](#unpack_json-pipe)


### pack_logfmt pipe

`| pack_logfmt as field_name` [pipe](#pipe) packs all [log fields](https://docs.victoriametrics.com/victorialogs/keyconcepts/#data-model) into [logfmt](https://brandur.org/logfmt) message
<<<<<<< HEAD
and stores its as a string in the given `field_name`.
=======
and stores it as a string in the given `field_name`.
>>>>>>> 868c4c02

For example, the following query packs all the fields into [logfmt](https://brandur.org/logfmt) message and stores it
into [`_msg` field](https://docs.victoriametrics.com/victorialogs/keyconcepts/#message-field) for logs over the last 5 minutes:

```logsql
_time:5m | pack_logfmt as _msg
```

The `as _msg` part can be omitted if packed message is stored into [`_msg` field](https://docs.victoriametrics.com/victorialogs/keyconcepts/#message-field).
The following query is equivalent to the previous one:

```logsql
_time:5m | pack_logfmt
```

If only a subset of labels must be packed into [logfmt](https://brandur.org/logfmt), then it must be listed inside `fields (...)` after `pack_logfmt`.
For example, the following query builds [logfmt](https://brandur.org/logfmt) message with `foo` and `bar` fields only and stores the result in `baz` field:

```logsql
_time:5m | pack_logfmt fields (foo, bar) as baz
```

The `pack_logfmt` doesn't modify or delete other labels. If you do not need them, then add [`| fields ...`](#fields-pipe) after the `pack_logfmt` pipe. For example, the following query
leaves only the `foo` label with the original log fields packed into [logfmt](https://brandur.org/logfmt):

```logsql
_time:5m | pack_logfmt as foo | fields foo
```

See also:

- [`pack_json` pipe](#pack_json-pipe)
- [`unpack_logfmt` pipe](#unpack_logfmt-pipe)

### rename pipe

If some [log fields](https://docs.victoriametrics.com/victorialogs/keyconcepts/#data-model) must be renamed, then `| rename src1 as dst1, ..., srcN as dstN` [pipe](#pipes) can be used.
For example, the following query renames `host` field to `server` for logs over the last 5 minutes, so the output contains `server` field instead of `host` field:

```logsql
_time:5m | rename host as server
```

Multiple fields can be renamed with a single `| rename ...` pipe. For example, the following query renames `host` to `instance` and `app` to `job`:

```logsql
_time:5m | rename host as instance, app as job
```

The `as` keyword is optional.

`mv` keyword can be used instead of `rename` keyword for convenience. For example, `_time:5m | mv foo bar` is equivalent to `_time:5m | rename foo as bar`.

See also:

- [`copy` pipe](#copy-pipe)
- [`fields` pipe](#fields-pipe)
- [`delete` pipe](#delete-pipe)

### replace pipe

`| replace ("old", "new") at field` [pipe](#pipes) replaces all the occurrences of the `old` substring with the `new` substring
in the given [`field`](https://docs.victoriametrics.com/victorialogs/keyconcepts/#data-model).

For example, the following query replaces all the `secret-password` substrings with `***` in the [`_msg` field](https://docs.victoriametrics.com/victorialogs/keyconcepts/#message-field)
for logs over the last 5 minutes:

```logsql
_time:5m | replace ("secret-password", "***") at _msg
```

The `at _msg` part can be omitted if the replacement occurs in the [`_msg` field](https://docs.victoriametrics.com/victorialogs/keyconcepts/#message-field).
The following query is equivalent to the previous one:

```logsql
_time:5m | replace ("secret-password", "***")
```

The number of replacements can be limited with `limit N` at the end of `replace`. For example, the following query replaces only the first `foo` substring with `bar`
at the [log field](https://docs.victoriametrics.com/victorialogs/keyconcepts/#data-model) `baz`:

```logsql
_time:5m | replace ('foo', 'bar') at baz limit 1
```

Performance tip: it is recommended using more specific [log filters](#filters) in order to reduce the number of log entries, which are passed to `replace`.
See [general performance tips](#performance-tips) for details.

See also:

- [Conditional replace](#conditional-replace)
- [`replace_regexp` pipe](#replace_regexp-pipe)
- [`format` pipe](#format-pipe)
- [`extract` pipe](#extract-pipe)

#### Conditional replace

If the [`replace` pipe](#replace-pipe) mustn't be applied to every [log entry](https://docs.victoriametrics.com/victorialogs/keyconcepts/#data-model),
then add `if (<filters>)` after `replace`.
The `<filters>` can contain arbitrary [filters](#filters). For example, the following query replaces `secret` with `***` in the `password` field
only if `user_type` field equals to `admin`:

```logsql
_time:5m | replace if (user_type:=admin) replace ("secret", "***") at password
```

### replace_regexp pipe

`| replace_regexp ("regexp", "replacement") at field` [pipe](#pipes) replaces all the substrings matching the given `regexp` with the given `replacement`
in the given [`field`](https://docs.victoriametrics.com/victorialogs/keyconcepts/#data-model).

The `regexp` must contain regular expression with [RE2 syntax](https://github.com/google/re2/wiki/Syntax).
The `replacement` may contain `$N` or `${N}` placeholders, which are substituted with the `N-th` capturing group in the `regexp`.

For example, the following query replaces all the substrings starting with `host-` and ending with `-foo` with the contents between `host-` and `-foo` in the [`_msg` field](https://docs.victoriametrics.com/victorialogs/keyconcepts/#message-field) for logs over the last 5 minutes:

```logsql
_time:5m | replace_regexp ("host-(.+?)-foo", "$1") at _msg
```

The `at _msg` part can be omitted if the replacement occurs in the [`_msg` field](https://docs.victoriametrics.com/victorialogs/keyconcepts/#message-field).
The following query is equivalent to the previous one:

```logsql
_time:5m | replace_regexp ("host-(.+?)-foo", "$1")
```

The number of replacements can be limited with `limit N` at the end of `replace`. For example, the following query replaces only the first `password: ...` substring
ending with whitespace with empty substring at the [log field](https://docs.victoriametrics.com/victorialogs/keyconcepts/#data-model) `baz`:

```logsql
_time:5m | replace_regexp ('password: [^ ]+', '') at baz limit 1
```

Performance tips:

- It is recommended using [`replace` pipe](#replace-pipe) instead of `replace_regexp` if possible, since it works faster.
- It is recommended using more specific [log filters](#filters) in order to reduce the number of log entries, which are passed to `replace`.
  See [general performance tips](#performance-tips) for details.

See also:

- [Conditional replace_regexp](#conditional-replace_regexp)
- [`replace` pipe](#replace-pipe)
- [`format` pipe](#format-pipe)
- [`extract` pipe](#extract-pipe)

#### Conditional replace_regexp

If the [`replace_regexp` pipe](#replace-pipe) mustn't be applied to every [log entry](https://docs.victoriametrics.com/victorialogs/keyconcepts/#data-model),
then add `if (<filters>)` after `replace_regexp`.
The `<filters>` can contain arbitrary [filters](#filters). For example, the following query replaces `password: ...` substrings ending with whitespace
with `***` in the `foo` field only if `user_type` field equals to `admin`:

```logsql
_time:5m | replace_regexp if (user_type:=admin) replace ("password: [^ ]+", "") at foo
```

### sort pipe

By default logs are selected in arbitrary order because of performance reasons. If logs must be sorted, then `| sort by (field1, ..., fieldN)` [pipe](#pipes) can be used.
The returned logs are sorted by the given [fields](https://docs.victoriametrics.com/victorialogs/keyconcepts/#data-model)
using [natural sorting](https://en.wikipedia.org/wiki/Natural_sort_order).

For example, the following query returns logs for the last 5 minutes sorted by [`_stream`](https://docs.victoriametrics.com/victorialogs/keyconcepts/#stream-fields)
and then by [`_time`](https://docs.victoriametrics.com/victorialogs/keyconcepts/#time-field):

```logsql
_time:5m | sort by (_stream, _time)
```

Add `desc` after the given log field in order to sort in reverse order of this field. For example, the following query sorts log fields in reverse order of `request_duration_seconds` field:

```logsql
_time:5m | sort by (request_duration_seconds desc)
```

The reverse order can be applied globally via `desc` keyword after `by(...)` clause:

```logsql
_time:5m | sort by (foo, bar) desc
```

The `by` keyword can be skipped in `sort ...` pipe. For example, the following query is equivalent to the previous one:

```logsql
_time:5m | sort (foo, bar) desc
```

Sorting of big number of logs can consume a lot of CPU time and memory. Sometimes it is enough to return the first `N` entries with the biggest
or the smallest values. This can be done by adding `limit N` to the end of `sort ...` pipe.
Such a query consumes lower amounts of memory when sorting big number of logs, since it keeps in memory only `N` log entries.
For example, the following query returns top 10 log entries with the biggest values
for the `request_duration` [field](https://docs.victoriametrics.com/victorialogs/keyconcepts/#data-model) during the last hour:

```logsql
_time:1h | sort by (request_duration desc) limit 10
```

If the first `N` sorted results must be skipped, then `offset N` can be added to `sort` pipe. For example,
the following query skips the first 10 logs with the biggest `request_duration` [field](https://docs.victoriametrics.com/victorialogs/keyconcepts/#data-model),
and then returns the next 20 sorted logs for the last 5 minutes:

```logsql
_time:1h | sort by (request_duration desc) offset 10 limit 20
```

Note that sorting of big number of logs can be slow and can consume a lot of additional memory.
It is recommended limiting the number of logs before sorting with the following approaches:

- Adding `limit N` to the end of `sort ...` pipe.
- Reducing the selected time range with [time filter](#time-filter).
- Using more specific [filters](#filters), so they select less logs.
- Limiting the number of selected [fields](https://docs.victoriametrics.com/victorialogs/keyconcepts/#data-model) via [`fields` pipe](#fields-pipe).

See also:

- [`stats` pipe](#stats-pipe)
- [`limit` pipe](#limit-pipe)
- [`offset` pipe](#offset-pipe)

### stats pipe

`| stats ...` pipe allows calculating various stats over the selected logs. For example, the following LogsQL query
uses [`count` stats function](#count-stats) for calculating the number of logs for the last 5 minutes:

```logsql
_time:5m | stats count() as logs_total
```

`| stats ...` pipe has the following basic format:

```logsql
... | stats
  stats_func1(...) as result_name1,
  ...
  stats_funcN(...) as result_nameN
```

Where `stats_func*` is any of the supported [stats function](#stats-pipe-functions), while `result_name*` is the name of the log field
to store the result of the corresponding stats function. The `as` keyword is optional.

For example, the following query calculates the following stats for logs over the last 5 minutes:

- the number of logs with the help of [`count` stats function](#count-stats);
- the number of unique [log streams](https://docs.victoriametrics.com/victorialogs/keyconcepts/#stream-fields) with the help of [`count_uniq` stats function](#count_uniq-stats):

```logsql
_time:5m | stats count() logs_total, count_uniq(_stream) streams_total
```

It is allowed omitting `stats` prefix for convenience. So the following query is equivalent to the previous one:

```logsql
_time:5m | count() logs_total, count_uniq(_stream) streams_total
```

It is allowed omitting the result name. In this case the result name equals to the string representation of the used [stats function](#stats-pipe-functions).
For example, the following query returns the same stats as the previous one, but gives uses `count()` and `count_uniq(_stream)` names for the returned fields:

```logsql
_time:5m | count(), count_uniq(_stream)
```

See also:

- [stats by fields](#stats-by-fields)
- [stats by time buckets](#stats-by-time-buckets)
- [stats by time buckets with timezone offset](#stats-by-time-buckets-with-timezone-offset)
- [stats by field buckets](#stats-by-field-buckets)
- [stats by IPv4 buckets](#stats-by-ipv4-buckets)
- [stats with additional filters](#stats-with-additional-filters)
- [stats pipe functions](#stats-pipe-functions)
- [`math` pipe](#math-pipe)
- [`sort` pipe](#sort-pipe)


#### Stats by fields

The following LogsQL syntax can be used for calculating independent stats per group of log fields:

```logsql
... | stats by (field1, ..., fieldM)
  stats_func1(...) as result_name1,
  ...
  stats_funcN(...) as result_nameN
```

This calculates `stats_func*` per each `(field1, ..., fieldM)` group of [log fields](https://docs.victoriametrics.com/victorialogs/keyconcepts/#data-model).

For example, the following query calculates the number of logs and unique ip addresses over the last 5 minutes,
grouped by `(host, path)` fields:

```logsql
_time:5m | stats by (host, path) count() logs_total, count_uniq(ip) ips_total
```

The `by` keyword can be skipped in `stats ...` pipe. For example, the following query is equivalent to the previous one:

```logsql
_time:5m | stats (host, path) count() logs_total, count_uniq(ip) ips_total
```

See also:

- [`row_min`](#row_min-stats)
- [`row_max`](#row_max-stats)
- [`row_any`](#row_any-stats)

#### Stats by time buckets

The following syntax can be used for calculating stats grouped by time buckets:

```logsql
... | stats by (_time:step)
  stats_func1(...) as result_name1,
  ...
  stats_funcN(...) as result_nameN
```

This calculates `stats_func*` per each `step` of [`_time`](https://docs.victoriametrics.com/victorialogs/keyconcepts/#time-field) field.
The `step` can have any [duration value](#duration-values). For example, the following LogsQL query returns per-minute number of logs and unique ip addresses
over the last 5 minutes:

```
_time:5m | stats by (_time:1m) count() logs_total, count_uniq(ip) ips_total
```

Additionally, the following `step` values are supported:

- `nanosecond` - equals to `1ns` [duration](#duration-values).
- `microsecond` - equals to `1µs` [duration](#duration-values).
- `millisecond` - equals to `1ms` [duration](#duration-values).
- `second` - equals to `1s` [duration](#duration-values).
- `minute` - equals to `1m` [duration](#duration-values).
- `hour` - equals to `1h` [duration](#duration-values).
- `day` - equals to `1d` [duration](#duration-values).
- `week` - equals to `1w` [duration](#duration-values).
- `month` - equals to one month. It properly takes into account the number of days per each month.
- `year` - equals to one year. It properly takes into account the number of days per each year.

#### Stats by time buckets with timezone offset

VictoriaLogs stores [`_time`](https://docs.victoriametrics.com/victorialogs/keyconcepts/#time-field) values as [Unix time](https://en.wikipedia.org/wiki/Unix_time)
in nanoseconds. This time corresponds to [UTC](https://en.wikipedia.org/wiki/Coordinated_Universal_Time) time zone. Sometimes it is needed calculating stats
grouped by days or weeks at non-UTC timezone. This is possible with the following syntax:

```logsql
... | stats by (_time:step offset timezone_offset) ...
```

For example, the following query calculates per-day number of logs over the last week, in `UTC+02:00` [time zone](https://en.wikipedia.org/wiki/Time_zone):

```logsql
_time:1w | stats by (_time:1d offset 2h) count() logs_total
```

#### Stats by field buckets

Every log field inside `| stats by (...)` can be bucketed in the same way at `_time` field in [this example](#stats-by-time-buckets).
Any [numeric value](#numeric-values) can be used as `step` value for the bucket. For example, the following query calculates
the number of requests for the last hour, bucketed by 10KB of `request_size_bytes` [field](https://docs.victoriametrics.com/victorialogs/keyconcepts/#data-model):

```logsql
_time:1h | stats by (request_size_bytes:10KB) count() requests
```

#### Stats by IPv4 buckets

Stats can be bucketed by [log field](https://docs.victoriametrics.com/victorialogs/keyconcepts/#data-model) containing [IPv4 addresses](https://en.wikipedia.org/wiki/IP_address)
via the `ip_field_name:/network_mask` syntax inside `by(...)` clause. For example, the following query returns the number of log entries per `/24` subnetwork
extracted from the `ip` [log field](https://docs.victoriametrics.com/victorialogs/keyconcepts/#data-model) during the last 5 minutes:

```logsql
_time:5m | stats by (ip:/24) count() requests_per_subnet
```

#### Stats with additional filters

Sometimes it is needed to calculate stats on different subsets of matching logs. This can be done by inserting `if (<any_filters>)` condition
between [stats function](#stats-pipe-functions) and `result_name`, where `any_filter` can contain arbitrary [filters](#filters).
For example, the following query calculates individually the number of [logs messages](https://docs.victoriametrics.com/victorialogs/keyconcepts/#message-field)
with `GET`, `POST` and `PUT` [words](#word), additionally to the total number of logs over the last 5 minutes:

```logsql
_time:5m | stats
  count() if (GET) gets,
  count() if (POST) posts,
  count() if (PUT) puts,
  count() total
```

### uniq pipe

`| uniq ...` pipe returns unique results over the selected logs. For example, the following LogsQL query
returns unique values for `ip` [log field](https://docs.victoriametrics.com/victorialogs/keyconcepts/#data-model)
over logs for the last 5 minutes:

```logsql
_time:5m | uniq by (ip)
```

It is possible to specify multiple fields inside `by(...)` clause. In this case all the unique sets for the given fields
are returned. For example, the following query returns all the unique `(host, path)` pairs for the logs over the last 5 minutes:

```logsql
_time:5m | uniq by (host, path)
```

The unique entries are returned in arbitrary order. Use [`sort` pipe](#sort-pipe) in order to sort them if needed.

Add `with hits` after `uniq by (...)` in order to return the number of matching logs per each field value:

```logsql
_time:5m | uniq by (host) with hits
```

Unique entries are stored in memory during query execution. Big number of unique selected entries may require a lot of memory.
Sometimes it is enough to return up to `N` unique entries. This can be done by adding `limit N` after `by (...)` clause.
This allows limiting memory usage. For example, the following query returns up to 100 unique `(host, path)` pairs for the logs over the last 5 minutes:

```logsql
_time:5m | uniq by (host, path) limit 100
```

If the `limit` is reached, then arbitrary subset of unique values can be returned. The `hits` calculation doesn't work when the `limit` is reached.

The `by` keyword can be skipped in `uniq ...` pipe. For example, the following query is equivalent to the previous one:

```logsql
_time:5m | uniq (host, path) limit 100
```

See also:

- [`uniq_values` stats function](#uniq_values-stats)

### unpack_json pipe

`| unpack_json from field_name` [pipe](#pipes) unpacks `{"k1":"v1", ..., "kN":"vN"}` JSON from the given input [`field_name`](https://docs.victoriametrics.com/victorialogs/keyconcepts/#data-model)
into `k1`, ... `kN` output field names with the corresponding `v1`, ..., `vN` values. It overrides existing fields with names from the `k1`, ..., `kN` list. Other fields remain untouched.

Nested JSON is unpacked according to the rules defined [here](https://docs.victoriametrics.com/victorialogs/keyconcepts/#data-model).

For example, the following query unpacks JSON fields from the [`_msg` field](https://docs.victoriametrics.com/victorialogs/keyconcepts/#message-field) across logs for the last 5 minutes:

```logsql
_time:5m | unpack_json from _msg
```

The `from _json` part can be omitted when JSON fields are unpacked from the [`_msg` field](https://docs.victoriametrics.com/victorialogs/keyconcepts/#message-field).
The following query is equivalent to the previous one:

```logsql
_time:5m | unpack_json
```

If only some fields must be extracted from JSON, then they can be enumerated inside `fields (...)`. For example, the following query unpacks only `foo` and `bar`
fields from JSON value stored in `my_json` [log field](https://docs.victoriametrics.com/victorialogs/keyconcepts/#data-model):

```logsql
_time:5m | unpack_json from my_json fields (foo, bar)
```

If it is needed to preserve the original non-empty field values, then add `keep_original_fields` to the end of `unpack_json ...`. For example,
the following query preserves the original non-empty values for `ip` and `host` fields instead of overwriting them with the unpacked values:

```logsql
_time:5m | unpack_json from foo fields (ip, host) keep_original_fields
```

Add `skip_empty_results` to the end of `unpack_json ...` if the original field values must be preserved when the corresponding unpacked values are empty.
For example, the following query preserves the original `ip` and `host` field values for empty unpacked values:

```logsql
_time:5m | unpack_json fields (ip, host) skip_empty_results
```

Performance tip: if you need extracting a single field from long JSON, it is faster to use [`extract` pipe](#extract-pipe). For example, the following query extracts `"ip"` field from JSON
stored in [`_msg` field](https://docs.victoriametrics.com/victorialogs/keyconcepts/#message-field) at the maximum speed:

```
_time:5m | extract '"ip":<ip>'
```

If you want to make sure that the unpacked JSON fields do not clash with the existing fields, then specify common prefix for all the fields extracted from JSON,
by adding `result_prefix "prefix_name"` to `unpack_json`. For example, the following query adds `foo_` prefix for all the unpacked fields
form `foo`:

```logsql
_time:5m | unpack_json from foo result_prefix "foo_"
```

Performance tips:

- It is better from performance and resource usage PoV ingesting parsed JSON logs into VictoriaLogs
  according to the [supported data model](https://docs.victoriametrics.com/victorialogs/keyconcepts/#data-model)
  instead of ingesting unparsed JSON lines into VictoriaLogs and then parsing them at query time with [`unpack_json` pipe](#unpack_json-pipe).

- It is recommended using more specific [log filters](#filters) in order to reduce the number of log entries, which are passed to `unpack_json`.
  See [general performance tips](#performance-tips) for details.

See also:

- [Conditional `unpack_json`](#conditional-unpack_json)
- [`unpack_logfmt` pipe](#unpack_logfmt-pipe)
- [`unpack_syslog` pipe](#unpack_syslog-pipe)
- [`extract` pipe](#extract-pipe)
- [`unroll` pipe](#unroll-pipe)
- [`pack_json` pipe](#pack_json-pipe)
- [`pack_logfmt` pipe](#pack_logfmt-pipe)

#### Conditional unpack_json

If the [`unpack_json` pipe](#unpack_json-pipe) mustn't be applied to every [log entry](https://docs.victoriametrics.com/victorialogs/keyconcepts/#data-model),
then add `if (<filters>)` after `unpack_json`.
The `<filters>` can contain arbitrary [filters](#filters). For example, the following query unpacks JSON fields from `foo` field only if `ip` field in the current log entry isn't set or empty:

```logsql
_time:5m | unpack_json if (ip:"") from foo
```

### unpack_logfmt pipe

`| unpack_logfmt from field_name` [pipe](#pipes) unpacks `k1=v1 ... kN=vN` [logfmt](https://brandur.org/logfmt) fields
from the given [`field_name`](https://docs.victoriametrics.com/victorialogs/keyconcepts/#data-model) into `k1`, ... `kN` field names
with the corresponding `v1`, ..., `vN` values. It overrides existing fields with names from the `k1`, ..., `kN` list. Other fields remain untouched.

For example, the following query unpacks [logfmt](https://brandur.org/logfmt) fields from the [`_msg` field](https://docs.victoriametrics.com/victorialogs/keyconcepts/#message-field)
across logs for the last 5 minutes:

```logsql
_time:5m | unpack_logfmt from _msg
```

The `from _json` part can be omitted when [logfmt](https://brandur.org/logfmt) fields are unpacked from the [`_msg` field](https://docs.victoriametrics.com/victorialogs/keyconcepts/#message-field).
The following query is equivalent to the previous one:

```logsql
_time:5m | unpack_logfmt
```

If only some fields must be unpacked from logfmt, then they can be enumerated inside `fields (...)`. For example, the following query extracts only `foo` and `bar` fields
from logfmt stored in the `my_logfmt` field:

```logsql
_time:5m | unpack_logfmt from my_logfmt fields (foo, bar)
```

If it is needed to preserve the original non-empty field values, then add `keep_original_fields` to the end of `unpack_logfmt ...`. For example,
the following query preserves the original non-empty values for `ip` and `host` fields instead of overwriting them with the unpacked values:

```logsql
_time:5m | unpack_logfmt from foo fields (ip, host) keep_original_fields
```

Add `skip_empty_results` to the end of `unpack_logfmt ...` if the original field values must be preserved when the corresponding unpacked values are empty.
For example, the following query preserves the original `ip` and `host` field values for empty unpacked values:

```logsql
_time:5m | unpack_logfmt fields (ip, host) skip_empty_results
```

Performance tip: if you need extracting a single field from long [logfmt](https://brandur.org/logfmt) line, it is faster to use [`extract` pipe](#extract-pipe).
For example, the following query extracts `"ip"` field from [logfmt](https://brandur.org/logfmt) line stored
in [`_msg` field](https://docs.victoriametrics.com/victorialogs/keyconcepts/#message-field):

```
_time:5m | extract ' ip=<ip>'
```

If you want to make sure that the unpacked [logfmt](https://brandur.org/logfmt) fields do not clash with the existing fields, then specify common prefix for all the fields extracted from logfmt,
by adding `result_prefix "prefix_name"` to `unpack_logfmt`. For example, the following query adds `foo_` prefix for all the unpacked fields
from `foo` field:

```logsql
_time:5m | unpack_logfmt from foo result_prefix "foo_"
```

Performance tips:

- It is better from performance and resource usage PoV ingesting parsed [logfmt](https://brandur.org/logfmt) logs into VictoriaLogs
  according to the [supported data model](https://docs.victoriametrics.com/victorialogs/keyconcepts/#data-model)
  instead of ingesting unparsed logfmt lines into VictoriaLogs and then parsing them at query time with [`unpack_logfmt` pipe](#unpack_logfmt-pipe).

- It is recommended using more specific [log filters](#filters) in order to reduce the number of log entries, which are passed to `unpack_logfmt`.
  See [general performance tips](#performance-tips) for details.

See also:

- [Conditional unpack_logfmt](#conditional-unpack_logfmt)
- [`unpack_json` pipe](#unpack_json-pipe)
- [`unpack_syslog` pipe](#unpack_syslog-pipe)
- [`extract` pipe](#extract-pipe)

#### Conditional unpack_logfmt

If the [`unpack_logfmt` pipe](#unpack_logfmt-pipe) mustn't be applied to every [log entry](https://docs.victoriametrics.com/victorialogs/keyconcepts/#data-model),
then add `if (<filters>)` after `unpack_logfmt`.
The `<filters>` can contain arbitrary [filters](#filters). For example, the following query unpacks logfmt fields from `foo` field
only if `ip` field in the current log entry isn't set or empty:

```logsql
_time:5m | unpack_logfmt if (ip:"") from foo
```

### unpack_syslog pipe

`| unpack_syslog from field_name` [pipe](#pipes) unpacks [syslog](https://en.wikipedia.org/wiki/Syslog) message
from the given [`field_name`](https://docs.victoriametrics.com/victorialogs/keyconcepts/#data-model). It understands the following Syslog formats:

- [RFC3164](https://datatracker.ietf.org/doc/html/rfc3164) aka `<PRI>MMM DD hh:mm:ss HOSTNAME TAG: MESSAGE`
- [RFC5424](https://datatracker.ietf.org/doc/html/rfc5424) aka `<PRI>1 TIMESTAMP HOSTNAME APP-NAME PROCID MSGID [STRUCTURED-DATA] MESSAGE`

The following fields are unpacked:

- `priority` - it is obtained from `PRI`.
- `facility` - it is calculated as `PRI / 8`.
- `severity` - it is calculated as `PRI % 8`.
- `format` - either `rfc3164` or `rfc5424` depending on which Syslog format is unpacked.
- `timestamp` - timestamp in [ISO8601 format](https://en.wikipedia.org/wiki/ISO_8601). The `MMM DD hh:mm:ss` timestamp in [RFC3164](https://datatracker.ietf.org/doc/html/rfc3164)
  is automatically converted into [ISO8601 format](https://en.wikipedia.org/wiki/ISO_8601) by assuming that the timestamp belongs to the last 12 months.
- `hostname`
- `app_name`
- `proc_id`
- `msg_id`
- `message`

The `<PRI>` part is optional. If it is missing, then `priority`, `facility` and `severity` fields aren't set.

The `[STRUCTURED-DATA]` is parsed into fields with the `SD-ID` name and `param1="value1" ... paramN="valueN"` value
according to [the specification](https://datatracker.ietf.org/doc/html/rfc5424#section-6.3). The value then can be parsed to separate fields with [`unpack_logfmt` pipe](#unpack_logfmt-pipe).

For example, the following query unpacks [syslog](https://en.wikipedia.org/wiki/Syslog) message from the [`_msg` field](https://docs.victoriametrics.com/victorialogs/keyconcepts/#message-field)
across logs for the last 5 minutes:

```logsql
_time:5m | unpack_syslog from _msg
```

The `from _json` part can be omitted when [syslog](https://en.wikipedia.org/wiki/Syslog) message is unpacked
from the [`_msg` field](https://docs.victoriametrics.com/victorialogs/keyconcepts/#message-field).
The following query is equivalent to the previous one:

```logsql
_time:5m | unpack_syslog
```

If it is needed to preserve the original non-empty field values, then add `keep_original_fields` to the end of `unpack_syslog ...`:

```logsql
_time:5m | unpack_syslog keep_original_fields
```

If you want to make sure that the unpacked [syslog](https://en.wikipedia.org/wiki/Syslog) fields do not clash with the existing fields,
then specify common prefix for all the fields extracted from syslog, by adding `result_prefix "prefix_name"` to `unpack_syslog`.
For example, the following query adds `foo_` prefix for all the unpacked fields from `foo` field:

```logsql
_time:5m | unpack_syslog from foo result_prefix "foo_"
```

Performance tips:

- It is better from performance and resource usage PoV ingesting parsed [syslog](https://en.wikipedia.org/wiki/Syslog) messages into VictoriaLogs
  according to the [supported data model](https://docs.victoriametrics.com/victorialogs/keyconcepts/#data-model)
  instead of ingesting unparsed syslog lines into VictoriaLogs and then parsing them at query time with [`unpack_syslog` pipe](#unpack_syslog-pipe).

- It is recommended using more specific [log filters](#filters) in order to reduce the number of log entries, which are passed to `unpack_syslog`.
  See [general performance tips](#performance-tips) for details.

See also:

- [Conditional unpack_syslog](#conditional-unpack_syslog)
- [`unpack_json` pipe](#unpack_json-pipe)
- [`unpack_logfmt` pipe](#unpack_logfmt-pipe)
- [`extract` pipe](#extract-pipe)

#### Conditional unpack_syslog

If the [`unpack_syslog` pipe](#unpack_syslog-pipe) musn't be applied to every [log entry](https://docs.victoriametrics.com/victorialogs/keyconcepts/#data-model),
then add `if (<filters>)` after `unpack_syslog`.
The `<filters>` can contain arbitrary [filters](#filters). For example, the following query unpacks syslog message fields from `foo` field
only if `hostname` field in the current log entry isn't set or empty:

```logsql
_time:5m | unpack_syslog if (hostname:"") from foo
```

### unroll pipe

`| unroll by (field1, ..., fieldN)` [pipe](#pipes) can be used for unrolling JSON arrays from `field1`, `fieldN`
[log fields](https://docs.victoriametrics.com/victorialogs/keyconcepts/#data-model) into separate rows.

For example, the following query unrolls `timestamp` and `value` [log fields](https://docs.victoriametrics.com/victorialogs/keyconcepts/#data-model) from logs for the last 5 minutes:

```logsql
_time:5m | unroll (timestamp, value)
```

See also:

- [`unpack_json` pipe](#unpack_json-pipe)
- [`extract` pipe](#extract-pipe)
- [`uniq_values` stats function](#uniq_values-stats)
- [`values` stats function](#values-stats)

#### Conditional unroll

If the [`unroll` pipe](#unpack_logfmt-pipe) mustn't be applied to every [log entry](https://docs.victoriametrics.com/victorialogs/keyconcepts/#data-model),
then add `if (<filters>)` after `unroll`.
The `<filters>` can contain arbitrary [filters](#filters). For example, the following query unrolls `value` field only if `value_type` field equals to `json_array`:

```logsql
_time:5m | unroll if (value_type:="json_array") (value)
```

## stats pipe functions

LogsQL supports the following functions for [`stats` pipe](#stats-pipe):

- [`avg`](#avg-stats) returns the average value over the given numeric [log fields](https://docs.victoriametrics.com/victorialogs/keyconcepts/#data-model).
- [`count`](#count-stats) returns the number of log entries.
- [`count_empty`](#count_empty-stats) returns the number logs with empty [log fields](https://docs.victoriametrics.com/victorialogs/keyconcepts/#data-model).
- [`count_uniq`](#count_uniq-stats) returns the number of unique non-empty values for the given [log fields](https://docs.victoriametrics.com/victorialogs/keyconcepts/#data-model).
- [`max`](#max-stats) returns the maximum value over the given numeric [log fields](https://docs.victoriametrics.com/victorialogs/keyconcepts/#data-model).
- [`median`](#median-stats) returns the [median](https://en.wikipedia.org/wiki/Median) value over the given numeric [log fields](https://docs.victoriametrics.com/victorialogs/keyconcepts/#data-model).
- [`min`](#min-stats) returns the minumum value over the given numeric [log fields](https://docs.victoriametrics.com/victorialogs/keyconcepts/#data-model).
- [`quantile`](#quantile-stats) returns the given quantile for the given numeric [log fields](https://docs.victoriametrics.com/victorialogs/keyconcepts/#data-model).
- [`row_any`](#row_any-stats) returns a sample [log entry](https://docs.victoriametrics.com/victorialogs/keyconcepts/#data-model) per each selected [stats group](#stats-by-fields).
- [`row_max`](#row_max-stats) returns the [log entry](https://docs.victoriametrics.com/victorialogs/keyconcepts/#data-model) with the minimum value at the given field.
- [`row_min`](#row_min-stats) returns the [log entry](https://docs.victoriametrics.com/victorialogs/keyconcepts/#data-model) with the maximum value at the given field.
- [`sum`](#sum-stats) returns the sum for the given numeric [log fields](https://docs.victoriametrics.com/victorialogs/keyconcepts/#data-model).
- [`sum_len`](#sum_len-stats) returns the sum of lengths for the given [log fields](https://docs.victoriametrics.com/victorialogs/keyconcepts/#data-model).
- [`uniq_values`](#uniq_values-stats) returns unique non-empty values for the given [log fields](https://docs.victoriametrics.com/victorialogs/keyconcepts/#data-model).
- [`values`](#values-stats) returns all the values for the given [log fields](https://docs.victoriametrics.com/victorialogs/keyconcepts/#data-model).

### avg stats

`avg(field1, ..., fieldN)` [stats pipe function](#stats-pipe-functions) calculates the average value across
all the mentioned [log fields](https://docs.victoriametrics.com/victorialogs/keyconcepts/#data-model).
Non-numeric values are ignored.

For example, the following query returns the average value for the `duration` [field](https://docs.victoriametrics.com/victorialogs/keyconcepts/#data-model)
over logs for the last 5 minutes:

```logsql
_time:5m | stats avg(duration) avg_duration
```

See also:

- [`median`](#median-stats)
- [`quantile`](#quantile-stats)
- [`min`](#min-stats)
- [`max`](#max-stats)
- [`sum`](#sum-stats)
- [`count`](#count-stats)

### count stats

`count()` [stats pipe function](#stats-pipe-functions) calculates the number of selected logs.

For example, the following query returns the number of logs over the last 5 minutes:

```logsql
_time:5m | stats count() logs
```

It is possible calculating the number of logs with non-empty values for some [log field](https://docs.victoriametrics.com/victorialogs/keyconcepts/#data-model)
with the `count(fieldName)` syntax. For example, the following query returns the number of logs with non-empty `username` field over the last 5 minutes:

```logsql
_time:5m | stats count(username) logs_with_username
```

If multiple fields are enumerated inside `count()`, then it counts the number of logs with at least a single non-empty field mentioned inside `count()`.
For example, the following query returns the number of logs with non-empty `username` or `password` [fields](https://docs.victoriametrics.com/victorialogs/keyconcepts/#data-model)
over the last 5 minutes:

```logsql
_time:5m | stats count(username, password) logs_with_username_or_password
```

See also:

- [`count_uniq`](#count_uniq-stats)
- [`count_empty`](#count_empty-stats)
- [`sum`](#sum-stats)
- [`avg`](#avg-stats)

### count_empty stats

`count_empty(field1, ..., fieldN)` [stats pipe function](#stats-pipe-functions) calculates the number of logs with empty `(field1, ..., fieldN)` tuples.

For example, the following query calculates the number of logs with empty `username` [field](https://docs.victoriametrics.com/victorialogs/keyconcepts/#data-model)
during the last 5 minutes:

```logsql
_time:5m | stats count_empty(username) logs_with_missing_username
```

See also:

- [`count`](#count-stats)
- [`count_uniq`](#count_uniq-stats)

### count_uniq stats

`count_uniq(field1, ..., fieldN)` [stats pipe function](#stats-pipe-functions) calculates the number of unique non-empty `(field1, ..., fieldN)` tuples.

For example, the following query returns the number of unique non-empty values for `ip` [field](https://docs.victoriametrics.com/victorialogs/keyconcepts/#data-model)
over the last 5 minutes:

```logsql
_time:5m | stats count_uniq(ip) ips
```

The following query returns the number of unique `(host, path)` pairs for the corresponding [fields](https://docs.victoriametrics.com/victorialogs/keyconcepts/#data-model)
over the last 5 minutes:

```logsql
_time:5m | stats count_uniq(host, path) unique_host_path_pairs
```

Every unique value is stored in memory during query execution. Big number of unique values may require a lot of memory.
Sometimes it is needed to know whether the number of unique values reaches some limit. In this case add `limit N` just after `count_uniq(...)`
for limiting the number of counted unique values up to `N`, while limiting the maximum memory usage. For example, the following query counts
up to `1_000_000` unique values for the `ip` field:

```logsql
_time:5m | stats count_uniq(ip) limit 1_000_000 as ips_1_000_000
```

See also:

- [`uniq_values`](#uniq_values-stats)
- [`count`](#count-stats)

### max stats

`max(field1, ..., fieldN)` [stats pipe function](#stats-pipe-functions) returns the maximum value across
all the mentioned [log fields](https://docs.victoriametrics.com/victorialogs/keyconcepts/#data-model).

For example, the following query returns the maximum value for the `duration` [field](https://docs.victoriametrics.com/victorialogs/keyconcepts/#data-model)
over logs for the last 5 minutes:

```logsql
_time:5m | stats max(duration) max_duration
```

[`row_max`](#row_max-stats) function can be used for obtaining other fields with the maximum duration.

See also:

- [`row_max`](#row_max-stats)
- [`min`](#min-stats)
- [`quantile`](#quantile-stats)
- [`avg`](#avg-stats)

### median stats

`median(field1, ..., fieldN)` [stats pipe function](#stats-pipe-functions) calculates the [median](https://en.wikipedia.org/wiki/Median) value across
the give numeric [log fields](https://docs.victoriametrics.com/victorialogs/keyconcepts/#data-model).

For example, the following query return median for the `duration` [field](https://docs.victoriametrics.com/victorialogs/keyconcepts/#data-model)
over logs for the last 5 minutes:

```logsql
_time:5m | stats median(duration) median_duration
```

See also:

- [`quantile`](#quantile-stats)
- [`avg`](#avg-stats)

### min stats

`min(field1, ..., fieldN)` [stats pipe function](#stats-pipe-functions) returns the minimum value across
all the mentioned [log fields](https://docs.victoriametrics.com/victorialogs/keyconcepts/#data-model).

For example, the following query returns the minimum value for the `duration` [field](https://docs.victoriametrics.com/victorialogs/keyconcepts/#data-model)
over logs for the last 5 minutes:

```logsql
_time:5m | stats min(duration) min_duration
```

[`row_min`](#row_min-stats) function can be used for obtaining other fields with the minimum duration.

See also:

- [`row_min`](#row_min-stats)
- [`max`](#max-stats)
- [`quantile`](#quantile-stats)
- [`avg`](#avg-stats)

### quantile stats

`quantile(phi, field1, ..., fieldN)` [stats pipe function](#stats-pipe-functions) calculates `phi` [percentile](https://en.wikipedia.org/wiki/Percentile) over numeric values
for the given [log fields](https://docs.victoriametrics.com/victorialogs/keyconcepts/#data-model). The `phi` must be in the range `0 ... 1`, where `0` means `0th` percentile,
while `1` means `100th` percentile.

For example, the following query calculates `50th`, `90th` and `99th` percentiles for the `request_duration_seconds` [field](https://docs.victoriametrics.com/victorialogs/keyconcepts/#data-model)
over logs for the last 5 minutes:

```logsql
_time:5m | stats
  quantile(0.5, request_duration_seconds) p50,
  quantile(0.9, request_duration_seconds) p90,
  quantile(0.99, request_duration_seconds) p99
```

See also:

- [`min`](#min-stats)
- [`max`](#max-stats)
- [`median`](#median-stats)
- [`avg`](#avg-stats)

### row_any stats

`row_any()` [stats pipe function](#stats-pipe-functions) returns arbitrary [log entry](https://docs.victoriametrics.com/victorialogs/keyconcepts/#data-model)
(aka sample) per each selected [stats group](#stats-by-fields). Log entry is returned as JSON-encoded dictionary with all the fields from the original log.

For example, the following query returns a sample log entry per each [`_stream`](https://docs.victoriametrics.com/victorialogs/keyconcepts/#stream-fields)
across logs for the last 5 minutes:

```logsql
_time:5m | stats by (_stream) row_any() as sample_row
```

Fields from the returned values can be decoded with [`unpack_json`](#unpack_json-pipe) or [`extract`](#extract-pipe) pipes.

If only the specific fields are needed, then they can be enumerated inside `row_any(...)`.
For example, the following query returns only `_time` and `path` fields from a sample log entry for logs over the last 5 minutes:

```logsql
_time:5m | stats row_any(_time, path) as time_and_path_sample
```

See also:

- [`row_max`](#row_max-stats)
- [`row_min`](#row_min-stats)

### row_max stats

`row_max(field)` [stats pipe function](#stats-pipe-functions) returns [log entry](https://docs.victoriametrics.com/victorialogs/keyconcepts/#data-model)
with the maximum value for the given `field`. Log entry is returned as JSON-encoded dictionary with all the fields from the original log.

For example, the following query returns log entry with the maximum value for the `duration` [field](https://docs.victoriametrics.com/victorialogs/keyconcepts/#data-model)
across logs for the last 5 minutes:

```logsql
_time:5m | stats row_max(duration) as log_with_max_duration
```

Fields from the returned values can be decoded with [`unpack_json`](#unpack_json-pipe) or [`extract`](#extract-pipe) pipes.

If only the specific fields are needed from the returned log entry, then they can be enumerated inside `row_max(...)`.
For example, the following query returns only `_time`, `path` and `duration` fields from the log entry with the maximum `duration` over the last 5 minutes:

```logsql
_time:5m | stats row_max(duration, _time, path, duration) as time_and_path_with_max_duration
```

See also:

- [`max`](#max-stats)
- [`row_min`](#row_min-stats)
- [`row_any`](#row_any-stats)

### row_min stats

`row_min(field)` [stats pipe function](#stats-pipe-functions) returns [log entry](https://docs.victoriametrics.com/victorialogs/keyconcepts/#data-model)
with the minimum value for the given `field`. Log entry is returned as JSON-encoded dictionary with all the fields from the original log.

For example, the following query returns log entry with the minimum value for the `duration` [field](https://docs.victoriametrics.com/victorialogs/keyconcepts/#data-model)
across logs for the last 5 minutes:

```logsql
_time:5m | stats row_min(duration) as log_with_min_duration
```

Fields from the returned values can be decoded with [`unpack_json`](#unpack_json-pipe) or [`extract`](#extract-pipe) pipes.

If only the specific fields are needed from the returned log entry, then they can be enumerated inside `row_max(...)`.
For example, the following query returns only `_time`, `path` and `duration` fields from the log entry with the minimum `duration` over the last 5 minutes:

```logsql
_time:5m | stats row_min(duration, _time, path, duration) as time_and_path_with_min_duration
```

See also:

- [`min`](#min-stats)
- [`row_max`](#row_max-stats)
- [`row_any`](#row_any-stats)

### sum stats

`sum(field1, ..., fieldN)` [stats pipe function](#stats-pipe-functions) calculates the sum of numeric values across
all the mentioned [log fields](https://docs.victoriametrics.com/victorialogs/keyconcepts/#data-model).

For example, the following query returns the sum of numeric values for the `duration` [field](https://docs.victoriametrics.com/victorialogs/keyconcepts/#data-model)
over logs for the last 5 minutes:

```logsql
_time:5m | stats sum(duration) sum_duration
```

See also:

- [`count`](#count-stats)
- [`avg`](#avg-stats)
- [`max`](#max-stats)
- [`min`](#min-stats)

### sum_len stats

`sum_len(field1, ..., fieldN)` [stats pipe function](#stats-pipe-functions) calculates the sum of lengths of all the values
for the given [log fields](https://docs.victoriametrics.com/victorialogs/keyconcepts/#data-model).

For example, the following query returns the sum of lengths of [`_msg` fields](https://docs.victoriametrics.com/victorialogs/keyconcepts/#message-field)
across all the logs for the last 5 minutes:

```logsql
_time:5m | stats sum_len(_msg) messages_len
```

See also:

- [`count`](#count-stats)

### uniq_values stats

`uniq_values(field1, ..., fieldN)` [stats pipe function](#stats-pipe-functions) returns the unique non-empty values across
the mentioned [log fields](https://docs.victoriametrics.com/victorialogs/keyconcepts/#data-model).
The returned values are encoded in sorted JSON array.

For example, the following query returns unique non-empty values for the `ip` [field](https://docs.victoriametrics.com/victorialogs/keyconcepts/#data-model)
over logs for the last 5 minutes:

```logsql
_time:5m | stats uniq_values(ip) unique_ips
```

The returned unique ip addresses can be unrolled into distinct log entries with [`unroll` pipe](#unroll-pipe).

Every unique value is stored in memory during query execution. Big number of unique values may require a lot of memory. Sometimes it is enough to return
only a subset of unique values. In this case add `limit N` after `uniq_values(...)` in order to limit the number of returned unique values to `N`,
while limiting the maximum memory usage.
For example, the following query returns up to `100` unique values for the `ip` [field](https://docs.victoriametrics.com/victorialogs/keyconcepts/#data-model)
over the logs for the last 5 minutes:

```logsql
_time:5m | stats uniq_values(ip) limit 100 as unique_ips_100
```

Arbitrary subset of unique `ip` values is returned every time if the `limit` is reached.

See also:

- [`uniq` pipe](#uniq-pipe)
- [`values`](#values-stats)
- [`count_uniq`](#count_uniq-stats)
- [`count`](#count-stats)

### values stats

`values(field1, ..., fieldN)` [stats pipe fuction](#stats-pipe-functions) returns all the values (including empty values)
for the mentioned [log fields](https://docs.victoriametrics.com/victorialogs/keyconcepts/#data-model).
The returned values are encoded in JSON array.

For example, the following query returns all the values for the `ip` [field](https://docs.victoriametrics.com/victorialogs/keyconcepts/#data-model)
over logs for the last 5 minutes:

```logsql
_time:5m | stats values(ip) ips
```

The returned ip addresses can be unrolled into distinct log entries with [`unroll` pipe](#unroll-pipe).

See also:

- [`uniq_values`](#uniq_values-stats)
- [`count`](#count-stats)
- [`count_empty`](#count_empty-stats)

## Stream context

LogsQL will support the ability to select the given number of surrounding log lines for the selected log lines
on a [per-stream](https://docs.victoriametrics.com/victorialogs/keyconcepts/#stream-fields) basis.

See the [Roadmap](https://docs.victoriametrics.com/victorialogs/roadmap/) for details.

## Transformations

LogsQL supports the following transformations on the log entries selected with [filters](#filters):

- Extracting arbitrary text from [log fields](https://docs.victoriametrics.com/victorialogs/keyconcepts/#data-model) according to the provided pattern.
  See [these docs](#extract-pipe) for details.
- Unpacking JSON fields from [log fields](https://docs.victoriametrics.com/victorialogs/keyconcepts/#data-model). See [these docs](#unpack_json-pipe).
- Unpacking [logfmt](https://brandur.org/logfmt) fields from [log fields](https://docs.victoriametrics.com/victorialogs/keyconcepts/#data-model). See [these docs](#unpack_logfmt-pipe).
- Unpacking [Syslog](https://en.wikipedia.org/wiki/Syslog) messages from [log fields](https://docs.victoriametrics.com/victorialogs/keyconcepts/#data-model). See [these docs](#unpack_syslog-pipe).
- Creating a new field from existing [log fields](https://docs.victoriametrics.com/victorialogs/keyconcepts/#data-model) according to the provided format. See [`format` pipe](#format-pipe).
- Replacing substrings in the given [log field](https://docs.victoriametrics.com/victorialogs/keyconcepts/#data-model).
  See [`replace` pipe](#replace-pipe) and [`replace_regexp` pipe](#replace_regexp-pipe) docs.
- Creating a new field according to math calculations over existing [log fields](https://docs.victoriametrics.com/victorialogs/keyconcepts/#data-model). See [`math` pipe](#math-pipe).

It is also possible to perform various transformations on the [selected log entries](#filters) at client side
with `jq`, `awk`, `cut`, etc. Unix commands according to [these docs](https://docs.victoriametrics.com/victorialogs/querying/#command-line).

## Post-filters

Post-filtering of query results can be performed at any step by using [`filter` pipe](#filter-pipe).

It is also possible to perform post-filtering of the [selected log entries](#filters) at client side with `grep` and similar Unix commands
according to [these docs](https://docs.victoriametrics.com/victorialogs/querying/#command-line).

## Stats

Stats over the selected logs can be calculated via [`stats` pipe](#stats-pipe).

It is also possible to perform stats calculations on the [selected log entries](#filters) at client side with `sort`, `uniq`, etc. Unix commands
according to [these docs](https://docs.victoriametrics.com/victorialogs/querying/#command-line).

## Sorting

By default VictoriaLogs doesn't sort the returned results because of performance reasons. Use [`sort` pipe](#sort-pipe) for sorting the results.

## Limiters

LogsQL provides the following [pipes](#pipes) for limiting the number of returned log entries:

- [`fields`](#fields-pipe) and [`delete`](#delete-pipe) pipes allow limiting the set of [log fields](https://docs.victoriametrics.com/victorialogs/keyconcepts/#data-model) to return.
- [`limit` pipe](#limit-pipe) allows limiting the number of log entries to return.

## Querying specific fields

Specific log fields can be queried via [`fields` pipe](#fields-pipe).

## Comments

LogsQL query may contain comments at any place. The comment starts with `#` and continues until the end of the current line.
Example query with comments:

```logsql
error                       # find logs with `error` word
  | stats by (_stream) logs # then count the number of logs per `_stream` label
  | sort by (logs) desc     # then sort by the found logs in descending order
  | limit 5                 # and show top 5 streams with the biggest number of logs
```

## Numeric values

LogsQL accepts numeric values in the following formats:

- regular integers like `12345` or `-12345`
- regular floating point numbers like `0.123` or `-12.34`
- [short numeric format](#short-numeric-values)
- [duration format](#duration-values)

### Short numeric values

LogsQL accepts integer and floating point values with the following suffixes:

- `K` and `KB` - the value is multiplied by `10^3`
- `M` and `MB` - the value is multiplied by `10^6`
- `G` and `GB` - the value is multiplied by `10^9`
- `T` and `TB` - the value is multiplied by `10^12`
- `Ki` and `KiB` - the value is multiplied by `2^10`
- `Mi` and `MiB` - the value is multiplied by `2^20`
- `Gi` and `GiB` - the value is multiplied by `2^30`
- `Ti` and `TiB` - the value is multiplied by `2^40`

All the numbers may contain `_` delimiters, which may improve readability of the query. For example, `1_234_567` is equivalent to `1234567`,
while `1.234_567` is equivalent to `1.234567`.

## Duration values

LogsQL accepts duration values with the following suffixes at places where the duration is allowed:

- `ns` - nanoseconds. For example, `123ns`.
- `µs` - microseconds. For example, `1.23µs`.
- `ms` - milliseconds. For example, `1.23456ms`
- `s` - seconds. For example, `1.234s`
- `m` - minutes. For example, `1.5m`
- `h` - hours. For example, `1.5h`
- `d` - days. For example, `1.5d`
- `w` - weeks. For example, `1w`
- `y` - years as 365 days. For example, `1.5y`

Multiple durations can be combined. For example, `1h33m55s`.

Internally duration values are converted into nanoseconds.

## Performance tips

- It is highly recommended specifying [time filter](#time-filter) in order to narrow down the search to specific time range.
- It is highly recommended specifying [stream filter](#stream-filter) in order to narrow down the search
  to specific [log streams](https://docs.victoriametrics.com/victorialogs/keyconcepts/#stream-fields).
- Move faster filters such as [word filter](#word-filter) and [phrase filter](#phrase-filter) to the beginning of the query.
  This rule doesn't apply to [time filter](#time-filter) and [stream filter](#stream-filter), which can be put at any place of the query.
- Move more specific filters, which match lower number of log entries, to the beginning of the query.
  This rule doesn't apply to [time filter](#time-filter) and [stream filter](#stream-filter), which can be put at any place of the query.
- If the selected logs are passed to [pipes](#pipes) for further transformations and statistics' calculations, then it is recommended
  reducing the number of selected logs by using more specific [filters](#filters), which return lower number of logs to process by [pipes](#pipes).<|MERGE_RESOLUTION|>--- conflicted
+++ resolved
@@ -1748,11 +1748,7 @@
 ### pack_logfmt pipe
 
 `| pack_logfmt as field_name` [pipe](#pipe) packs all [log fields](https://docs.victoriametrics.com/victorialogs/keyconcepts/#data-model) into [logfmt](https://brandur.org/logfmt) message
-<<<<<<< HEAD
-and stores its as a string in the given `field_name`.
-=======
 and stores it as a string in the given `field_name`.
->>>>>>> 868c4c02
 
 For example, the following query packs all the fields into [logfmt](https://brandur.org/logfmt) message and stores it
 into [`_msg` field](https://docs.victoriametrics.com/victorialogs/keyconcepts/#message-field) for logs over the last 5 minutes:
