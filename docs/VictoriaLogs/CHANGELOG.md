--- conflicted
+++ resolved
@@ -16,16 +16,13 @@
 
 ## tip
 
-<<<<<<< HEAD
+**Update note: this release changes data storage format in backwards-incompatible way, so it is impossible to downgrade to the previous releases after upgrading to this release.
+It is safe upgrading to this release from older releases.**
+
+* FEATURE: improve per-field data locality on disk. This reduces overhead related to reading data from unrelated fields during queries. This improves query performance over structured logs with big number of fields (aka [wide events](https://jeremymorrell.dev/blog/a-practitioners-guide-to-wide-events/)) when only a small portion of fields are used in the query.
+* FEATURE: [data ingestion](https://docs.victoriametrics.com/victorialogs/data-ingestion/): reduce memory usage by up to 4x when ingesting [wide events](https://jeremymorrell.dev/blog/a-practitioners-guide-to-wide-events/) at high rate into VictoriaLogs.
 * FEATURE: [web UI](https://docs.victoriametrics.com/victorialogs/querying/#web-ui): add ability to limit the number of logs per page in the Group view (client-side). See [this pull request](https://github.com/VictoriaMetrics/VictoriaMetrics/pull/8334).
 * FEATURE: [web UI](https://docs.victoriametrics.com/victorialogs/querying/#web-ui): add ability to disable the hover effect in the Group view to reduce load when viewing many records. See [this issue](https://github.com/VictoriaMetrics/VictoriaMetrics/issues/8135).
-=======
-**Update note: this release changes data storage format in backwards-incompatible way, so it is impossible to downgrade to the previous releases after upgrading to this release.
-It is safe upgrading to this release from older releases.**
-
-* FEATURE: improve per-field data locality on disk. This reduces overhead related to reading data from unrelated fields during queries. This improves query performance over structured logs with big number of fields (aka [wide events](https://jeremymorrell.dev/blog/a-practitioners-guide-to-wide-events/)) when only a small portion of fields are used in the query.
-* FEATURE: [data ingestion](https://docs.victoriametrics.com/victorialogs/data-ingestion/): reduce memory usage by up to 4x when ingesting [wide events](https://jeremymorrell.dev/blog/a-practitioners-guide-to-wide-events/) at high rate into VictoriaLogs.
->>>>>>> dce5eb88
 
 ## [v1.10.1](https://github.com/VictoriaMetrics/VictoriaMetrics/releases/tag/v1.10.1-victorialogs)
 
