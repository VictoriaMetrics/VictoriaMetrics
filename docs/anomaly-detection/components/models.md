--- conflicted
+++ resolved
@@ -177,17 +177,10 @@
 reader:
   # ...
   queries:
-<<<<<<< HEAD
     query_values_the_lower_the_better: metricsql_expression1
     query_values_the_higher_the_better: metricsql_expression2
     query_values_both_direction_matters: metricsql_expression3
 # other components like writer, schedule, monitoring
-=======
-    query_values_the_lower_the_better: metricql_expression1  # i.e. error rate
-    query_values_the_higher_the_better: metricql_expression2  # i.e. customer satisfaction rate
-    query_values_both_direction_matters: metricql_expression3  # i.e. no domain expertise to choose only 1 direction
-# other components like writer, schedulers, monitoring
->>>>>>> 27981581
 ```
 
 ### Minimal deviation from expected
