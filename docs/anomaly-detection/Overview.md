--- conflicted
+++ resolved
@@ -220,7 +220,7 @@
 To use *vmanomaly* you need to pull docker image:
 
 ```sh
-docker pull victoriametrics/vmanomaly:v1.10.0
+docker pull victoriametrics/vmanomaly:latest
 ```
 
 > Note: please check what is latest release in [CHANGELOG](/anomaly-detection/CHANGELOG.html)
@@ -230,11 +230,7 @@
 You can put a tag on it for your convinience:
 
 ```sh
-<<<<<<< HEAD
 docker image tag victoriametrics/vmanomaly:latest vmanomaly
-=======
-docker image tag victoriametrics/vmanomaly:v1.10.0 vmanomaly
->>>>>>> dc25c30f
 ```
 Here is an example of how to run *vmanomaly* docker container with [license file](#licensing):
 
