---
sort: 14
weight: 14
title: Variables
menu:
  docs:
    parent: "operator"
    weight: 14
aliases:
- /operator/vars.html
---
# Auto Generated vars for package config 
<<<<<<< HEAD
 updated at Thu Aug 10 14:33:38 UTC 2023 
=======
 updated at Thu Aug 10 14:32:26 UTC 2023 
>>>>>>> 64111911


| varible name | variable default value | variable required | variable description |
| --- | --- | --- | --- |
| VM_USECUSTOMCONFIGRELOADER | false | false | enables custom config reloader for vmauth and vmagent,it should speed-up config reloading process. |
| VM_CONTAINERREGISTRY | - | false | container registry name prefix, e.g. docker.io |
| VM_CUSTOMCONFIGRELOADERIMAGE | victoriametrics/operator:config-reloader-v0.32.0 | false | - |
| VM_PSPAUTOCREATEENABLED | true | false | - |
| VM_VMALERTDEFAULT_IMAGE | victoriametrics/vmalert | false | - |
| VM_VMALERTDEFAULT_VERSION | v1.91.3 | false | - |
| VM_VMALERTDEFAULT_PORT | 8080 | false | - |
| VM_VMALERTDEFAULT_USEDEFAULTRESOURCES | true | false | - |
| VM_VMALERTDEFAULT_RESOURCE_LIMIT_MEM | 500Mi | false | - |
| VM_VMALERTDEFAULT_RESOURCE_LIMIT_CPU | 200m | false | - |
| VM_VMALERTDEFAULT_RESOURCE_REQUEST_MEM | 200Mi | false | - |
| VM_VMALERTDEFAULT_RESOURCE_REQUEST_CPU | 50m | false | - |
| VM_VMALERTDEFAULT_CONFIGRELOADERCPU | 100m | false | - |
| VM_VMALERTDEFAULT_CONFIGRELOADERMEMORY | 25Mi | false | - |
| VM_VMALERTDEFAULT_CONFIGRELOADIMAGE | jimmidyson/configmap-reload:v0.3.0 | false | - |
| VM_VMAGENTDEFAULT_IMAGE | victoriametrics/vmagent | false | - |
| VM_VMAGENTDEFAULT_VERSION | v1.91.3 | false | - |
| VM_VMAGENTDEFAULT_CONFIGRELOADIMAGE | quay.io/prometheus-operator/prometheus-config-reloader:v0.58.0 | false | - |
| VM_VMAGENTDEFAULT_PORT | 8429 | false | - |
| VM_VMAGENTDEFAULT_USEDEFAULTRESOURCES | true | false | - |
| VM_VMAGENTDEFAULT_RESOURCE_LIMIT_MEM | 500Mi | false | - |
| VM_VMAGENTDEFAULT_RESOURCE_LIMIT_CPU | 200m | false | - |
| VM_VMAGENTDEFAULT_RESOURCE_REQUEST_MEM | 200Mi | false | - |
| VM_VMAGENTDEFAULT_RESOURCE_REQUEST_CPU | 50m | false | - |
| VM_VMAGENTDEFAULT_CONFIGRELOADERCPU | 100m | false | - |
| VM_VMAGENTDEFAULT_CONFIGRELOADERMEMORY | 25Mi | false | - |
| VM_VMSINGLEDEFAULT_IMAGE | victoriametrics/victoria-metrics | false | - |
| VM_VMSINGLEDEFAULT_VERSION | v1.91.3 | false | - |
| VM_VMSINGLEDEFAULT_PORT | 8429 | false | - |
| VM_VMSINGLEDEFAULT_USEDEFAULTRESOURCES | true | false | - |
| VM_VMSINGLEDEFAULT_RESOURCE_LIMIT_MEM | 1500Mi | false | - |
| VM_VMSINGLEDEFAULT_RESOURCE_LIMIT_CPU | 1200m | false | - |
| VM_VMSINGLEDEFAULT_RESOURCE_REQUEST_MEM | 500Mi | false | - |
| VM_VMSINGLEDEFAULT_RESOURCE_REQUEST_CPU | 150m | false | - |
| VM_VMSINGLEDEFAULT_CONFIGRELOADERCPU | 100m | false | - |
| VM_VMSINGLEDEFAULT_CONFIGRELOADERMEMORY | 25Mi | false | - |
| VM_VMCLUSTERDEFAULT_USEDEFAULTRESOURCES | true | false | - |
| VM_VMCLUSTERDEFAULT_VMSELECTDEFAULT_IMAGE | victoriametrics/vmselect | false | - |
| VM_VMCLUSTERDEFAULT_VMSELECTDEFAULT_VERSION | v1.91.3-cluster | false | - |
| VM_VMCLUSTERDEFAULT_VMSELECTDEFAULT_PORT | 8481 | false | - |
| VM_VMCLUSTERDEFAULT_VMSELECTDEFAULT_RESOURCE_LIMIT_MEM | 1000Mi | false | - |
| VM_VMCLUSTERDEFAULT_VMSELECTDEFAULT_RESOURCE_LIMIT_CPU | 500m | false | - |
| VM_VMCLUSTERDEFAULT_VMSELECTDEFAULT_RESOURCE_REQUEST_MEM | 500Mi | false | - |
| VM_VMCLUSTERDEFAULT_VMSELECTDEFAULT_RESOURCE_REQUEST_CPU | 100m | false | - |
| VM_VMCLUSTERDEFAULT_VMSTORAGEDEFAULT_IMAGE | victoriametrics/vmstorage | false | - |
| VM_VMCLUSTERDEFAULT_VMSTORAGEDEFAULT_VERSION | v1.91.3-cluster | false | - |
| VM_VMCLUSTERDEFAULT_VMSTORAGEDEFAULT_VMINSERTPORT | 8400 | false | - |
| VM_VMCLUSTERDEFAULT_VMSTORAGEDEFAULT_VMSELECTPORT | 8401 | false | - |
| VM_VMCLUSTERDEFAULT_VMSTORAGEDEFAULT_PORT | 8482 | false | - |
| VM_VMCLUSTERDEFAULT_VMSTORAGEDEFAULT_RESOURCE_LIMIT_MEM | 1500Mi | false | - |
| VM_VMCLUSTERDEFAULT_VMSTORAGEDEFAULT_RESOURCE_LIMIT_CPU | 1000m | false | - |
| VM_VMCLUSTERDEFAULT_VMSTORAGEDEFAULT_RESOURCE_REQUEST_MEM | 500Mi | false | - |
| VM_VMCLUSTERDEFAULT_VMSTORAGEDEFAULT_RESOURCE_REQUEST_CPU | 250m | false | - |
| VM_VMCLUSTERDEFAULT_VMINSERTDEFAULT_IMAGE | victoriametrics/vminsert | false | - |
| VM_VMCLUSTERDEFAULT_VMINSERTDEFAULT_VERSION | v1.91.3-cluster | false | - |
| VM_VMCLUSTERDEFAULT_VMINSERTDEFAULT_PORT | 8480 | false | - |
| VM_VMCLUSTERDEFAULT_VMINSERTDEFAULT_RESOURCE_LIMIT_MEM | 500Mi | false | - |
| VM_VMCLUSTERDEFAULT_VMINSERTDEFAULT_RESOURCE_LIMIT_CPU | 500m | false | - |
| VM_VMCLUSTERDEFAULT_VMINSERTDEFAULT_RESOURCE_REQUEST_MEM | 200Mi | false | - |
| VM_VMCLUSTERDEFAULT_VMINSERTDEFAULT_RESOURCE_REQUEST_CPU | 150m | false | - |
| VM_VMALERTMANAGER_CONFIGRELOADERIMAGE | jimmidyson/configmap-reload:v0.3.0 | false | - |
| VM_VMALERTMANAGER_CONFIGRELOADERCPU | 100m | false | - |
| VM_VMALERTMANAGER_CONFIGRELOADERMEMORY | 25Mi | false | - |
| VM_VMALERTMANAGER_ALERTMANAGERDEFAULTBASEIMAGE | prom/alertmanager | false | - |
| VM_VMALERTMANAGER_ALERTMANAGERVERSION | v0.25.0 | false | - |
| VM_VMALERTMANAGER_LOCALHOST | 127.0.0.1 | false | - |
| VM_VMALERTMANAGER_USEDEFAULTRESOURCES | true | false | - |
| VM_VMALERTMANAGER_RESOURCE_LIMIT_MEM | 256Mi | false | - |
| VM_VMALERTMANAGER_RESOURCE_LIMIT_CPU | 100m | false | - |
| VM_VMALERTMANAGER_RESOURCE_REQUEST_MEM | 56Mi | false | - |
| VM_VMALERTMANAGER_RESOURCE_REQUEST_CPU | 30m | false | - |
| VM_DISABLESELFSERVICESCRAPECREATION | false | false | - |
| VM_VMBACKUP_IMAGE | victoriametrics/vmbackupmanager | false | - |
| VM_VMBACKUP_VERSION | v1.91.3-enterprise | false | - |
| VM_VMBACKUP_PORT | 8300 | false | - |
| VM_VMBACKUP_USEDEFAULTRESOURCES | true | false | - |
| VM_VMBACKUP_RESOURCE_LIMIT_MEM | 500Mi | false | - |
| VM_VMBACKUP_RESOURCE_LIMIT_CPU | 500m | false | - |
| VM_VMBACKUP_RESOURCE_REQUEST_MEM | 200Mi | false | - |
| VM_VMBACKUP_RESOURCE_REQUEST_CPU | 150m | false | - |
| VM_VMBACKUP_LOGLEVEL | INFO | false | - |
| VM_VMAUTHDEFAULT_IMAGE | victoriametrics/vmauth | false | - |
| VM_VMAUTHDEFAULT_VERSION | v1.91.3 | false | - |
| VM_VMAUTHDEFAULT_CONFIGRELOADIMAGE | quay.io/prometheus-operator/prometheus-config-reloader:v0.48.1 | false | - |
| VM_VMAUTHDEFAULT_PORT | 8427 | false | - |
| VM_VMAUTHDEFAULT_USEDEFAULTRESOURCES | true | false | - |
| VM_VMAUTHDEFAULT_RESOURCE_LIMIT_MEM | 300Mi | false | - |
| VM_VMAUTHDEFAULT_RESOURCE_LIMIT_CPU | 200m | false | - |
| VM_VMAUTHDEFAULT_RESOURCE_REQUEST_MEM | 100Mi | false | - |
| VM_VMAUTHDEFAULT_RESOURCE_REQUEST_CPU | 50m | false | - |
| VM_VMAUTHDEFAULT_CONFIGRELOADERCPU | 100m | false | - |
| VM_VMAUTHDEFAULT_CONFIGRELOADERMEMORY | 25Mi | false | - |
| VM_ENABLEDPROMETHEUSCONVERTER_PODMONITOR | true | false | - |
| VM_ENABLEDPROMETHEUSCONVERTER_SERVICESCRAPE | true | false | - |
| VM_ENABLEDPROMETHEUSCONVERTER_PROMETHEUSRULE | true | false | - |
| VM_ENABLEDPROMETHEUSCONVERTER_PROBE | true | false | - |
| VM_ENABLEDPROMETHEUSCONVERTER_ALERTMANAGERCONFIG | true | false | - |
| VM_FILTERCHILDLABELPREFIXES | - | false | - |
| VM_FILTERCHILDANNOTATIONPREFIXES | - | false | - |
| VM_PROMETHEUSCONVERTERADDARGOCDIGNOREANNOTATIONS | false | false | adds compare-options and sync-options for prometheus objects converted by operatorit helps to properly use converter with ArgoCD |
| VM_ENABLEDPROMETHEUSCONVERTEROWNERREFERENCES | false | false | - |
| VM_FILTERPROMETHEUSCONVERTERLABELPREFIXES | - | false | allows filtering for converted labels, labels with matched prefix will be ignored |
| VM_FILTERPROMETHEUSCONVERTERANNOTATIONPREFIXES | - | false | allows filtering for converted annotations, annotations with matched prefix will be ignored |
| VM_HOST | 0.0.0.0 | false | - |
| VM_LISTENADDRESS | 0.0.0.0 | false | - |
| VM_DEFAULTLABELS | managed-by=vm-operator | false | - |
| VM_LABELS | - | false | - |
| VM_CLUSTERDOMAINNAME | - | false | - |
| VM_PODWAITREADYTIMEOUT | 80s | false | - |
| VM_PODWAITREADYINTERVALCHECK | 5s | false | - |
| VM_PODWAITREADYINITDELAY | 10s | false | - |
| VM_FORCERESYNCINTERVAL | 60s | false | configures force resync interval for VMAgent, VMAlert, VMAlertmanager and VMAuth. |
| VM_ENABLESTRICTSECURITY | true | false | EnableStrictSecurity will add default `securityContext` to pods and containers created by operatorDefault PodSecurityContext include:1. RunAsNonRoot: true2. RunAsUser/RunAsGroup/FSGroup: 65534'65534' refers to 'nobody' in all the used default images like alpine, busybox.If you're using customize image, please make sure '65534' is a valid uid in there or specify SecurityContext.3. FSGroupChangePolicy: &onRootMismatchIf KubeVersion>=1.20, use `FSGroupChangePolicy="onRootMismatch"` to skip the recursive permission changewhen the root of the volume already has the correct permissions4. SeccompProfile:type: RuntimeDefaultUse `RuntimeDefault` seccomp profile by default, which is defined by the container runtime,instead of using the Unconfined (seccomp disabled) mode.Default container SecurityContext include:1. AllowPrivilegeEscalation: false2. ReadOnlyRootFilesystem: true3. Capabilities:drop:- all |<|MERGE_RESOLUTION|>--- conflicted
+++ resolved
@@ -10,12 +10,7 @@
 - /operator/vars.html
 ---
 # Auto Generated vars for package config 
-<<<<<<< HEAD
  updated at Thu Aug 10 14:33:38 UTC 2023 
-=======
- updated at Thu Aug 10 14:32:26 UTC 2023 
->>>>>>> 64111911
-
 
 | varible name | variable default value | variable required | variable description |
 | --- | --- | --- | --- |
