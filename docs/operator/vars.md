--- conflicted
+++ resolved
@@ -10,11 +10,7 @@
 - /operator/vars.html
 ---
 # Auto Generated vars for package config 
-<<<<<<< HEAD
- updated at Tue Sep  5 09:52:00 UTC 2023 
-=======
  updated at Thu Sep  7 10:13:17 UTC 2023 
->>>>>>> 72d3063b
 
 
 | varible name | variable default value | variable required | variable description |
