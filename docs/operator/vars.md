--- conflicted
+++ resolved
@@ -10,11 +10,7 @@
 - /operator/vars.html
 ---
 # Auto Generated vars for package config 
-<<<<<<< HEAD
- updated at Wed Aug 23 13:53:30 UTC 2023 
-=======
  updated at Wed Aug 23 17:26:30 UTC 2023 
->>>>>>> ddf87b32
 
 
 | varible name | variable default value | variable required | variable description |
