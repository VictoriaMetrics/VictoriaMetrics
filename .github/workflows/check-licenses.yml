<<<<<<< HEAD
#name: license-check
#on:
#  push:
#    paths:
#      - 'vendor'
#  pull_request:
#    paths:
#      - 'vendor'
#jobs:
#  build:
#    name: Build
#    runs-on: ubuntu-latest
#    steps:
#      - name: Setup Go
#        uses: actions/setup-go@main
#        with:
#          go-version: 1.16
#        id: go
#      - name: Code checkout
#        uses: actions/checkout@master
#      - name: Check License
#        run: |
#          make check-licenses
=======
name: license-check
on:
  push:
    paths:
      - 'vendor'
  pull_request:
    paths:
      - 'vendor'
permissions:
  contents: read

jobs:
  build:
    name: Build
    runs-on: ubuntu-latest
    steps:
      - name: Setup Go
        uses: actions/setup-go@main
        with:
          go-version: 1.17
        id: go
      - name: Code checkout
        uses: actions/checkout@master
      - name: Check License
        run: |
          make check-licenses
>>>>>>> 1235e754
<|MERGE_RESOLUTION|>--- conflicted
+++ resolved
@@ -1,4 +1,3 @@
-<<<<<<< HEAD
 #name: license-check
 #on:
 #  push:
@@ -15,38 +14,10 @@
 #      - name: Setup Go
 #        uses: actions/setup-go@main
 #        with:
-#          go-version: 1.16
+#          go-version: 1.17
 #        id: go
 #      - name: Code checkout
 #        uses: actions/checkout@master
 #      - name: Check License
 #        run: |
-#          make check-licenses
-=======
-name: license-check
-on:
-  push:
-    paths:
-      - 'vendor'
-  pull_request:
-    paths:
-      - 'vendor'
-permissions:
-  contents: read
-
-jobs:
-  build:
-    name: Build
-    runs-on: ubuntu-latest
-    steps:
-      - name: Setup Go
-        uses: actions/setup-go@main
-        with:
-          go-version: 1.17
-        id: go
-      - name: Code checkout
-        uses: actions/checkout@master
-      - name: Check License
-        run: |
-          make check-licenses
->>>>>>> 1235e754
+#          make check-licenses