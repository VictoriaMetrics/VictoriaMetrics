module github.com/VictoriaMetrics/VictoriaMetrics

go 1.19

require (
	cloud.google.com/go/storage v1.29.0
	github.com/Azure/azure-sdk-for-go/sdk/azcore v1.4.0
	github.com/Azure/azure-sdk-for-go/sdk/storage/azblob v1.0.0
	github.com/VictoriaMetrics/fastcache v1.12.1

	// Do not use the original github.com/valyala/fasthttp because of issues
	// like https://github.com/valyala/fasthttp/commit/996610f021ff45fdc98c2ce7884d5fa4e7f9199b
	github.com/VictoriaMetrics/fasthttp v1.2.0
	github.com/VictoriaMetrics/metrics v1.23.1
	github.com/VictoriaMetrics/metricsql v0.56.1
	github.com/aws/aws-sdk-go-v2 v1.17.6
	github.com/aws/aws-sdk-go-v2/config v1.18.16
	github.com/aws/aws-sdk-go-v2/feature/s3/manager v1.11.56
	github.com/aws/aws-sdk-go-v2/service/s3 v1.30.6
	github.com/cespare/xxhash/v2 v2.2.0
	github.com/cheggaaa/pb/v3 v3.1.2
	github.com/gogo/protobuf v1.3.2
	github.com/golang/snappy v0.0.4
	github.com/googleapis/gax-go/v2 v2.7.1
	github.com/influxdata/influxdb v1.11.0
	github.com/klauspost/compress v1.16.0
	github.com/prometheus/prometheus v0.42.0
	github.com/urfave/cli/v2 v2.25.0
	github.com/valyala/fastjson v1.6.4
	github.com/valyala/fastrand v1.1.0
	github.com/valyala/fasttemplate v1.2.2
	github.com/valyala/gozstd v1.18.0
	github.com/valyala/histogram v1.2.0
	github.com/valyala/quicktemplate v1.7.0
<<<<<<< HEAD
	golang.org/x/net v0.7.0
	golang.org/x/oauth2 v0.5.0
	golang.org/x/sys v0.6.0
	golang.org/x/term v0.6.0
	google.golang.org/api v0.110.0
=======
	golang.org/x/net v0.8.0
	golang.org/x/oauth2 v0.6.0
	golang.org/x/sys v0.6.0
	google.golang.org/api v0.112.0
>>>>>>> 6f633383
	gopkg.in/yaml.v2 v2.4.0
)

require (
	cloud.google.com/go v0.110.0 // indirect
	cloud.google.com/go/compute v1.18.0 // indirect
	cloud.google.com/go/compute/metadata v0.2.3 // indirect
	cloud.google.com/go/iam v0.12.0 // indirect
	github.com/Azure/azure-sdk-for-go/sdk/internal v1.2.0 // indirect
	github.com/VividCortex/ewma v1.2.0 // indirect
	github.com/alecthomas/units v0.0.0-20211218093645-b94a6e3cc137 // indirect
	github.com/aws/aws-sdk-go v1.44.219 // indirect
	github.com/aws/aws-sdk-go-v2/aws/protocol/eventstream v1.4.10 // indirect
	github.com/aws/aws-sdk-go-v2/credentials v1.13.16 // indirect
	github.com/aws/aws-sdk-go-v2/feature/ec2/imds v1.12.24 // indirect
	github.com/aws/aws-sdk-go-v2/internal/configsources v1.1.30 // indirect
	github.com/aws/aws-sdk-go-v2/internal/endpoints/v2 v2.4.24 // indirect
	github.com/aws/aws-sdk-go-v2/internal/ini v1.3.31 // indirect
	github.com/aws/aws-sdk-go-v2/internal/v4a v1.0.22 // indirect
	github.com/aws/aws-sdk-go-v2/service/internal/accept-encoding v1.9.11 // indirect
	github.com/aws/aws-sdk-go-v2/service/internal/checksum v1.1.25 // indirect
	github.com/aws/aws-sdk-go-v2/service/internal/presigned-url v1.9.24 // indirect
	github.com/aws/aws-sdk-go-v2/service/internal/s3shared v1.13.24 // indirect
	github.com/aws/aws-sdk-go-v2/service/sso v1.12.5 // indirect
	github.com/aws/aws-sdk-go-v2/service/ssooidc v1.14.5 // indirect
	github.com/aws/aws-sdk-go-v2/service/sts v1.18.6 // indirect
	github.com/aws/smithy-go v1.13.5 // indirect
	github.com/beorn7/perks v1.0.1 // indirect
	github.com/cpuguy83/go-md2man/v2 v2.0.2 // indirect
	github.com/davecgh/go-spew v1.1.1 // indirect
	github.com/dennwc/varint v1.0.0 // indirect
	github.com/fatih/color v1.14.1 // indirect
	github.com/felixge/httpsnoop v1.0.3 // indirect
	github.com/go-kit/log v0.2.1 // indirect
	github.com/go-logfmt/logfmt v0.6.0 // indirect
	github.com/go-logr/logr v1.2.3 // indirect
	github.com/go-logr/stdr v1.2.2 // indirect
	github.com/golang/groupcache v0.0.0-20210331224755-41bb18bfe9da // indirect
	github.com/golang/protobuf v1.5.3 // indirect
	github.com/google/go-cmp v0.5.9 // indirect
	github.com/google/uuid v1.3.0 // indirect
	github.com/googleapis/enterprise-certificate-proxy v0.2.3 // indirect
	github.com/grafana/regexp v0.0.0-20221122212121-6b5c0a4cb7fd // indirect
	github.com/jmespath/go-jmespath v0.4.0 // indirect
	github.com/jpillora/backoff v1.0.0 // indirect
	github.com/mattn/go-colorable v0.1.13 // indirect
	github.com/mattn/go-isatty v0.0.17 // indirect
	github.com/mattn/go-runewidth v0.0.14 // indirect
	github.com/matttproud/golang_protobuf_extensions v1.0.4 // indirect
	github.com/mwitkow/go-conntrack v0.0.0-20190716064945-2f068394615f // indirect
	github.com/oklog/ulid v1.3.1 // indirect
	github.com/pkg/errors v0.9.1 // indirect
	github.com/pmezard/go-difflib v1.0.0 // indirect
	github.com/prometheus/client_golang v1.14.0 // indirect
	github.com/prometheus/client_model v0.3.0 // indirect
	github.com/prometheus/common v0.42.0 // indirect
	github.com/prometheus/common/sigv4 v0.1.0 // indirect
	github.com/prometheus/procfs v0.9.0 // indirect
	github.com/rivo/uniseg v0.4.4 // indirect
	github.com/russross/blackfriday/v2 v2.1.0 // indirect
	github.com/stretchr/testify v1.8.2 // indirect
	github.com/valyala/bytebufferpool v1.0.0 // indirect
	github.com/xrash/smetrics v0.0.0-20201216005158-039620a65673 // indirect
	go.opencensus.io v0.24.0 // indirect
	go.opentelemetry.io/contrib/instrumentation/net/http/otelhttp v0.40.0 // indirect
	go.opentelemetry.io/otel v1.14.0 // indirect
	go.opentelemetry.io/otel/metric v0.37.0 // indirect
	go.opentelemetry.io/otel/trace v1.14.0 // indirect
	go.uber.org/atomic v1.10.0 // indirect
	go.uber.org/goleak v1.2.1 // indirect
	golang.org/x/exp v0.0.0-20230310171629-522b1b587ee0 // indirect
	golang.org/x/sync v0.1.0 // indirect
	golang.org/x/text v0.8.0 // indirect
	golang.org/x/time v0.3.0 // indirect
	golang.org/x/xerrors v0.0.0-20220907171357-04be3eba64a2 // indirect
	google.golang.org/appengine v1.6.7 // indirect
	google.golang.org/genproto v0.0.0-20230306155012-7f2fa6fef1f4 // indirect
	google.golang.org/grpc v1.53.0 // indirect
	google.golang.org/protobuf v1.29.0 // indirect
	gopkg.in/yaml.v3 v3.0.1 // indirect
)<|MERGE_RESOLUTION|>--- conflicted
+++ resolved
@@ -32,18 +32,11 @@
 	github.com/valyala/gozstd v1.18.0
 	github.com/valyala/histogram v1.2.0
 	github.com/valyala/quicktemplate v1.7.0
-<<<<<<< HEAD
-	golang.org/x/net v0.7.0
-	golang.org/x/oauth2 v0.5.0
-	golang.org/x/sys v0.6.0
-	golang.org/x/term v0.6.0
-	google.golang.org/api v0.110.0
-=======
 	golang.org/x/net v0.8.0
 	golang.org/x/oauth2 v0.6.0
 	golang.org/x/sys v0.6.0
+	golang.org/x/term v0.6.0
 	google.golang.org/api v0.112.0
->>>>>>> 6f633383
 	gopkg.in/yaml.v2 v2.4.0
 )
 
