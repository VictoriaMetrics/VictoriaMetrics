--- conflicted
+++ resolved
@@ -32,15 +32,9 @@
 	github.com/valyala/histogram v1.2.0
 	github.com/valyala/quicktemplate v1.8.0
 	golang.org/x/oauth2 v0.21.0
-<<<<<<< HEAD
-	golang.org/x/sys v0.21.0
-	google.golang.org/api v0.185.0
-	gopkg.in/yaml.v3 v3.0.1
-=======
 	golang.org/x/sys v0.22.0
 	google.golang.org/api v0.188.0
-	gopkg.in/yaml.v2 v2.4.0
->>>>>>> efd70b2c
+	gopkg.in/yaml.v3 v3.0.1
 )
 
 require (
