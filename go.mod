module github.com/VictoriaMetrics/VictoriaMetrics

<<<<<<< HEAD
go 1.22
=======
go 1.22.3
>>>>>>> 51de9f30

require (
	cloud.google.com/go/storage v1.40.0
	github.com/Azure/azure-sdk-for-go/sdk/azcore v1.11.1
	github.com/Azure/azure-sdk-for-go/sdk/storage/azblob v1.3.2
	github.com/VictoriaMetrics/easyproto v0.1.4
	github.com/VictoriaMetrics/fastcache v1.12.2
	github.com/VictoriaMetrics/metrics v1.33.1
	github.com/VictoriaMetrics/metricsql v0.75.1
	github.com/aws/aws-sdk-go-v2 v1.26.1
	github.com/aws/aws-sdk-go-v2/config v1.27.13
	github.com/aws/aws-sdk-go-v2/feature/s3/manager v1.16.17
	github.com/aws/aws-sdk-go-v2/service/s3 v1.53.2
	github.com/bmatcuk/doublestar/v4 v4.6.1
	github.com/cespare/xxhash/v2 v2.3.0
	github.com/cheggaaa/pb/v3 v3.1.5
	github.com/gogo/protobuf v1.3.2
	github.com/golang/snappy v0.0.4
	github.com/googleapis/gax-go/v2 v2.12.4
	github.com/influxdata/influxdb v1.11.5
	github.com/klauspost/compress v1.17.8
	github.com/prometheus/prometheus v0.52.0
	github.com/urfave/cli/v2 v2.27.2
	github.com/valyala/fastjson v1.6.4
	github.com/valyala/fastrand v1.1.0
	github.com/valyala/fasttemplate v1.2.2
	github.com/valyala/gozstd v1.20.1
	github.com/valyala/histogram v1.2.0
	github.com/valyala/quicktemplate v1.7.0
	golang.org/x/oauth2 v0.20.0
	golang.org/x/sys v0.20.0
	google.golang.org/api v0.180.0
	gopkg.in/yaml.v2 v2.4.0
)

require (
	cloud.google.com/go v0.113.0 // indirect
	cloud.google.com/go/auth v0.4.1 // indirect
	cloud.google.com/go/auth/oauth2adapt v0.2.2 // indirect
	cloud.google.com/go/compute/metadata v0.3.0 // indirect
	cloud.google.com/go/iam v1.1.8 // indirect
	github.com/Azure/azure-sdk-for-go/sdk/azidentity v1.5.2 // indirect
	github.com/Azure/azure-sdk-for-go/sdk/internal v1.8.0 // indirect
	github.com/AzureAD/microsoft-authentication-library-for-go v1.2.2 // indirect
	github.com/VividCortex/ewma v1.2.0 // indirect
	github.com/alecthomas/units v0.0.0-20231202071711-9a357b53e9c9 // indirect
	github.com/aws/aws-sdk-go v1.53.0 // indirect
	github.com/aws/aws-sdk-go-v2/aws/protocol/eventstream v1.6.2 // indirect
	github.com/aws/aws-sdk-go-v2/credentials v1.17.13 // indirect
	github.com/aws/aws-sdk-go-v2/feature/ec2/imds v1.16.1 // indirect
	github.com/aws/aws-sdk-go-v2/internal/configsources v1.3.5 // indirect
	github.com/aws/aws-sdk-go-v2/internal/endpoints/v2 v2.6.5 // indirect
	github.com/aws/aws-sdk-go-v2/internal/ini v1.8.0 // indirect
	github.com/aws/aws-sdk-go-v2/internal/v4a v1.3.5 // indirect
	github.com/aws/aws-sdk-go-v2/service/internal/accept-encoding v1.11.2 // indirect
	github.com/aws/aws-sdk-go-v2/service/internal/checksum v1.3.7 // indirect
	github.com/aws/aws-sdk-go-v2/service/internal/presigned-url v1.11.7 // indirect
	github.com/aws/aws-sdk-go-v2/service/internal/s3shared v1.17.5 // indirect
	github.com/aws/aws-sdk-go-v2/service/sso v1.20.6 // indirect
	github.com/aws/aws-sdk-go-v2/service/ssooidc v1.24.0 // indirect
	github.com/aws/aws-sdk-go-v2/service/sts v1.28.7 // indirect
	github.com/aws/smithy-go v1.20.2 // indirect
	github.com/bboreham/go-loser v0.0.0-20230920113527-fcc2c21820a3 // indirect
	github.com/beorn7/perks v1.0.1 // indirect
	github.com/cpuguy83/go-md2man/v2 v2.0.4 // indirect
	github.com/davecgh/go-spew v1.1.2-0.20180830191138-d8f796af33cc // indirect
	github.com/dennwc/varint v1.0.0 // indirect
	github.com/fatih/color v1.16.0 // indirect
	github.com/felixge/httpsnoop v1.0.4 // indirect
	github.com/go-kit/log v0.2.1 // indirect
	github.com/go-logfmt/logfmt v0.6.0 // indirect
	github.com/go-logr/logr v1.4.1 // indirect
	github.com/go-logr/stdr v1.2.2 // indirect
	github.com/golang-jwt/jwt/v5 v5.2.1 // indirect
	github.com/golang/groupcache v0.0.0-20210331224755-41bb18bfe9da // indirect
	github.com/golang/protobuf v1.5.4 // indirect
	github.com/google/go-cmp v0.6.0 // indirect
	github.com/google/s2a-go v0.1.7 // indirect
	github.com/google/uuid v1.6.0 // indirect
	github.com/googleapis/enterprise-certificate-proxy v0.3.2 // indirect
	github.com/grafana/regexp v0.0.0-20221122212121-6b5c0a4cb7fd // indirect
	github.com/hashicorp/go-version v1.6.0 // indirect
	github.com/jmespath/go-jmespath v0.4.0 // indirect
	github.com/jpillora/backoff v1.0.0 // indirect
	github.com/json-iterator/go v1.1.12 // indirect
	github.com/kylelemons/godebug v1.1.0 // indirect
	github.com/mattn/go-colorable v0.1.13 // indirect
	github.com/mattn/go-isatty v0.0.20 // indirect
	github.com/mattn/go-runewidth v0.0.15 // indirect
	github.com/modern-go/concurrent v0.0.0-20180306012644-bacd9c7ef1dd // indirect
	github.com/modern-go/reflect2 v1.0.2 // indirect
	github.com/mwitkow/go-conntrack v0.0.0-20190716064945-2f068394615f // indirect
	github.com/oklog/ulid v1.3.1 // indirect
	github.com/pkg/browser v0.0.0-20240102092130-5ac0b6a4141c // indirect
	github.com/pmezard/go-difflib v1.0.1-0.20181226105442-5d4384ee4fb2 // indirect
	github.com/prometheus/client_golang v1.19.1 // indirect
	github.com/prometheus/client_model v0.6.1 // indirect
	github.com/prometheus/common v0.53.0 // indirect
	github.com/prometheus/common/sigv4 v0.1.0 // indirect
	github.com/prometheus/procfs v0.14.0 // indirect
	github.com/rivo/uniseg v0.4.7 // indirect
	github.com/russross/blackfriday/v2 v2.1.0 // indirect
	github.com/stretchr/testify v1.9.0 // indirect
	github.com/valyala/bytebufferpool v1.0.0 // indirect
	github.com/xrash/smetrics v0.0.0-20240312152122-5f08fbb34913 // indirect
	go.opencensus.io v0.24.0 // indirect
	go.opentelemetry.io/collector/featuregate v1.7.0 // indirect
	go.opentelemetry.io/collector/pdata v1.7.0 // indirect
	go.opentelemetry.io/collector/semconv v0.100.0 // indirect
	go.opentelemetry.io/contrib/instrumentation/google.golang.org/grpc/otelgrpc v0.51.0 // indirect
	go.opentelemetry.io/contrib/instrumentation/net/http/otelhttp v0.51.0 // indirect
	go.opentelemetry.io/otel v1.26.0 // indirect
	go.opentelemetry.io/otel/metric v1.26.0 // indirect
	go.opentelemetry.io/otel/trace v1.26.0 // indirect
	go.uber.org/atomic v1.11.0 // indirect
	go.uber.org/goleak v1.3.0 // indirect
	go.uber.org/multierr v1.11.0 // indirect
	golang.org/x/crypto v0.23.0 // indirect
	golang.org/x/exp v0.0.0-20240506185415-9bf2ced13842 // indirect
	golang.org/x/net v0.25.0 // indirect
	golang.org/x/sync v0.7.0 // indirect
	golang.org/x/text v0.15.0 // indirect
	golang.org/x/time v0.5.0 // indirect
	google.golang.org/genproto v0.0.0-20240509183442-62759503f434 // indirect
	google.golang.org/genproto/googleapis/api v0.0.0-20240509183442-62759503f434 // indirect
	google.golang.org/genproto/googleapis/rpc v0.0.0-20240509183442-62759503f434 // indirect
	google.golang.org/grpc v1.63.2 // indirect
	google.golang.org/protobuf v1.34.1 // indirect
	gopkg.in/yaml.v3 v3.0.1 // indirect
	k8s.io/apimachinery v0.30.0 // indirect
	k8s.io/client-go v0.30.0 // indirect
	k8s.io/klog/v2 v2.120.1 // indirect
	k8s.io/utils v0.0.0-20240502163921-fe8a2dddb1d0 // indirect
)<|MERGE_RESOLUTION|>--- conflicted
+++ resolved
@@ -1,10 +1,6 @@
 module github.com/VictoriaMetrics/VictoriaMetrics
 
-<<<<<<< HEAD
-go 1.22
-=======
 go 1.22.3
->>>>>>> 51de9f30
 
 require (
 	cloud.google.com/go/storage v1.40.0
