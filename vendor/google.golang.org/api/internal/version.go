// Copyright 2022 Google LLC. All rights reserved.
// Use of this source code is governed by a BSD-style
// license that can be found in the LICENSE file.

package internal

// Version is the current tagged release of the library.
<<<<<<< HEAD
const Version = "0.227.0"
=======
const Version = "0.228.0"
>>>>>>> 123f3735
<|MERGE_RESOLUTION|>--- conflicted
+++ resolved
@@ -5,8 +5,4 @@
 package internal
 
 // Version is the current tagged release of the library.
-<<<<<<< HEAD
-const Version = "0.227.0"
-=======
-const Version = "0.228.0"
->>>>>>> 123f3735
+const Version = "0.228.0"