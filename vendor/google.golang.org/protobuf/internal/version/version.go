--- conflicted
+++ resolved
@@ -52,11 +52,7 @@
 const (
 	Major      = 1
 	Minor      = 36
-<<<<<<< HEAD
-	Patch      = 3
-=======
-	Patch      = 4
->>>>>>> ee8f852a
+	Patch      = 5
 	PreRelease = ""
 )
 
