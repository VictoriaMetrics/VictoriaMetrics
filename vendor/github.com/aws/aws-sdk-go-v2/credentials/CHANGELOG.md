<<<<<<< HEAD
# v1.17.63 (2025-03-24)

* **Dependency Update**: Updated to the latest SDK module versions

# v1.17.62 (2025-03-04.2)

* **Dependency Update**: Updated to the latest SDK module versions

# v1.17.61 (2025-02-27)

* **Dependency Update**: Updated to the latest SDK module versions

# v1.17.60 (2025-02-18)

* **Bug Fix**: Bump go version to 1.22
* **Dependency Update**: Updated to the latest SDK module versions

# v1.17.59 (2025-02-05)

* **Dependency Update**: Updated to the latest SDK module versions

# v1.17.58 (2025-02-04)

* **Dependency Update**: Updated to the latest SDK module versions

# v1.17.57 (2025-01-31)

* **Dependency Update**: Updated to the latest SDK module versions

# v1.17.56 (2025-01-30)

* **Dependency Update**: Updated to the latest SDK module versions

# v1.17.55 (2025-01-24)

* **Dependency Update**: Updated to the latest SDK module versions
* **Dependency Update**: Upgrade to smithy-go v1.22.2.

# v1.17.54 (2025-01-17)

* **Dependency Update**: Updated to the latest SDK module versions

# v1.17.53 (2025-01-15)

* **Dependency Update**: Updated to the latest SDK module versions

=======
>>>>>>> 123f3735
# v1.17.52 (2025-01-14)

* **Dependency Update**: Updated to the latest SDK module versions

# v1.17.51 (2025-01-10)

* **Dependency Update**: Updated to the latest SDK module versions

# v1.17.50 (2025-01-09)

* **Dependency Update**: Updated to the latest SDK module versions

# v1.17.49 (2025-01-08)

* **Dependency Update**: Updated to the latest SDK module versions

# v1.17.48 (2024-12-19)

* **Bug Fix**: Fix improper use of printf-style functions.
* **Dependency Update**: Updated to the latest SDK module versions

# v1.17.47 (2024-12-02)

* **Dependency Update**: Updated to the latest SDK module versions

# v1.17.46 (2024-11-18)

* **Dependency Update**: Update to smithy-go v1.22.1.
* **Dependency Update**: Updated to the latest SDK module versions

# v1.17.45 (2024-11-14)

* **Dependency Update**: Updated to the latest SDK module versions

# v1.17.44 (2024-11-07)

* **Dependency Update**: Updated to the latest SDK module versions

# v1.17.43 (2024-11-06)

* **Dependency Update**: Updated to the latest SDK module versions

# v1.17.42 (2024-10-28)

* **Dependency Update**: Updated to the latest SDK module versions

# v1.17.41 (2024-10-08)

* **Dependency Update**: Updated to the latest SDK module versions

# v1.17.40 (2024-10-07)

* **Dependency Update**: Updated to the latest SDK module versions

# v1.17.39 (2024-10-04)

* **Dependency Update**: Updated to the latest SDK module versions

# v1.17.38 (2024-10-03)

* **Dependency Update**: Updated to the latest SDK module versions

# v1.17.37 (2024-09-27)

* **Dependency Update**: Updated to the latest SDK module versions

# v1.17.36 (2024-09-25)

* **Dependency Update**: Updated to the latest SDK module versions

# v1.17.35 (2024-09-23)

* **Dependency Update**: Updated to the latest SDK module versions

# v1.17.34 (2024-09-20)

* **Dependency Update**: Updated to the latest SDK module versions

# v1.17.33 (2024-09-17)

* **Dependency Update**: Updated to the latest SDK module versions

# v1.17.32 (2024-09-04)

* **Dependency Update**: Updated to the latest SDK module versions

# v1.17.31 (2024-09-03)

* **Dependency Update**: Updated to the latest SDK module versions

# v1.17.30 (2024-08-26)

* **Bug Fix**: Save SSO cached token expiry in UTC to ensure cross-SDK compatibility.

# v1.17.29 (2024-08-22)

* **Dependency Update**: Updated to the latest SDK module versions

# v1.17.28 (2024-08-15)

* **Dependency Update**: Bump minimum Go version to 1.21.
* **Dependency Update**: Updated to the latest SDK module versions

# v1.17.27 (2024-07-18)

* **Dependency Update**: Updated to the latest SDK module versions

# v1.17.26 (2024-07-10.2)

* **Dependency Update**: Updated to the latest SDK module versions

# v1.17.25 (2024-07-10)

* **Dependency Update**: Updated to the latest SDK module versions

# v1.17.24 (2024-07-03)

* **Dependency Update**: Updated to the latest SDK module versions

# v1.17.23 (2024-06-28)

* **Dependency Update**: Updated to the latest SDK module versions

# v1.17.22 (2024-06-26)

* **Dependency Update**: Updated to the latest SDK module versions

# v1.17.21 (2024-06-19)

* **Dependency Update**: Updated to the latest SDK module versions

# v1.17.20 (2024-06-18)

* **Dependency Update**: Updated to the latest SDK module versions

# v1.17.19 (2024-06-17)

* **Dependency Update**: Updated to the latest SDK module versions

# v1.17.18 (2024-06-07)

* **Dependency Update**: Updated to the latest SDK module versions

# v1.17.17 (2024-06-03)

* **Dependency Update**: Updated to the latest SDK module versions

# v1.17.16 (2024-05-23)

* **Dependency Update**: Updated to the latest SDK module versions

# v1.17.15 (2024-05-16)

* **Dependency Update**: Updated to the latest SDK module versions

# v1.17.14 (2024-05-15)

* **Dependency Update**: Updated to the latest SDK module versions

# v1.17.13 (2024-05-10)

* **Dependency Update**: Updated to the latest SDK module versions

# v1.17.12 (2024-05-08)

* **Dependency Update**: Updated to the latest SDK module versions

# v1.17.11 (2024-04-05)

* **Dependency Update**: Updated to the latest SDK module versions

# v1.17.10 (2024-03-29)

* **Dependency Update**: Updated to the latest SDK module versions

# v1.17.9 (2024-03-21)

* **Dependency Update**: Updated to the latest SDK module versions

# v1.17.8 (2024-03-18)

* **Dependency Update**: Updated to the latest SDK module versions

# v1.17.7 (2024-03-07)

* **Bug Fix**: Remove dependency on go-cmp.
* **Dependency Update**: Updated to the latest SDK module versions

# v1.17.6 (2024-03-05)

* **Dependency Update**: Updated to the latest SDK module versions

# v1.17.5 (2024-03-04)

* **Dependency Update**: Updated to the latest SDK module versions

# v1.17.4 (2024-02-23)

* **Dependency Update**: Updated to the latest SDK module versions

# v1.17.3 (2024-02-22)

* **Dependency Update**: Updated to the latest SDK module versions

# v1.17.2 (2024-02-21)

* **Dependency Update**: Updated to the latest SDK module versions

# v1.17.1 (2024-02-20)

* **Dependency Update**: Updated to the latest SDK module versions

# v1.17.0 (2024-02-13)

* **Feature**: Bump minimum Go version to 1.20 per our language support policy.
* **Dependency Update**: Updated to the latest SDK module versions

# v1.16.16 (2024-01-18)

* **Dependency Update**: Updated to the latest SDK module versions

# v1.16.15 (2024-01-16)

* **Dependency Update**: Updated to the latest SDK module versions

# v1.16.14 (2024-01-04)

* **Dependency Update**: Updated to the latest SDK module versions

# v1.16.13 (2023-12-20)

* **Dependency Update**: Updated to the latest SDK module versions

# v1.16.12 (2023-12-08)

* **Dependency Update**: Updated to the latest SDK module versions

# v1.16.11 (2023-12-07)

* **Dependency Update**: Updated to the latest SDK module versions

# v1.16.10 (2023-12-06)

* **Dependency Update**: Updated to the latest SDK module versions

# v1.16.9 (2023-12-01)

* **Dependency Update**: Updated to the latest SDK module versions

# v1.16.8 (2023-11-30)

* **Dependency Update**: Updated to the latest SDK module versions

# v1.16.7 (2023-11-29)

* **Dependency Update**: Updated to the latest SDK module versions

# v1.16.6 (2023-11-28.2)

* **Dependency Update**: Updated to the latest SDK module versions

# v1.16.5 (2023-11-28)

* **Dependency Update**: Updated to the latest SDK module versions

# v1.16.4 (2023-11-21)

* **Bug Fix**: Don't expect error responses to have a JSON payload in the endpointcreds provider.

# v1.16.3 (2023-11-20)

* **Dependency Update**: Updated to the latest SDK module versions

# v1.16.2 (2023-11-17)

* **Dependency Update**: Updated to the latest SDK module versions

# v1.16.1 (2023-11-15)

* **Dependency Update**: Updated to the latest SDK module versions

# v1.16.0 (2023-11-14)

* **Feature**: Add support for dynamic auth token from file and EKS container host in absolute/relative URIs in the HTTP credential provider.

# v1.15.2 (2023-11-09)

* **Dependency Update**: Updated to the latest SDK module versions

# v1.15.1 (2023-11-02)

* **Dependency Update**: Updated to the latest SDK module versions

# v1.15.0 (2023-11-01)

* **Feature**: Adds support for configured endpoints via environment variables and the AWS shared configuration file.
* **Dependency Update**: Updated to the latest SDK module versions

# v1.14.0 (2023-10-31)

* **Feature**: **BREAKING CHANGE**: Bump minimum go version to 1.19 per the revised [go version support policy](https://aws.amazon.com/blogs/developer/aws-sdk-for-go-aligns-with-go-release-policy-on-supported-runtimes/).
* **Dependency Update**: Updated to the latest SDK module versions

# v1.13.43 (2023-10-12)

* **Dependency Update**: Updated to the latest SDK module versions

# v1.13.42 (2023-10-06)

* **Dependency Update**: Updated to the latest SDK module versions

# v1.13.41 (2023-10-02)

* **Dependency Update**: Updated to the latest SDK module versions

# v1.13.40 (2023-09-22)

* **Dependency Update**: Updated to the latest SDK module versions

# v1.13.39 (2023-09-20)

* **Dependency Update**: Updated to the latest SDK module versions

# v1.13.38 (2023-09-18)

* **Dependency Update**: Updated to the latest SDK module versions

# v1.13.37 (2023-09-05)

* **Dependency Update**: Updated to the latest SDK module versions

# v1.13.36 (2023-08-31)

* **Dependency Update**: Updated to the latest SDK module versions

# v1.13.35 (2023-08-21)

* **Dependency Update**: Updated to the latest SDK module versions

# v1.13.34 (2023-08-18)

* **Dependency Update**: Updated to the latest SDK module versions

# v1.13.33 (2023-08-17)

* **Dependency Update**: Updated to the latest SDK module versions

# v1.13.32 (2023-08-07)

* **Dependency Update**: Updated to the latest SDK module versions

# v1.13.31 (2023-08-01)

* **Dependency Update**: Updated to the latest SDK module versions

# v1.13.30 (2023-07-31)

* **Dependency Update**: Updated to the latest SDK module versions

# v1.13.29 (2023-07-28)

* **Dependency Update**: Updated to the latest SDK module versions

# v1.13.28 (2023-07-25)

* **Dependency Update**: Updated to the latest SDK module versions

# v1.13.27 (2023-07-13)

* **Dependency Update**: Updated to the latest SDK module versions

# v1.13.26 (2023-06-15)

* **Dependency Update**: Updated to the latest SDK module versions

# v1.13.25 (2023-06-13)

* **Dependency Update**: Updated to the latest SDK module versions

# v1.13.24 (2023-05-09)

* No change notes available for this release.

# v1.13.23 (2023-05-08)

* **Dependency Update**: Updated to the latest SDK module versions

# v1.13.22 (2023-05-04)

* **Dependency Update**: Updated to the latest SDK module versions

# v1.13.21 (2023-04-24)

* **Dependency Update**: Updated to the latest SDK module versions

# v1.13.20 (2023-04-10)

* **Dependency Update**: Updated to the latest SDK module versions

# v1.13.19 (2023-04-07)

* **Dependency Update**: Updated to the latest SDK module versions

# v1.13.18 (2023-03-21)

* **Dependency Update**: Updated to the latest SDK module versions

# v1.13.17 (2023-03-14)

* **Dependency Update**: Updated to the latest SDK module versions

# v1.13.16 (2023-03-10)

* **Dependency Update**: Updated to the latest SDK module versions

# v1.13.15 (2023-02-22)

* **Dependency Update**: Updated to the latest SDK module versions

# v1.13.14 (2023-02-20)

* **Dependency Update**: Updated to the latest SDK module versions

# v1.13.13 (2023-02-15)

* **Dependency Update**: Updated to the latest SDK module versions

# v1.13.12 (2023-02-03)

* **Dependency Update**: Updated to the latest SDK module versions

# v1.13.11 (2023-02-01)

* No change notes available for this release.

# v1.13.10 (2023-01-25)

* **Dependency Update**: Updated to the latest SDK module versions

# v1.13.9 (2023-01-23)

* **Dependency Update**: Updated to the latest SDK module versions

# v1.13.8 (2023-01-05)

* **Dependency Update**: Updated to the latest SDK module versions

# v1.13.7 (2022-12-20)

* **Dependency Update**: Updated to the latest SDK module versions

# v1.13.6 (2022-12-19)

* **Dependency Update**: Updated to the latest SDK module versions

# v1.13.5 (2022-12-15)

* **Bug Fix**: Unify logic between shared config and in finding home directory
* **Dependency Update**: Updated to the latest SDK module versions

# v1.13.4 (2022-12-02)

* **Dependency Update**: Updated to the latest SDK module versions

# v1.13.3 (2022-11-22)

* **Dependency Update**: Updated to the latest SDK module versions

# v1.13.2 (2022-11-17)

* **Dependency Update**: Updated to the latest SDK module versions

# v1.13.1 (2022-11-16)

* **Dependency Update**: Updated to the latest SDK module versions

# v1.13.0 (2022-11-11)

* **Announcement**: When using the SSOTokenProvider, a previous implementation incorrectly compensated for invalid SSOTokenProvider configurations in the shared profile. This has been fixed via PR #1903 and tracked in issue #1846
* **Feature**: Adds token refresh support (via SSOTokenProvider) when using the SSOCredentialProvider

# v1.12.24 (2022-11-10)

* **Dependency Update**: Updated to the latest SDK module versions

# v1.12.23 (2022-10-24)

* **Dependency Update**: Updated to the latest SDK module versions

# v1.12.22 (2022-10-21)

* **Dependency Update**: Updated to the latest SDK module versions

# v1.12.21 (2022-09-30)

* **Dependency Update**: Updated to the latest SDK module versions

# v1.12.20 (2022-09-20)

* **Dependency Update**: Updated to the latest SDK module versions

# v1.12.19 (2022-09-14)

* **Dependency Update**: Updated to the latest SDK module versions

# v1.12.18 (2022-09-02)

* **Dependency Update**: Updated to the latest SDK module versions

# v1.12.17 (2022-08-31)

* **Dependency Update**: Updated to the latest SDK module versions

# v1.12.16 (2022-08-30)

* **Dependency Update**: Updated to the latest SDK module versions

# v1.12.15 (2022-08-29)

* **Dependency Update**: Updated to the latest SDK module versions

# v1.12.14 (2022-08-15)

* **Dependency Update**: Updated to the latest SDK module versions

# v1.12.13 (2022-08-11)

* **Dependency Update**: Updated to the latest SDK module versions

# v1.12.12 (2022-08-09)

* **Dependency Update**: Updated to the latest SDK module versions

# v1.12.11 (2022-08-08)

* **Dependency Update**: Updated to the latest SDK module versions

# v1.12.10 (2022-08-01)

* **Dependency Update**: Updated to the latest SDK module versions

# v1.12.9 (2022-07-11)

* **Dependency Update**: Updated to the latest SDK module versions

# v1.12.8 (2022-07-05)

* **Dependency Update**: Updated to the latest SDK module versions

# v1.12.7 (2022-06-29)

* **Dependency Update**: Updated to the latest SDK module versions

# v1.12.6 (2022-06-16)

* **Dependency Update**: Updated to the latest SDK module versions

# v1.12.5 (2022-06-07)

* **Dependency Update**: Updated to the latest SDK module versions

# v1.12.4 (2022-05-26)

* **Dependency Update**: Updated to the latest SDK module versions

# v1.12.3 (2022-05-25)

* **Dependency Update**: Updated to the latest SDK module versions

# v1.12.2 (2022-05-17)

* **Dependency Update**: Updated to the latest SDK module versions

# v1.12.1 (2022-05-16)

* **Dependency Update**: Updated to the latest SDK module versions

# v1.12.0 (2022-04-25)

* **Feature**: Adds Duration and Policy options that can be used when creating stscreds.WebIdentityRoleProvider credentials provider.
* **Dependency Update**: Updated to the latest SDK module versions

# v1.11.2 (2022-03-30)

* **Dependency Update**: Updated to the latest SDK module versions

# v1.11.1 (2022-03-24)

* **Dependency Update**: Updated to the latest SDK module versions

# v1.11.0 (2022-03-23)

* **Feature**: Update `ec2rolecreds` package's `Provider` to implememnt support for CredentialsCache new optional caching strategy interfaces, HandleFailRefreshCredentialsCacheStrategy and AdjustExpiresByCredentialsCacheStrategy.
* **Dependency Update**: Updated to the latest SDK module versions

# v1.10.0 (2022-03-08)

* **Feature**: Updated `github.com/aws/smithy-go` to latest version
* **Dependency Update**: Updated to the latest SDK module versions

# v1.9.0 (2022-02-24)

* **Feature**: Adds support for `SourceIdentity` to `stscreds.AssumeRoleProvider` [#1588](https://github.com/aws/aws-sdk-go-v2/pull/1588). Fixes [#1575](https://github.com/aws/aws-sdk-go-v2/issues/1575)
* **Feature**: Updated `github.com/aws/smithy-go` to latest version
* **Dependency Update**: Updated to the latest SDK module versions

# v1.8.0 (2022-01-14)

* **Feature**: Updated `github.com/aws/smithy-go` to latest version
* **Dependency Update**: Updated to the latest SDK module versions

# v1.7.0 (2022-01-07)

* **Feature**: Updated `github.com/aws/smithy-go` to latest version
* **Dependency Update**: Updated to the latest SDK module versions

# v1.6.5 (2021-12-21)

* **Dependency Update**: Updated to the latest SDK module versions

# v1.6.4 (2021-12-02)

* **Dependency Update**: Updated to the latest SDK module versions

# v1.6.3 (2021-11-30)

* **Dependency Update**: Updated to the latest SDK module versions

# v1.6.2 (2021-11-19)

* **Dependency Update**: Updated to the latest SDK module versions

# v1.6.1 (2021-11-12)

* **Dependency Update**: Updated to the latest SDK module versions

# v1.6.0 (2021-11-06)

* **Feature**: The SDK now supports configuration of FIPS and DualStack endpoints using environment variables, shared configuration, or programmatically.
* **Feature**: Updated `github.com/aws/smithy-go` to latest version
* **Dependency Update**: Updated to the latest SDK module versions

# v1.5.0 (2021-10-21)

* **Feature**: Updated  to latest version
* **Dependency Update**: Updated to the latest SDK module versions

# v1.4.3 (2021-10-11)

* **Dependency Update**: Updated to the latest SDK module versions

# v1.4.2 (2021-09-17)

* **Dependency Update**: Updated to the latest SDK module versions

# v1.4.1 (2021-09-10)

* **Documentation**: Fixes the AssumeRoleProvider's documentation for using custom TokenProviders.

# v1.4.0 (2021-08-27)

* **Feature**: Adds support for Tags and TransitiveTagKeys to stscreds.AssumeRoleProvider. Closes https://github.com/aws/aws-sdk-go-v2/issues/723
* **Feature**: Updated `github.com/aws/smithy-go` to latest version
* **Dependency Update**: Updated to the latest SDK module versions

# v1.3.3 (2021-08-19)

* **Dependency Update**: Updated to the latest SDK module versions

# v1.3.2 (2021-08-04)

* **Dependency Update**: Updated `github.com/aws/smithy-go` to latest version.
* **Dependency Update**: Updated to the latest SDK module versions

# v1.3.1 (2021-07-15)

* **Dependency Update**: Updated `github.com/aws/smithy-go` to latest version
* **Dependency Update**: Updated to the latest SDK module versions

# v1.3.0 (2021-06-25)

* **Feature**: Updated `github.com/aws/smithy-go` to latest version
* **Bug Fix**: Fixed example usages of aws.CredentialsCache ([#1275](https://github.com/aws/aws-sdk-go-v2/pull/1275))
* **Dependency Update**: Updated to the latest SDK module versions

# v1.2.1 (2021-05-20)

* **Dependency Update**: Updated to the latest SDK module versions

# v1.2.0 (2021-05-14)

* **Feature**: Constant has been added to modules to enable runtime version inspection for reporting.
* **Dependency Update**: Updated to the latest SDK module versions
<|MERGE_RESOLUTION|>--- conflicted
+++ resolved
@@ -1,52 +1,3 @@
-<<<<<<< HEAD
-# v1.17.63 (2025-03-24)
-
-* **Dependency Update**: Updated to the latest SDK module versions
-
-# v1.17.62 (2025-03-04.2)
-
-* **Dependency Update**: Updated to the latest SDK module versions
-
-# v1.17.61 (2025-02-27)
-
-* **Dependency Update**: Updated to the latest SDK module versions
-
-# v1.17.60 (2025-02-18)
-
-* **Bug Fix**: Bump go version to 1.22
-* **Dependency Update**: Updated to the latest SDK module versions
-
-# v1.17.59 (2025-02-05)
-
-* **Dependency Update**: Updated to the latest SDK module versions
-
-# v1.17.58 (2025-02-04)
-
-* **Dependency Update**: Updated to the latest SDK module versions
-
-# v1.17.57 (2025-01-31)
-
-* **Dependency Update**: Updated to the latest SDK module versions
-
-# v1.17.56 (2025-01-30)
-
-* **Dependency Update**: Updated to the latest SDK module versions
-
-# v1.17.55 (2025-01-24)
-
-* **Dependency Update**: Updated to the latest SDK module versions
-* **Dependency Update**: Upgrade to smithy-go v1.22.2.
-
-# v1.17.54 (2025-01-17)
-
-* **Dependency Update**: Updated to the latest SDK module versions
-
-# v1.17.53 (2025-01-15)
-
-* **Dependency Update**: Updated to the latest SDK module versions
-
-=======
->>>>>>> 123f3735
 # v1.17.52 (2025-01-14)
 
 * **Dependency Update**: Updated to the latest SDK module versions
