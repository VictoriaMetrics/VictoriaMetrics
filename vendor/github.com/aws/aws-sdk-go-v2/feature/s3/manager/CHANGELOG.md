--- conflicted
+++ resolved
@@ -1,88 +1,3 @@
-<<<<<<< HEAD
-# v1.17.67 (2025-03-24)
-
-* **Dependency Update**: Updated to the latest SDK module versions
-
-# v1.17.66 (2025-03-11)
-
-* **Dependency Update**: Updated to the latest SDK module versions
-
-# v1.17.65 (2025-03-04.2)
-
-* **Dependency Update**: Updated to the latest SDK module versions
-
-# v1.17.64 (2025-02-27)
-
-* **Dependency Update**: Updated to the latest SDK module versions
-
-# v1.17.63 (2025-02-18)
-
-* **Bug Fix**: Bump go version to 1.22
-* **Dependency Update**: Updated to the latest SDK module versions
-
-# v1.17.62 (2025-02-14)
-
-* **Dependency Update**: Updated to the latest SDK module versions
-
-# v1.17.61 (2025-02-10)
-
-* **Dependency Update**: Updated to the latest SDK module versions
-
-# v1.17.60 (2025-02-06)
-
-* **Dependency Update**: Updated to the latest SDK module versions
-
-# v1.17.59 (2025-02-05)
-
-* **Dependency Update**: Updated to the latest SDK module versions
-
-# v1.17.58 (2025-02-04)
-
-* **Dependency Update**: Updated to the latest SDK module versions
-
-# v1.17.57 (2025-01-31)
-
-* **Bug Fix**: Fix incorrect reference to old s3manager in comments.
-* **Dependency Update**: Updated to the latest SDK module versions
-
-# v1.17.56 (2025-01-30)
-
-* **Bug Fix**: Fix incorrect reference to old s3manager in comments.
-* **Dependency Update**: Updated to the latest SDK module versions
-
-# v1.17.55 (2025-01-29)
-
-* **Bug Fix**: Fix incorrect reference to old s3manager in comments.
-* **Dependency Update**: Updated to the latest SDK module versions
-
-# v1.17.54 (2025-01-24)
-
-* **Bug Fix**: Fix incorrect reference to old s3manager in comments.
-* **Dependency Update**: Updated to the latest SDK module versions
-* **Dependency Update**: Upgrade to smithy-go v1.22.2.
-
-# v1.17.53 (2025-01-22)
-
-* **Dependency Update**: Updated to the latest SDK module versions
-
-# v1.17.52 (2025-01-17)
-
-* **Dependency Update**: Updated to the latest SDK module versions
-
-# v1.17.51 (2025-01-16)
-
-* **Dependency Update**: Updated to the latest SDK module versions
-
-# v1.17.50 (2025-01-15)
-
-* **Dependency Update**: Updated to the latest SDK module versions
-
-# v1.17.49 (2025-01-14)
-
-* **Dependency Update**: Updated to the latest SDK module versions
-
-=======
->>>>>>> 123f3735
 # v1.17.48 (2025-01-10)
 
 * **Dependency Update**: Updated to the latest SDK module versions
