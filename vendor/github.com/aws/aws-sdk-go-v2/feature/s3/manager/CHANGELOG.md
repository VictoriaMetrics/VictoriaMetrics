<<<<<<< HEAD
=======
# v1.17.61 (2025-02-10)

* **Dependency Update**: Updated to the latest SDK module versions

>>>>>>> af7935ab
# v1.17.60 (2025-02-06)

* **Dependency Update**: Updated to the latest SDK module versions

# v1.17.59 (2025-02-05)

* **Dependency Update**: Updated to the latest SDK module versions

# v1.17.58 (2025-02-04)

* **Dependency Update**: Updated to the latest SDK module versions

# v1.17.57 (2025-01-31)

* **Bug Fix**: Fix incorrect reference to old s3manager in comments.
* **Dependency Update**: Updated to the latest SDK module versions

# v1.17.56 (2025-01-30)

* **Bug Fix**: Fix incorrect reference to old s3manager in comments.
* **Dependency Update**: Updated to the latest SDK module versions

# v1.17.55 (2025-01-29)

* **Bug Fix**: Fix incorrect reference to old s3manager in comments.
* **Dependency Update**: Updated to the latest SDK module versions

# v1.17.54 (2025-01-24)

* **Bug Fix**: Fix incorrect reference to old s3manager in comments.
* **Dependency Update**: Updated to the latest SDK module versions
* **Dependency Update**: Upgrade to smithy-go v1.22.2.

# v1.17.53 (2025-01-22)

* **Dependency Update**: Updated to the latest SDK module versions

# v1.17.52 (2025-01-17)

* **Dependency Update**: Updated to the latest SDK module versions

# v1.17.51 (2025-01-16)

* **Dependency Update**: Updated to the latest SDK module versions

# v1.17.50 (2025-01-15)

* **Dependency Update**: Updated to the latest SDK module versions

# v1.17.49 (2025-01-14)

* **Dependency Update**: Updated to the latest SDK module versions

# v1.17.48 (2025-01-10)

* **Dependency Update**: Updated to the latest SDK module versions

# v1.17.47 (2025-01-09)

* **Dependency Update**: Updated to the latest SDK module versions

# v1.17.46 (2025-01-08)

* **Dependency Update**: Updated to the latest SDK module versions

# v1.17.45 (2025-01-03)

* **Dependency Update**: Updated to the latest SDK module versions

# v1.17.44 (2024-12-19)

* **Bug Fix**: Fix improper use of printf-style functions.
* **Dependency Update**: Updated to the latest SDK module versions

# v1.17.43 (2024-12-03.2)

* **Dependency Update**: Updated to the latest SDK module versions

# v1.17.42 (2024-12-02)

* **Dependency Update**: Updated to the latest SDK module versions

# v1.17.41 (2024-11-25)

* **Dependency Update**: Updated to the latest SDK module versions

# v1.17.40 (2024-11-21)

* **Dependency Update**: Updated to the latest SDK module versions

# v1.17.39 (2024-11-18)

* **Dependency Update**: Update to smithy-go v1.22.1.
* **Dependency Update**: Updated to the latest SDK module versions

# v1.17.38 (2024-11-14)

* **Dependency Update**: Updated to the latest SDK module versions

# v1.17.37 (2024-11-07)

* **Dependency Update**: Updated to the latest SDK module versions

# v1.17.36 (2024-11-06)

* **Dependency Update**: Updated to the latest SDK module versions

# v1.17.35 (2024-10-28)

* **Dependency Update**: Updated to the latest SDK module versions

# v1.17.34 (2024-10-25)

* **Dependency Update**: Updated to the latest SDK module versions

# v1.17.33 (2024-10-16)

* **Dependency Update**: Updated to the latest SDK module versions

# v1.17.32 (2024-10-11)

* **Dependency Update**: Updated to the latest SDK module versions

# v1.17.31 (2024-10-09)

* **Bug Fix**: Fixup some integration tests.

# v1.17.30 (2024-10-08)

* **Dependency Update**: Updated to the latest SDK module versions

# v1.17.29 (2024-10-07)

* **Dependency Update**: Updated to the latest SDK module versions

# v1.17.28 (2024-10-04)

* **Dependency Update**: Updated to the latest SDK module versions

# v1.17.27 (2024-10-03)

* **Dependency Update**: Updated to the latest SDK module versions

# v1.17.26 (2024-10-02)

* **Dependency Update**: Updated to the latest SDK module versions

# v1.17.25 (2024-09-27)

* **Dependency Update**: Updated to the latest SDK module versions

# v1.17.24 (2024-09-25)

* **Dependency Update**: Updated to the latest SDK module versions

# v1.17.23 (2024-09-23)

* **Dependency Update**: Updated to the latest SDK module versions

# v1.17.22 (2024-09-20)

* **Dependency Update**: Updated to the latest SDK module versions

# v1.17.21 (2024-09-18)

* **Dependency Update**: Updated to the latest SDK module versions

# v1.17.20 (2024-09-17)

* **Dependency Update**: Updated to the latest SDK module versions

# v1.17.19 (2024-09-16)

* **Dependency Update**: Updated to the latest SDK module versions

# v1.17.18 (2024-09-04)

* **Dependency Update**: Updated to the latest SDK module versions

# v1.17.17 (2024-09-03)

* **Dependency Update**: Updated to the latest SDK module versions

# v1.17.16 (2024-08-28)

* **Dependency Update**: Updated to the latest SDK module versions

# v1.17.15 (2024-08-26)

* **Dependency Update**: Updated to the latest SDK module versions

# v1.17.14 (2024-08-23)

* **Dependency Update**: Updated to the latest SDK module versions

# v1.17.13 (2024-08-22)

* **Dependency Update**: Updated to the latest SDK module versions

# v1.17.12 (2024-08-20)

* **Dependency Update**: Updated to the latest SDK module versions

# v1.17.11 (2024-08-15)

* **Dependency Update**: Bump minimum Go version to 1.21.
* **Dependency Update**: Updated to the latest SDK module versions

# v1.17.10 (2024-08-02)

* **Dependency Update**: Updated to the latest SDK module versions

# v1.17.9 (2024-07-24)

* **Documentation**: Clarify region hint and credential usage in HeadBucketRegion.

# v1.17.8 (2024-07-18)

* **Dependency Update**: Updated to the latest SDK module versions

# v1.17.7 (2024-07-10.2)

* **Dependency Update**: Updated to the latest SDK module versions

# v1.17.6 (2024-07-10)

* **Dependency Update**: Updated to the latest SDK module versions

# v1.17.5 (2024-07-03)

* **Dependency Update**: Updated to the latest SDK module versions

# v1.17.4 (2024-07-02)

* **Dependency Update**: Updated to the latest SDK module versions

# v1.17.3 (2024-06-28)

* **Dependency Update**: Updated to the latest SDK module versions

# v1.17.2 (2024-06-26)

* **Dependency Update**: Updated to the latest SDK module versions

# v1.17.1 (2024-06-19)

* **Dependency Update**: Updated to the latest SDK module versions

# v1.17.0 (2024-06-18)

* **Feature**: Track usage of various AWS SDK features in user-agent string.
* **Dependency Update**: Updated to the latest SDK module versions

# v1.16.25 (2024-06-17)

* **Dependency Update**: Updated to the latest SDK module versions

# v1.16.24 (2024-06-07)

* **Dependency Update**: Updated to the latest SDK module versions

# v1.16.23 (2024-06-05)

* **Dependency Update**: Updated to the latest SDK module versions

# v1.16.22 (2024-06-03)

* **Dependency Update**: Updated to the latest SDK module versions

# v1.16.21 (2024-05-23)

* **Dependency Update**: Updated to the latest SDK module versions

# v1.16.20 (2024-05-16)

* **Dependency Update**: Updated to the latest SDK module versions

# v1.16.19 (2024-05-15)

* **Dependency Update**: Updated to the latest SDK module versions

# v1.16.18 (2024-05-14)

* **Dependency Update**: Updated to the latest SDK module versions

# v1.16.17 (2024-05-10)

* **Dependency Update**: Updated to the latest SDK module versions

# v1.16.16 (2024-05-08)

* **Dependency Update**: Updated to the latest SDK module versions

# v1.16.15 (2024-04-05)

* **Dependency Update**: Updated to the latest SDK module versions

# v1.16.14 (2024-03-29)

* **Dependency Update**: Updated to the latest SDK module versions

# v1.16.13 (2024-03-21)

* **Dependency Update**: Updated to the latest SDK module versions

# v1.16.12 (2024-03-18)

* **Dependency Update**: Updated to the latest SDK module versions

# v1.16.11 (2024-03-15)

* **Dependency Update**: Updated to the latest SDK module versions

# v1.16.10 (2024-03-13)

* **Dependency Update**: Updated to the latest SDK module versions

# v1.16.9 (2024-03-07)

* **Bug Fix**: Remove dependency on go-cmp.
* **Dependency Update**: Updated to the latest SDK module versions

# v1.16.8 (2024-03-05)

* **Dependency Update**: Updated to the latest SDK module versions

# v1.16.7 (2024-03-04)

* **Dependency Update**: Updated to the latest SDK module versions

# v1.16.6 (2024-02-23)

* **Dependency Update**: Updated to the latest SDK module versions

# v1.16.5 (2024-02-22)

* **Dependency Update**: Updated to the latest SDK module versions

# v1.16.4 (2024-02-21)

* **Dependency Update**: Updated to the latest SDK module versions

# v1.16.3 (2024-02-20)

* **Dependency Update**: Updated to the latest SDK module versions

# v1.16.2 (2024-02-19)

* **Dependency Update**: Updated to the latest SDK module versions

# v1.16.1 (2024-02-16)

* **Dependency Update**: Updated to the latest SDK module versions

# v1.16.0 (2024-02-13)

* **Feature**: Bump minimum Go version to 1.20 per our language support policy.
* **Dependency Update**: Updated to the latest SDK module versions

# v1.15.15 (2024-01-24)

* **Dependency Update**: Updated to the latest SDK module versions

# v1.15.14 (2024-01-22)

* **Dependency Update**: Updated to the latest SDK module versions

# v1.15.13 (2024-01-18)

* **Dependency Update**: Updated to the latest SDK module versions

# v1.15.12 (2024-01-16)

* **Dependency Update**: Updated to the latest SDK module versions

# v1.15.11 (2024-01-05)

* **Dependency Update**: Updated to the latest SDK module versions

# v1.15.10 (2024-01-04)

* **Dependency Update**: Updated to the latest SDK module versions

# v1.15.9 (2023-12-20)

* **Dependency Update**: Updated to the latest SDK module versions

# v1.15.8 (2023-12-18)

* **Dependency Update**: Updated to the latest SDK module versions

# v1.15.7 (2023-12-08)

* **Dependency Update**: Updated to the latest SDK module versions

# v1.15.6 (2023-12-07)

* **Dependency Update**: Updated to the latest SDK module versions

# v1.15.5 (2023-12-06)

* **Dependency Update**: Updated to the latest SDK module versions

# v1.15.4 (2023-12-01)

* **Dependency Update**: Updated to the latest SDK module versions

# v1.15.3 (2023-11-30)

* **Dependency Update**: Updated to the latest SDK module versions

# v1.15.2 (2023-11-29)

* **Dependency Update**: Updated to the latest SDK module versions

# v1.15.1 (2023-11-28.3)

* **Dependency Update**: Updated to the latest SDK module versions

# v1.15.0 (2023-11-28.2)

* **Feature**: Add S3Express support.
* **Dependency Update**: Updated to the latest SDK module versions

# v1.14.4 (2023-11-28)

* **Dependency Update**: Updated to the latest SDK module versions

# v1.14.3 (2023-11-27)

* **Dependency Update**: Updated to the latest SDK module versions

# v1.14.2 (2023-11-21)

* **Dependency Update**: Updated to the latest SDK module versions

# v1.14.1 (2023-11-20)

* **Dependency Update**: Updated to the latest SDK module versions

# v1.14.0 (2023-11-17)

* **Feature**: **BREAKING CHANGE** Correct nullability of a large number of S3 structure fields. See https://github.com/aws/aws-sdk-go-v2/issues/2162.
* **Dependency Update**: Updated to the latest SDK module versions

# v1.13.9 (2023-11-16)

* **Dependency Update**: Updated to the latest SDK module versions

# v1.13.8 (2023-11-15)

* **Dependency Update**: Updated to the latest SDK module versions

# v1.13.7 (2023-11-14)

* **Dependency Update**: Updated to the latest SDK module versions

# v1.13.6 (2023-11-13)

* **Dependency Update**: Updated to the latest SDK module versions

# v1.13.5 (2023-11-09.2)

* **Dependency Update**: Updated to the latest SDK module versions

# v1.13.4 (2023-11-09)

* **Dependency Update**: Updated to the latest SDK module versions

# v1.13.3 (2023-11-07)

* **Dependency Update**: Updated to the latest SDK module versions

# v1.13.2 (2023-11-06)

* **Dependency Update**: Updated to the latest SDK module versions

# v1.13.1 (2023-11-02)

* **Dependency Update**: Updated to the latest SDK module versions

# v1.13.0 (2023-11-01)

* **Feature**: Adds support for configured endpoints via environment variables and the AWS shared configuration file.
* **Dependency Update**: Updated to the latest SDK module versions

# v1.12.0 (2023-10-31)

* **Feature**: **BREAKING CHANGE**: Bump minimum go version to 1.19 per the revised [go version support policy](https://aws.amazon.com/blogs/developer/aws-sdk-for-go-aligns-with-go-release-policy-on-supported-runtimes/).
* **Dependency Update**: Updated to the latest SDK module versions

# v1.11.92 (2023-10-24)

* **Dependency Update**: Updated to the latest SDK module versions

# v1.11.91 (2023-10-16)

* **Dependency Update**: Updated to the latest SDK module versions

# v1.11.90 (2023-10-12)

* **Dependency Update**: Updated to the latest SDK module versions

# v1.11.89 (2023-10-06)

* **Dependency Update**: Updated to the latest SDK module versions

# v1.11.88 (2023-10-02)

* **Dependency Update**: Updated to the latest SDK module versions

# v1.11.87 (2023-09-26)

* **Dependency Update**: Updated to the latest SDK module versions

# v1.11.86 (2023-09-22)

* **Dependency Update**: Updated to the latest SDK module versions

# v1.11.85 (2023-09-20)

* **Dependency Update**: Updated to the latest SDK module versions

# v1.11.84 (2023-09-18)

* **Dependency Update**: Updated to the latest SDK module versions

# v1.11.83 (2023-09-05)

* **Dependency Update**: Updated to the latest SDK module versions

# v1.11.82 (2023-08-31)

* **Dependency Update**: Updated to the latest SDK module versions

# v1.11.81 (2023-08-23)

* **Dependency Update**: Updated to the latest SDK module versions

# v1.11.80 (2023-08-21)

* **Dependency Update**: Updated to the latest SDK module versions

# v1.11.79 (2023-08-18)

* **Dependency Update**: Updated to the latest SDK module versions

# v1.11.78 (2023-08-17)

* **Dependency Update**: Updated to the latest SDK module versions

# v1.11.77 (2023-08-07)

* **Dependency Update**: Updated to the latest SDK module versions

# v1.11.76 (2023-08-01)

* **Dependency Update**: Updated to the latest SDK module versions

# v1.11.75 (2023-07-31)

* **Dependency Update**: Updated to the latest SDK module versions

# v1.11.74 (2023-07-28)

* **Dependency Update**: Updated to the latest SDK module versions

# v1.11.73 (2023-07-25)

* **Dependency Update**: Updated to the latest SDK module versions

# v1.11.72 (2023-07-13)

* **Dependency Update**: Updated to the latest SDK module versions

# v1.11.71 (2023-06-28)

* **Dependency Update**: Updated to the latest SDK module versions

# v1.11.70 (2023-06-16)

* **Dependency Update**: Updated to the latest SDK module versions

# v1.11.69 (2023-06-15)

* **Dependency Update**: Updated to the latest SDK module versions

# v1.11.68 (2023-06-13)

* **Dependency Update**: Updated to the latest SDK module versions

# v1.11.67 (2023-05-09)

* **Dependency Update**: Updated to the latest SDK module versions

# v1.11.66 (2023-05-08)

* **Dependency Update**: Updated to the latest SDK module versions

# v1.11.65 (2023-05-04)

* **Dependency Update**: Updated to the latest SDK module versions

# v1.11.64 (2023-04-24)

* **Dependency Update**: Updated to the latest SDK module versions

# v1.11.63 (2023-04-19)

* **Dependency Update**: Updated to the latest SDK module versions

# v1.11.62 (2023-04-10)

* **Dependency Update**: Updated to the latest SDK module versions

# v1.11.61 (2023-04-07)

* **Dependency Update**: Updated to the latest SDK module versions

# v1.11.60 (2023-03-31)

* **Dependency Update**: Updated to the latest SDK module versions

# v1.11.59 (2023-03-21)

* **Dependency Update**: Updated to the latest SDK module versions

# v1.11.58 (2023-03-16)

* **Dependency Update**: Updated to the latest SDK module versions

# v1.11.57 (2023-03-14)

* **Dependency Update**: Updated to the latest SDK module versions

# v1.11.56 (2023-03-10)

* **Dependency Update**: Updated to the latest SDK module versions

# v1.11.55 (2023-02-22)

* **Dependency Update**: Updated to the latest SDK module versions

# v1.11.54 (2023-02-20)

* **Dependency Update**: Updated to the latest SDK module versions

# v1.11.53 (2023-02-15)

* **Dependency Update**: Updated to the latest SDK module versions

# v1.11.52 (2023-02-14)

* **Dependency Update**: Updated to the latest SDK module versions

# v1.11.51 (2023-02-03)

* **Dependency Update**: Updated to the latest SDK module versions

# v1.11.50 (2023-02-01)

* **Dependency Update**: Updated to the latest SDK module versions

# v1.11.49 (2023-01-25)

* **Dependency Update**: Updated to the latest SDK module versions

# v1.11.48 (2023-01-23)

* **Dependency Update**: Updated to the latest SDK module versions

# v1.11.47 (2023-01-05)

* **Dependency Update**: Updated to the latest SDK module versions

# v1.11.46 (2022-12-20)

* **Dependency Update**: Updated to the latest SDK module versions

# v1.11.45 (2022-12-19)

* **Dependency Update**: Updated to the latest SDK module versions

# v1.11.44 (2022-12-15)

* **Dependency Update**: Updated to the latest SDK module versions

# v1.11.43 (2022-12-02)

* **Dependency Update**: Updated to the latest SDK module versions

# v1.11.42 (2022-11-22)

* **Dependency Update**: Updated to the latest SDK module versions

# v1.11.41 (2022-11-17)

* **Dependency Update**: Updated to the latest SDK module versions

# v1.11.40 (2022-11-16)

* **Dependency Update**: Updated to the latest SDK module versions

# v1.11.39 (2022-11-11)

* **Dependency Update**: Updated to the latest SDK module versions

# v1.11.38 (2022-11-10)

* **Dependency Update**: Updated to the latest SDK module versions

# v1.11.37 (2022-10-24)

* **Dependency Update**: Updated to the latest SDK module versions

# v1.11.36 (2022-10-21)

* **Dependency Update**: Updated to the latest SDK module versions

# v1.11.35 (2022-10-19)

* **Dependency Update**: Updated to the latest SDK module versions

# v1.11.34 (2022-09-30)

* **Dependency Update**: Updated to the latest SDK module versions

# v1.11.33 (2022-09-20)

* **Dependency Update**: Updated to the latest SDK module versions

# v1.11.32 (2022-09-14)

* **Dependency Update**: Updated to the latest SDK module versions

# v1.11.31 (2022-09-02)

* **Dependency Update**: Updated to the latest SDK module versions

# v1.11.30 (2022-08-31)

* **Dependency Update**: Updated to the latest SDK module versions

# v1.11.29 (2022-08-30)

* **Dependency Update**: Updated to the latest SDK module versions

# v1.11.28 (2022-08-29)

* **Dependency Update**: Updated to the latest SDK module versions

# v1.11.27 (2022-08-15)

* **Dependency Update**: Updated to the latest SDK module versions

# v1.11.26 (2022-08-14)

* **Dependency Update**: Updated to the latest SDK module versions

# v1.11.25 (2022-08-11)

* **Dependency Update**: Updated to the latest SDK module versions

# v1.11.24 (2022-08-10)

* **Dependency Update**: Updated to the latest SDK module versions

# v1.11.23 (2022-08-09)

* **Dependency Update**: Updated to the latest SDK module versions

# v1.11.22 (2022-08-08)

* **Dependency Update**: Updated to the latest SDK module versions

# v1.11.21 (2022-08-01)

* **Dependency Update**: Updated to the latest SDK module versions

# v1.11.20 (2022-07-11)

* **Dependency Update**: Updated to the latest SDK module versions

# v1.11.19 (2022-07-05)

* **Dependency Update**: Updated to the latest SDK module versions

# v1.11.18 (2022-07-01)

* **Dependency Update**: Updated to the latest SDK module versions

# v1.11.17 (2022-06-29)

* **Dependency Update**: Updated to the latest SDK module versions

# v1.11.16 (2022-06-16)

* **Dependency Update**: Updated to the latest SDK module versions

# v1.11.15 (2022-06-07)

* **Dependency Update**: Updated to the latest SDK module versions

# v1.11.14 (2022-05-26)

* **Dependency Update**: Updated to the latest SDK module versions

# v1.11.13 (2022-05-25)

* **Dependency Update**: Updated to the latest SDK module versions

# v1.11.12 (2022-05-17)

* **Dependency Update**: Updated to the latest SDK module versions

# v1.11.11 (2022-05-16)

* **Dependency Update**: Updated to the latest SDK module versions

# v1.11.10 (2022-05-09)

* **Dependency Update**: Updated to the latest SDK module versions

# v1.11.9 (2022-05-06)

* **Dependency Update**: Updated to the latest SDK module versions

# v1.11.8 (2022-05-03)

* **Dependency Update**: Updated to the latest SDK module versions

# v1.11.7 (2022-04-27)

* **Dependency Update**: Updated to the latest SDK module versions

# v1.11.6 (2022-04-25)

* **Dependency Update**: Updated to the latest SDK module versions

# v1.11.5 (2022-04-12)

* **Dependency Update**: Updated to the latest SDK module versions

# v1.11.4 (2022-04-07)

* **Dependency Update**: Updated to the latest SDK module versions

# v1.11.3 (2022-03-30)

* **Dependency Update**: Updated to the latest SDK module versions

# v1.11.2 (2022-03-24)

* **Dependency Update**: Updated to the latest SDK module versions

# v1.11.1 (2022-03-23)

* **Dependency Update**: Updated to the latest SDK module versions

# v1.11.0 (2022-03-08)

* **Feature**: Updated `github.com/aws/smithy-go` to latest version
* **Dependency Update**: Updated to the latest SDK module versions

# v1.10.0 (2022-02-24)

* **Feature**: Updated `github.com/aws/smithy-go` to latest version
* **Dependency Update**: Updated to the latest SDK module versions

# v1.9.1 (2022-01-28)

* **Dependency Update**: Updated to the latest SDK module versions

# v1.9.0 (2022-01-14)

* **Feature**: Updated `github.com/aws/smithy-go` to latest version
* **Dependency Update**: Updated to the latest SDK module versions

# v1.8.0 (2022-01-07)

* **Feature**: Updated `github.com/aws/smithy-go` to latest version
* **Dependency Update**: Updated to the latest SDK module versions

# v1.7.5 (2021-12-21)

* **Dependency Update**: Updated to the latest SDK module versions

# v1.7.4 (2021-12-02)

* **Dependency Update**: Updated to the latest SDK module versions

# v1.7.3 (2021-11-30)

* **Dependency Update**: Updated to the latest SDK module versions

# v1.7.2 (2021-11-19)

* **Dependency Update**: Updated to the latest SDK module versions

# v1.7.1 (2021-11-12)

* **Dependency Update**: Updated to the latest SDK module versions

# v1.7.0 (2021-11-06)

* **Feature**: The SDK now supports configuration of FIPS and DualStack endpoints using environment variables, shared configuration, or programmatically.
* **Feature**: Updated `github.com/aws/smithy-go` to latest version
* **Dependency Update**: Updated to the latest SDK module versions

# v1.6.0 (2021-10-21)

* **Feature**: Updated  to latest version
* **Dependency Update**: Updated to the latest SDK module versions

# v1.5.4 (2021-10-11)

* **Dependency Update**: Updated to the latest SDK module versions

# v1.5.3 (2021-09-17)

* **Dependency Update**: Updated to the latest SDK module versions

# v1.5.2 (2021-09-10)

* **Dependency Update**: Updated to the latest SDK module versions

# v1.5.1 (2021-09-02)

* **Dependency Update**: Updated to the latest SDK module versions

# v1.5.0 (2021-08-27)

* **Feature**: Updated `github.com/aws/smithy-go` to latest version
* **Dependency Update**: Updated to the latest SDK module versions

# v1.4.1 (2021-08-19)

* **Dependency Update**: Updated to the latest SDK module versions

# v1.4.0 (2021-08-04)

* **Feature**: adds error handling for defered close calls
* **Dependency Update**: Updated `github.com/aws/smithy-go` to latest version.
* **Dependency Update**: Updated to the latest SDK module versions

# v1.3.2 (2021-07-15)

* **Dependency Update**: Updated `github.com/aws/smithy-go` to latest version
* **Dependency Update**: Updated to the latest SDK module versions

# v1.3.1 (2021-07-01)

* **Dependency Update**: Updated to the latest SDK module versions

# v1.3.0 (2021-06-25)

* **Feature**: Updated `github.com/aws/smithy-go` to latest version
* **Dependency Update**: Updated to the latest SDK module versions

# v1.2.3 (2021-06-04)

* **Dependency Update**: Updated to the latest SDK module versions

# v1.2.2 (2021-05-25)

* **Dependency Update**: Updated to the latest SDK module versions

# v1.2.1 (2021-05-20)

* **Dependency Update**: Updated to the latest SDK module versions

# v1.2.0 (2021-05-14)

* **Feature**: Constant has been added to modules to enable runtime version inspection for reporting.
* **Dependency Update**: Updated to the latest SDK module versions
<|MERGE_RESOLUTION|>--- conflicted
+++ resolved
@@ -1,10 +1,7 @@
-<<<<<<< HEAD
-=======
 # v1.17.61 (2025-02-10)
 
 * **Dependency Update**: Updated to the latest SDK module versions
 
->>>>>>> af7935ab
 # v1.17.60 (2025-02-06)
 
 * **Dependency Update**: Updated to the latest SDK module versions
