// Code generated by internal/repotools/cmd/updatemodulemeta DO NOT EDIT.

package manager

// goModuleVersion is the tagged release for this module
<<<<<<< HEAD
const goModuleVersion = "1.17.67"
=======
const goModuleVersion = "1.17.48"
>>>>>>> 123f3735
<|MERGE_RESOLUTION|>--- conflicted
+++ resolved
@@ -3,8 +3,4 @@
 package manager
 
 // goModuleVersion is the tagged release for this module
-<<<<<<< HEAD
-const goModuleVersion = "1.17.67"
-=======
-const goModuleVersion = "1.17.48"
->>>>>>> 123f3735
+const goModuleVersion = "1.17.48"