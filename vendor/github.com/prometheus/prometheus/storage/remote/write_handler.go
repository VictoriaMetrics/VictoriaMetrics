--- conflicted
+++ resolved
@@ -17,29 +17,25 @@
 	"context"
 	"errors"
 	"fmt"
-<<<<<<< HEAD
-=======
 	"io"
 	"log/slog"
->>>>>>> 61b84e90
 	"net/http"
-
-<<<<<<< HEAD
-	"github.com/go-kit/log"
-	"github.com/go-kit/log/level"
-
-	"github.com/prometheus/client_golang/prometheus"
-=======
+	"strings"
+	"time"
+
 	"github.com/gogo/protobuf/proto"
 	"github.com/golang/snappy"
 	"github.com/prometheus/client_golang/prometheus"
 	"github.com/prometheus/client_golang/prometheus/promauto"
 	"github.com/prometheus/common/model"
->>>>>>> 61b84e90
-
+
+	"github.com/prometheus/prometheus/config"
 	"github.com/prometheus/prometheus/model/exemplar"
+	"github.com/prometheus/prometheus/model/histogram"
 	"github.com/prometheus/prometheus/model/labels"
+	"github.com/prometheus/prometheus/model/timestamp"
 	"github.com/prometheus/prometheus/prompb"
+	writev2 "github.com/prometheus/prometheus/prompb/io/prometheus/write/v2"
 	"github.com/prometheus/prometheus/storage"
 	otlptranslator "github.com/prometheus/prometheus/storage/remote/otlptranslator/prometheusremotewrite"
 )
@@ -48,14 +44,12 @@
 	logger     *slog.Logger
 	appendable storage.Appendable
 
-	samplesWithInvalidLabelsTotal prometheus.Counter
-}
-
-<<<<<<< HEAD
-// NewWriteHandler creates a http.Handler that accepts remote write requests and
-// writes them to the provided appendable.
-func NewWriteHandler(logger log.Logger, reg prometheus.Registerer, appendable storage.Appendable) http.Handler {
-=======
+	samplesWithInvalidLabelsTotal  prometheus.Counter
+	samplesAppendedWithoutMetadata prometheus.Counter
+
+	acceptedProtoMsgs map[config.RemoteWriteProtoMsg]struct{}
+}
+
 const maxAheadTime = 10 * time.Minute
 
 // NewWriteHandler creates a http.Handler that accepts remote write requests with
@@ -68,28 +62,52 @@
 	for _, acc := range acceptedProtoMsgs {
 		protoMsgs[acc] = struct{}{}
 	}
->>>>>>> 61b84e90
 	h := &writeHandler{
-		logger:     logger,
-		appendable: appendable,
-
-		samplesWithInvalidLabelsTotal: prometheus.NewCounter(prometheus.CounterOpts{
+		logger:            logger,
+		appendable:        appendable,
+		acceptedProtoMsgs: protoMsgs,
+		samplesWithInvalidLabelsTotal: promauto.With(reg).NewCounter(prometheus.CounterOpts{
 			Namespace: "prometheus",
 			Subsystem: "api",
 			Name:      "remote_write_invalid_labels_samples_total",
-			Help:      "The total number of remote write samples which contains invalid labels.",
+			Help:      "The total number of received remote write samples and histogram samples which were rejected due to invalid labels.",
 		}),
-	}
-	if reg != nil {
-		reg.MustRegister(h.samplesWithInvalidLabelsTotal)
+		samplesAppendedWithoutMetadata: promauto.With(reg).NewCounter(prometheus.CounterOpts{
+			Namespace: "prometheus",
+			Subsystem: "api",
+			Name:      "remote_write_without_metadata_appended_samples_total",
+			Help:      "The total number of received remote write samples (and histogram samples) which were ingested without corresponding metadata.",
+		}),
 	}
 	return h
 }
 
+func (h *writeHandler) parseProtoMsg(contentType string) (config.RemoteWriteProtoMsg, error) {
+	contentType = strings.TrimSpace(contentType)
+
+	parts := strings.Split(contentType, ";")
+	if parts[0] != appProtoContentType {
+		return "", fmt.Errorf("expected %v as the first (media) part, got %v content-type", appProtoContentType, contentType)
+	}
+	// Parse potential https://www.rfc-editor.org/rfc/rfc9110#parameter
+	for _, p := range parts[1:] {
+		pair := strings.Split(p, "=")
+		if len(pair) != 2 {
+			return "", fmt.Errorf("as per https://www.rfc-editor.org/rfc/rfc9110#parameter expected parameters to be key-values, got %v in %v content-type", p, contentType)
+		}
+		if pair[0] == "proto" {
+			ret := config.RemoteWriteProtoMsg(pair[1])
+			if err := ret.Validate(); err != nil {
+				return "", fmt.Errorf("got %v content type; %w", contentType, err)
+			}
+			return ret, nil
+		}
+	}
+	// No "proto=" parameter, assuming v1.
+	return config.RemoteWriteProtoMsgV1, nil
+}
+
 func (h *writeHandler) ServeHTTP(w http.ResponseWriter, r *http.Request) {
-<<<<<<< HEAD
-	req, err := DecodeWriteRequest(r.Body)
-=======
 	contentType := r.Header.Get("Content-Type")
 	if contentType == "" {
 		// Don't break yolo 1.0 clients if not needed. This is similar to what we did
@@ -129,25 +147,12 @@
 
 	// Read the request body.
 	body, err := io.ReadAll(r.Body)
->>>>>>> 61b84e90
 	if err != nil {
 		h.logger.Error("Error decoding remote write request", "err", err.Error())
 		http.Error(w, err.Error(), http.StatusBadRequest)
 		return
 	}
 
-<<<<<<< HEAD
-	err = h.write(r.Context(), req)
-	switch {
-	case err == nil:
-	case errors.Is(err, storage.ErrOutOfOrderSample), errors.Is(err, storage.ErrOutOfBounds), errors.Is(err, storage.ErrDuplicateSampleForTimestamp), errors.Is(err, storage.ErrTooOldSample):
-		// Indicated an out of order sample is a bad request to prevent retries.
-		http.Error(w, err.Error(), http.StatusBadRequest)
-		return
-	default:
-		level.Error(h.logger).Log("msg", "Error appending remote write", "err", err.Error())
-		http.Error(w, err.Error(), http.StatusInternalServerError)
-=======
 	decompressed, err := snappy.Decode(nil, body)
 	if err != nil {
 		// TODO(bwplotka): Add more context to responded error?
@@ -189,71 +194,47 @@
 		// TODO(bwplotka): Add more context to responded error?
 		h.logger.Error("Error decoding v2 remote write request", "protobuf_message", msgType, "err", err.Error())
 		http.Error(w, err.Error(), http.StatusBadRequest)
->>>>>>> 61b84e90
-		return
-	}
-
-	w.WriteHeader(http.StatusNoContent)
-}
-
-<<<<<<< HEAD
-// checkAppendExemplarError modifies the AppendExemplar's returned error based on the error cause.
-func (h *writeHandler) checkAppendExemplarError(err error, e exemplar.Exemplar, outOfOrderErrs *int) error {
-	unwrappedErr := errors.Unwrap(err)
-	if unwrappedErr == nil {
-		unwrappedErr = err
-	}
-	switch {
-	case errors.Is(unwrappedErr, storage.ErrNotFound):
-		return storage.ErrNotFound
-	case errors.Is(unwrappedErr, storage.ErrOutOfOrderExemplar):
-		*outOfOrderErrs++
-		level.Debug(h.logger).Log("msg", "Out of order exemplar", "exemplar", fmt.Sprintf("%+v", e))
-		return nil
-	default:
-		return err
-=======
+		return
+	}
+
+	respStats, errHTTPCode, err := h.writeV2(r.Context(), &req)
+
+	// Set required X-Prometheus-Remote-Write-Written-* response headers, in all cases.
+	respStats.SetHeaders(w)
+
 	if err != nil {
 		if errHTTPCode/5 == 100 { // 5xx
 			h.logger.Error("Error while remote writing the v2 request", "err", err.Error())
 		}
 		http.Error(w, err.Error(), errHTTPCode)
 		return
->>>>>>> 61b84e90
-	}
+	}
+	w.WriteHeader(http.StatusNoContent)
 }
 
 func (h *writeHandler) write(ctx context.Context, req *prompb.WriteRequest) (err error) {
 	outOfOrderExemplarErrs := 0
 	samplesWithInvalidLabels := 0
-
-	app := h.appendable.Appender(ctx)
+	samplesAppended := 0
+
+	app := &timeLimitAppender{
+		Appender: h.appendable.Appender(ctx),
+		maxTime:  timestamp.FromTime(time.Now().Add(maxAheadTime)),
+	}
+
 	defer func() {
 		if err != nil {
 			_ = app.Rollback()
 			return
 		}
 		err = app.Commit()
+		if err != nil {
+			h.samplesAppendedWithoutMetadata.Add(float64(samplesAppended))
+		}
 	}()
 
 	b := labels.NewScratchBuilder(0)
-	var exemplarErr error
 	for _, ts := range req.Timeseries {
-<<<<<<< HEAD
-		labels := labelProtosToLabels(&b, ts.Labels)
-		if !labels.IsValid() {
-			level.Warn(h.logger).Log("msg", "Invalid metric names or labels", "got", labels.String())
-			samplesWithInvalidLabels++
-			continue
-		}
-		var ref storage.SeriesRef
-		for _, s := range ts.Samples {
-			ref, err = app.Append(ref, labels, s.Timestamp, s.Value)
-			if err != nil {
-				unwrappedErr := errors.Unwrap(err)
-				if unwrappedErr == nil {
-					unwrappedErr = err
-=======
 		ls := ts.ToLabels(&b, nil)
 
 		// TODO(bwplotka): Even as per 1.0 spec, this should be a 400 error, while other samples are
@@ -283,28 +264,10 @@
 				default:
 					// Since exemplar storage is still experimental, we don't fail the request on ingestion errors
 					h.logger.Debug("Error while adding exemplar in AppendExemplar", "series", ls.String(), "exemplar", fmt.Sprintf("%+v", e), "err", err)
->>>>>>> 61b84e90
 				}
-				if errors.Is(err, storage.ErrOutOfOrderSample) || errors.Is(unwrappedErr, storage.ErrOutOfBounds) || errors.Is(unwrappedErr, storage.ErrDuplicateSampleForTimestamp) {
-					level.Error(h.logger).Log("msg", "Out of order sample from remote write", "err", err.Error(), "series", labels.String(), "timestamp", s.Timestamp)
-				}
-				return err
-			}
-		}
-
-<<<<<<< HEAD
-		for _, ep := range ts.Exemplars {
-			e := exemplarProtoToExemplar(&b, ep)
-
-			_, exemplarErr = app.AppendExemplar(0, labels, e)
-			exemplarErr = h.checkAppendExemplarError(exemplarErr, e, &outOfOrderExemplarErrs)
-			if exemplarErr != nil {
-				// Since exemplar storage is still experimental, we don't fail the request on ingestion errors.
-				level.Debug(h.logger).Log("msg", "Error while adding exemplar in AddExemplar", "exemplar", fmt.Sprintf("%+v", e), "err", exemplarErr)
-			}
-		}
-
-=======
+			}
+		}
+
 		if err = h.appendV1Histograms(app, ts.Histograms, ls); err != nil {
 			return err
 		}
@@ -451,29 +414,10 @@
 		}
 
 		// Native Histograms.
->>>>>>> 61b84e90
 		for _, hp := range ts.Histograms {
 			if hp.IsFloatHistogram() {
-				fhs := FloatHistogramProtoToFloatHistogram(hp)
-				_, err = app.AppendHistogram(0, labels, hp.Timestamp, nil, fhs)
+				ref, err = app.AppendHistogram(ref, ls, hp.Timestamp, nil, hp.ToFloatHistogram())
 			} else {
-<<<<<<< HEAD
-				hs := HistogramProtoToHistogram(hp)
-				_, err = app.AppendHistogram(0, labels, hp.Timestamp, hs, nil)
-			}
-			if err != nil {
-				unwrappedErr := errors.Unwrap(err)
-				if unwrappedErr == nil {
-					unwrappedErr = err
-				}
-				// Although AppendHistogram does not currently return ErrDuplicateSampleForTimestamp there is
-				// a note indicating its inclusion in the future.
-				if errors.Is(unwrappedErr, storage.ErrOutOfOrderSample) || errors.Is(unwrappedErr, storage.ErrOutOfBounds) || errors.Is(unwrappedErr, storage.ErrDuplicateSampleForTimestamp) {
-					level.Error(h.logger).Log("msg", "Out of order histogram from remote write", "err", err.Error(), "series", labels.String(), "timestamp", hp.Timestamp)
-				}
-				return err
-			}
-=======
 				ref, err = app.AppendHistogram(ref, ls, hp.Timestamp, hp.ToIntHistogram(), nil)
 			}
 			if err == nil {
@@ -520,22 +464,19 @@
 			// Metadata is attached to each series, so since Prometheus does not reject sample without metadata information,
 			// we don't report remote write error either. We increment metric instead.
 			samplesWithoutMetadata += rs.AllSamples() - allSamplesSoFar
->>>>>>> 61b84e90
 		}
 	}
 
 	if outOfOrderExemplarErrs > 0 {
-<<<<<<< HEAD
-		_ = level.Warn(h.logger).Log("msg", "Error on ingesting out-of-order exemplars", "num_dropped", outOfOrderExemplarErrs)
-=======
 		h.logger.Warn("Error on ingesting out-of-order exemplars", "num_dropped", outOfOrderExemplarErrs)
->>>>>>> 61b84e90
-	}
-	if samplesWithInvalidLabels > 0 {
-		h.samplesWithInvalidLabelsTotal.Add(float64(samplesWithInvalidLabels))
-	}
-
-	return nil
+	}
+	h.samplesWithInvalidLabelsTotal.Add(float64(samplesWithInvalidLabels))
+
+	if len(badRequestErrs) == 0 {
+		return samplesWithoutMetadata, 0, nil
+	}
+	// TODO(bwplotka): Better concat formatting? Perhaps add size limit?
+	return samplesWithoutMetadata, http.StatusBadRequest, errors.Join(badRequestErrs...)
 }
 
 // NewOTLPWriteHandler creates a http.Handler that accepts OTLP write requests and
@@ -600,4 +541,46 @@
 	}
 
 	w.WriteHeader(http.StatusOK)
+}
+
+type timeLimitAppender struct {
+	storage.Appender
+
+	maxTime int64
+}
+
+func (app *timeLimitAppender) Append(ref storage.SeriesRef, lset labels.Labels, t int64, v float64) (storage.SeriesRef, error) {
+	if t > app.maxTime {
+		return 0, fmt.Errorf("%w: timestamp is too far in the future", storage.ErrOutOfBounds)
+	}
+
+	ref, err := app.Appender.Append(ref, lset, t, v)
+	if err != nil {
+		return 0, err
+	}
+	return ref, nil
+}
+
+func (app *timeLimitAppender) AppendHistogram(ref storage.SeriesRef, l labels.Labels, t int64, h *histogram.Histogram, fh *histogram.FloatHistogram) (storage.SeriesRef, error) {
+	if t > app.maxTime {
+		return 0, fmt.Errorf("%w: timestamp is too far in the future", storage.ErrOutOfBounds)
+	}
+
+	ref, err := app.Appender.AppendHistogram(ref, l, t, h, fh)
+	if err != nil {
+		return 0, err
+	}
+	return ref, nil
+}
+
+func (app *timeLimitAppender) AppendExemplar(ref storage.SeriesRef, l labels.Labels, e exemplar.Exemplar) (storage.SeriesRef, error) {
+	if e.Ts > app.maxTime {
+		return 0, fmt.Errorf("%w: timestamp is too far in the future", storage.ErrOutOfBounds)
+	}
+
+	ref, err := app.Appender.AppendExemplar(ref, l, e)
+	if err != nil {
+		return 0, err
+	}
+	return ref, nil
 }