--- conflicted
+++ resolved
@@ -18,6 +18,7 @@
 	"encoding/json"
 	"slices"
 	"strconv"
+	"unsafe"
 
 	"github.com/prometheus/common/model"
 )
@@ -226,11 +227,8 @@
 		}
 	}
 	return false
-<<<<<<< HEAD
-=======
 }
 
 func yoloString(b []byte) string {
 	return unsafe.String(unsafe.SliceData(b), len(b))
->>>>>>> 61b84e90
 }