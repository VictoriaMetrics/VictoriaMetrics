--- conflicted
+++ resolved
@@ -140,7 +140,7 @@
 	}
 
 	slices.SortFunc(series, func(a, b *memSeries) int {
-		return labels.Compare(a.lset, b.lset)
+		return labels.Compare(a.labels(), b.labels())
 	})
 
 	// Convert back to list.
@@ -187,7 +187,7 @@
 		h.head.metrics.seriesNotFound.Inc()
 		return storage.ErrNotFound
 	}
-	builder.Assign(s.lset)
+	builder.Assign(s.labels())
 
 	if chks == nil {
 		return nil
@@ -269,7 +269,7 @@
 		return "", storage.ErrNotFound
 	}
 
-	value := memSeries.lset.Get(label)
+	value := memSeries.labels().Get(label)
 	if value == "" {
 		return "", storage.ErrNotFound
 	}
@@ -277,21 +277,28 @@
 	return value, nil
 }
 
-// LabelNamesFor returns all the label names for the series referred to by IDs.
+// LabelNamesFor returns all the label names for the series referred to by the postings.
 // The names returned are sorted.
-func (h *headIndexReader) LabelNamesFor(ctx context.Context, ids ...storage.SeriesRef) ([]string, error) {
+func (h *headIndexReader) LabelNamesFor(ctx context.Context, series index.Postings) ([]string, error) {
 	namesMap := make(map[string]struct{})
-	for _, id := range ids {
-		if ctx.Err() != nil {
+	i := 0
+	for series.Next() {
+		i++
+		if i%checkContextEveryNIterations == 0 && ctx.Err() != nil {
 			return nil, ctx.Err()
 		}
-		memSeries := h.head.series.getByID(chunks.HeadSeriesRef(id))
+		memSeries := h.head.series.getByID(chunks.HeadSeriesRef(series.At()))
 		if memSeries == nil {
-			return nil, storage.ErrNotFound
-		}
-		memSeries.lset.Range(func(lbl labels.Label) {
+			// Series not found, this happens during compaction,
+			// when series was garbage collected after the caller got the series IDs.
+			continue
+		}
+		memSeries.labels().Range(func(lbl labels.Label) {
 			namesMap[lbl.Name] = struct{}{}
 		})
+	}
+	if err := series.Err(); err != nil {
+		return nil, err
 	}
 	names := make([]string, 0, len(namesMap))
 	for name := range namesMap {
@@ -481,135 +488,6 @@
 	return elem, true, offset == 0, nil
 }
 
-<<<<<<< HEAD
-// oooMergedChunks return an iterable over one or more OOO chunks for the given
-// chunks.Meta reference from memory or by m-mapping it from the disk. The
-// returned iterable will be a merge of all the overlapping chunks, if any,
-// amongst all the chunks in the OOOHead.
-// This function is not thread safe unless the caller holds a lock.
-// The caller must ensure that s.ooo is not nil.
-func (s *memSeries) oooMergedChunks(meta chunks.Meta, cdm *chunks.ChunkDiskMapper, mint, maxt int64) (*mergedOOOChunks, error) {
-	_, cid := chunks.HeadChunkRef(meta.Ref).Unpack()
-
-	// ix represents the index of chunk in the s.mmappedChunks slice. The chunk meta's are
-	// incremented by 1 when new chunk is created, hence (meta - firstChunkID) gives the slice index.
-	// The max index for the s.mmappedChunks slice can be len(s.mmappedChunks)-1, hence if the ix
-	// is len(s.mmappedChunks), it represents the next chunk, which is the head chunk.
-	ix := int(cid) - int(s.ooo.firstOOOChunkID)
-	if ix < 0 || ix > len(s.ooo.oooMmappedChunks) {
-		return nil, storage.ErrNotFound
-	}
-
-	if ix == len(s.ooo.oooMmappedChunks) {
-		if s.ooo.oooHeadChunk == nil {
-			return nil, errors.New("invalid ooo head chunk")
-		}
-	}
-
-	// We create a temporary slice of chunk metas to hold the information of all
-	// possible chunks that may overlap with the requested chunk.
-	tmpChks := make([]chunkMetaAndChunkDiskMapperRef, 0, len(s.ooo.oooMmappedChunks))
-
-	oooHeadRef := chunks.ChunkRef(chunks.NewHeadChunkRef(s.ref, s.oooHeadChunkID(len(s.ooo.oooMmappedChunks))))
-	if s.ooo.oooHeadChunk != nil && s.ooo.oooHeadChunk.OverlapsClosedInterval(mint, maxt) {
-		// We only want to append the head chunk if this chunk existed when
-		// Series() was called. This brings consistency in case new data
-		// is added in between Series() and Chunk() calls.
-		if oooHeadRef == meta.OOOLastRef {
-			tmpChks = append(tmpChks, chunkMetaAndChunkDiskMapperRef{
-				meta: chunks.Meta{
-					// Ignoring samples added before and after the last known min and max time for this chunk.
-					MinTime: meta.OOOLastMinTime,
-					MaxTime: meta.OOOLastMaxTime,
-					Ref:     oooHeadRef,
-				},
-			})
-		}
-	}
-
-	for i, c := range s.ooo.oooMmappedChunks {
-		chunkRef := chunks.ChunkRef(chunks.NewHeadChunkRef(s.ref, s.oooHeadChunkID(i)))
-		// We can skip chunks that came in later than the last known OOOLastRef.
-		if chunkRef > meta.OOOLastRef {
-			break
-		}
-
-		switch {
-		case chunkRef == meta.OOOLastRef:
-			tmpChks = append(tmpChks, chunkMetaAndChunkDiskMapperRef{
-				meta: chunks.Meta{
-					MinTime: meta.OOOLastMinTime,
-					MaxTime: meta.OOOLastMaxTime,
-					Ref:     chunkRef,
-				},
-				ref:      c.ref,
-				origMinT: c.minTime,
-				origMaxT: c.maxTime,
-			})
-		case c.OverlapsClosedInterval(mint, maxt):
-			tmpChks = append(tmpChks, chunkMetaAndChunkDiskMapperRef{
-				meta: chunks.Meta{
-					MinTime: c.minTime,
-					MaxTime: c.maxTime,
-					Ref:     chunkRef,
-				},
-				ref: c.ref,
-			})
-		}
-	}
-
-	// Next we want to sort all the collected chunks by min time so we can find
-	// those that overlap and stop when we know the rest don't.
-	slices.SortFunc(tmpChks, refLessByMinTimeAndMinRef)
-
-	mc := &mergedOOOChunks{}
-	absoluteMax := int64(math.MinInt64)
-	for _, c := range tmpChks {
-		if c.meta.Ref != meta.Ref && (len(mc.chunkIterables) == 0 || c.meta.MinTime > absoluteMax) {
-			continue
-		}
-		var iterable chunkenc.Iterable
-		if c.meta.Ref == oooHeadRef {
-			var xor *chunkenc.XORChunk
-			var err error
-			// If head chunk min and max time match the meta OOO markers
-			// that means that the chunk has not expanded so we can append
-			// it as it is.
-			if s.ooo.oooHeadChunk.minTime == meta.OOOLastMinTime && s.ooo.oooHeadChunk.maxTime == meta.OOOLastMaxTime {
-				xor, err = s.ooo.oooHeadChunk.chunk.ToXOR() // TODO(jesus.vazquez) (This is an optimization idea that has no priority and might not be that useful) See if we could use a copy of the underlying slice. That would leave the more expensive ToXOR() function only for the usecase where Bytes() is called.
-			} else {
-				// We need to remove samples that are outside of the markers
-				xor, err = s.ooo.oooHeadChunk.chunk.ToXORBetweenTimestamps(meta.OOOLastMinTime, meta.OOOLastMaxTime)
-			}
-			if err != nil {
-				return nil, fmt.Errorf("failed to convert ooo head chunk to xor chunk: %w", err)
-			}
-			iterable = xor
-		} else {
-			chk, err := cdm.Chunk(c.ref)
-			if err != nil {
-				var cerr *chunks.CorruptionErr
-				if errors.As(err, &cerr) {
-					return nil, fmt.Errorf("invalid ooo mmapped chunk: %w", err)
-				}
-				return nil, err
-			}
-			if c.meta.Ref == meta.OOOLastRef &&
-				(c.origMinT != meta.OOOLastMinTime || c.origMaxT != meta.OOOLastMaxTime) {
-				// The head expanded and was memory mapped so now we need to
-				// wrap the chunk within a chunk that doesnt allows us to iterate
-				// through samples out of the OOOLastMinT and OOOLastMaxT
-				// markers.
-				iterable = boundedIterable{chk, meta.OOOLastMinTime, meta.OOOLastMaxTime}
-			} else {
-				iterable = chk
-			}
-		}
-		mc.chunkIterables = append(mc.chunkIterables, iterable)
-		if c.meta.MaxTime > absoluteMax {
-			absoluteMax = c.meta.MaxTime
-		}
-=======
 // oooChunk returns the chunk for the HeadChunkID by m-mapping it from the disk.
 // It never returns the head OOO chunk.
 func (s *memSeries) oooChunk(id chunks.HeadChunkID, chunkDiskMapper *chunks.ChunkDiskMapper, memChunkPool *sync.Pool) (chunk chunkenc.Chunk, maxTime int64, err error) {
@@ -619,79 +497,10 @@
 
 	if ix < 0 || ix >= len(s.ooo.oooMmappedChunks) {
 		return nil, 0, storage.ErrNotFound
->>>>>>> 61b84e90
 	}
 
 	chk, err := chunkDiskMapper.Chunk(s.ooo.oooMmappedChunks[ix].ref)
 	return chk, s.ooo.oooMmappedChunks[ix].maxTime, err
-}
-
-var _ chunkenc.Iterable = &boundedIterable{}
-
-// boundedIterable is an implementation of chunkenc.Iterable that uses a
-// boundedIterator that only iterates through samples which timestamps are
-// >= minT and <= maxT.
-type boundedIterable struct {
-	chunk chunkenc.Chunk
-	minT  int64
-	maxT  int64
-}
-
-func (b boundedIterable) Iterator(iterator chunkenc.Iterator) chunkenc.Iterator {
-	it := b.chunk.Iterator(iterator)
-	if it == nil {
-		panic("iterator shouldn't be nil")
-	}
-	return boundedIterator{it, b.minT, b.maxT}
-}
-
-var _ chunkenc.Iterator = &boundedIterator{}
-
-// boundedIterator is an implementation of Iterator that only iterates through
-// samples which timestamps are >= minT and <= maxT.
-type boundedIterator struct {
-	chunkenc.Iterator
-	minT int64
-	maxT int64
-}
-
-// Next the first time its called it will advance as many positions as necessary
-// until its able to find a sample within the bounds minT and maxT.
-// If there are samples within bounds it will advance one by one amongst them.
-// If there are no samples within bounds it will return false.
-func (b boundedIterator) Next() chunkenc.ValueType {
-	for b.Iterator.Next() == chunkenc.ValFloat {
-		t, _ := b.Iterator.At()
-		switch {
-		case t < b.minT:
-			continue
-		case t > b.maxT:
-			return chunkenc.ValNone
-		default:
-			return chunkenc.ValFloat
-		}
-	}
-	return chunkenc.ValNone
-}
-
-func (b boundedIterator) Seek(t int64) chunkenc.ValueType {
-	if t < b.minT {
-		// We must seek at least up to b.minT if it is asked for something before that.
-		val := b.Iterator.Seek(b.minT)
-		if !(val == chunkenc.ValFloat) {
-			return chunkenc.ValNone
-		}
-		t, _ := b.Iterator.At()
-		if t <= b.maxT {
-			return chunkenc.ValFloat
-		}
-	}
-	if t > b.maxT {
-		// We seek anyway so that the subsequent Next() calls will also return false.
-		b.Iterator.Seek(t)
-		return chunkenc.ValNone
-	}
-	return b.Iterator.Seek(t)
 }
 
 // safeHeadChunk makes sure that the chunk can be accessed without a race condition.
