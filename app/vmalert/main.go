--- conflicted
+++ resolved
@@ -30,21 +30,13 @@
  -rule /path/to/file. Path to a single file with alerting rules
  -rule dir/*.yaml -rule /*.yaml. Relative path to all .yaml files in "dir" folder, 
 absolute path to all .yaml files in root.`)
-<<<<<<< HEAD
-	validateAlertAnnotations = flag.Bool("rule.validateAnnotations", true, "Indicates to validate annotation templates")
-	httpListenAddr           = flag.String("httpListenAddr", ":8880", "Address to listen for http connections")
-	datasourceURL            = flag.String("datasource.url", "", "Victoria Metrics or VMSelect url. Required parameter. e.g. http://127.0.0.1:8428")
-	basicAuthUsername        = flag.String("datasource.basicAuth.username", "", "Optional basic auth username to use for -datasource.url")
-	basicAuthPassword        = flag.String("datasource.basicAuth.password", "", "Optional basic auth password to use for -datasource.url")
-	remoteWriteURL           = flag.String("remotewrite.url", "", "Optional URL to remote-write compatible storage where to write timeseries"+
-		"based on active alerts. E.g. http://127.0.0.1:8428")
-=======
 	validateTemplates  = flag.Bool("rule.validateTemplates", true, "Indicates to validate annotation and label templates")
 	httpListenAddr     = flag.String("httpListenAddr", ":8880", "Address to listen for http connections")
 	datasourceURL      = flag.String("datasource.url", "", "Victoria Metrics or VMSelect url. Required parameter. e.g. http://127.0.0.1:8428")
 	basicAuthUsername  = flag.String("datasource.basicAuth.username", "", "Optional basic auth username to use for -datasource.url")
 	basicAuthPassword  = flag.String("datasource.basicAuth.password", "", "Optional basic auth password to use for -datasource.url")
->>>>>>> 6954d0ed
+	remoteWriteURL           = flag.String("remotewrite.url", "", "Optional URL to remote-write compatible storage where to write timeseries"+
+		"based on active alerts. E.g. http://127.0.0.1:8428")
 	evaluationInterval = flag.Duration("evaluationInterval", 1*time.Minute, "How often to evaluate the rules. Default 1m")
 	notifierURL        = flag.String("notifier.url", "", "Prometheus alertmanager URL. Required parameter. e.g. http://127.0.0.1:9093")
 	externalURL        = flag.String("external.url", "", "External URL is used as alert's source for sent alerts to the notifier")
