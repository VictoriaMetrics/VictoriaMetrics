--- conflicted
+++ resolved
@@ -239,40 +239,16 @@
 	}, nil
 }
 
-<<<<<<< HEAD
-=======
-func getTLSConfig(certFile, keyFile, CAFile, serverName *string, insecureSkipVerify *bool) (*tls.Config, error) {
-	var certs []tls.Certificate
-	if *certFile != "" {
-		cert, err := tls.LoadX509KeyPair(*certFile, *keyFile)
-		if err != nil {
-			return nil, fmt.Errorf("cannot load TLS certificate from `cert_file`=%q, `key_file`=%q: %s", *certFile, *keyFile, err)
-		}
-
-		certs = []tls.Certificate{cert}
-	}
-
-	var rootCAs *x509.CertPool
-	if *CAFile != "" {
-		pem, err := ioutil.ReadFile(*CAFile)
-		if err != nil {
-			return nil, fmt.Errorf("cannot read `ca_file` %q: %s", *CAFile, err)
-		}
-
-		rootCAs = x509.NewCertPool()
-		if !rootCAs.AppendCertsFromPEM(pem) {
-			return nil, fmt.Errorf("cannot parse data from `ca_file` %q", *CAFile)
-		}
-	}
-
-	return &tls.Config{
-		Certificates:       certs,
-		InsecureSkipVerify: *insecureSkipVerify,
-		RootCAs:            rootCAs,
-		ServerName:         *serverName,
-	}, nil
-}
-
+func checkFlags() {
+	if *notifierURL == "" {
+		flag.PrintDefaults()
+		logger.Fatalf("notifier.url is empty")
+	}
+	//if *datasourceURL == "" {
+	//	flag.PrintDefaults()
+	//	logger.Fatalf("datasource.url is empty")
+	//}
+}
 func getTransport(URL, certFile, keyFile, CAFile, serverName *string, insecureSkipVerify *bool) (*http.Transport, error) {
 	t := http.DefaultTransport.(*http.Transport).Clone()
 	if !strings.HasPrefix(*URL, "https") {
@@ -285,19 +261,6 @@
 	t.TLSClientConfig = tlsCfg
 	return t, nil
 }
-
->>>>>>> dc4e3f0e
-func checkFlags() {
-	if *notifierURL == "" {
-		flag.PrintDefaults()
-		logger.Fatalf("notifier.url is empty")
-	}
-	//if *datasourceURL == "" {
-	//	flag.PrintDefaults()
-	//	logger.Fatalf("datasource.url is empty")
-	//}
-}
-
 func usage() {
 	const s = `
 vmalert processes alerts and recording rules.
