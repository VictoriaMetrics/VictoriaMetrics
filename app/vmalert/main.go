--- conflicted
+++ resolved
@@ -60,13 +60,8 @@
 
 	w := &watchdog{
 		storage: datasource.NewVMStorage(*datasourceURL, *basicAuthUsername, *basicAuthPassword, &http.Client{}),
-<<<<<<< HEAD
-		alertProvider: notifier.NewAlertManager(*providerURL, func(group, name string) string {
-			return fmt.Sprintf("%s/%s/%s/status", addr, group, name)
-=======
 		alertProvider: provider.NewAlertManager(*providerURL, func(group, name string) string {
 			return strings.Replace(fmt.Sprintf("%s/%s/%s/status", eu, group, name), "//", "/", -1)
->>>>>>> 69962a70
 		}, &http.Client{}),
 	}
 	wg := sync.WaitGroup{}
