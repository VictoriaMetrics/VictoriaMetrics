--- conflicted
+++ resolved
@@ -564,13 +564,9 @@
         Rule files may contain %{ENV_VAR} placeholders, which are substituted by the corresponding env vars.
         Supports an array of values separated by comma or specified via multiple flags.
   -rule.configCheckInterval duration
-<<<<<<< HEAD
         Interval for checking for changes in '-rule' files. By default the checking is disabled. Send SIGHUP signal in order to force config check for changes
-=======
-    	Interval for checking for changes in '-rule' files. By default the checking is disabled. Send SIGHUP signal in order to force config check for changes
   -rule.maxResolveDuration duration
     	Limits the maximum duration for automatic alert expiration, which is by default equal to 3 evaluation intervals of the parent group.
->>>>>>> 00cbb099
   -rule.validateExpressions
         Whether to validate rules expressions via MetricsQL engine (default true)
   -rule.validateTemplates
