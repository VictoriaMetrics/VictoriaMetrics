--- conflicted
+++ resolved
@@ -14,15 +14,7 @@
 func TestUpdateWith(t *testing.T) {
 	testCases := []struct {
 		name         string
-<<<<<<< HEAD
-<<<<<<< HEAD
 		currentInterval time.Duration
-=======
-		currentInteval time.Duration
->>>>>>> Add Group check
-=======
-		currentInteval time.Duration
->>>>>>> 9e932669
 		currentRules []*Rule
 		// rules must be sorted by name
 		newInterval time.Duration
@@ -30,34 +22,14 @@
 	}{
 		{
 			"new rule",
-<<<<<<< HEAD
-<<<<<<< HEAD
-			1*time.Second,
+			1*time.Minute,
 			[]*Rule{},
-			2*time.Second,
-=======
-			1*time.Minute,
-			[]*Rule{},
-			2*time.Minute,
->>>>>>> Add Group check
-=======
-			1*time.Minute,
-			[]*Rule{},
-			2*time.Minute,
->>>>>>> 9e932669
+			2*time.Minute,
 			[]*Rule{{Name: "bar"}},
 		},
 		{
 			"update rule",
-<<<<<<< HEAD
-<<<<<<< HEAD
-			1*time.Second,
-=======
-			1*time.Minute,
->>>>>>> Add Group check
-=======
-			1*time.Minute,
->>>>>>> 9e932669
+			1*time.Minute,
 			[]*Rule{{
 				Name: "foo",
 				Expr: "up > 0",
@@ -70,15 +42,7 @@
 					"description": "{{$labels}}",
 				},
 			}},
-<<<<<<< HEAD
-<<<<<<< HEAD
-			2*time.Second,
-=======
-			2*time.Minute,
->>>>>>> Add Group check
-=======
-			2*time.Minute,
->>>>>>> 9e932669
+			2*time.Minute,
 			[]*Rule{{
 				Name: "bar",
 				Expr: "up > 10",
@@ -93,112 +57,45 @@
 		},
 		{
 			"empty rule",
-<<<<<<< HEAD
-<<<<<<< HEAD
-			2*time.Second,
+			1*time.Minute,
 			[]*Rule{{Name: "foo"}},
-			2*time.Second,
-=======
-			1*time.Minute,
-			[]*Rule{{Name: "foo"}},
-			2*time.Minute,
->>>>>>> Add Group check
-=======
-			1*time.Minute,
-			[]*Rule{{Name: "foo"}},
-			2*time.Minute,
->>>>>>> 9e932669
+			2*time.Minute,
 			[]*Rule{},
 		},
 		{
 			"multiple rules",
-<<<<<<< HEAD
-<<<<<<< HEAD
-			1*time.Second,
+			1*time.Minute,
 			[]*Rule{{Name: "bar"}, {Name: "baz"}, {Name: "foo"}},
-			2*time.Second,
-=======
-			1*time.Minute,
-			[]*Rule{{Name: "bar"}, {Name: "baz"}, {Name: "foo"}},
-			2*time.Minute,
->>>>>>> Add Group check
-=======
-			1*time.Minute,
-			[]*Rule{{Name: "bar"}, {Name: "baz"}, {Name: "foo"}},
-			2*time.Minute,
->>>>>>> 9e932669
+			2*time.Minute,
 			[]*Rule{{Name: "baz"}, {Name: "foo"}},
 		},
 		{
 			"replace rule",
-<<<<<<< HEAD
-<<<<<<< HEAD
-			1*time.Second,
+			1*time.Minute,
 			[]*Rule{{Name: "foo1"}},
-			2*time.Second,
-=======
-			1*time.Minute,
-			[]*Rule{{Name: "foo1"}},
-			2*time.Minute,
->>>>>>> Add Group check
-=======
-			1*time.Minute,
-			[]*Rule{{Name: "foo1"}},
-			2*time.Minute,
->>>>>>> 9e932669
+			2*time.Minute,
 			[]*Rule{{Name: "foo2"}},
 		},
 		{
 			"replace multiple rules",
-<<<<<<< HEAD
-<<<<<<< HEAD
-			1*time.Second,
+			1*time.Minute,
 			[]*Rule{{Name: "foo1"}, {Name: "foo2"}},
-			2*time.Second,
-=======
-			1*time.Minute,
-			[]*Rule{{Name: "foo1"}, {Name: "foo2"}},
-			2*time.Minute,
->>>>>>> Add Group check
-=======
-			1*time.Minute,
-			[]*Rule{{Name: "foo1"}, {Name: "foo2"}},
-			2*time.Minute,
->>>>>>> 9e932669
+			2*time.Minute,
 			[]*Rule{{Name: "foo3"}, {Name: "foo4"}},
 		},
 	}
 
 	for _, tc := range testCases {
 		t.Run(tc.name, func(t *testing.T) {
-<<<<<<< HEAD
-<<<<<<< HEAD
 			g := &Group{Rules: tc.currentRules,Interval:tc.currentInterval}
 			g.updateWith(Group{Rules: tc.newRules,Interval:tc.newInterval})
-			
-=======
-=======
->>>>>>> 9e932669
-			g := &Group{Rules: tc.currentRules,Interval:tc.currentInteval}
-			g.updateWith(Group{Rules: tc.newRules,Interval:tc.newInterval})
-
->>>>>>> Add Group check
+
 			if len(g.Rules) != len(tc.newRules) {
 				t.Fatalf("expected to have %d rules; got: %d",
 					len(g.Rules), len(tc.newRules))
 			}
 			if g.Interval != tc.newInterval{
-<<<<<<< HEAD
-<<<<<<< HEAD
 				t.Fatalf("expected group interval %v; got: %v", g.Interval, tc.newInterval)
-=======
-				t.Fatalf("expected to get group interval %v ; got: %v",
-					g.Interval, tc.newInterval)
->>>>>>> Add Group check
-=======
-				t.Fatalf("expected to get group interval %v ; got: %v",
-					g.Interval, tc.newInterval)
->>>>>>> 9e932669
 			}
 			sort.Slice(g.Rules, func(i, j int) bool {
 				return g.Rules[i].Name < g.Rules[j].Name
