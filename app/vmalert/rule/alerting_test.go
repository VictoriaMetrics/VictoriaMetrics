--- conflicted
+++ resolved
@@ -1370,15 +1370,10 @@
 
 	ar := &AlertingRule{
 		Labels: map[string]string{
-<<<<<<< HEAD
 			"instance":      "override", // this should override instance with new value
 			"group":         "vmalert",  // this shouldn't have effect since value in metric is equal
 			"invalid_label": "{{ .Values.mustRuntimeFail }}",
-=======
-			"instance":    "override", // this should override instance with new value
-			"group":       "vmalert",  // this shouldn't have effect since value in metric is equal
-			"empty_label": "",         // this should be dropped
->>>>>>> 567c084d
+      "empty_label": "",         // this should be dropped
 		},
 		Expr:      "sum(vmalert_alerting_rules_error) by(instance, group, alertname) > 0",
 		Name:      "AlertingRulesError",
