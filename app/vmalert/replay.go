package main

import (
	"flag"
	"fmt"
	"strings"
	"time"

	"github.com/VictoriaMetrics/VictoriaMetrics/app/vmalert/config"
	"github.com/VictoriaMetrics/VictoriaMetrics/app/vmalert/datasource"
	"github.com/VictoriaMetrics/VictoriaMetrics/app/vmalert/remotewrite"
	"github.com/VictoriaMetrics/VictoriaMetrics/app/vmalert/rule"
	"github.com/VictoriaMetrics/VictoriaMetrics/lib/logger"
)

var (
	replayFrom = flag.String("replay.timeFrom", "",
		"The time filter in RFC3339 format to start the replay from. E.g. '2020-01-01T20:07:00Z'")
	replayTo = flag.String("replay.timeTo", "",
		"The time filter in RFC3339 format to finish the replay by. E.g. '2020-01-01T20:07:00Z'. "+
			"By default, is set to the current time.")
	replayRulesDelay = flag.Duration("replay.rulesDelay", time.Second,
		"Delay before evaluating the next rule within the group. Is important for chained rules. "+
			"Keep it equal or bigger than -remoteWrite.flushInterval. When set to >0, replay ignores group's concurrency setting.")
	replayMaxDatapoints = flag.Int("replay.maxDatapointsPerQuery", 1e3,
		"Max number of data points expected in one request. It affects the max time range for every '/query_range' request during the replay. The higher the value, the less requests will be made during replay.")
	replayRuleRetryAttempts = flag.Int("replay.ruleRetryAttempts", 5,
		"Defines how many retries to make before giving up on rule if request for it returns an error.")
	disableProgressBar = flag.Bool("replay.disableProgressBar", false, "Whether to disable rendering progress bars during the replay. "+
		"Progress bar rendering might be verbose or break the logs parsing, so it is recommended to be disabled when not used in interactive mode.")
	ruleEvaluationConcurrency = flag.Int("replay.ruleEvaluationConcurrency", 1, "The maximum number of concurrent `/query_range` requests for a single rule. "+
		"Increasing this value when replaying for a long time and a single request range is limited by `-replay.maxDatapointsPerQuery`.")
)

func replay(groupsCfg []config.Group, qb datasource.QuerierBuilder, rw remotewrite.RWClient) (totalRows, droppedRows int, err error) {
	if *replayMaxDatapoints < 1 {
		return 0, 0, fmt.Errorf("replay.maxDatapointsPerQuery can't be lower than 1")
	}
	tFrom, err := time.Parse(time.RFC3339, *replayFrom)
	if err != nil {
		return 0, 0, fmt.Errorf("failed to parse replay.timeFrom=%q: %w", *replayFrom, err)
	}

	// use tFrom location for default value, otherwise filters could have different locations
	tTo := time.Now().In(tFrom.Location())
	if *replayTo != "" {
		tTo, err = time.Parse(time.RFC3339, *replayTo)
		if err != nil {
			return 0, 0, fmt.Errorf("failed to parse replay.timeTo=%q: %w", *replayTo, err)
		}
	}

	if !tTo.After(tFrom) {
		return 0, 0, fmt.Errorf("replay.timeTo=%v must be bigger than replay.timeFrom=%v", tTo, tFrom)
	}
	labels := make(map[string]string)
	for _, s := range *externalLabels {
		if len(s) == 0 {
			continue
		}
		n := strings.IndexByte(s, '=')
		if n < 0 {
			return 0, 0, fmt.Errorf("missing '=' in `-label`. It must contain label in the form `name=value`; got %q", s)
		}
		labels[s[:n]] = s[n+1:]
	}

	fmt.Printf("Replay mode:"+
		"\nfrom: \t%v "+
		"\nto: \t%v "+
		"\nmax data points per request: %d\n",
		tFrom, tTo, *replayMaxDatapoints)

	for _, cfg := range groupsCfg {
		ng := rule.NewGroup(cfg, qb, *evaluationInterval, labels)
<<<<<<< HEAD
		total += ng.Replay(tFrom, tTo, rw, *replayMaxDatapoints, *replayRuleRetryAttempts, *replayRulesDelay, *disableProgressBar, *ruleEvaluationConcurrency)
=======
		totalRows += ng.Replay(tFrom, tTo, rw, *replayMaxDatapoints, *replayRuleRetryAttempts, *replayRulesDelay, *disableProgressBar)
>>>>>>> 65087f08
	}
	logger.Infof("replay evaluation finished, generated %d samples", totalRows)
	if err := rw.Close(); err != nil {
		return 0, 0, err
	}
	droppedRows = remotewrite.GetDroppedRows()
	return totalRows, droppedRows, nil
}<|MERGE_RESOLUTION|>--- conflicted
+++ resolved
@@ -73,11 +73,7 @@
 
 	for _, cfg := range groupsCfg {
 		ng := rule.NewGroup(cfg, qb, *evaluationInterval, labels)
-<<<<<<< HEAD
-		total += ng.Replay(tFrom, tTo, rw, *replayMaxDatapoints, *replayRuleRetryAttempts, *replayRulesDelay, *disableProgressBar, *ruleEvaluationConcurrency)
-=======
-		totalRows += ng.Replay(tFrom, tTo, rw, *replayMaxDatapoints, *replayRuleRetryAttempts, *replayRulesDelay, *disableProgressBar)
->>>>>>> 65087f08
+		totalRows += ng.Replay(tFrom, tTo, rw, *replayMaxDatapoints, *replayRuleRetryAttempts, *replayRulesDelay, *disableProgressBar, *ruleEvaluationConcurrency)
 	}
 	logger.Infof("replay evaluation finished, generated %d samples", totalRows)
 	if err := rw.Close(); err != nil {
