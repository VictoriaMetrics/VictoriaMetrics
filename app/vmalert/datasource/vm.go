--- conflicted
+++ resolved
@@ -3,12 +3,8 @@
 import (
 	"context"
 	"fmt"
-<<<<<<< HEAD
-	"io/ioutil"
+	"io"
 	"net"
-=======
-	"io"
->>>>>>> c53b7e66
 	"net/http"
 	"net/url"
 	"strings"
