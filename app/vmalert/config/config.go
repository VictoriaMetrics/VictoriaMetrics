--- conflicted
+++ resolved
@@ -168,11 +168,7 @@
 	return checkOverflow(r.XXX, "rule")
 }
 
-<<<<<<< HEAD
-// ValidateTplFn represents function for validate annotations for possible template error
-=======
 // ValidateTplFn must validate the given annotations
->>>>>>> c826f063
 type ValidateTplFn func(annotations map[string]string) error
 
 // Parse parses rule configs from given file patterns
