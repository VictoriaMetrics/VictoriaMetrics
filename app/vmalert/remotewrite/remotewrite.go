--- conflicted
+++ resolved
@@ -205,18 +205,14 @@
 	}
 
 	b := snappy.Encode(nil, data)
-<<<<<<< HEAD
 
 	retryInterval, maxRetryInterval := *retryMinInterval, *retryMaxTime
 	if retryInterval > maxRetryInterval {
 		retryInterval = maxRetryInterval
 	}
 	timeStart := time.Now()
+  L:  
 	for attempts := 0; ; attempts++ {
-=======
-L:
-	for attempts := 0; attempts < retryCount; attempts++ {
->>>>>>> 4aad7a43
 		err := c.send(ctx, b)
 		if err == nil {
 			sentRows.Add(len(wr.Timeseries))
