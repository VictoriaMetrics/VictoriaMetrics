--- conflicted
+++ resolved
@@ -53,12 +53,8 @@
 		}
 		cp.TenantID = tenantID
 	}
-<<<<<<< HEAD
+
 	if !cp.IsTimeFieldSet {
-=======
-
-	if len(cp.TimeFields) == 0 || len(cp.TimeFields) == 1 && cp.TimeFields[0] == "_time" {
->>>>>>> d29bb97f
 		cp.TimeFields = []string{*journaldTimeField}
 	}
 	if len(cp.StreamFields) == 0 {
