package opentelemetry

import (
	"fmt"
	"io"
	"net/http"
	"time"

	"github.com/VictoriaMetrics/VictoriaMetrics/app/vlinsert/insertutils"
	"github.com/VictoriaMetrics/VictoriaMetrics/app/vlstorage"
	"github.com/VictoriaMetrics/VictoriaMetrics/lib/httpserver"
	"github.com/VictoriaMetrics/VictoriaMetrics/lib/logstorage"
	"github.com/VictoriaMetrics/VictoriaMetrics/lib/protoparser/common"
	"github.com/VictoriaMetrics/VictoriaMetrics/lib/protoparser/opentelemetry/pb"
	"github.com/VictoriaMetrics/VictoriaMetrics/lib/slicesutil"
	"github.com/VictoriaMetrics/VictoriaMetrics/lib/writeconcurrencylimiter"
	"github.com/VictoriaMetrics/metrics"
)

// RequestHandler processes Opentelemetry insert requests
func RequestHandler(path string, w http.ResponseWriter, r *http.Request) bool {
	switch path {
	// use the same path as opentelemetry collector
	// https://opentelemetry.io/docs/specs/otlp/#otlphttp-request
	case "/v1/logs":
		if r.Header.Get("Content-Type") == "application/json" {
			httpserver.Errorf(w, r, "json encoding isn't supported for opentelemetry format. Use protobuf encoding")
			return true
		}
		handleProtobuf(r, w)
		return true
	default:
		return false
	}
}

func handleProtobuf(r *http.Request, w http.ResponseWriter) {
	startTime := time.Now()
	requestsProtobufTotal.Inc()
	reader := r.Body
	if r.Header.Get("Content-Encoding") == "gzip" {
		zr, err := common.GetGzipReader(reader)
		if err != nil {
			httpserver.Errorf(w, r, "cannot initialize gzip reader: %s", err)
			return
		}
		defer common.PutGzipReader(zr)
		reader = zr
	}

	wcr := writeconcurrencylimiter.GetReader(reader)
	data, err := io.ReadAll(wcr)
	writeconcurrencylimiter.PutReader(wcr)
	if err != nil {
		httpserver.Errorf(w, r, "cannot read request body: %s", err)
		return
	}

	cp, err := insertutils.GetCommonParams(r)
	if err != nil {
		httpserver.Errorf(w, r, "cannot parse common params from request: %s", err)
		return
	}
	if err := vlstorage.CanWriteData(); err != nil {
		httpserver.Errorf(w, r, "%s", err)
		return
	}

	lmp := cp.NewLogMessageProcessor("opentelelemtry_protobuf")
	useDefaultStreamFields := len(cp.StreamFields) == 0
	err = pushProtobufRequest(data, lmp, useDefaultStreamFields)
	lmp.MustClose()
	if err != nil {
		httpserver.Errorf(w, r, "cannot parse OpenTelemetry protobuf request: %s", err)
		return
	}

	// update requestProtobufDuration only for successfully parsed requests
	// There is no need in updating requestProtobufDuration for request errors,
	// since their timings are usually much smaller than the timing for successful request parsing.
	requestProtobufDuration.UpdateDuration(startTime)
}

var (
	requestsProtobufTotal = metrics.NewCounter(`vl_http_requests_total{path="/insert/opentelemetry/v1/logs",format="protobuf"}`)
	errorsTotal           = metrics.NewCounter(`vl_http_errors_total{path="/insert/opentelemetry/v1/logs",format="protobuf"}`)

	requestProtobufDuration = metrics.NewHistogram(`vl_http_request_duration_seconds{path="/insert/opentelemetry/v1/logs",format="protobuf"}`)
)

func pushProtobufRequest(data []byte, lmp insertutils.LogMessageProcessor, useDefaultStreamFields bool) error {
	var req pb.ExportLogsServiceRequest
	if err := req.UnmarshalProtobuf(data); err != nil {
		errorsTotal.Inc()
		return fmt.Errorf("cannot unmarshal request from %d bytes: %w", len(data), err)
	}

	var commonFields []logstorage.Field
	for _, rl := range req.ResourceLogs {
		attributes := rl.Resource.Attributes
		commonFields = slicesutil.SetLength(commonFields, len(attributes))
		for i, attr := range attributes {
			commonFields[i].Name = attr.Key
			commonFields[i].Value = attr.Value.FormatString()
		}
		commonFieldsLen := len(commonFields)
		for _, sc := range rl.ScopeLogs {
			commonFields = pushFieldsFromScopeLogs(&sc, commonFields[:commonFieldsLen], lmp, useDefaultStreamFields)
		}
	}

	return nil
}

func pushFieldsFromScopeLogs(sc *pb.ScopeLogs, commonFields []logstorage.Field, lmp insertutils.LogMessageProcessor, useDefaultStreamFields bool) []logstorage.Field {
	fields := commonFields
	for _, lr := range sc.LogRecords {
		fields = fields[:len(commonFields)]
		fields = append(fields, logstorage.Field{
			Name:  "_msg",
			Value: lr.Body.FormatString(),
		})
		for _, attr := range lr.Attributes {
			fields = append(fields, logstorage.Field{
				Name:  attr.Key,
				Value: attr.Value.FormatString(),
			})
		}
		fields = append(fields, logstorage.Field{
			Name:  "severity",
			Value: lr.FormatSeverity(),
		})
<<<<<<< HEAD
		if lr.Flags > 0 {
			fields = append(fields, logstorage.Field{
				Name:  "flags",
				Value: lr.FormatFlags(),
			})
		}
		if len(lr.TraceId) > 0 {
			fields = append(fields, logstorage.Field{
				Name:  "trace_id",
				Value: lr.FormatTraceId(),
			})
		}
		if len(lr.SpanId) > 0 {
			fields = append(fields, logstorage.Field{
				Name:  "span_id",
				Value: lr.FormatSpanId(),
			})
		}
		lmp.AddRow(lr.ExtractTimestampNano(), fields)
=======

		var streamFields []logstorage.Field
		if useDefaultStreamFields {
			streamFields = commonFields
		}
		lmp.AddRow(lr.ExtractTimestampNano(), fields, streamFields)
>>>>>>> 02effba7
	}
	return fields
}<|MERGE_RESOLUTION|>--- conflicted
+++ resolved
@@ -130,7 +130,6 @@
 			Name:  "severity",
 			Value: lr.FormatSeverity(),
 		})
-<<<<<<< HEAD
 		if lr.Flags > 0 {
 			fields = append(fields, logstorage.Field{
 				Name:  "flags",
@@ -149,15 +148,11 @@
 				Value: lr.FormatSpanId(),
 			})
 		}
-		lmp.AddRow(lr.ExtractTimestampNano(), fields)
-=======
-
 		var streamFields []logstorage.Field
 		if useDefaultStreamFields {
 			streamFields = commonFields
 		}
 		lmp.AddRow(lr.ExtractTimestampNano(), fields, streamFields)
->>>>>>> 02effba7
 	}
 	return fields
 }