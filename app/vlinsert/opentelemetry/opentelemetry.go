package opentelemetry

import (
	"net/http"

	"github.com/VictoriaMetrics/VictoriaMetrics/app/vlinsert/opentelemetry/logs"
	"github.com/VictoriaMetrics/VictoriaMetrics/app/vlinsert/opentelemetry/traces"
	"github.com/VictoriaMetrics/VictoriaMetrics/lib/httpserver"
)

// RequestHandler processes Opentelemetry insert requests
func RequestHandler(path string, w http.ResponseWriter, r *http.Request) bool {
	switch path {
	// use the same path as opentelemetry collector
	// https://opentelemetry.io/docs/specs/otlp/#otlphttp-request
	case "/insert/opentelemetry/v1/logs":
		if r.Header.Get("Content-Type") == "application/json" {
			httpserver.Errorf(w, r, "json encoding isn't supported for opentelemetry format. Use protobuf encoding")
			return true
		}
		logs.HandleProtobuf(r, w)
		return true
	// use the same path as opentelemetry collector
	// https://opentelemetry.io/docs/specs/otlp/#otlphttp-request
	case "/v1/traces":
		if r.Header.Get("Content-Type") == "application/json" {
			httpserver.Errorf(w, r, "json encoding isn't supported for opentelemetry format. Use protobuf encoding")
			return true
		}
		traces.HandleProtobuf(r, w)
		return true
	default:
		return false
	}
<<<<<<< HEAD
=======
}

func handleProtobuf(r *http.Request, w http.ResponseWriter) {
	startTime := time.Now()
	requestsProtobufTotal.Inc()

	cp, err := insertutil.GetCommonParams(r)
	if err != nil {
		httpserver.Errorf(w, r, "cannot parse common params from request: %s", err)
		return
	}
	if err := insertutil.CanWriteData(); err != nil {
		httpserver.Errorf(w, r, "%s", err)
		return
	}

	encoding := r.Header.Get("Content-Encoding")
	err = protoparserutil.ReadUncompressedData(r.Body, encoding, maxRequestSize, func(data []byte) error {
		lmp := cp.NewLogMessageProcessor("opentelelemtry_protobuf", false)
		useDefaultStreamFields := len(cp.StreamFields) == 0
		err := pushProtobufRequest(data, lmp, cp.MsgFields, useDefaultStreamFields)
		lmp.MustClose()
		return err
	})
	if err != nil {
		httpserver.Errorf(w, r, "cannot read OpenTelemetry protocol data: %s", err)
		return
	}

	// update requestProtobufDuration only for successfully parsed requests
	// There is no need in updating requestProtobufDuration for request errors,
	// since their timings are usually much smaller than the timing for successful request parsing.
	requestProtobufDuration.UpdateDuration(startTime)
}

var (
	requestsProtobufTotal = metrics.NewCounter(`vl_http_requests_total{path="/insert/opentelemetry/v1/logs",format="protobuf"}`)
	errorsTotal           = metrics.NewCounter(`vl_http_errors_total{path="/insert/opentelemetry/v1/logs",format="protobuf"}`)

	requestProtobufDuration = metrics.NewSummary(`vl_http_request_duration_seconds{path="/insert/opentelemetry/v1/logs",format="protobuf"}`)
)

func pushProtobufRequest(data []byte, lmp insertutil.LogMessageProcessor, msgFields []string, useDefaultStreamFields bool) error {
	var req pb.ExportLogsServiceRequest
	if err := req.UnmarshalProtobuf(data); err != nil {
		errorsTotal.Inc()
		return fmt.Errorf("cannot unmarshal request from %d bytes: %w", len(data), err)
	}

	var commonFields []logstorage.Field
	for _, rl := range req.ResourceLogs {
		commonFields = commonFields[:0]
		commonFields = appendKeyValues(commonFields, rl.Resource.Attributes, "")
		commonFieldsLen := len(commonFields)
		for _, sc := range rl.ScopeLogs {
			commonFields = pushFieldsFromScopeLogs(&sc, commonFields[:commonFieldsLen], lmp, msgFields, useDefaultStreamFields)
		}
	}

	return nil
}

func pushFieldsFromScopeLogs(sc *pb.ScopeLogs, commonFields []logstorage.Field, lmp insertutil.LogMessageProcessor, msgFields []string, useDefaultStreamFields bool) []logstorage.Field {
	fields := commonFields
	for _, lr := range sc.LogRecords {
		fields = fields[:len(commonFields)]
		if lr.Body.KeyValueList != nil {
			fields = appendKeyValues(fields, lr.Body.KeyValueList.Values, "")
			logstorage.RenameField(fields[len(commonFields):], msgFields, "_msg")
		} else {
			fields = append(fields, logstorage.Field{
				Name:  "_msg",
				Value: lr.Body.FormatString(true),
			})
		}
		fields = appendKeyValues(fields, lr.Attributes, "")
		if len(lr.TraceID) > 0 {
			fields = append(fields, logstorage.Field{
				Name:  "trace_id",
				Value: lr.TraceID,
			})
		}
		if len(lr.SpanID) > 0 {
			fields = append(fields, logstorage.Field{
				Name:  "span_id",
				Value: lr.SpanID,
			})
		}
		fields = append(fields, logstorage.Field{
			Name:  "severity",
			Value: lr.FormatSeverity(),
		})

		var streamFields []logstorage.Field
		if useDefaultStreamFields {
			streamFields = commonFields
		}
		lmp.AddRow(lr.ExtractTimestampNano(), fields, streamFields)
	}
	return fields
}

func appendKeyValues(fields []logstorage.Field, kvs []*pb.KeyValue, parentField string) []logstorage.Field {
	for _, attr := range kvs {
		fieldName := attr.Key
		if parentField != "" {
			fieldName = parentField + "." + fieldName
		}

		if attr.Value.KeyValueList != nil {
			fields = appendKeyValues(fields, attr.Value.KeyValueList.Values, fieldName)
		} else {
			fields = append(fields, logstorage.Field{
				Name:  fieldName,
				Value: attr.Value.FormatString(true),
			})
		}
	}
	return fields
>>>>>>> 1e3791cb
}<|MERGE_RESOLUTION|>--- conflicted
+++ resolved
@@ -22,7 +22,7 @@
 		return true
 	// use the same path as opentelemetry collector
 	// https://opentelemetry.io/docs/specs/otlp/#otlphttp-request
-	case "/v1/traces":
+	case "/insert/opentelemetry/v1/traces":
 		if r.Header.Get("Content-Type") == "application/json" {
 			httpserver.Errorf(w, r, "json encoding isn't supported for opentelemetry format. Use protobuf encoding")
 			return true
@@ -32,126 +32,4 @@
 	default:
 		return false
 	}
-<<<<<<< HEAD
-=======
-}
-
-func handleProtobuf(r *http.Request, w http.ResponseWriter) {
-	startTime := time.Now()
-	requestsProtobufTotal.Inc()
-
-	cp, err := insertutil.GetCommonParams(r)
-	if err != nil {
-		httpserver.Errorf(w, r, "cannot parse common params from request: %s", err)
-		return
-	}
-	if err := insertutil.CanWriteData(); err != nil {
-		httpserver.Errorf(w, r, "%s", err)
-		return
-	}
-
-	encoding := r.Header.Get("Content-Encoding")
-	err = protoparserutil.ReadUncompressedData(r.Body, encoding, maxRequestSize, func(data []byte) error {
-		lmp := cp.NewLogMessageProcessor("opentelelemtry_protobuf", false)
-		useDefaultStreamFields := len(cp.StreamFields) == 0
-		err := pushProtobufRequest(data, lmp, cp.MsgFields, useDefaultStreamFields)
-		lmp.MustClose()
-		return err
-	})
-	if err != nil {
-		httpserver.Errorf(w, r, "cannot read OpenTelemetry protocol data: %s", err)
-		return
-	}
-
-	// update requestProtobufDuration only for successfully parsed requests
-	// There is no need in updating requestProtobufDuration for request errors,
-	// since their timings are usually much smaller than the timing for successful request parsing.
-	requestProtobufDuration.UpdateDuration(startTime)
-}
-
-var (
-	requestsProtobufTotal = metrics.NewCounter(`vl_http_requests_total{path="/insert/opentelemetry/v1/logs",format="protobuf"}`)
-	errorsTotal           = metrics.NewCounter(`vl_http_errors_total{path="/insert/opentelemetry/v1/logs",format="protobuf"}`)
-
-	requestProtobufDuration = metrics.NewSummary(`vl_http_request_duration_seconds{path="/insert/opentelemetry/v1/logs",format="protobuf"}`)
-)
-
-func pushProtobufRequest(data []byte, lmp insertutil.LogMessageProcessor, msgFields []string, useDefaultStreamFields bool) error {
-	var req pb.ExportLogsServiceRequest
-	if err := req.UnmarshalProtobuf(data); err != nil {
-		errorsTotal.Inc()
-		return fmt.Errorf("cannot unmarshal request from %d bytes: %w", len(data), err)
-	}
-
-	var commonFields []logstorage.Field
-	for _, rl := range req.ResourceLogs {
-		commonFields = commonFields[:0]
-		commonFields = appendKeyValues(commonFields, rl.Resource.Attributes, "")
-		commonFieldsLen := len(commonFields)
-		for _, sc := range rl.ScopeLogs {
-			commonFields = pushFieldsFromScopeLogs(&sc, commonFields[:commonFieldsLen], lmp, msgFields, useDefaultStreamFields)
-		}
-	}
-
-	return nil
-}
-
-func pushFieldsFromScopeLogs(sc *pb.ScopeLogs, commonFields []logstorage.Field, lmp insertutil.LogMessageProcessor, msgFields []string, useDefaultStreamFields bool) []logstorage.Field {
-	fields := commonFields
-	for _, lr := range sc.LogRecords {
-		fields = fields[:len(commonFields)]
-		if lr.Body.KeyValueList != nil {
-			fields = appendKeyValues(fields, lr.Body.KeyValueList.Values, "")
-			logstorage.RenameField(fields[len(commonFields):], msgFields, "_msg")
-		} else {
-			fields = append(fields, logstorage.Field{
-				Name:  "_msg",
-				Value: lr.Body.FormatString(true),
-			})
-		}
-		fields = appendKeyValues(fields, lr.Attributes, "")
-		if len(lr.TraceID) > 0 {
-			fields = append(fields, logstorage.Field{
-				Name:  "trace_id",
-				Value: lr.TraceID,
-			})
-		}
-		if len(lr.SpanID) > 0 {
-			fields = append(fields, logstorage.Field{
-				Name:  "span_id",
-				Value: lr.SpanID,
-			})
-		}
-		fields = append(fields, logstorage.Field{
-			Name:  "severity",
-			Value: lr.FormatSeverity(),
-		})
-
-		var streamFields []logstorage.Field
-		if useDefaultStreamFields {
-			streamFields = commonFields
-		}
-		lmp.AddRow(lr.ExtractTimestampNano(), fields, streamFields)
-	}
-	return fields
-}
-
-func appendKeyValues(fields []logstorage.Field, kvs []*pb.KeyValue, parentField string) []logstorage.Field {
-	for _, attr := range kvs {
-		fieldName := attr.Key
-		if parentField != "" {
-			fieldName = parentField + "." + fieldName
-		}
-
-		if attr.Value.KeyValueList != nil {
-			fields = appendKeyValues(fields, attr.Value.KeyValueList.Values, fieldName)
-		} else {
-			fields = append(fields, logstorage.Field{
-				Name:  fieldName,
-				Value: attr.Value.FormatString(true),
-			})
-		}
-	}
-	return fields
->>>>>>> 1e3791cb
 }