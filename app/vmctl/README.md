--- conflicted
+++ resolved
@@ -10,39 +10,6 @@
 - [x] OpenTSDB: migrate data from OpenTSDB to VictoriaMetrics
 - [ ] Storage Management: data re-balancing between nodes 
 
-<<<<<<< HEAD
-=======
-# Table of contents
-
-* [Articles](#articles)
-* [How to build](#how-to-build)
-* [Migrating data from OpenTSDB](#migrating-data-from-opentsdb)
-   * [Retention Strings](#retention-strings)
-   * [Restarting OpenTSDB Migrations](#restarting-opentsdb-migrations)
-* [Migrating data from InfluxDB 1.x](#migrating-data-from-influxdb-1x)
-   * [Data mapping](#data-mapping)
-   * [Configuration](#configuration)
-   * [Filtering](#filtering)
-* [Migrating data from InfluxDB 2.x](#migrating-data-from-influxdb-2x)  
-* [Migrating data from Prometheus](#migrating-data-from-prometheus)
-   * [Data mapping](#data-mapping-1)
-   * [Configuration](#configuration-1)
-   * [Filtering](#filtering-1)
-* [Migrating data from Thanos](#migrating-data-from-thanos)
-   * [Current data](#current-data)
-   * [Historical data](#historical-data)
-* [Migrating data from VictoriaMetrics](#migrating-data-from-victoriametrics)
-   * [Native protocol](#native-protocol)
-* [Tuning](#tuning)
-   * [Influx mode](#influx-mode)
-   * [Prometheus mode](#prometheus-mode)
-   * [VictoriaMetrics importer](#victoriametrics-importer)
-   * [Importer stats](#importer-stats)
-* [Significant figures](#significant-figures)
-* [Adding extra labels](#adding-extra-labels)
-
-
->>>>>>> a9d76b06
 ## Articles
 
 * [How to migrate data from Prometheus](https://medium.com/@romanhavronenko/victoriametrics-how-to-migrate-data-from-prometheus-d44a6728f043)
