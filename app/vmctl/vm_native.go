--- conflicted
+++ resolved
@@ -275,40 +275,10 @@
 	pr, pw := io.Pipe()
 	done := make(chan struct{})
 	go func() {
-<<<<<<< HEAD
 		defer func() { close(done) }()
 		if err := p.importPipe(ctx, dstURL, pr); err != nil {
 			logger.Errorf("error initialize import pipe: %s", err)
 			return
-=======
-		defer func() { close(sync) }()
-		req, err := http.NewRequestWithContext(ctx, http.MethodPost, dstURL, pr)
-		if err != nil {
-			log.Fatalf("cannot create import request to %q: %s", p.dst.addr, err)
-		}
-		importResp, err := p.dst.do(req, http.StatusNoContent)
-		if err != nil {
-			log.Fatalf("import request failed: %s", err)
-		}
-		if err := importResp.Body.Close(); err != nil {
-			log.Fatalf("cannot close import response body: %s", err)
-		}
-	}()
-
-	fmt.Printf("Initing import process to %q:\n", dstURL)
-	pool := pb.NewPool()
-	bar := pb.ProgressBarTemplate(nativeBarTpl).New(0)
-	pool.Add(bar)
-	barReader := bar.NewProxyReader(exportReader)
-	if err := pool.Start(); err != nil {
-		log.Printf("error start process bars pool: %s", err)
-		return err
-	}
-	defer func() {
-		bar.Finish()
-		if err := pool.Stop(); err != nil {
-			fmt.Printf("failed to stop barpool: %+v\n", err)
->>>>>>> 24915fd4
 		}
 	}()
 
