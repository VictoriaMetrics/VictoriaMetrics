--- conflicted
+++ resolved
@@ -325,20 +325,13 @@
 	vmNativeFilterTimeEnd   = "vm-native-filter-time-end"
 	vmNativeStepInterval    = "vm-native-step-interval"
 
-<<<<<<< HEAD
+	vmNativeDisableHTTPKeepAlive = "vm-native-disable-http-keep-alive"
+
 	vmNativeSrcAddr        = "vm-native-src-addr"
 	vmNativeSrcUser        = "vm-native-src-user"
 	vmNativeSrcPassword    = "vm-native-src-password"
 	vmNativeSrcHeaders     = "vm-native-src-headers"
 	vmNativeSrcBearerToken = "vm-native-src-bearer-token"
-=======
-	vmNativeDisableHTTPKeepAlive = "vm-native-disable-http-keep-alive"
-
-	vmNativeSrcAddr     = "vm-native-src-addr"
-	vmNativeSrcUser     = "vm-native-src-user"
-	vmNativeSrcPassword = "vm-native-src-password"
-	vmNativeSrcHeaders  = "vm-native-src-headers"
->>>>>>> 09e3742a
 
 	vmNativeDstAddr        = "vm-native-dst-addr"
 	vmNativeDstUser        = "vm-native-dst-user"
