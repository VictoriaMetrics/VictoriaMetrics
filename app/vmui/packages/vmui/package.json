{
  "name": "vmui",
  "version": "0.1.0",
  "private": true,
  "homepage": "./",
  "dependencies": {
<<<<<<< HEAD
    "@monaco-editor/react": "^4.5.1",
    "@testing-library/jest-dom": "^5.16.2",
    "@testing-library/react": "^13.0.0",
    "@testing-library/user-event": "^14.0.4",
    "@types/jest": "^27.4.1",
=======
>>>>>>> ecab3abb
    "@types/lodash.debounce": "^4.0.6",
    "@types/lodash.get": "^4.4.6",
    "@types/lodash.throttle": "^4.1.6",
    "@types/marked": "^5.0.0",
    "@types/node": "^20.4.0",
    "@types/qs": "^6.9.7",
    "@types/react-input-mask": "^3.0.2",
    "@types/react-router-dom": "^5.3.3",
    "@types/webpack-env": "^1.16.3",
    "classnames": "^2.3.2",
    "dayjs": "^1.11.0",
    "lodash.debounce": "^4.0.8",
    "lodash.get": "^4.4.2",
    "lodash.throttle": "^4.1.1",
    "marked": "^5.1.0",
    "preact": "^10.7.1",
    "qs": "^6.10.3",
    "react-input-mask": "^2.0.4",
    "react-router-dom": "^6.10.0",
    "sass": "^1.56.0",
    "source-map-explorer": "^2.5.3",
    "typescript": "~4.6.2",
    "uplot": "^1.6.19",
    "web-vitals": "^3.3.2"
  },
  "scripts": {
    "start": "react-app-rewired start",
    "start:logs": "cross-env REACT_APP_LOGS=true npm run start",
    "build": "GENERATE_SOURCEMAP=false react-app-rewired build",
    "build:logs": "cross-env REACT_APP_LOGS=true npm run build",
    "lint": "eslint src --ext tsx,ts",
    "lint:fix": "eslint src --ext tsx,ts --fix",
    "analyze": "source-map-explorer 'build/static/js/*.js'"
  },
  "eslintConfig": {
    "extends": [
      "react-app",
      "react-app/jest"
    ]
  },
  "browserslist": {
    "production": [
      ">0.2%",
      "not dead",
      "not op_mini all"
    ],
    "development": [
      "last 1 chrome version",
      "last 1 firefox version",
      "last 1 safari version"
    ]
  },
  "devDependencies": {
    "@babel/plugin-proposal-nullish-coalescing-operator": "^7.16.7",
    "@babel/plugin-proposal-private-property-in-object": "^7.21.11",
    "@types/react-dom": "^18.2.6",
    "@typescript-eslint/eslint-plugin": "^5.15.0",
    "@typescript-eslint/parser": "^5.15.0",
    "cross-env": "^7.0.3",
    "customize-cra": "^1.0.0",
    "eslint": "^8.44.0",
    "eslint-config-react-app": "^7.0.1",
    "eslint-plugin-react": "^7.29.4",
    "react-app-rewired": "^2.2.1",
    "webpack": "^5.88.1"
  },
  "overrides": {
    "react-app-rewired": {
      "nth-check": "^2.0.1"
    },
    "css-select": {
      "nth-check": "^2.0.1"
    }
  }
}<|MERGE_RESOLUTION|>--- conflicted
+++ resolved
@@ -4,14 +4,7 @@
   "private": true,
   "homepage": "./",
   "dependencies": {
-<<<<<<< HEAD
     "@monaco-editor/react": "^4.5.1",
-    "@testing-library/jest-dom": "^5.16.2",
-    "@testing-library/react": "^13.0.0",
-    "@testing-library/user-event": "^14.0.4",
-    "@types/jest": "^27.4.1",
-=======
->>>>>>> ecab3abb
     "@types/lodash.debounce": "^4.0.6",
     "@types/lodash.get": "^4.4.6",
     "@types/lodash.throttle": "^4.1.6",
