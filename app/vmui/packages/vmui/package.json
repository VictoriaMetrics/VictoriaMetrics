{
  "name": "vmui",
  "version": "0.1.0",
  "private": true,
  "homepage": "./",
  "dependencies": {
<<<<<<< HEAD
    "@codemirror/autocomplete": "^0.19.8",
=======
    "@codemirror/autocomplete": "^0.19.9",
>>>>>>> ee79ab46
    "@codemirror/basic-setup": "^0.19.0",
    "@codemirror/commands": "^0.19.5",
    "@codemirror/highlight": "^0.19.6",
    "@codemirror/state": "^0.19.6",
<<<<<<< HEAD
    "@codemirror/view": "^0.19.20",
    "@date-io/dayjs": "^2.11.0",
    "@emotion/react": "^11.6.0",
    "@emotion/styled": "^11.6.0",
    "@mui/icons-material": "^5.1.1",
    "@mui/lab": "^5.0.0-alpha.55",
    "@mui/material": "^5.1.1",
    "@mui/styles": "^5.1.1",
    "@testing-library/jest-dom": "^5.15.0",
=======
    "@codemirror/view": "^0.19.21",
    "@date-io/dayjs": "^2.11.0",
    "@emotion/react": "^11.7.0",
    "@emotion/styled": "^11.6.0",
    "@mui/icons-material": "^5.2.0",
    "@mui/lab": "^5.0.0-alpha.58",
    "@mui/material": "^5.2.2",
    "@mui/styles": "^5.2.2",
    "@testing-library/jest-dom": "^5.15.1",
>>>>>>> ee79ab46
    "@testing-library/react": "^12.1.2",
    "@testing-library/user-event": "^13.5.0",
    "@types/jest": "^27.0.3",
    "@types/lodash.debounce": "^4.0.6",
    "@types/lodash.get": "^4.4.6",
<<<<<<< HEAD
    "@types/lodash.throttle": "^4.1.6",
    "@types/node": "^16.11.9",
    "@types/numeral": "^2.0.2",
    "@types/qs": "^6.9.7",
    "@types/react": "^17.0.36",
=======
    "@types/node": "^16.11.10",
    "@types/numeral": "^2.0.2",
    "@types/qs": "^6.9.7",
    "@types/react": "^17.0.37",
>>>>>>> ee79ab46
    "@types/react-dom": "^17.0.11",
    "@types/react-measure": "^2.0.8",
    "codemirror-promql": "^0.18.0",
    "dayjs": "^1.10.7",
    "lodash.debounce": "^4.0.8",
    "lodash.get": "^4.4.2",
    "lodash.throttle": "^4.1.1",
    "numeral": "^2.0.6",
    "qs": "^6.10.1",
    "react": "^17.0.2",
    "react-dom": "^17.0.2",
    "react-measure": "^2.5.2",
    "react-scripts": "4.0.3",
<<<<<<< HEAD
    "typescript": "~4.4.4",
    "uplot": "^1.6.17",
=======
    "typescript": "~4.5.2",
    "uplot": "^1.6.17",
    "uplot-react": "^1.1.1",
>>>>>>> ee79ab46
    "web-vitals": "^2.1.2"
  },
  "scripts": {
    "start": "react-app-rewired start",
    "build": "GENERATE_SOURCEMAP=false react-app-rewired build",
    "test": "react-app-rewired test",
    "eject": "react-scripts eject",
    "lint": "eslint src --ext tsx,ts",
    "lint:fix": "eslint src --ext tsx,ts --fix"
  },
  "eslintConfig": {
    "extends": [
      "react-app",
      "react-app/jest"
    ]
  },
  "browserslist": {
    "production": [
      ">0.2%",
      "not dead",
      "not op_mini all"
    ],
    "development": [
      "last 1 chrome version",
      "last 1 firefox version",
      "last 1 safari version"
    ]
  },
  "devDependencies": {
    "@babel/plugin-proposal-nullish-coalescing-operator": "^7.16.0",
    "@typescript-eslint/eslint-plugin": "^5.4.0",
    "@typescript-eslint/parser": "^5.4.0",
    "customize-cra": "^1.0.0",
    "eslint-plugin-react": "^7.27.1",
    "react-app-rewired": "^2.1.8"
  }
}<|MERGE_RESOLUTION|>--- conflicted
+++ resolved
@@ -4,26 +4,11 @@
   "private": true,
   "homepage": "./",
   "dependencies": {
-<<<<<<< HEAD
-    "@codemirror/autocomplete": "^0.19.8",
-=======
     "@codemirror/autocomplete": "^0.19.9",
->>>>>>> ee79ab46
     "@codemirror/basic-setup": "^0.19.0",
     "@codemirror/commands": "^0.19.5",
     "@codemirror/highlight": "^0.19.6",
     "@codemirror/state": "^0.19.6",
-<<<<<<< HEAD
-    "@codemirror/view": "^0.19.20",
-    "@date-io/dayjs": "^2.11.0",
-    "@emotion/react": "^11.6.0",
-    "@emotion/styled": "^11.6.0",
-    "@mui/icons-material": "^5.1.1",
-    "@mui/lab": "^5.0.0-alpha.55",
-    "@mui/material": "^5.1.1",
-    "@mui/styles": "^5.1.1",
-    "@testing-library/jest-dom": "^5.15.0",
-=======
     "@codemirror/view": "^0.19.21",
     "@date-io/dayjs": "^2.11.0",
     "@emotion/react": "^11.7.0",
@@ -33,24 +18,16 @@
     "@mui/material": "^5.2.2",
     "@mui/styles": "^5.2.2",
     "@testing-library/jest-dom": "^5.15.1",
->>>>>>> ee79ab46
     "@testing-library/react": "^12.1.2",
     "@testing-library/user-event": "^13.5.0",
     "@types/jest": "^27.0.3",
     "@types/lodash.debounce": "^4.0.6",
     "@types/lodash.get": "^4.4.6",
-<<<<<<< HEAD
     "@types/lodash.throttle": "^4.1.6",
-    "@types/node": "^16.11.9",
-    "@types/numeral": "^2.0.2",
-    "@types/qs": "^6.9.7",
-    "@types/react": "^17.0.36",
-=======
     "@types/node": "^16.11.10",
     "@types/numeral": "^2.0.2",
     "@types/qs": "^6.9.7",
     "@types/react": "^17.0.37",
->>>>>>> ee79ab46
     "@types/react-dom": "^17.0.11",
     "@types/react-measure": "^2.0.8",
     "codemirror-promql": "^0.18.0",
@@ -64,14 +41,8 @@
     "react-dom": "^17.0.2",
     "react-measure": "^2.5.2",
     "react-scripts": "4.0.3",
-<<<<<<< HEAD
-    "typescript": "~4.4.4",
-    "uplot": "^1.6.17",
-=======
     "typescript": "~4.5.2",
     "uplot": "^1.6.17",
-    "uplot-react": "^1.1.1",
->>>>>>> ee79ab46
     "web-vitals": "^2.1.2"
   },
   "scripts": {
