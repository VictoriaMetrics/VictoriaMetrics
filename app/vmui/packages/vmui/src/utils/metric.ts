import { MetricBase, MetricResult } from "../api/types";

export const getNameForMetric = (result: MetricBase, alias?: string, showQueryNum = true): string => {
  const { __name__, ...freeFormFields } = result.metric;
  const name = alias || `${showQueryNum ? `[Query ${result.group}] ` : ""}${__name__ || ""}`;
  if (Object.keys(freeFormFields).length == 0) {
    if (!name) {
      return "value";
    }
    return name;
  }
  return `${name}{${Object.entries(freeFormFields).map(e =>
    `${e[0]}=${JSON.stringify(e[1])}`
  ).join(", ")}}`;
};

<<<<<<< HEAD
export const isHistogramData = (result: MetricResult[]) => {
  if (result.length < 2) return false;
  const histogramNames = ["le", "vmrange"];

  return result.every(r => {
    const keys = Object.keys(r.metric);
    const labels = Object.keys(r.metric).filter(n => !histogramNames.includes(n));
    const byName = keys.length > labels.length;
    const byLabels = labels.every(l => r.metric[l] === result[0].metric[l]);

    return byName && byLabels;
  });
=======
export const promValueToNumber = (s: string): number => {
  // See https://prometheus.io/docs/prometheus/latest/querying/api/#expression-query-result-formats
  switch (s) {
    case "NaN":
      return NaN;
    case "Inf":
    case "+Inf":
      return Infinity;
    case "-Inf":
      return -Infinity;
    default:
      return parseFloat(s);
  }
>>>>>>> a42e3e8d
};<|MERGE_RESOLUTION|>--- conflicted
+++ resolved
@@ -14,20 +14,6 @@
   ).join(", ")}}`;
 };
 
-<<<<<<< HEAD
-export const isHistogramData = (result: MetricResult[]) => {
-  if (result.length < 2) return false;
-  const histogramNames = ["le", "vmrange"];
-
-  return result.every(r => {
-    const keys = Object.keys(r.metric);
-    const labels = Object.keys(r.metric).filter(n => !histogramNames.includes(n));
-    const byName = keys.length > labels.length;
-    const byLabels = labels.every(l => r.metric[l] === result[0].metric[l]);
-
-    return byName && byLabels;
-  });
-=======
 export const promValueToNumber = (s: string): number => {
   // See https://prometheus.io/docs/prometheus/latest/querying/api/#expression-query-result-formats
   switch (s) {
@@ -41,5 +27,18 @@
     default:
       return parseFloat(s);
   }
->>>>>>> a42e3e8d
+};
+
+export const isHistogramData = (result: MetricResult[]) => {
+  if (result.length < 2) return false;
+  const histogramNames = ["le", "vmrange"];
+
+  return result.every(r => {
+    const keys = Object.keys(r.metric);
+    const labels = Object.keys(r.metric).filter(n => !histogramNames.includes(n));
+    const byName = keys.length > labels.length;
+    const byLabels = labels.every(l => r.metric[l] === result[0].metric[l]);
+
+    return byName && byLabels;
+  });
 };