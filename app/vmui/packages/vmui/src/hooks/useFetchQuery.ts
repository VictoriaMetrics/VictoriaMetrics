--- conflicted
+++ resolved
@@ -20,11 +20,7 @@
   showAllSeries?: boolean
 }
 
-<<<<<<< HEAD
 interface FetchQueryReturn {
-=======
-export const useFetchQuery = ({ predefinedQuery, visible, display, customStep, hideQuery }: FetchQueryParams): {
->>>>>>> 9498f871
   fetchUrl?: string[],
   isLoading: boolean,
   graphData?: MetricResult[],
