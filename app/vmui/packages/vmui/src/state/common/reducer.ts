--- conflicted
+++ resolved
@@ -4,17 +4,13 @@
 
 export interface AppState {
   serverUrl: string;
-<<<<<<< HEAD
   tenantId: string;
-=======
-  tenantId: number;
   darkTheme: boolean
->>>>>>> 465a2853
 }
 
 export type Action =
   | { type: "SET_SERVER", payload: string }
-<<<<<<< HEAD
+  | { type: "SET_DARK_THEME", payload: boolean }
   | { type: "SET_TENANT_ID", payload: string }
 
 const tenantId = getQueryStringValue("g0.tenantID", "") as string;
@@ -22,15 +18,7 @@
 export const initialState: AppState = {
   serverUrl: getDefaultServer(tenantId),
   tenantId,
-=======
-  | { type: "SET_TENANT_ID", payload: number }
-  | { type: "SET_DARK_THEME", payload: boolean }
-
-export const initialState: AppState = {
-  serverUrl: getDefaultServer(),
-  tenantId: Number(getQueryStringValue("g0.tenantID", 0)),
   darkTheme: !!getFromStorage("DARK_THEME")
->>>>>>> 465a2853
 };
 
 export function reducer(state: AppState, action: Action): AppState {
