import { DisplayType, displayTypeTabs } from "../../pages/CustomPanel/DisplayTypeSwitch";
import { getFromStorage, saveToStorage } from "../../utils/storage";
import { getQueryStringValue } from "../../utils/query-string";
<<<<<<< HEAD
import { getFromStorage, saveToStorage } from "../../utils/storage";
=======
import { SeriesLimits } from "../../types";
import { DEFAULT_MAX_SERIES } from "../../constants/graph";
>>>>>>> ccf9bb32

export interface CustomPanelState {
  displayType: DisplayType;
  nocache: boolean;
  isTracingEnabled: boolean;
<<<<<<< HEAD
  tableCompact: boolean;
=======
  seriesLimits: SeriesLimits
>>>>>>> ccf9bb32
}

export type CustomPanelAction =
  | { type: "SET_DISPLAY_TYPE", payload: DisplayType }
  | { type: "SET_SERIES_LIMITS", payload: SeriesLimits }
  | { type: "TOGGLE_NO_CACHE"}
  | { type: "TOGGLE_QUERY_TRACING" }
  | { type: "TOGGLE_TABLE_COMPACT" }

const queryTab = getQueryStringValue("g0.tab", 0) as string;
const displayType = displayTypeTabs.find(t => t.prometheusCode === +queryTab || t.value === queryTab);
const limitsStorage = getFromStorage("SERIES_LIMITS") as string;

export const initialCustomPanelState: CustomPanelState = {
  displayType: (displayType?.value || "chart") as DisplayType,
  nocache: false,
  isTracingEnabled: false,
<<<<<<< HEAD
  tableCompact: getFromStorage("TABLE_COMPACT") as boolean || false,
=======
  seriesLimits: limitsStorage ? JSON.parse(getFromStorage("SERIES_LIMITS") as string) : DEFAULT_MAX_SERIES
>>>>>>> ccf9bb32
};

export function reducer(state: CustomPanelState, action: CustomPanelAction): CustomPanelState {
  switch (action.type) {
    case "SET_DISPLAY_TYPE":
      return {
        ...state,
        displayType: action.payload
      };
    case "SET_SERIES_LIMITS":
      saveToStorage("SERIES_LIMITS", JSON.stringify(action.payload));
      return {
        ...state,
        seriesLimits: action.payload
      };
    case "TOGGLE_QUERY_TRACING":
      return {
        ...state,
        isTracingEnabled: !state.isTracingEnabled,

      };
    case "TOGGLE_NO_CACHE":
      return {
        ...state,
        nocache: !state.nocache
      };
    case "TOGGLE_TABLE_COMPACT":
      saveToStorage("TABLE_COMPACT", !state.tableCompact);
      return {
        ...state,
        tableCompact: !state.tableCompact
      };
    default:
      throw new Error();
  }
}<|MERGE_RESOLUTION|>--- conflicted
+++ resolved
@@ -1,22 +1,15 @@
 import { DisplayType, displayTypeTabs } from "../../pages/CustomPanel/DisplayTypeSwitch";
+import { getQueryStringValue } from "../../utils/query-string";
 import { getFromStorage, saveToStorage } from "../../utils/storage";
-import { getQueryStringValue } from "../../utils/query-string";
-<<<<<<< HEAD
-import { getFromStorage, saveToStorage } from "../../utils/storage";
-=======
 import { SeriesLimits } from "../../types";
 import { DEFAULT_MAX_SERIES } from "../../constants/graph";
->>>>>>> ccf9bb32
 
 export interface CustomPanelState {
   displayType: DisplayType;
   nocache: boolean;
   isTracingEnabled: boolean;
-<<<<<<< HEAD
+  seriesLimits: SeriesLimits
   tableCompact: boolean;
-=======
-  seriesLimits: SeriesLimits
->>>>>>> ccf9bb32
 }
 
 export type CustomPanelAction =
@@ -34,11 +27,8 @@
   displayType: (displayType?.value || "chart") as DisplayType,
   nocache: false,
   isTracingEnabled: false,
-<<<<<<< HEAD
+  seriesLimits: limitsStorage ? JSON.parse(getFromStorage("SERIES_LIMITS") as string) : DEFAULT_MAX_SERIES,
   tableCompact: getFromStorage("TABLE_COMPACT") as boolean || false,
-=======
-  seriesLimits: limitsStorage ? JSON.parse(getFromStorage("SERIES_LIMITS") as string) : DEFAULT_MAX_SERIES
->>>>>>> ccf9bb32
 };
 
 export function reducer(state: CustomPanelState, action: CustomPanelAction): CustomPanelState {
