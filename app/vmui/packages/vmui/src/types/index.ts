import { MetricBase } from "../api/types";
export * from "./uplot";

declare global {
  interface Window {
    __VMUI_PREDEFINED_DASHBOARDS__: string[];
  }
}

export enum DisplayType {
  table = "table",
  chart = "chart",
  code = "code",
}

export interface TimeParams {
  start: number; // timestamp in seconds
  end: number; // timestamp in seconds
  step?: string; // seconds
  date: string; // end input date
}

export interface TimePeriod {
  from: Date;
  to: Date;
}

export interface DataValue {
  key: number; // timestamp in seconds
  value: number; // y axis value
}

export interface DataSeries extends MetricBase{
  metadata: {
    name: string;
  },
  values: DataValue[]; // sorted by key which is timestamp
}

export interface InstantDataSeries {
  metadata: string[]; // just ordered columns
  value: string;
  values: string[]
  copyValue: string;
}

export enum ErrorTypes {
  emptyServer = "Please enter Server URL",
  validServer = "Please provide a valid Server URL",
  validQuery = "Please enter a valid Query and execute it",
  traceNotFound = "Not found the tracing information",
  emptyTitle = "Please enter title",
  positiveNumber = "Please enter positive number",
  validStep = "Please enter a valid step",
<<<<<<< HEAD
  checkServerUrl = "Server response in incorrect format. Please check if the Server URL is set correctly in Settings",
=======
  unknownType = "Unknown server response format: must have 'errorType'",
>>>>>>> 326a77c6
}

export interface PanelSettings {
  title?: string;
  description?: string;
  unit?: string;
  expr: string[];
  alias?: string[];
  showLegend?: boolean;
  width?: number
}

export interface DashboardRow {
  title?: string;
  panels: PanelSettings[];
}

export interface DashboardSettings {
  title?: string;
  filename: string;
  rows: DashboardRow[];
}

export interface RelativeTimeOption {
  id: string,
  duration: string,
  until: () => Date,
  title: string,
  isDefault?: boolean,
}

export interface TopQuery {
  accountID: number
  avgDurationSeconds: number
  count: number
  projectID: number
  query: string
  timeRangeSeconds: number
  sumDurationSeconds: number
  timeRange: string
  url?: string
}

export interface TopQueryStats {
  "search.queryStats.lastQueriesCount": number
  "search.queryStats.minQueryDuration": string
}

export interface TopQueriesData extends TopQueryStats {
  maxLifetime: string
  topN: string
  topByAvgDuration: TopQuery[]
  topByCount: TopQuery[]
  topBySumDuration: TopQuery[]
  error?: string
}

export interface SeriesLimits {
  table: number,
  chart: number,
  code: number,
}

export interface Timezone {
  region: string,
  utc: string,
  search?: string
}

export interface GraphSize {
  id: string,
  isDefault?: boolean,
  height: () => number
}

export enum Theme {
  system = "system",
  light = "light",
  dark = "dark",
}

export interface RelabelStep {
  rule: string;
  inLabels: string;
  outLabels: string;
}

export interface RelabelData {
  status: string;
  originalLabels?: string;
  resultingLabels?: string;
  steps: RelabelStep[];
}

export interface ActiveQueriesType {
  duration: string;
  end: number;
  start: number;
  id: string;
  query: string;
  remote_addr: string;
  step: number;
  args?: string;
  data?: string;
}

export enum QueryContextType {
  empty = "empty",
  metricsql = "metricsql",
  label = "label",
  labelValue = "labelValue",
}<|MERGE_RESOLUTION|>--- conflicted
+++ resolved
@@ -52,11 +52,8 @@
   emptyTitle = "Please enter title",
   positiveNumber = "Please enter positive number",
   validStep = "Please enter a valid step",
-<<<<<<< HEAD
+  unknownType = "Unknown server response format: must have 'errorType'",
   checkServerUrl = "Server response in incorrect format. Please check if the Server URL is set correctly in Settings",
-=======
-  unknownType = "Unknown server response format: must have 'errorType'",
->>>>>>> 326a77c6
 }
 
 export interface PanelSettings {
