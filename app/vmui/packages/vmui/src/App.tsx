--- conflicted
+++ resolved
@@ -14,7 +14,7 @@
 import WithTemplate from "./pages/WithTemplate";
 import Relabel from "./pages/Relabel";
 import ExploreLogs from "./pages/ExploreLogs/ExploreLogs";
-import ActiveQueries from "./pages/ActiveQueries";
+import from "./pages/ActiveQueries";
 
 const App: FC = () => {
   const [loadedTheme, setLoadedTheme] = useState(false);
@@ -30,53 +30,6 @@
                 path={"/"}
                 element={<MainLayout/>}
               >
-<<<<<<< HEAD
-=======
-                {!REACT_APP_LOGS && (
-                  <>
-                    <Route
-                      path={router.home}
-                      element={<CustomPanel/>}
-                    />
-                    <Route
-                      path={router.metrics}
-                      element={<ExploreMetrics/>}
-                    />
-                    <Route
-                      path={router.cardinality}
-                      element={<CardinalityPanel/>}
-                    />
-                    <Route
-                      path={router.topQueries}
-                      element={<TopQueries/>}
-                    />
-                    <Route
-                      path={router.trace}
-                      element={<TracePage/>}
-                    />
-                    <Route
-                      path={router.dashboards}
-                      element={<DashboardsLayout/>}
-                    />
-                    <Route
-                      path={router.withTemplate}
-                      element={<WithTemplate/>}
-                    />
-                    <Route
-                      path={router.relabel}
-                      element={<Relabel/>}
-                    />
-                    <Route
-                      path={router.activeQueries}
-                      element={<ActiveQueries/>}
-                    />
-                    <Route
-                      path={router.icons}
-                      element={<PreviewIcons/>}
-                    />
-                  </>
-                )}
->>>>>>> d25082cb
                 <Route
                   path={router.home}
                   element={<CustomPanel/>}
@@ -110,6 +63,10 @@
                   element={<Relabel/>}
                 />
                 <Route
+                  path={router.activeQueries}
+                  element={<ActiveQueries/>}
+                />
+                <Route
                   path={router.icons}
                   element={<PreviewIcons/>}
                 />
