--- conflicted
+++ resolved
@@ -3,20 +3,12 @@
 import router from "./router";
 import AppContextProvider from "./contexts/AppContextProvider";
 import HomeLayout from "./components/Home/HomeLayout";
-<<<<<<< HEAD
-import DashboardsLayout from "./components/PredefinedPanels/DashboardsLayout";
-import CardinalityPanel from "./components/CardinalityPanel/CardinalityPanel";
-import TopQueries from "./components/TopQueries/TopQueries";
-import TracePage from "./pages/TracePage";
-
-=======
 import CustomPanel from "./pages/CustomPanel";
 import DashboardsLayout from "./pages/PredefinedPanels";
 import CardinalityPanel from "./pages/CardinalityPanel";
 import TopQueries from "./pages/TopQueries";
 import ThemeProvider from "./components/Main/ThemeProvider/ThemeProvider";
 import Spinner from "./components/Main/Spinner/Spinner";
->>>>>>> 82fdaabe
 
 const App: FC = () => {
 
@@ -31,36 +23,6 @@
 
   return <>
     <HashRouter>
-<<<<<<< HEAD
-      <CssBaseline /> {/* CSS Baseline: kind of normalize.css made by materialUI team - can be scoped */}
-      <LocalizationProvider dateAdapter={DayjsUtils}> {/* Allows datepicker to work with DayJS */}
-        <StyledEngineProvider injectFirst>
-          <ThemeProvider theme={THEME}>  {/* Material UI theme customization */}
-            <StateProvider> {/* Serialized into query string, common app settings */}
-              <AuthStateProvider> {/* Auth related info - optionally persisted to Local Storage */}
-                <GraphStateProvider> {/* Graph settings */}
-                  <CardinalityStateProvider> {/* Cardinality settings */}
-                    <TopQueriesStateProvider> {/* Top Queries settings */}
-                      <SnackbarProvider> {/* Display various snackbars */}
-                        <Routes>
-                          <Route path={"/"} element={<HomeLayout/>}>
-                            <Route path={router.home} element={<CustomPanel/>}/>
-                            <Route path={router.dashboards} element={<DashboardsLayout/>}/>
-                            <Route path={router.cardinality} element={<CardinalityPanel/>} />
-                            <Route path={router.topQueries} element={<TopQueries/>} />
-                            <Route path={router.trace} element={<TracePage/>} />
-                          </Route>
-                        </Routes>
-                      </SnackbarProvider>
-                    </TopQueriesStateProvider>
-                  </CardinalityStateProvider>
-                </GraphStateProvider>
-              </AuthStateProvider>
-            </StateProvider>
-          </ThemeProvider>
-        </StyledEngineProvider>
-      </LocalizationProvider>
-=======
       <AppContextProvider>
         <Routes>
           <Route
@@ -86,7 +48,6 @@
           </Route>
         </Routes>
       </AppContextProvider>
->>>>>>> 82fdaabe
     </HashRouter>
   </>;
 };
