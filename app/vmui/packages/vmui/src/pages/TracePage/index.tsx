import React, { FC, useEffect, useMemo, useState } from "preact/compat";
import { ChangeEvent } from "react";
import Trace from "../../components/TraceQuery/Trace";
import TracingsView from "../../components/TraceQuery/TracingsView";
import Button from "../../components/Main/Button/Button";
import Alert from "../../components/Main/Alert/Alert";
import "./style.scss";
import { CloseIcon } from "../../components/Main/Icons";
import Modal from "../../components/Main/Modal/Modal";
import JsonForm from "./JsonForm/JsonForm";
import { ErrorTypes } from "../../types";
import useDropzone from "../../hooks/useDropzone";
import TraceUploadButtons from "./TraceUploadButtons/TraceUploadButtons";
import useBoolean from "../../hooks/useBoolean";

const TracePage: FC = () => {
  const [tracesState, setTracesState] = useState<Trace[]>([]);
  const [errors, setErrors] = useState<{filename: string, text: string}[]>([]);
  const hasTraces = useMemo(() => !!tracesState.length, [tracesState]);

  const {
    value: openModal,
    setTrue: handleOpenModal,
    setFalse: handleCloseModal,
  } = useBoolean(false);

  const handleError = (e: Error, filename = "") => {
    setErrors(prev => [{ filename, text: `: ${e.message}` }, ...prev]);
  };

  const handleOnload = (result: string, filename: string) => {
    try {
      const resp = JSON.parse(result);
      const traceData = resp.trace || resp;
      if (!traceData.duration_msec) {
        handleError(new Error(ErrorTypes.traceNotFound), filename);
        return;
      }
      const trace = new Trace(traceData, filename);
      setTracesState(prev => [trace, ...prev]);
    } catch (e) {
      if (e instanceof Error) handleError(e, filename);
    }
  };

  const handleReadFiles = (files: File[]) => {
    files.map(f => {
      const reader = new FileReader();
      const filename = f?.name || "";
      reader.onload = (e) => {
        const result = String(e.target?.result);
        handleOnload(result, filename);
      };
      reader.readAsText(f);
    });
  };

  const handleChange = (e: ChangeEvent<HTMLInputElement>) => {
    setErrors([]);
    const files = Array.from(e.target.files || []);
    handleReadFiles(files);
    e.target.value = "";
  };

  const handleTraceDelete = (trace: Trace) => {
    const updatedTraces = tracesState.filter((data) => data.idValue !== trace.idValue);
    setTracesState([...updatedTraces]);
  };

  const handleCloseError = (index: number) => {
    setErrors(prev => prev.filter((e,i) => i !== index));
  };

  const createHandlerCloseError = (index: number) => () => {
    handleCloseError(index);
  };

<<<<<<< HEAD
  const { files, dragging } = useDropzone(document.body);
=======
  useEffect(() => {
    setSearchParams({});
  }, []);


  const { files, dragging } = useDropzone();
>>>>>>> 39c1b0f8

  useEffect(() => {
    handleReadFiles(files);
  }, [files]);

  return (
    <div className="vm-trace-page">
      <div className="vm-trace-page-header">
        <div className="vm-trace-page-header-errors">
          {errors.map((error, i) => (
            <div
              className="vm-trace-page-header-errors-item"
              key={`${error}_${i}`}
            >
              <Alert variant="error">
                <b className="vm-trace-page-header-errors-item__filename">{error.filename}</b>
                <span>{error.text}</span>
              </Alert>
              <Button
                className="vm-trace-page-header-errors-item__close"
                startIcon={<CloseIcon/>}
                variant="text"
                color="error"
                onClick={createHandlerCloseError(i)}
              />
            </div>
          ))}
        </div>
        <div>
          {hasTraces && (
            <TraceUploadButtons
              onOpenModal={handleOpenModal}
              onChange={handleChange}
            />
          )}
        </div>
      </div>

      {hasTraces && (
        <div>
          <TracingsView
            jsonEditor={true}
            traces={tracesState}
            onDeleteClick={handleTraceDelete}
          />
        </div>
      )}

      {!hasTraces && (
        <div className="vm-trace-page-preview">
          <p className="vm-trace-page-preview__text">
            Please, upload file with JSON response content.
            {"\n"}
            The file must contain tracing information in JSON format.
            {"\n"}
            In order to use tracing please refer to the doc:&nbsp;
            <a
              className="vm-link vm-link_colored"
              href="https://docs.victoriametrics.com/#query-tracing"
              target="_blank"
              rel="help noreferrer"
            >
              https://docs.victoriametrics.com/#query-tracing
            </a>
            {"\n"}
            Tracing graph will be displayed after file upload.
            {"\n"}
            Attach files by dragging & dropping, selecting or pasting them.
          </p>
          <TraceUploadButtons
            onOpenModal={handleOpenModal}
            onChange={handleChange}
          />
        </div>
      )}

      {openModal && (
        <Modal
          title="Paste JSON"
          onClose={handleCloseModal}
        >
          <JsonForm
            editable
            displayTitle
            defaultTile={`JSON ${tracesState.length + 1}`}
            onClose={handleCloseModal}
            onUpload={handleOnload}
          />
        </Modal>
      )}

      {dragging && (
        <div className="vm-trace-page__dropzone"/>
      )}
    </div>
  );
};

export default TracePage;<|MERGE_RESOLUTION|>--- conflicted
+++ resolved
@@ -75,16 +75,13 @@
     handleCloseError(index);
   };
 
-<<<<<<< HEAD
   const { files, dragging } = useDropzone(document.body);
-=======
   useEffect(() => {
     setSearchParams({});
   }, []);
 
 
   const { files, dragging } = useDropzone();
->>>>>>> 39c1b0f8
 
   useEffect(() => {
     handleReadFiles(files);
