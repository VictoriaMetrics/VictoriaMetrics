import React, { FC, useState, useMemo } from "preact/compat";
import JsonView from "../../../components/Views/JsonView/JsonView";
import { CodeIcon, ListIcon, TableIcon } from "../../../components/Main/Icons";
import Tabs from "../../../components/Main/Tabs/Tabs";
import "./style.scss";
import classNames from "classnames";
import useDeviceDetect from "../../../hooks/useDeviceDetect";
import { Logs } from "../../../api/types";
import dayjs from "dayjs";
import { useTimeState } from "../../../state/time/TimeStateContext";
import useStateSearchParams from "../../../hooks/useStateSearchParams";
import useSearchParamsFromObject from "../../../hooks/useSearchParamsFromObject";
import TableSettings from "../../../components/Table/TableSettings/TableSettings";
import useBoolean from "../../../hooks/useBoolean";
import TableLogs from "./TableLogs";
<<<<<<< HEAD
import GroupLogs from "./GroupLogs";
import { marked } from "marked";
=======
import GroupLogs from "../GroupLogs/GroupLogs";
import { DATE_TIME_FORMAT } from "../../../constants/date";
>>>>>>> 8b46bb0c

export interface ExploreLogBodyProps {
  data: Logs[];
  loaded?: boolean;
  markdownParsing: boolean;
}

enum DisplayType {
  group = "group",
  table = "table",
  json = "json",
}

const tabs = [
  { label: "Group", value: DisplayType.group, icon: <ListIcon/> },
  { label: "Table", value: DisplayType.table, icon: <TableIcon/> },
  { label: "JSON", value: DisplayType.json, icon: <CodeIcon/> },
];

const ExploreLogsBody: FC<ExploreLogBodyProps> = ({ data, loaded, markdownParsing }) => {
  const { isMobile } = useDeviceDetect();
  const { timezone } = useTimeState();
  const { setSearchParamsFromKeys } = useSearchParamsFromObject();

  const [activeTab, setActiveTab] = useStateSearchParams(DisplayType.group, "view");
  const [displayColumns, setDisplayColumns] = useState<string[]>([]);
  const { value: tableCompact, toggle: toggleTableCompact } = useBoolean(false);

  const logs = useMemo(() => data.map((item) => ({
<<<<<<< HEAD
    _markdown: marked(item._msg.replace(/```/g, "\n```\n")) as string,
    time: dayjs(item._time).tz().format("MMM DD, YYYY \nHH:mm:ss.SSS"),
    data: JSON.stringify(item, null, 2),
=======
>>>>>>> 8b46bb0c
    ...item,
    _vmui_time: item._time ? dayjs(item._time).tz().format(`${DATE_TIME_FORMAT}.SSS`) : "",
    _vmui_data: JSON.stringify(item, null, 2),
  })) as Logs[], [data, timezone]);

  const columns = useMemo(() => {
    if (!logs?.length) return [];
<<<<<<< HEAD
    const hideColumns = ["data", "_time", "_markdown"];
=======
    const hideColumns = ["_vmui_data", "_vmui_time"];
>>>>>>> 8b46bb0c
    const keys = new Set<string>();
    for (const item of logs) {
      for (const key in item) {
        keys.add(key);
      }
    }
    return Array.from(keys).filter((col) => !hideColumns.includes(col));
  }, [logs]);

  const handleChangeTab = (view: string) => {
    setActiveTab(view as DisplayType);
    setSearchParamsFromKeys({ view });
  };

  return (
    <div
      className={classNames({
        "vm-explore-logs-body": true,
        "vm-block": true,
        "vm-block_mobile": isMobile,
      })}
    >
      <div
        className={classNames({
          "vm-explore-logs-body-header": true,
          "vm-section-header": true,
          "vm-explore-logs-body-header_mobile": isMobile,
        })}
      >
        <div className="vm-section-header__tabs">
          <Tabs
            activeItem={String(activeTab)}
            items={tabs}
            onChange={handleChangeTab}
          />
        </div>
        {activeTab === DisplayType.table && (
          <div className="vm-explore-logs-body-header__settings">
            <TableSettings
              columns={columns}
              defaultColumns={displayColumns}
              onChangeColumns={setDisplayColumns}
              tableCompact={tableCompact}
              toggleTableCompact={toggleTableCompact}
            />
          </div>
        )}
      </div>

      <div
        className={classNames({
          "vm-explore-logs-body__table": true,
          "vm-explore-logs-body__table_mobile": isMobile,
        })}
      >
        {!data.length && (
          <div className="vm-explore-logs-body__empty">
            {loaded ? "No logs found" : "Run query to see logs"}
          </div>
        )}
        {!!data.length && (
          <>
            {activeTab === DisplayType.table && (
              <TableLogs
                logs={logs}
                displayColumns={displayColumns}
                tableCompact={tableCompact}
                columns={columns}
              />
            )}
            {activeTab === DisplayType.group && (
              <GroupLogs
                logs={logs}
                columns={columns}
                markdownParsing={markdownParsing}
              />
            )}
            {activeTab === DisplayType.json && (
              <JsonView data={data}/>
            )}
          </>
        )}
      </div>
    </div>
  );
};

export default ExploreLogsBody;<|MERGE_RESOLUTION|>--- conflicted
+++ resolved
@@ -13,13 +13,9 @@
 import TableSettings from "../../../components/Table/TableSettings/TableSettings";
 import useBoolean from "../../../hooks/useBoolean";
 import TableLogs from "./TableLogs";
-<<<<<<< HEAD
-import GroupLogs from "./GroupLogs";
-import { marked } from "marked";
-=======
 import GroupLogs from "../GroupLogs/GroupLogs";
 import { DATE_TIME_FORMAT } from "../../../constants/date";
->>>>>>> 8b46bb0c
+import { marked } from "marked";
 
 export interface ExploreLogBodyProps {
   data: Logs[];
@@ -49,24 +45,15 @@
   const { value: tableCompact, toggle: toggleTableCompact } = useBoolean(false);
 
   const logs = useMemo(() => data.map((item) => ({
-<<<<<<< HEAD
-    _markdown: marked(item._msg.replace(/```/g, "\n```\n")) as string,
-    time: dayjs(item._time).tz().format("MMM DD, YYYY \nHH:mm:ss.SSS"),
-    data: JSON.stringify(item, null, 2),
-=======
->>>>>>> 8b46bb0c
     ...item,
     _vmui_time: item._time ? dayjs(item._time).tz().format(`${DATE_TIME_FORMAT}.SSS`) : "",
     _vmui_data: JSON.stringify(item, null, 2),
+    _vmui_markdown: marked(item._msg.replace(/```/g, "\n```\n")) as string,
   })) as Logs[], [data, timezone]);
 
   const columns = useMemo(() => {
     if (!logs?.length) return [];
-<<<<<<< HEAD
-    const hideColumns = ["data", "_time", "_markdown"];
-=======
-    const hideColumns = ["_vmui_data", "_vmui_time"];
->>>>>>> 8b46bb0c
+    const hideColumns = ["_vmui_data", "_vmui_time", "_vmui_markdown"];
     const keys = new Set<string>();
     for (const item of logs) {
       for (const key in item) {
