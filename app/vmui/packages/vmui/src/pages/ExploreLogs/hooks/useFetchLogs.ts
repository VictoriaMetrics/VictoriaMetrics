import { useCallback, useMemo, useState } from "preact/compat";
import { getLogsUrl } from "../../../api/logs";
import { ErrorTypes } from "../../../types";
import { Logs } from "../../../api/types";
import { useTimeState } from "../../../state/time/TimeStateContext";
import dayjs from "dayjs";

<<<<<<< HEAD
export const useFetchLogs = (server: string, query: string, limit: number) => {
=======
const MAX_LINES = 1000;

export const useFetchLogs = (server: string, query: string) => {
  const { period } = useTimeState();

>>>>>>> 4bdb3d9f
  const [logs, setLogs] = useState<Logs[]>([]);
  const [isLoading, setIsLoading] = useState(false);
  const [error, setError] = useState<ErrorTypes | string>();

  const url = useMemo(() => getLogsUrl(server), [server]);

  // include time range in query if not already present
  const queryWithTime = useMemo(() => {
    if (!/_time/.test(query)) {
      const start = dayjs(period.start * 1000).tz().toISOString();
      const end = dayjs(period.end * 1000).tz().toISOString();
      const timerange = `_time:[${start}, ${end}]`;
      return `${timerange} AND (${query})`;
    }
    return query;
  }, [query, period]);

  const options = useMemo(() => ({
    method: "POST",
    headers: {
      "Accept": "application/stream+json",
    },
<<<<<<< HEAD
    body: new URLSearchParams({
      query: encodeURIComponent(query.trim()),
      limit: `${limit}`
    })
  }), [query, limit]);

  const parseLineToJSON = (line: string): Logs | null => {
    try {
      return JSON.parse(line);
    } catch (e) {
      return null;
    }
  };
=======
    body: `query=${encodeURIComponent(queryWithTime.trim())}`
  }), [queryWithTime]);
>>>>>>> 4bdb3d9f

  const fetchLogs = useCallback(async () => {
    const limit = Number(options.body.get("limit")) + 1;
    setIsLoading(true);
    setError(undefined);
    try {
      const response = await fetch(url, options);

      if (!response.ok || !response.body) {
        const errorText = await response.text();
        setError(errorText);
        setLogs([]);
        setIsLoading(false);
        return;
      }


      const reader = response.body.getReader();
      const decoder = new TextDecoder("utf-8");
      const result = [];

      while (reader) {
        const { done, value } = await reader.read();

        if (done) {
          // "Stream finished, no more data."
          break;
        }

        const lines = decoder.decode(value, { stream: true }).split("\n");
        result.push(...lines);

        // Trim result to limit
        // This will lose its meaning with these changes:
        // https://github.com/VictoriaMetrics/VictoriaMetrics/pull/5778
        if (result.length > limit) {
          result.splice(0, result.length - limit);
        }

        if (result.length >= limit) {
          // Reached the maximum line limit
          reader.cancel();
          break;
        }
      }
      const data = result.map(parseLineToJSON).filter(line => line) as Logs[];
      setLogs(data);
    } catch (e) {
      console.error(e);
      setLogs([]);
      if (e instanceof Error) {
        setError(`${e.name}: ${e.message}`);
      }
    }
    setIsLoading(false);
  }, [url, options]);

  return {
    logs,
    isLoading,
    error,
    fetchLogs,
  };
};
<|MERGE_RESOLUTION|>--- conflicted
+++ resolved
@@ -5,15 +5,8 @@
 import { useTimeState } from "../../../state/time/TimeStateContext";
 import dayjs from "dayjs";
 
-<<<<<<< HEAD
 export const useFetchLogs = (server: string, query: string, limit: number) => {
-=======
-const MAX_LINES = 1000;
-
-export const useFetchLogs = (server: string, query: string) => {
   const { period } = useTimeState();
-
->>>>>>> 4bdb3d9f
   const [logs, setLogs] = useState<Logs[]>([]);
   const [isLoading, setIsLoading] = useState(false);
   const [error, setError] = useState<ErrorTypes | string>();
@@ -36,12 +29,11 @@
     headers: {
       "Accept": "application/stream+json",
     },
-<<<<<<< HEAD
     body: new URLSearchParams({
-      query: encodeURIComponent(query.trim()),
+      query: encodeURIComponent(queryWithTime.trim()),
       limit: `${limit}`
     })
-  }), [query, limit]);
+  }), [queryWithTime, limit]);
 
   const parseLineToJSON = (line: string): Logs | null => {
     try {
@@ -50,10 +42,6 @@
       return null;
     }
   };
-=======
-    body: `query=${encodeURIComponent(queryWithTime.trim())}`
-  }), [queryWithTime]);
->>>>>>> 4bdb3d9f
 
   const fetchLogs = useCallback(async () => {
     const limit = Number(options.body.get("limit")) + 1;
@@ -69,7 +57,6 @@
         setIsLoading(false);
         return;
       }
-
 
       const reader = response.body.getReader();
       const decoder = new TextDecoder("utf-8");
