--- conflicted
+++ resolved
@@ -9,18 +9,11 @@
 import Button from "../../../components/Main/Button/Button";
 import { CollapseIcon, ExpandIcon } from "../../../components/Main/Icons";
 import { useSearchParams } from "react-router-dom";
-<<<<<<< HEAD
-import { convertToFieldFilter, getStreamPairs } from "../../../utils/logs";
-import { HITS_GROUP_FIELD } from "../hooks/useFetchLogHits";
-
-const WITHOUT_GROUPING = "No Grouping";
-=======
 import { getStreamPairs } from "../../../utils/logs";
 import GroupLogsConfigurators
   from "../../../components/LogsConfigurators/GroupLogsConfigurators/GroupLogsConfigurators";
 import GroupLogsHeader from "./GroupLogsHeader";
 import { LOGS_DISPLAY_FIELDS, LOGS_GROUP_BY, LOGS_URL_PARAMS, WITHOUT_GROUPING } from "../../../constants/logs";
->>>>>>> e9de6652
 
 interface Props {
   logs: Logs[];
@@ -31,13 +24,6 @@
   const [searchParams] = useSearchParams();
 
   const [expandGroups, setExpandGroups] = useState<boolean[]>([]);
-<<<<<<< HEAD
-  const [groupBy, setGroupBy] = useStateSearchParams(HITS_GROUP_FIELD, "groupBy");
-  const [copied, setCopied] = useState<string | null>(null);
-  const [searchKey, setSearchKey] = useState("");
-  const optionsButtonRef = useRef<HTMLDivElement>(null);
-=======
->>>>>>> e9de6652
 
   const groupBy = searchParams.get(LOGS_URL_PARAMS.GROUP_BY) || LOGS_GROUP_BY;
   const displayFieldsString = searchParams.get(LOGS_URL_PARAMS.DISPLAY_FIELDS) || LOGS_DISPLAY_FIELDS;
@@ -60,25 +46,6 @@
     }).sort((a, b) => b.values.length - a.values.length); // groups sorting
   }, [logs, groupBy]);
 
-<<<<<<< HEAD
-  const handleClickByPair = (value: string) => async (e: MouseEvent<HTMLDivElement>) => {
-    e.stopPropagation();
-    const copyValue = convertToFieldFilter(value, groupBy);
-    const isCopied = await copyToClipboard(copyValue);
-    if (isCopied) {
-      setCopied(value);
-    }
-  };
-
-  const handleSelectGroupBy = (key: string) => () => {
-    setGroupBy(key);
-    searchParams.set("groupBy", key);
-    setSearchParams(searchParams);
-    handleCloseOptions();
-  };
-
-=======
->>>>>>> e9de6652
   const handleToggleExpandAll = useCallback(() => {
     setExpandGroups(new Array(groupData.length).fill(!expandAll));
   }, [expandAll, groupData.length]);
