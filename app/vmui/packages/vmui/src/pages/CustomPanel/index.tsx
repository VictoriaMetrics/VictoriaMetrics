import React, { FC, useEffect, useState } from "preact/compat";
import QueryConfigurator from "./QueryConfigurator/QueryConfigurator";
import { useFetchQuery } from "../../hooks/useFetchQuery";
import { DisplayTypeSwitch } from "./DisplayTypeSwitch";
import { useGraphDispatch, useGraphState } from "../../state/graph/GraphStateContext";
import Spinner from "../../components/Main/Spinner/Spinner";
import { useCustomPanelState } from "../../state/customPanel/CustomPanelStateContext";
import { useQueryState } from "../../state/query/QueryStateContext";
import { useSetQueryParams } from "./hooks/useSetQueryParams";
import "./style.scss";
import Alert from "../../components/Main/Alert/Alert";
import classNames from "classnames";
import useDeviceDetect from "../../hooks/useDeviceDetect";
import InstantQueryTip from "./InstantQueryTip/InstantQueryTip";
import useEventListener from "../../hooks/useEventListener";
<<<<<<< HEAD
import DownloadReport from "./DownloadReport/DownloadReport";
=======
import { useRef } from "react";
import CustomPanelTraces from "./CustomPanelTraces/CustomPanelTraces";
import WarningLimitSeries from "./WarningLimitSeries/WarningLimitSeries";
import CustomPanelTabs from "./CustomPanelTabs";
import { DisplayType } from "../../types";
>>>>>>> 8c1dcf47

const CustomPanel: FC = () => {
  useSetQueryParams();
  const { isMobile } = useDeviceDetect();

  const { displayType } = useCustomPanelState();
  const { query } = useQueryState();
  const { customStep } = useGraphState();
  const graphDispatch = useGraphDispatch();

  const [hideQuery, setHideQuery] = useState<number[]>([]);
  const [hideError, setHideError] = useState(!query[0]);
  const [showAllSeries, setShowAllSeries] = useState(false);

  const controlsRef = useRef<HTMLDivElement>(null);

  const {
    fetchUrl,
    isLoading,
    liveData,
    graphData,
    error,
    queryErrors,
    setQueryErrors,
    queryStats,
    warning,
    traces,
    isHistogram
  } = useFetchQuery({
    visible: true,
    customStep,
    hideQuery,
    showAllSeries
  });

  const showInstantQueryTip = !liveData?.length && (displayType !== DisplayType.chart);
  const showError = !hideError && error;

  const handleHideQuery = (queries: number[]) => {
    setHideQuery(queries);
  };

  const handleRunQuery = () => {
    setHideError(false);
  };

  const handleChangePopstate = () => window.location.reload();
  useEventListener("popstate", handleChangePopstate);

  useEffect(() => {
    graphDispatch({ type: "SET_IS_HISTOGRAM", payload: isHistogram });
  }, [graphData]);

  return (
    <div
      className={classNames({
        "vm-custom-panel": true,
        "vm-custom-panel_mobile": isMobile,
      })}
    >
      <QueryConfigurator
        queryErrors={!hideError ? queryErrors : []}
        setQueryErrors={setQueryErrors}
        setHideError={setHideError}
        stats={queryStats}
        onHideQuery={handleHideQuery}
        onRunQuery={handleRunQuery}
      />
      <CustomPanelTraces
        traces={traces}
        displayType={displayType}
      />
      {isLoading && <Spinner />}
      {showError && <Alert variant="error">{error}</Alert>}
      {showInstantQueryTip && <Alert variant="info"><InstantQueryTip/></Alert>}
      {warning && (
        <WarningLimitSeries
          warning={warning}
          query={query}
          onChange={setShowAllSeries}
        />
      )}
      <div
        className={classNames({
          "vm-custom-panel-body": true,
          "vm-custom-panel-body_mobile": isMobile,
          "vm-block": true,
          "vm-block_mobile": isMobile,
        })}
      >
<<<<<<< HEAD
        <div className="vm-custom-panel-body-header">
          <DisplayTypeSwitch/>
          <div className="vm-custom-panel-body-header__left">
            {displayType === "chart" && <GraphTips/>}
            <DownloadReport fetchUrl={fetchUrl}/>
            {displayType === "chart" && (
              <GraphSettings
                yaxis={yaxis}
                setYaxisLimits={setYaxisLimits}
                toggleEnableLimits={toggleEnableLimits}
              />
            )}
            {displayType === "table" && (
              <TableSettings
                columns={columns}
                defaultColumns={displayColumns}
                onChangeColumns={setDisplayColumns}
                tableCompact={tableCompact}
                toggleTableCompact={toggleTableCompact}
              />
            )}
          </div>
=======
        <div
          className="vm-custom-panel-body-header"
          ref={controlsRef}
        >
          {<DisplayTypeSwitch/>}
>>>>>>> 8c1dcf47
        </div>
        <CustomPanelTabs
          graphData={graphData}
          liveData={liveData}
          isHistogram={isHistogram}
          displayType={displayType}
          controlsRef={controlsRef}
        />
      </div>
    </div>
  );
};

export default CustomPanel;<|MERGE_RESOLUTION|>--- conflicted
+++ resolved
@@ -13,15 +13,11 @@
 import useDeviceDetect from "../../hooks/useDeviceDetect";
 import InstantQueryTip from "./InstantQueryTip/InstantQueryTip";
 import useEventListener from "../../hooks/useEventListener";
-<<<<<<< HEAD
-import DownloadReport from "./DownloadReport/DownloadReport";
-=======
 import { useRef } from "react";
 import CustomPanelTraces from "./CustomPanelTraces/CustomPanelTraces";
 import WarningLimitSeries from "./WarningLimitSeries/WarningLimitSeries";
 import CustomPanelTabs from "./CustomPanelTabs";
 import { DisplayType } from "../../types";
->>>>>>> 8c1dcf47
 
 const CustomPanel: FC = () => {
   useSetQueryParams();
@@ -112,36 +108,11 @@
           "vm-block_mobile": isMobile,
         })}
       >
-<<<<<<< HEAD
-        <div className="vm-custom-panel-body-header">
-          <DisplayTypeSwitch/>
-          <div className="vm-custom-panel-body-header__left">
-            {displayType === "chart" && <GraphTips/>}
-            <DownloadReport fetchUrl={fetchUrl}/>
-            {displayType === "chart" && (
-              <GraphSettings
-                yaxis={yaxis}
-                setYaxisLimits={setYaxisLimits}
-                toggleEnableLimits={toggleEnableLimits}
-              />
-            )}
-            {displayType === "table" && (
-              <TableSettings
-                columns={columns}
-                defaultColumns={displayColumns}
-                onChangeColumns={setDisplayColumns}
-                tableCompact={tableCompact}
-                toggleTableCompact={toggleTableCompact}
-              />
-            )}
-          </div>
-=======
         <div
           className="vm-custom-panel-body-header"
           ref={controlsRef}
         >
           {<DisplayTypeSwitch/>}
->>>>>>> 8c1dcf47
         </div>
         <CustomPanelTabs
           graphData={graphData}
