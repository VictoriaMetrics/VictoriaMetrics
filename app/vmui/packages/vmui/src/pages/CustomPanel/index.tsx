import React, { FC, useState, useEffect } from "preact/compat";
import GraphView from "../../components/Views/GraphView/GraphView";
import QueryConfigurator from "./QueryConfigurator/QueryConfigurator";
import { useFetchQuery } from "../../hooks/useFetchQuery";
import JsonView from "../../components/Views/JsonView/JsonView";
import { DisplayTypeSwitch } from "./DisplayTypeSwitch";
import GraphSettings from "../../components/Configurators/GraphSettings/GraphSettings";
import { useGraphDispatch, useGraphState } from "../../state/graph/GraphStateContext";
import { AxisRange } from "../../state/graph/reducer";
import Spinner from "../../components/Main/Spinner/Spinner";
import { useFetchQueryOptions } from "../../hooks/useFetchQueryOptions";
import TracingsView from "../../components/TraceQuery/TracingsView";
import Trace from "../../components/TraceQuery/Trace";
import TableSettings from "../CardinalityPanel/Table/TableSettings/TableSettings";
import { useCustomPanelState } from "../../state/customPanel/CustomPanelStateContext";
import { useQueryState } from "../../state/query/QueryStateContext";
import { useTimeDispatch, useTimeState } from "../../state/time/TimeStateContext";
import { useSetQueryParams } from "./hooks/useSetQueryParams";
import "./style.scss";
import Alert from "../../components/Main/Alert/Alert";
import TableView from "../../components/Views/TableView/TableView";
import Button from "../../components/Main/Button/Button";
import classNames from "classnames";
import useDeviceDetect from "../../hooks/useDeviceDetect";

const CustomPanel: FC = () => {
  const { displayType, isTracingEnabled } = useCustomPanelState();
  const { query } = useQueryState();
  const { period } = useTimeState();
  const timeDispatch = useTimeDispatch();
  const { isMobile } = useDeviceDetect();
  useSetQueryParams();

  const [displayColumns, setDisplayColumns] = useState<string[]>();
  const [tracesState, setTracesState] = useState<Trace[]>([]);
  const [hideQuery, setHideQuery] = useState<number[]>([]);
  const [showAllSeries, setShowAllSeries] = useState(false);
  const [hideError, setHideError] = useState(!query[0]);

  const { customStep, yaxis } = useGraphState();
  const graphDispatch = useGraphDispatch();

  const { queryOptions } = useFetchQueryOptions();
  const {
<<<<<<< HEAD
    isLoading, liveData, graphData, error, warning, traces, isHistogram
=======
    isLoading, liveData, graphData, error, queryErrors, warning, traces
>>>>>>> 023c6596
  } = useFetchQuery({
    visible: true,
    customStep,
    hideQuery,
    showAllSeries
  });

  const setYaxisLimits = (limits: AxisRange) => {
    graphDispatch({ type: "SET_YAXIS_LIMITS", payload: limits });
  };

  const toggleEnableLimits = () => {
    graphDispatch({ type: "TOGGLE_ENABLE_YAXIS_LIMITS" });
  };

  const setPeriod = ({ from, to }: {from: Date, to: Date}) => {
    timeDispatch({ type: "SET_PERIOD", payload: { from, to } });
  };

  const handleShowAll = () => {
    setShowAllSeries(true);
  };

  const handleTraceDelete = (trace: Trace) => {
    const updatedTraces = tracesState.filter((data) => data.idValue !== trace.idValue);
    setTracesState([...updatedTraces]);
  };

  const handleHideQuery = (queries: number[]) => {
    setHideQuery(queries);
  };

  const handleRunQuery = () => {
    setHideError(false);
  };

  useEffect(() => {
    if (traces) {
      setTracesState([...tracesState, ...traces]);
    }
  }, [traces]);

  useEffect(() => {
    setTracesState([]);
  }, [displayType]);

  useEffect(() => {
    setShowAllSeries(false);
  }, [query]);

  useEffect(() => {
    graphDispatch({ type: "SET_IS_HISTOGRAM", payload: isHistogram });
  }, [isHistogram]);

  return (
    <div
      className={classNames({
        "vm-custom-panel": true,
        "vm-custom-panel_mobile": isMobile,
      })}
    >
      <QueryConfigurator
        errors={!hideError ? queryErrors : []}
        queryOptions={queryOptions}
        onHideQuery={handleHideQuery}
        onRunQuery={handleRunQuery}
      />
      {isTracingEnabled && (
        <div className="vm-custom-panel__trace">
          <TracingsView
            traces={tracesState}
            onDeleteClick={handleTraceDelete}
          />
        </div>
      )}
      {isLoading && <Spinner />}
      {!hideError && error && <Alert variant="error">{error}</Alert>}
      {warning && <Alert variant="warning">
        <div
          className={classNames({
            "vm-custom-panel__warning": true,
            "vm-custom-panel__warning_mobile": isMobile
          })}
        >
          <p>{warning}</p>
          <Button
            color="warning"
            variant="outlined"
            onClick={handleShowAll}
          >
            Show all
          </Button>
        </div>
      </Alert>}
      <div
        className={classNames({
          "vm-custom-panel-body": true,
          "vm-custom-panel-body_mobile": isMobile,
          "vm-block": true,
          "vm-block_mobile": isMobile,
        })}
      >
        <div className="vm-custom-panel-body-header">
          <DisplayTypeSwitch/>
          {displayType === "chart" && !isHistogram && (
            <GraphSettings
              yaxis={yaxis}
              setYaxisLimits={setYaxisLimits}
              toggleEnableLimits={toggleEnableLimits}
            />
          )}
          {displayType === "table" && (
            <TableSettings
              data={liveData || []}
              defaultColumns={displayColumns}
              onChange={setDisplayColumns}
            />
          )}
        </div>
        {graphData && period && (displayType === "chart") && (
          <GraphView
            data={graphData}
            period={period}
            customStep={customStep}
            query={query}
            yaxis={yaxis}
            setYaxisLimits={setYaxisLimits}
            setPeriod={setPeriod}
            height={isMobile ? window.innerHeight * 0.5 : 500}
            isHistogram={isHistogram}
          />
        )}
        {liveData && (displayType === "code") && (
          <JsonView data={liveData}/>
        )}
        {liveData && (displayType === "table") && (
          <TableView
            data={liveData}
            displayColumns={displayColumns}
          />
        )}
      </div>
    </div>
  );
};

export default CustomPanel;<|MERGE_RESOLUTION|>--- conflicted
+++ resolved
@@ -42,11 +42,7 @@
 
   const { queryOptions } = useFetchQueryOptions();
   const {
-<<<<<<< HEAD
-    isLoading, liveData, graphData, error, warning, traces, isHistogram
-=======
-    isLoading, liveData, graphData, error, queryErrors, warning, traces
->>>>>>> 023c6596
+    isLoading, liveData, graphData, error, queryErrors, warning, traces, isHistogram
   } = useFetchQuery({
     visible: true,
     customStep,
