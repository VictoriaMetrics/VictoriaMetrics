--- conflicted
+++ resolved
@@ -20,18 +20,11 @@
 
 const TopQueries: FC = () => {
   const { isMobile } = useDeviceDetect();
-<<<<<<< HEAD
 
   const [topN, setTopN] = useStateSearchParams(10, "topN");
   const [maxLifetime, setMaxLifetime] = useStateSearchParams("10m", "maxLifetime");
 
   const { data, error, loading, fetch } = useFetchTopQueries({ topN, maxLifetime });
-=======
-  const { data, error, loading } = useFetchTopQueries();
-  const { topN, maxLifetime } = useTopQueriesState();
-  const topQueriesDispatch = useTopQueriesDispatch();
-  useSetQueryParams();
->>>>>>> 39c1b0f8
 
   const maxLifetimeValid = useMemo(() => {
     const durItems = maxLifetime.trim().split(" ");
