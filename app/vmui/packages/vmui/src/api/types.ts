--- conflicted
+++ resolved
@@ -47,7 +47,6 @@
   timestamps: string[];
   values: number[];
   total?: number;
-<<<<<<< HEAD
   fields: { [key: string]: string; };
   _isOther?: boolean;
 }
@@ -66,10 +65,6 @@
   title: string;
   icon?: ReactNode;
   handler?: () => void;
-=======
-  fields: {
-    [key: string]: string;
-  };
 }
 
 export interface ReportMetaData {
@@ -78,5 +73,4 @@
   endpoint: string;
   comment: string;
   params: Record<string, string>;
->>>>>>> 1cec37b0
 }