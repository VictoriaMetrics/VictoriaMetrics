import router, { routerOptions } from "../router";

export interface NavigationItem {
  label?: string,
  value?: string,
  hide?: boolean
  submenu?: NavigationItem[],
}

const explore = {
  label: "Explore",
  submenu: [
    {
      label: routerOptions[router.metrics].title,
      value: router.metrics,
    },
    {
      label: routerOptions[router.cardinality].title,
      value: router.cardinality,
    },
    {
      label: routerOptions[router.topQueries].title,
      value: router.topQueries,
    },
    {
      label: routerOptions[router.activeQueries].title,
      value: router.activeQueries,
    },
  ]
};

const tools = {
  label: "Tools",
  submenu: [
    {
      label: routerOptions[router.trace].title,
      value: router.trace,
    },
    {
      label: routerOptions[router.withTemplate].title,
      value: router.withTemplate,
    },
    {
      label: routerOptions[router.relabel].title,
      value: router.relabel,
    },
  ]
};

export const logsNavigation: NavigationItem[] = [
  {
    label: routerOptions[router.logs].title,
    value: router.home,
  },
];

export const anomalyNavigation: NavigationItem[] = [
  {
    label: routerOptions[router.anomaly].title,
    value: router.home,
  },
  {
<<<<<<< HEAD
    label: "Explore",
    submenu: [
      {
        label: routerOptions[router.metrics].title,
        value: router.metrics,
      },
      {
        label: routerOptions[router.cardinality].title,
        value: router.cardinality,
      },
      {
        label: routerOptions[router.topQueries].title,
        value: router.topQueries,
      },
      {
        label: routerOptions[router.activeQueries].title,
        value: router.activeQueries,
      },
    ]
  },
  {
    label: "Tools",
    submenu: [
      {
        label: routerOptions[router.trace].title,
        value: router.trace,
      },
      {
        label: routerOptions[router.queryAnalyzer].title,
        value: router.queryAnalyzer,
      },
      {
        label: routerOptions[router.withTemplate].title,
        value: router.withTemplate,
      },
      {
        label: routerOptions[router.relabel].title,
        value: router.relabel,
      },
    ]
=======
    label: routerOptions[router.home].title,
    value: router.query,
>>>>>>> 8c1dcf47
  }
];

export const defaultNavigation: NavigationItem[] = [
  {
    label: routerOptions[router.home].title,
    value: router.home,
  },
  explore,
  tools,
];<|MERGE_RESOLUTION|>--- conflicted
+++ resolved
@@ -37,6 +37,10 @@
       value: router.trace,
     },
     {
+      label: routerOptions[router.queryAnalyzer].title,
+      value: router.queryAnalyzer,
+    },
+    {
       label: routerOptions[router.withTemplate].title,
       value: router.withTemplate,
     },
@@ -60,51 +64,8 @@
     value: router.home,
   },
   {
-<<<<<<< HEAD
-    label: "Explore",
-    submenu: [
-      {
-        label: routerOptions[router.metrics].title,
-        value: router.metrics,
-      },
-      {
-        label: routerOptions[router.cardinality].title,
-        value: router.cardinality,
-      },
-      {
-        label: routerOptions[router.topQueries].title,
-        value: router.topQueries,
-      },
-      {
-        label: routerOptions[router.activeQueries].title,
-        value: router.activeQueries,
-      },
-    ]
-  },
-  {
-    label: "Tools",
-    submenu: [
-      {
-        label: routerOptions[router.trace].title,
-        value: router.trace,
-      },
-      {
-        label: routerOptions[router.queryAnalyzer].title,
-        value: router.queryAnalyzer,
-      },
-      {
-        label: routerOptions[router.withTemplate].title,
-        value: router.withTemplate,
-      },
-      {
-        label: routerOptions[router.relabel].title,
-        value: router.relabel,
-      },
-    ]
-=======
     label: routerOptions[router.home].title,
     value: router.query,
->>>>>>> 8c1dcf47
   }
 ];
 
