--- conflicted
+++ resolved
@@ -36,16 +36,12 @@
       width: popperRef.current.clientWidth,
       height: popperRef.current.clientHeight
     });
-<<<<<<< HEAD
-  }, [isOpen, title]);
-=======
     window.addEventListener("scroll", onScrollWindow);
 
     return () => {
       window.removeEventListener("scroll", onScrollWindow);
     };
   }, [isOpen]);
->>>>>>> 95b54bb1
 
   const popperStyle = useMemo(() => {
     // eslint-disable-next-line @typescript-eslint/ban-ts-comment
