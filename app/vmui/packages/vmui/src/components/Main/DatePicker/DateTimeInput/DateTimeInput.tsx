--- conflicted
+++ resolved
@@ -21,12 +21,9 @@
   pickerRef: React.RefObject<HTMLDivElement>;
   onChange: (date: string) => void;
   onEnter: () => void;
-<<<<<<< HEAD
   disabled?: boolean;
-=======
   minDate?: Date | Dayjs;
   maxDate?: Date | Dayjs;
->>>>>>> 5cd6d7cf
 }
 
 const masks: Record<string, string> = {
