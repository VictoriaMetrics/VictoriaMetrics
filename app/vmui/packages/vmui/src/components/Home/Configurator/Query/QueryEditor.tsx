--- conflicted
+++ resolved
@@ -1,15 +1,5 @@
-<<<<<<< HEAD
-import {EditorState} from "@codemirror/state";
-import {EditorView, keymap} from "@codemirror/view";
-import {defaultKeymap} from "@codemirror/commands";
-import React, {FC, useEffect, useRef, useState} from "preact/compat";
+import React, {FC, useEffect, useState} from "preact/compat";
 import {KeyboardEvent} from "react";
-import {PromQLExtension} from "codemirror-promql";
-import {basicSetup} from "@codemirror/basic-setup";
-import {QueryHistory} from "../../../../state/common/reducer";
-=======
-import React, {FC, useEffect, useState} from "react";
->>>>>>> c5d97de9
 import {ErrorTypes} from "../../../../types";
 import {Autocomplete, TextField} from "@mui/material";
 import {queryToBreakLine} from "../../../../utils/query-string";
@@ -44,15 +34,11 @@
     setValue(queryToBreakLine(query));
   }, [query]);
 
-  const handleKeyDown = (e: React.KeyboardEvent<HTMLDivElement>): void => {
+  const handleKeyDown = (e: KeyboardEvent<HTMLDivElement>): void => {
     if (e.ctrlKey || e.metaKey) setDownMetaKeys([...downMetaKeys, e.key]);
   };
 
-<<<<<<< HEAD
-  const onKeyUp = (e: KeyboardEvent<HTMLDivElement>): void => {
-=======
-  const handleKeyUp = (e: React.KeyboardEvent<HTMLDivElement>): void => {
->>>>>>> c5d97de9
+  const handleKeyUp = (e: KeyboardEvent<HTMLDivElement>): void => {
     const {key, ctrlKey, metaKey} = e;
     if (downMetaKeys.includes(key)) setDownMetaKeys(downMetaKeys.filter(k => k !== key));
     const ctrlMetaKey = ctrlKey || metaKey;
