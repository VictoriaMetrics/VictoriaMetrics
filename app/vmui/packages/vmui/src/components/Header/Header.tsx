import React, {FC, useMemo, useState} from "preact/compat";
import AppBar from "@mui/material/AppBar";
import Box from "@mui/material/Box";
import Link from "@mui/material/Link";
import Toolbar from "@mui/material/Toolbar";
import {ExecutionControls} from "../CustomPanel/Configurator/Time/ExecutionControls";
import Logo from "../common/Logo";
import {setQueryStringWithoutPageReload} from "../../utils/query-string";
import {TimeSelector} from "../CustomPanel/Configurator/Time/TimeSelector";
import GlobalSettings from "../CustomPanel/Configurator/Settings/GlobalSettings";
import {Link as RouterLink, useLocation, useNavigate} from "react-router-dom";
import Tabs from "@mui/material/Tabs";
import Tab from "@mui/material/Tab";
import router, {RouterOptions, routerOptions} from "../../router/index";
import DatePicker from "../Main/DatePicker/DatePicker";
import {useCardinalityState, useCardinalityDispatch} from "../../state/cardinality/CardinalityStateContext";
import {useEffect} from "react";
import ShortcutKeys from "../ShortcutKeys/ShortcutKeys";
import {getAppModeEnable, getAppModeParams} from "../../utils/app-mode";

const classes = {
  logo: {
    position: "relative",
    display: "flex",
    alignItems: "center",
    color: "#fff",
    cursor: "pointer",
    width: "100%",
    marginBottom: "2px"
  },
  issueLink: {
    textAlign: "center",
    fontSize: "10px",
    opacity: ".4",
    color: "inherit",
    textDecoration: "underline",
    transition: ".2s opacity",
    whiteSpace: "nowrap",
    "&:hover": {
      opacity: ".8",
    }
  },
  menuLink: {
    display: "block",
    padding: "16px 8px",
    color: "white",
    fontSize: "11px",
    textDecoration: "none",
    cursor: "pointer",
    textTransform: "uppercase",
    borderRadius: "4px",
    transition: ".2s background",
    "&:hover": {
      boxShadow: "rgba(0, 0, 0, 0.15) 0px 2px 8px"
    }
  }
};

const Header: FC = () => {

  const appModeEnable = getAppModeEnable();
  const {headerStyles: {
    background = appModeEnable ? "#FFF" : "primary.main",
    color = appModeEnable ? "primary.main" : "#FFF",
  } = {}} = getAppModeParams();

  const {date} = useCardinalityState();
  const cardinalityDispatch = useCardinalityDispatch();

  const navigate = useNavigate();
  const {search, pathname} = useLocation();
  const routes = useMemo(() => ([
    {
      label: "Custom panel",
      value: router.home,
    },
    {
      label: "Dashboards",
      value: router.dashboards,
      hide: appModeEnable
    },
    {
      label: "Cardinality",
      value: router.cardinality,
    },
    {
      label: "Top queries",
      value: router.topQueries,
    }
  ]), [appModeEnable]);

  const [activeMenu, setActiveMenu] = useState(pathname);

  const headerSetup = useMemo(() => {
    return ((routerOptions[pathname] || {}) as RouterOptions).header || {};
  }, [pathname]);

  const onClickLogo = () => {
    navigateHandler(router.home);
    setQueryStringWithoutPageReload("");
    window.location.reload();
  };

  const navigateHandler = (pathname: string) => {
    navigate({pathname, search: search});
  };

  useEffect(() => {
    setActiveMenu(pathname);
  }, [pathname]);

  return <AppBar position="static" sx={{px: 1, boxShadow: "none", bgcolor: background, color}}>
    <Toolbar>
      {!appModeEnable && (
        <Box display="grid" alignItems="center" justifyContent="center">
          <Box onClick={onClickLogo} sx={classes.logo}>
            <Logo style={{color: "inherit", width: "100%"}}/>
          </Box>
          <Link sx={classes.issueLink} target="_blank"
            href="https://github.com/VictoriaMetrics/VictoriaMetrics/issues/new">
            create an issue
          </Link>
        </Box>
<<<<<<< HEAD
        <Link sx={classes.issueLink} target="_blank"
          href="https://github.com/VictoriaMetrics/VictoriaMetrics/issues/new">
          create an issue
        </Link>
      </Box>
      <Box ml={4} flexGrow={1}>
        <Tabs value={activeMenu} textColor="inherit" TabIndicatorProps={{style: {background: "white"}}}
=======
      )}
      <Box sx={{ml: appModeEnable ? 0 : 8}}>
        <Tabs value={activeMenu} textColor="inherit" TabIndicatorProps={{style: {background: color}}}
>>>>>>> b7882dc9
          onChange={(e, val) => setActiveMenu(val)}>
          {routes.filter(r => !r.hide).map(r => (
            <Tab
              key={`${r.label}_${r.value}`}
              label={r.label}
              value={r.value}
              component={RouterLink}
              to={`${r.value}${search}`}
              sx={{color}}
            />
          ))}
        </Tabs>
      </Box>
      <Box display="flex" gap={1} alignItems="center" mr={0} ml={4}>
        {headerSetup?.timeSelector && <TimeSelector/>}
        {headerSetup?.datePicker && (
          <DatePicker
            date={date}
            onChange={(val) => cardinalityDispatch({type: "SET_DATE", payload: val})}
          />
        )}
        {headerSetup?.executionControls && <ExecutionControls/>}
        {headerSetup?.globalSettings && !appModeEnable && <GlobalSettings/>}
        <ShortcutKeys/>
      </Box>
    </Toolbar>
  </AppBar>;
};

export default Header;<|MERGE_RESOLUTION|>--- conflicted
+++ resolved
@@ -121,19 +121,9 @@
             create an issue
           </Link>
         </Box>
-<<<<<<< HEAD
-        <Link sx={classes.issueLink} target="_blank"
-          href="https://github.com/VictoriaMetrics/VictoriaMetrics/issues/new">
-          create an issue
-        </Link>
-      </Box>
-      <Box ml={4} flexGrow={1}>
-        <Tabs value={activeMenu} textColor="inherit" TabIndicatorProps={{style: {background: "white"}}}
-=======
       )}
-      <Box sx={{ml: appModeEnable ? 0 : 8}}>
+      <Box ml={appModeEnable ? 0 : 8} flexGrow={1}>
         <Tabs value={activeMenu} textColor="inherit" TabIndicatorProps={{style: {background: color}}}
->>>>>>> b7882dc9
           onChange={(e, val) => setActiveMenu(val)}>
           {routes.filter(r => !r.hide).map(r => (
             <Tab
