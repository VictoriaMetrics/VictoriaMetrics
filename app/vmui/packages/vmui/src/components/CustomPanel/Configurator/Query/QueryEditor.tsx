import React, {FC, useEffect, useMemo, useRef, useState} from "preact/compat";
import {KeyboardEvent} from "react";
import {ErrorTypes} from "../../../../types";
import Popper from "@mui/material/Popper";
import TextField from "@mui/material/TextField";
import Box from "@mui/material/Box";
import Paper from "@mui/material/Paper";
import MenuItem from "@mui/material/MenuItem";
import MenuList from "@mui/material/MenuList";
import ClickAwayListener from "@mui/material/ClickAwayListener";

export interface QueryEditorProps {
  setHistoryIndex: (step: number, index: number) => void;
  setQuery: (query: string, index: number) => void;
  runQuery: () => void;
  query: string;
  index: number;
  oneLiner?: boolean;
  autocomplete: boolean;
  error?: ErrorTypes | string;
  queryOptions: string[];
  label: string;
}

const QueryEditor: FC<QueryEditorProps> = ({
  index,
  query,
  setHistoryIndex,
  setQuery,
  runQuery,
  autocomplete,
  error,
  queryOptions,
  label,
}) => {

  const [focusField, setFocusField] = useState(false);
  const [focusOption, setFocusOption] = useState(-1);
  const autocompleteAnchorEl = useRef<HTMLDivElement>(null);
  const wrapperEl = useRef<HTMLUListElement>(null);
  const [openAutocomplete, setOpenAutocomplete] = useState(false);

  useEffect(() => {
    if (!focusField) return;
    const words = (query.match(/[a-zA-Z_:.][a-zA-Z0-9_:.]*/gm) || []).length;
    setOpenAutocomplete(!(!autocomplete || query.length < 2 || words > 1));
  },
  [autocomplete, query]);

  const actualOptions = useMemo(() => {
    setFocusOption(0);
    if (!openAutocomplete) return [];
    try {
      const regexp = new RegExp(String(query), "i");
      const options = queryOptions.filter((item) => regexp.test(item) && (item !== query));
      return options.sort((a,b) => (a.match(regexp)?.index || 0) - (b.match(regexp)?.index || 0));
    } catch (e) {
      return [];
    }
  }, [autocomplete, query, queryOptions]);

  const handleKeyDown = (e: KeyboardEvent<HTMLDivElement>) => {
    const {key, ctrlKey, metaKey, shiftKey} = e;

    const ctrlMetaKey = ctrlKey || metaKey;
    const arrowUp = key === "ArrowUp";
    const arrowDown = key === "ArrowDown";
    const enter = key === "Enter";

    const hasAutocomplete = openAutocomplete && actualOptions.length;

    if (((arrowUp || arrowDown) && (hasAutocomplete || ctrlMetaKey)) || (enter && (hasAutocomplete || ctrlMetaKey || !shiftKey))) {
      e.preventDefault();
    }

    // ArrowUp
    if (arrowUp && hasAutocomplete && !ctrlMetaKey) {
      setFocusOption((prev) => prev === 0 ? 0 : prev - 1);
    } else if (arrowUp && ctrlMetaKey) {
      setHistoryIndex(-1, index);
    }

    // ArrowDown
    if (arrowDown && hasAutocomplete && !ctrlMetaKey) {
      setFocusOption((prev) => prev >= actualOptions.length - 1 ? actualOptions.length - 1 : prev + 1);
    } else if (arrowDown && ctrlMetaKey) {
      setHistoryIndex(1, index);
    }

    // Enter
    if (enter && hasAutocomplete && !shiftKey && !ctrlMetaKey) {
      setQuery(actualOptions[focusOption], index);
    } else if (enter && !shiftKey) {
      runQuery();
    }
  };

  useEffect(() => {
    if (!wrapperEl.current) return;
    const target = wrapperEl.current.childNodes[focusOption] as HTMLElement;
    if (target?.scrollIntoView) target.scrollIntoView({block: "center"});
  }, [focusOption]);

  return <Box ref={autocompleteAnchorEl}>
    <TextField
      defaultValue={query}
      fullWidth
      label={label}
      multiline
      focused={!!query}
      error={!!error}
      onFocus={() => setFocusField(true)}
      onKeyDown={handleKeyDown}
      onChange={(e) => setQuery(e.target.value, index)}
    />
<<<<<<< HEAD
    <Popper open={openAutocomplete} anchorEl={autocompleteAnchorEl.current} placement="bottom-start" sx={{zIndex: 3}}>
      <Paper elevation={3} sx={{ maxHeight: 300, overflow: "auto" }}>
        <MenuList ref={wrapperEl} dense>
          {actualOptions.map((item, i) =>
            <MenuItem id={`$autocomplete$${item}`} key={item} sx={{bgcolor: `rgba(0, 0, 0, ${i === focusOption ? 0.12 : 0})`}}>
              {item}
            </MenuItem>)}
        </MenuList>
      </Paper>
=======
    <Popper open={openAutocomplete} anchorEl={autocompleteAnchorEl.current} placement="bottom-start">
      <ClickAwayListener onClickAway={() => setOpenAutocomplete(false)}>
        <Paper elevation={3} sx={{ maxHeight: 300, overflow: "auto" }}>
          <MenuList ref={wrapperEl} dense>
            {actualOptions.map((item, i) =>
              <MenuItem
                id={`$autocomplete$${item}`}
                key={item}
                sx={{bgcolor: `rgba(0, 0, 0, ${i === focusOption ? 0.12 : 0})`}}
                onClick={() => {
                  setQuery(item, index);
                  setOpenAutocomplete(false);
                }}
              >
                {item}
              </MenuItem>)}
          </MenuList>
        </Paper>
      </ClickAwayListener>
>>>>>>> a0d0ba72
    </Popper>
  </Box>;
};

export default QueryEditor;<|MERGE_RESOLUTION|>--- conflicted
+++ resolved
@@ -113,18 +113,7 @@
       onKeyDown={handleKeyDown}
       onChange={(e) => setQuery(e.target.value, index)}
     />
-<<<<<<< HEAD
     <Popper open={openAutocomplete} anchorEl={autocompleteAnchorEl.current} placement="bottom-start" sx={{zIndex: 3}}>
-      <Paper elevation={3} sx={{ maxHeight: 300, overflow: "auto" }}>
-        <MenuList ref={wrapperEl} dense>
-          {actualOptions.map((item, i) =>
-            <MenuItem id={`$autocomplete$${item}`} key={item} sx={{bgcolor: `rgba(0, 0, 0, ${i === focusOption ? 0.12 : 0})`}}>
-              {item}
-            </MenuItem>)}
-        </MenuList>
-      </Paper>
-=======
-    <Popper open={openAutocomplete} anchorEl={autocompleteAnchorEl.current} placement="bottom-start">
       <ClickAwayListener onClickAway={() => setOpenAutocomplete(false)}>
         <Paper elevation={3} sx={{ maxHeight: 300, overflow: "auto" }}>
           <MenuList ref={wrapperEl} dense>
@@ -143,7 +132,6 @@
           </MenuList>
         </Paper>
       </ClickAwayListener>
->>>>>>> a0d0ba72
     </Popper>
   </Box>;
 };
