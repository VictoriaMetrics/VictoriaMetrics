--- conflicted
+++ resolved
@@ -15,11 +15,8 @@
 import ClickAwayListener from "@mui/material/ClickAwayListener";
 import Tooltip from "@mui/material/Tooltip";
 import AlarmAdd from "@mui/icons-material/AlarmAdd";
-<<<<<<< HEAD
 import useMediaQuery from "@mui/material/useMediaQuery";
-=======
 import {getAppModeEnable} from "../../../../utils/app-mode";
->>>>>>> b7882dc9
 
 const formatDate = "YYYY-MM-DD HH:mm:ss";
 
@@ -104,15 +101,10 @@
       <Button variant="contained" color="primary"
         sx={{
           color: "white",
-<<<<<<< HEAD
-          border: "1px solid rgba(0, 0, 0, 0.2)",
+          border: appModeEnable ? "none" : "1px solid rgba(0, 0, 0, 0.2)",
           boxShadow: "none",
           minWidth: "34px",
           padding: displayFullDate ? "" : "6px 8px",
-=======
-          border: appModeEnable ? "none" : "1px solid rgba(0, 0, 0, 0.2)",
-          boxShadow: "none"
->>>>>>> b7882dc9
         }}
         startIcon={<QueryBuilderIcon style={displayFullDate ? {} : {marginRight: "-8px", marginLeft: "4px"}}/>}
         onClick={(e) => setAnchorEl(e.currentTarget)}>
