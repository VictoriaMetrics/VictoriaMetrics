import React, { FC, useRef, useState } from "preact/compat";
import { KeyboardEvent } from "react";
import { ErrorTypes } from "../../../types";
import TextField from "../../Main/TextField/TextField";
import QueryEditorAutocomplete from "./QueryEditorAutocomplete";
import "./style.scss";
import { QueryStats } from "../../../api/types";
import { partialWarning, seriesFetchedWarning } from "./warningText";
import { AutocompleteOptions } from "../../Main/Autocomplete/Autocomplete";
<<<<<<< HEAD
=======
import { useQueryDispatch } from "../../../state/query/QueryStateContext";
import useDeviceDetect from "../../../hooks/useDeviceDetect";
>>>>>>> 98033886

export interface QueryEditorProps {
  onChange: (query: string) => void;
  onEnter: () => void;
  onArrowUp: () => void;
  onArrowDown: () => void;
  value: string;
  oneLiner?: boolean;
  autocomplete: boolean;
  error?: ErrorTypes | string;
  stats?: QueryStats;
  label: string;
  disabled?: boolean
}

const QueryEditor: FC<QueryEditorProps> = ({
  value,
  onChange,
  onEnter,
  onArrowUp,
  onArrowDown,
  autocomplete,
  error,
  stats,
  label,
  disabled = false
}) => {
  const { isMobile } = useDeviceDetect();

  const [openAutocomplete, setOpenAutocomplete] = useState(false);
  const [caretPosition, setCaretPosition] = useState([0, 0]);
  const autocompleteAnchorEl = useRef<HTMLInputElement>(null);

  const warning = [
    {
      show: stats?.seriesFetched === "0" && !stats.resultLength,
      text: seriesFetchedWarning
    },
    {
      show: stats?.isPartial,
      text: partialWarning
    }
  ].filter((w) => w.show).map(w => w.text).join("");

  if (stats) {
    label = `${label} (${stats.executionTimeMsec || 0}ms)`;
  }

  const handleSelect = (val: string) => {
    onChange(val);
  };

  const handleKeyDown = (e: KeyboardEvent) => {
    const { key, ctrlKey, metaKey, shiftKey } = e;

    const value = (e.target as HTMLTextAreaElement).value || "";
    const isMultiline = value.split("\n").length > 1;

    const ctrlMetaKey = ctrlKey || metaKey;
    const arrowUp = key === "ArrowUp";
    const arrowDown = key === "ArrowDown";
    const enter = key === "Enter";

    // prev value from history
    if (arrowUp && ctrlMetaKey) {
      e.preventDefault();
      onArrowUp();
    }

    // next value from history
    if (arrowDown && ctrlMetaKey) {
      e.preventDefault();
      onArrowDown();
    }

    if (enter && openAutocomplete) {
      e.preventDefault();
    }

    // execute query
    if (enter && !shiftKey && (!isMultiline || ctrlMetaKey) && !openAutocomplete) {
      e.preventDefault();
      onEnter();
    }
  };

  const handleChangeFoundOptions = (val: AutocompleteOptions[]) => {
    setOpenAutocomplete(!!val.length);
  };

  const handleChangeCaret = (val: number[]) => {
    setCaretPosition(val);
  };

  return (
    <div
      className="vm-query-editor"
      ref={autocompleteAnchorEl}
    >
      <TextField
        value={value}
        label={label}
        type={"textarea"}
        autofocus={!isMobile}
        error={error}
        warning={warning}
        onKeyDown={handleKeyDown}
        onChange={onChange}
        onChangeCaret={handleChangeCaret}
        disabled={disabled}
        inputmode={"search"}
      />
      {autocomplete && (
        <QueryEditorAutocomplete
          value={value}
          anchorEl={autocompleteAnchorEl}
          caretPosition={caretPosition}
          onSelect={handleSelect}
          onFoundOptions={handleChangeFoundOptions}
        />
      )}
    </div>
  );
};

export default QueryEditor;<|MERGE_RESOLUTION|>--- conflicted
+++ resolved
@@ -7,11 +7,8 @@
 import { QueryStats } from "../../../api/types";
 import { partialWarning, seriesFetchedWarning } from "./warningText";
 import { AutocompleteOptions } from "../../Main/Autocomplete/Autocomplete";
-<<<<<<< HEAD
-=======
 import { useQueryDispatch } from "../../../state/query/QueryStateContext";
 import useDeviceDetect from "../../../hooks/useDeviceDetect";
->>>>>>> 98033886
 
 export interface QueryEditorProps {
   onChange: (query: string) => void;
