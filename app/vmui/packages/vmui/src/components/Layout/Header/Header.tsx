--- conflicted
+++ resolved
@@ -13,12 +13,9 @@
 import "./style.scss";
 import classNames from "classnames";
 import StepConfigurator from "../../Configurators/StepConfigurator/StepConfigurator";
-<<<<<<< HEAD
-import TenantsConfiguration from "../../Configurators/GlobalSettings/TenantsConfiguration/TenantsConfiguration";
-=======
 import { useAppState } from "../../../state/common/StateContext";
 import HeaderNav from "./HeaderNav/HeaderNav";
->>>>>>> 465a2853
+import TenantsConfiguration from "../../Configurators/GlobalSettings/TenantsConfiguration/TenantsConfiguration";
 
 const Header: FC = () => {
   const { darkTheme } = useAppState();
@@ -40,7 +37,6 @@
 
   const navigate = useNavigate();
   const { search, pathname } = useLocation();
-
 
   const headerSetup = useMemo(() => {
     return ((routerOptions[pathname] || {}) as RouterOptions).header || {};
