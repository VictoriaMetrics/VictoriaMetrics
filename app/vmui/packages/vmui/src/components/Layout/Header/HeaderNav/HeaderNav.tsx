--- conflicted
+++ resolved
@@ -52,13 +52,12 @@
           value: router.trace,
         },
         {
-<<<<<<< HEAD
+          label: routerOptions[router.withTemplate].title,
+          value: router.withTemplate,
+        },
+        {
           label: routerOptions[router.relabel].title,
           value: router.relabel,
-=======
-          label: routerOptions[router.withTemplate].title,
-          value: router.withTemplate,
->>>>>>> 68e31a60
         },
       ]
     },
