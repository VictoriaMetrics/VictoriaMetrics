<<<<<<< HEAD
import React, { FC, useMemo } from "preact/compat";
=======
import React, { FC, useEffect, useMemo, useState } from "preact/compat";
>>>>>>> 03150c89
import { useFetchQuery } from "../../../hooks/useFetchQuery";
import { useGraphDispatch, useGraphState } from "../../../state/graph/GraphStateContext";
import GraphView from "../../Views/GraphView/GraphView";
import { useTimeDispatch, useTimeState } from "../../../state/time/TimeStateContext";
import { AxisRange } from "../../../state/graph/reducer";
import Spinner from "../../Main/Spinner/Spinner";
import Alert from "../../Main/Alert/Alert";
import Button from "../../Main/Button/Button";
import "./style.scss";
import classNames from "classnames";
import useDeviceDetect from "../../../hooks/useDeviceDetect";
<<<<<<< HEAD
import useBoolean from "../../../hooks/useBoolean";
=======
import { getDurationFromMilliseconds, getSecondsFromDuration, getStepFromDuration } from "../../../utils/time";
>>>>>>> 03150c89

interface ExploreMetricItemGraphProps {
  name: string,
  job: string,
  instance: string,
  rateEnabled: boolean,
  isBucket: boolean,
  height?: number
}

const ExploreMetricItem: FC<ExploreMetricItemGraphProps> = ({
  name,
  job,
  instance,
  rateEnabled,
  isBucket,
  height,
}) => {
  const { isMobile } = useDeviceDetect();
  const { customStep, yaxis } = useGraphState();
  const { period } = useTimeState();
  const graphDispatch = useGraphDispatch();
  const timeDispatch = useTimeDispatch();

<<<<<<< HEAD
  const {
    value: showAllSeries,
    setTrue: handleShowAll,
  } = useBoolean(false);
=======
  const defaultStep = getStepFromDuration(period.end - period.start);
  const stepSeconds = getSecondsFromDuration(customStep);
  const heatmapStep = getDurationFromMilliseconds(stepSeconds * 10 * 1000);
  const [isHeatmap, setIsHeatmap] = useState(false);
  const step = isHeatmap && customStep === defaultStep ? heatmapStep : customStep;

  const [showAllSeries, setShowAllSeries] = useState(false);
>>>>>>> 03150c89

  const query = useMemo(() => {
    const params = Object.entries({ job, instance })
      .filter(val => val[1])
      .map(([key, val]) => `${key}=${JSON.stringify(val)}`);
    params.push(`__name__=${JSON.stringify(name)}`);
    if (name == "node_cpu_seconds_total") {
      // This is hack for filtering out free cpu for widely used metric :)
      params.push("mode!=\"idle\"");
    }

    const base = `{${params.join(",")}}`;
    if (isBucket) {
      return `sum(rate(${base})) by (vmrange, le)`;
    }
    const queryBase = rateEnabled ? `rollup_rate(${base})` : `rollup(${base})`;
    return `
with (q = ${queryBase}) (
  alias(min(label_match(q, "rollup", "min")), "min"),
  alias(max(label_match(q, "rollup", "max")), "max"),
  alias(avg(label_match(q, "rollup", "avg")), "avg"),
)`;
  }, [name, job, instance, rateEnabled, isBucket]);

  const { isLoading, graphData, error, warning, isHistogram } = useFetchQuery({
    predefinedQuery: [query],
    visible: true,
    customStep: step,
    showAllSeries
  });

  const setYaxisLimits = (limits: AxisRange) => {
    graphDispatch({ type: "SET_YAXIS_LIMITS", payload: limits });
  };

  const setPeriod = ({ from, to }: {from: Date, to: Date}) => {
    timeDispatch({ type: "SET_PERIOD", payload: { from, to } });
  };

<<<<<<< HEAD
=======
  const handleShowAll = () => {
    setShowAllSeries(true);
  };

  useEffect(() => {
    setIsHeatmap(isHistogram);
  }, [isHistogram]);

>>>>>>> 03150c89
  return (
    <div
      className={classNames({
        "vm-explore-metrics-graph": true,
        "vm-explore-metrics-graph_mobile": isMobile
      })}
    >
      {isLoading && <Spinner />}
      {error && <Alert variant="error">{error}</Alert>}
      {warning && <Alert variant="warning">
        <div className="vm-explore-metrics-graph__warning">
          <p>{warning}</p>
          <Button
            color="warning"
            variant="outlined"
            onClick={handleShowAll}
          >
              Show all
          </Button>
        </div>
      </Alert>}
      {graphData && period && (
        <GraphView
          data={graphData}
          period={period}
          customStep={step}
          query={[query]}
          yaxis={yaxis}
          setYaxisLimits={setYaxisLimits}
          setPeriod={setPeriod}
          showLegend={false}
          height={height}
          isHistogram={isHistogram}
        />
      )}
    </div>
  );
};

export default ExploreMetricItem;<|MERGE_RESOLUTION|>--- conflicted
+++ resolved
@@ -1,8 +1,4 @@
-<<<<<<< HEAD
-import React, { FC, useMemo } from "preact/compat";
-=======
 import React, { FC, useEffect, useMemo, useState } from "preact/compat";
->>>>>>> 03150c89
 import { useFetchQuery } from "../../../hooks/useFetchQuery";
 import { useGraphDispatch, useGraphState } from "../../../state/graph/GraphStateContext";
 import GraphView from "../../Views/GraphView/GraphView";
@@ -14,11 +10,8 @@
 import "./style.scss";
 import classNames from "classnames";
 import useDeviceDetect from "../../../hooks/useDeviceDetect";
-<<<<<<< HEAD
+import { getDurationFromMilliseconds, getSecondsFromDuration, getStepFromDuration } from "../../../utils/time";
 import useBoolean from "../../../hooks/useBoolean";
-=======
-import { getDurationFromMilliseconds, getSecondsFromDuration, getStepFromDuration } from "../../../utils/time";
->>>>>>> 03150c89
 
 interface ExploreMetricItemGraphProps {
   name: string,
@@ -43,20 +36,16 @@
   const graphDispatch = useGraphDispatch();
   const timeDispatch = useTimeDispatch();
 
-<<<<<<< HEAD
-  const {
-    value: showAllSeries,
-    setTrue: handleShowAll,
-  } = useBoolean(false);
-=======
   const defaultStep = getStepFromDuration(period.end - period.start);
   const stepSeconds = getSecondsFromDuration(customStep);
   const heatmapStep = getDurationFromMilliseconds(stepSeconds * 10 * 1000);
   const [isHeatmap, setIsHeatmap] = useState(false);
   const step = isHeatmap && customStep === defaultStep ? heatmapStep : customStep;
 
-  const [showAllSeries, setShowAllSeries] = useState(false);
->>>>>>> 03150c89
+  const {
+    value: showAllSeries,
+    setTrue: handleShowAll,
+  } = useBoolean(false);
 
   const query = useMemo(() => {
     const params = Object.entries({ job, instance })
@@ -96,17 +85,10 @@
     timeDispatch({ type: "SET_PERIOD", payload: { from, to } });
   };
 
-<<<<<<< HEAD
-=======
-  const handleShowAll = () => {
-    setShowAllSeries(true);
-  };
-
   useEffect(() => {
     setIsHeatmap(isHistogram);
   }, [isHistogram]);
 
->>>>>>> 03150c89
   return (
     <div
       className={classNames({
