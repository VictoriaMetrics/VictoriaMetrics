import { AppType } from "../types/appType";

const router = {
  home: "/",
  metrics: "/metrics",
  dashboards: "/dashboards",
  cardinality: "/cardinality",
  topQueries: "/top-queries",
  trace: "/trace",
  withTemplate: "/expand-with-exprs",
  relabel: "/relabeling",
  logs: "/logs",
  activeQueries: "/active-queries",
<<<<<<< HEAD
  queryAnalyzer: "/query-analyzer",
  icons: "/icons"
=======
  icons: "/icons",
  anomaly: "/anomaly",
  query: "/query",
>>>>>>> 8c1dcf47
};

export interface RouterOptionsHeader {
  tenant?: boolean,
  stepControl?: boolean,
  timeSelector?: boolean,
  executionControls?: boolean,
  globalSettings?: boolean,
  cardinalityDatePicker?: boolean
}

export interface RouterOptions {
  title?: string,
  header: RouterOptionsHeader
}

const { REACT_APP_TYPE } = process.env;
const isLogsApp = REACT_APP_TYPE === AppType.logs;

const routerOptionsDefault = {
  header: {
    tenant: true,
    stepControl: !isLogsApp,
    timeSelector: !isLogsApp,
    executionControls: !isLogsApp,
  }
};

export const routerOptions: {[key: string]: RouterOptions} = {
  [router.home]: {
    title: "Query",
    ...routerOptionsDefault
  },
  [router.metrics]: {
    title: "Explore Prometheus metrics",
    header: {
      tenant: true,
      stepControl: true,
      timeSelector: true,
    }
  },
  [router.cardinality]: {
    title: "Explore cardinality",
    header: {
      tenant: true,
      cardinalityDatePicker: true,
    }
  },
  [router.topQueries]: {
    title: "Top queries",
    header: {
      tenant: true,
    }
  },
  [router.trace]: {
    title: "Trace analyzer",
    header: {}
  },
  [router.queryAnalyzer]: {
    title: "Query analyzer",
    header: {}
  },
  [router.dashboards]: {
    title: "Dashboards",
    ...routerOptionsDefault,
  },
  [router.withTemplate]: {
    title: "WITH templates",
    header: {}
  },
  [router.relabel]: {
    title: "Metric relabel debug",
    header: {}
  },
  [router.logs]: {
    title: "Logs Explorer",
    header: {}
  },
  [router.activeQueries]: {
    title: "Active Queries",
    header: {}
  },
  [router.icons]: {
    title: "Icons",
    header: {}
  },
  [router.anomaly]: {
    title: "Anomaly exploration",
    ...routerOptionsDefault
  },
  [router.query]: {
    title: "Query",
    ...routerOptionsDefault
  }
};

export default router;<|MERGE_RESOLUTION|>--- conflicted
+++ resolved
@@ -11,14 +11,10 @@
   relabel: "/relabeling",
   logs: "/logs",
   activeQueries: "/active-queries",
-<<<<<<< HEAD
   queryAnalyzer: "/query-analyzer",
-  icons: "/icons"
-=======
   icons: "/icons",
   anomaly: "/anomaly",
   query: "/query",
->>>>>>> 8c1dcf47
 };
 
 export interface RouterOptionsHeader {
