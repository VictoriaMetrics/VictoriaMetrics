--- conflicted
+++ resolved
@@ -5,13 +5,9 @@
   cardinality: "/cardinality",
   topQueries: "/top-queries",
   trace: "/trace",
-<<<<<<< HEAD
+  withTemplate: "/expand-with-exprs",
   relabel: "/relabeling",
   icons: "/icons"
-=======
-  withTemplate: "/expand-with-exprs",
-  icons: "/icons" // for dev
->>>>>>> 68e31a60
 };
 
 export interface RouterOptionsHeader {
@@ -71,13 +67,12 @@
     title: "Dashboards",
     ...routerOptionsDefault,
   },
-<<<<<<< HEAD
+  [router.withTemplate]: {
+    title: "WITH templates",
+    header: {}
+  },
   [router.relabel]: {
     title: "Metric relabel debug",
-=======
-  [router.withTemplate]: {
-    title: "WITH templates",
->>>>>>> 68e31a60
     header: {}
   },
   [router.icons]: {
