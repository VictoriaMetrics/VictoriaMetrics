See vmagent docs [here](https://docs.victoriametrics.com/vmagent.html).

<<<<<<< HEAD
`vmagent` is a tiny agent which helps you collect metrics from various sources,
[relabel and filter the collected metrics](#relabeling)
and store them in [VictoriaMetrics](https://github.com/VictoriaMetrics/VictoriaMetrics)
or any other storage systems via Prometheus `remote_write` protocol
or via [VictoriaMetrics `remote_write` protocol](#victoriametrics-remote-write-protocol).

See [Quick Start](#quick-start) for details.

<img alt="vmagent" src="vmagent.png">

## Motivation

While VictoriaMetrics provides an efficient solution to store and observe metrics, our users needed something fast
and RAM friendly to scrape metrics from Prometheus-compatible exporters into VictoriaMetrics.
Also, we found that our user's infrastructure are like snowflakes in that no two are alike. Therefore, we decided to add more flexibility
to `vmagent` such as the ability to [accept metrics via popular push protocols](#how-to-push-data-to-vmagent)
additionally to [discovering Prometheus-compatible targets and scraping metrics from them](#how-to-collect-metrics-in-prometheus-format).

## Features

* Can be used as a drop-in replacement for Prometheus for discovering and scraping targets such as [node_exporter](https://github.com/prometheus/node_exporter).
  Note that single-node VictoriaMetrics can also discover and scrape Prometheus-compatible targets in the same way as `vmagent` does -
  see [these docs](https://docs.victoriametrics.com/#how-to-scrape-prometheus-exporters-such-as-node-exporter).
* Can add, remove and modify labels (aka tags) via Prometheus relabeling. Can filter data before sending it to remote storage. See [these docs](#relabeling) for details.
* Can accept data via all the ingestion protocols supported by VictoriaMetrics - see [these docs](#how-to-push-data-to-vmagent).
* Can aggregate incoming samples by time and by labels before sending them to remote storage - see [these docs](https://docs.victoriametrics.com/stream-aggregation.html).
* Can replicate collected metrics simultaneously to multiple Prometheus-compatible remote storage systems - see [these docs](#replication-and-high-availability).
* Can save egress network bandwidth usage costs when [VictoriaMetrics remote write protocol](#victoriametrics-remote-write-protocol)
  is used for sending the data to VictoriaMetrics.
* Works smoothly in environments with unstable connections to remote storage. If the remote storage is unavailable, the collected metrics
  are buffered at `-remoteWrite.tmpDataPath`. The buffered metrics are sent to remote storage as soon as the connection
  to the remote storage is repaired. The maximum disk usage for the buffer can be limited with `-remoteWrite.maxDiskUsagePerURL`.
* Uses lower amounts of RAM, CPU, disk IO and network bandwidth than Prometheus.
* Scrape targets can be spread among multiple `vmagent` instances when big number of targets must be scraped. See [these docs](#scraping-big-number-of-targets).
* Can load scrape configs from multiple files. See [these docs](#loading-scrape-configs-from-multiple-files).
* Can efficiently scrape targets that expose millions of time series such as [/federate endpoint in Prometheus](https://prometheus.io/docs/prometheus/latest/federation/).
  See [these docs](#stream-parsing-mode).
* Can deal with [high cardinality](https://docs.victoriametrics.com/FAQ.html#what-is-high-cardinality)
  and [high churn rate](https://docs.victoriametrics.com/FAQ.html#what-is-high-churn-rate) issues by limiting the number of unique time series at scrape time
  and before sending them to remote storage systems. See [these docs](#cardinality-limiter).
* Can write collected metrics to multiple tenants. See [these docs](#multitenancy).
* Can read data from Kafka. See [these docs](#reading-metrics-from-kafka).
* Can write data to Kafka. See [these docs](#writing-metrics-to-kafka).

## Quick Start

Please download `vmutils-*` archive from [releases page](https://github.com/VictoriaMetrics/VictoriaMetrics/releases/latest) (
`vmagent` is also available in [docker images](https://hub.docker.com/r/victoriametrics/vmagent/tags)),
unpack it and pass the following flags to the `vmagent` binary in order to start scraping Prometheus-compatible targets
and sending the data to the Prometheus-compatible remote storage:

* `-promscrape.config` with the path to [Prometheus config file](https://docs.victoriametrics.com/sd_configs.html) (usually located at `/etc/prometheus/prometheus.yml`).
  The path can point either to local file or to http url. `vmagent` doesn't support some sections of Prometheus config file,
  so you may need either to delete these sections or to run `vmagent` with `-promscrape.config.strictParse=false` command-line flag.
  In this case `vmagent` ignores unsupported sections. See [the list of unsupported sections](#unsupported-prometheus-config-sections).
* `-remoteWrite.url` with Prometheus-compatible remote storage endpoint such as VictoriaMetrics, where to send the data to.

Example command for writing the data received via [supported push-based protocols](#how-to-push-data-to-vmagent)
to [single-node VictoriaMetrics](https://docs.victoriametrics.com/) located at `victoria-metrics-host:8428`:

```bash
/path/to/vmagent -remoteWrite.url=https://victoria-metrics-host:8428/api/v1/write
```

See [these docs](https://docs.victoriametrics.com/Cluster-VictoriaMetrics.html#url-format) if you need writing
the data to [VictoriaMetrics cluster](https://docs.victoriametrics.com/Cluster-VictoriaMetrics.html).

Example command for scraping Prometheus targets and writing the data to single-node VictoriaMetrics:

```bash
/path/to/vmagent -promscrape.config=/path/to/prometheus.yml -remoteWrite.url=https://victoria-metrics-host:8428/api/v1/write
```

See [how to scrape Prometheus-compatible targets](#how-to-collect-metrics-in-prometheus-format) for more details.

If you use single-node VictoriaMetrics, then you can discover and scrape Prometheus-compatible targets directly from VictoriaMetrics
without the need to use `vmagent` - see [these docs](https://docs.victoriametrics.com/#how-to-scrape-prometheus-exporters-such-as-node-exporter).

`vmagent` can save network bandwidth usage costs under high load when [VictoriaMetrics remote write protocol is used](#victoriametrics-remote-write-protocol).

See [troubleshooting docs](#troubleshooting) if you encounter common issues with `vmagent`.

See [various use cases](#use-cases) for vmagent.

Pass `-help` to `vmagent` in order to see [the full list of supported command-line flags with their descriptions](#advanced-usage).

## How to push data to vmagent

`vmagent` supports [the same set of push-based data ingestion protocols as VictoriaMetrics does](https://docs.victoriametrics.com/#how-to-import-time-series-data)
additionally to pull-based Prometheus-compatible targets' scraping:

* DataDog "submit metrics" API. See [these docs](https://docs.victoriametrics.com/Single-server-VictoriaMetrics.html#how-to-send-data-from-datadog-agent).
* InfluxDB line protocol via `http://<vmagent>:8429/write`. See [these docs](https://docs.victoriametrics.com/Single-server-VictoriaMetrics.html#how-to-send-data-from-influxdb-compatible-agents-such-as-telegraf).
* Graphite plaintext protocol if `-graphiteListenAddr` command-line flag is set. See [these docs](https://docs.victoriametrics.com/Single-server-VictoriaMetrics.html#how-to-send-data-from-graphite-compatible-agents-such-as-statsd).
* OpenTelemetry http API. See [these docs](https://docs.victoriametrics.com/Single-server-VictoriaMetrics.html#sending-data-via-opentelemetry).
* NewRelic API. See [these docs](https://docs.victoriametrics.com/Single-server-VictoriaMetrics.html#how-to-send-data-from-newrelic-agent).
* OpenTSDB telnet and http protocols if `-opentsdbListenAddr` command-line flag is set. See [these docs](https://docs.victoriametrics.com/Single-server-VictoriaMetrics.html#how-to-send-data-from-opentsdb-compatible-agents).
* Prometheus remote write protocol via `http://<vmagent>:8429/api/v1/write`.
* JSON lines import protocol via `http://<vmagent>:8429/api/v1/import`. See [these docs](https://docs.victoriametrics.com/Single-server-VictoriaMetrics.html#how-to-import-data-in-json-line-format).
* Native data import protocol via `http://<vmagent>:8429/api/v1/import/native`. See [these docs](https://docs.victoriametrics.com/Single-server-VictoriaMetrics.html#how-to-import-data-in-native-format).
* Prometheus exposition format via `http://<vmagent>:8429/api/v1/import/prometheus`. See [these docs](https://docs.victoriametrics.com/Single-server-VictoriaMetrics.html#how-to-import-data-in-prometheus-exposition-format) for details.
* Arbitrary CSV data via `http://<vmagent>:8429/api/v1/import/csv`. See [these docs](https://docs.victoriametrics.com/Single-server-VictoriaMetrics.html#how-to-import-csv-data).

## Configuration update

`vmagent` should be restarted in order to update config options set via command-line args.
`vmagent` supports multiple approaches for reloading configs from updated config files such as
`-promscrape.config`, `-remoteWrite.relabelConfig`, `-remoteWrite.urlRelabelConfig` and `-remoteWrite.streamAggr.config`:

* Sending `SIGHUP` signal to `vmagent` process:

  ```bash
  kill -SIGHUP `pidof vmagent`
  ```

* Sending HTTP request to `http://vmagent:8429/-/reload` endpoint.

There is also `-promscrape.configCheckInterval` command-line option, which can be used for automatic reloading configs from updated `-promscrape.config` file.

## Use cases

### IoT and Edge monitoring

`vmagent` can run and collect metrics in IoT environments and industrial networks with unreliable or scheduled connections to their remote storage.
It buffers the collected data in local files until the connection to remote storage becomes available and then sends the buffered
data to the remote storage. It re-tries sending the data to remote storage until errors are resolved.
The maximum on-disk size for the buffered metrics can be limited with `-remoteWrite.maxDiskUsagePerURL`.

`vmagent` works on various architectures from the IoT world - 32-bit arm, 64-bit arm, ppc64, 386, amd64.

The `vmagent` can save network bandwidth usage costs by using [VictoriaMetrics remote write protocol](#victoriametrics-remote-write-protocol).

### Drop-in replacement for Prometheus

If you use Prometheus only for scraping metrics from various targets and forwarding these metrics to remote storage
then `vmagent` can replace Prometheus. Typically, `vmagent` requires lower amounts of RAM, CPU and network bandwidth compared with Prometheus.
See [these docs](#how-to-collect-metrics-in-prometheus-format) for details.

### Statsd alternative

`vmagent` can be used as an alternative to [statsd](https://github.com/statsd/statsd)
when [stream aggregation](https://docs.victoriametrics.com/stream-aggregation.html) is enabled.
See [these docs](https://docs.victoriametrics.com/stream-aggregation.html#statsd-alternative) for details.

### Flexible metrics relay

`vmagent` can accept metrics in [various popular data ingestion protocols](#how-to-push-data-to-vmagent), apply [relabeling](#relabeling)
to the accepted metrics (for example, change metric names/labels or drop unneeded metrics) and then forward the relabeled metrics
to other remote storage systems, which support Prometheus `remote_write` protocol (including other `vmagent` instances).

### Replication and high availability

`vmagent` replicates the collected metrics among multiple remote storage instances configured via `-remoteWrite.url` args.
If a single remote storage instance temporarily is out of service, then the collected data remains available in another remote storage instance.
`vmagent` buffers the collected data in files at `-remoteWrite.tmpDataPath` until the remote storage becomes available again,
and then it sends the buffered data to the remote storage in order to prevent data gaps.

[VictoriaMetrics cluster](https://docs.victoriametrics.com/Cluster-VictoriaMetrics.html) already supports replication,
so there is no need in specifying multiple `-remoteWrite.url` flags when writing data to the same cluster.
See [these docs](https://docs.victoriametrics.com/Cluster-VictoriaMetrics.html#replication-and-data-safety).

### Sharding among remote storages

By default `vmagent` replicates data among remote storage systems enumerated via `-remoteWrite.url` command-line flag.
If the `-remoteWrite.shardByURL` command-line flag is set, then `vmagent` spreads evenly
the outgoing [time series](https://docs.victoriametrics.com/keyConcepts.html#time-series)
among all the remote storage systems enumerated via `-remoteWrite.url`. Note that samples for the same
time series are routed to the same remote storage system if `-remoteWrite.shardByURL` flag is specified.
This allows building scalable data processing pipelines when a single remote storage cannot keep up with the data ingestion workload.
For example, this allows building horizontally scalable [stream aggregation](https://docs.victoriametrics.com/stream-aggregation.html)
by routing outgoing samples for the same time series of [counter](https://docs.victoriametrics.com/keyConcepts.html#counter)
and [histogram](https://docs.victoriametrics.com/keyConcepts.html#histogram) types from top-level `vmagent` instances
to the same second-level `vmagent` instance, so they are aggregated properly.

If `-remoteWrite.shardByURL` command-line flag is set, then all the metric labels are used for even sharding
among remote storage systems specified in `-remoteWrite.url`. Sometimes it may be needed to use only a particular
set of labels for sharding. For example, it may be needed to route all the metrics with the same `instance` label
to the same `-remoteWrite.url`. In this case you can specify comma-separated list of these labels in the `-remoteWrite.shardByURL.labels`
command-line flag. For example, `-remoteWrite.shardByURL.labels=instance,__name__` would shard metrics with the same name and `instance`
label to the same `-remoteWrite.url`.

See also [how to scrape big number of targets](#scraping-big-number-of-targets).

### Relabeling and filtering

`vmagent` can add, remove or update labels on the collected data before sending it to the remote storage. Additionally,
it can remove unwanted samples via Prometheus-like relabeling before sending the collected data to remote storage.
Please see [these docs](#relabeling) for details.

### Splitting data streams among multiple systems

`vmagent` supports splitting the collected data between multiple destinations with the help of `-remoteWrite.urlRelabelConfig`,
which is applied independently for each configured `-remoteWrite.url` destination. For example, it is possible to replicate or split
data among long-term remote storage, short-term remote storage and a real-time analytical system [built on top of Kafka](https://github.com/Telefonica/prometheus-kafka-adapter).
Note that each destination can receive its own subset of the collected data due to per-destination relabeling via `-remoteWrite.urlRelabelConfig`.

### Prometheus remote_write proxy

`vmagent` can be used as a proxy for Prometheus data sent via Prometheus `remote_write` protocol. It can accept data via the `remote_write` API
at the`/api/v1/write` endpoint. Then apply relabeling and filtering and proxy it to another `remote_write` system .
The `vmagent` can be configured to encrypt the incoming `remote_write` requests with `-tls*` command-line flags.
Also, Basic Auth can be enabled for the incoming `remote_write` requests with `-httpAuth.*` command-line flags.

### remote_write for clustered version

While `vmagent` can accept data in several supported protocols (OpenTSDB, Influx, Prometheus, Graphite) and scrape data from various targets,
writes are always performed in Prometheus remote_write protocol. Therefore, for the [clustered version](https://docs.victoriametrics.com/Cluster-VictoriaMetrics.html),
the `-remoteWrite.url` command-line flag should be configured as `<schema>://<vminsert-host>:8480/insert/<accountID>/prometheus/api/v1/write`
according to [these docs](https://docs.victoriametrics.com/Cluster-VictoriaMetrics.html#url-format).
There is also support for multitenant writes. See [these docs](#multitenancy).

## VictoriaMetrics remote write protocol

`vmagent` supports sending data to the configured `-remoteWrite.url` either via Prometheus remote write protocol
or via VictoriaMetrics remote write protocol.

VictoriaMetrics remote write protocol provides the following benefits comparing to Prometheus remote write protocol:

- Reduced network bandwidth usage by 2x-5x. This allows saving network bandwidth usage costs when `vmagent` and
  the configured remote storage systems are located in different datacenters, availability zones or regions.

- Reduced disk read/write IO and disk space usage at `vmagent` when the remote storage is temporarily unavailable.
  In this case `vmagent` buffers the incoming data to disk using the VictoriaMetrics remote write format.
  This reduces disk read/write IO and disk space usage by 2x-5x comparing to Prometheus remote write format.

`vmagent` automatically switches to VictoriaMetrics remote write protocol when it sends data to VictoriaMetrics components such as other `vmagent` instances,
[single-node VictoriaMetrics](https://docs.victoriametrics.com/Single-server-VictoriaMetrics.html)
or `vminsert` at [cluster version](https://docs.victoriametrics.com/Cluster-VictoriaMetrics.html).
It is possible to force switch to VictoriaMetrics remote write protocol by specifying `-remoteWrite.forceVMProto`
command-line flag for the corresponding `-remoteWrite.url`.
It is possible to tune the compression level for VictoriaMetrics remote write protocol with `-remoteWrite.vmProtoCompressLevel` command-line flag.
Bigger values reduce network usage at the cost of higher CPU usage. Negative values reduce CPU usage at the cost of higher network usage.

`vmagent` automatically switches to Prometheus remote write protocol when it sends data to old versions of VictoriaMetrics components
or to other Prometheus-compatible remote storage systems. It is possible to force switch to Prometheus remote write protocol
by specifying `-remoteWrite.forcePromProto` command-line flag for the corresponding `-remoteWrite.url`.

## Multitenancy

By default `vmagent` collects the data without tenant identifiers and routes it to the configured `-remoteWrite.url`.

[VictoriaMetrics cluster](https://docs.victoriametrics.com/Cluster-VictoriaMetrics.html) supports writing data to multiple tenants
specified via special labels - see [these docs](https://docs.victoriametrics.com/Cluster-VictoriaMetrics.html#multitenancy-via-labels).
This allows specifying tenant ids via [relabeling](#relabeling) and writing multitenant data
to a single `-remoteWrite.url=http://<vminsert-addr>/insert/multitenant/prometheus/api/v1/write`.

`vmagent` can accept data from the same multitenant endpoints as `vminsert` from [VictoriaMetrics cluster](https://docs.victoriametrics.com/Cluster-VictoriaMetrics.html)
does according to [these docs](https://docs.victoriametrics.com/Cluster-VictoriaMetrics.html#url-format) and route the accepted data
to the corresponding [tenants](https://docs.victoriametrics.com/Cluster-VictoriaMetrics.html#multitenancy) in VictoriaMetrics cluster
pointed by the `-remoteWrite.multitenantURL` command-line flag. For example, if `-remoteWrite.multitenantURL` is set to `http://vminsert-service`,
then `vmagent` would accept multitenant data at `http://vmagent:8429/insert/<accountID>/...` endpoints in the same way
as [VictoriaMetrics cluster does](https://docs.victoriametrics.com/Cluster-VictoriaMetrics.html#url-format) and route
it to `http://vminsert-service/insert/<accountID>/prometheus/api/v1/write`.

If multiple `-remoteWrite.multitenantURL` command-line options are set, then `vmagent` replicates the collected data across all the configured urls.
This allows using a single `vmagent` instance in front of multiple VictoriaMetrics clusters.

If `-remoteWrite.multitenantURL` command-line flag is set and `vmagent` is configured to scrape Prometheus-compatible targets
(e.g. if `-promscrape.config` command-line flag is set) then `vmagent` reads tenantID from `__tenant_id__` label
for the discovered targets and routes all the metrics from this target to the given `__tenant_id__`,
e.g. to the url `<-remoteWrite.multitenantURL>/insert/<__tenant_id__>/prometheus/api/v1/write`.

For example, the following relabeling rule instructs sending metrics to tenantID defined in the `prometheus.io/tenant` annotation of Kubernetes pod deployment:

```yaml
scrape_configs:
- kubernetes_sd_configs:
  - role: pod
  relabel_configs:
  - source_labels: [__meta_kubernetes_pod_annotation_prometheus_io_tenant]
    target_label: __tenant_id__
```

If the target has no associated `__tenant_id__` label, then its' metrics are routed to zero tenantID, e.g. to `<-remoteWrite.multitenantURL>/insert/0/prometheus/api/v1/write`.

## How to collect metrics in Prometheus format

Specify the path to `prometheus.yml` file via `-promscrape.config` command-line flag. `vmagent` takes into account the following
sections from [Prometheus config file](https://prometheus.io/docs/prometheus/latest/configuration/configuration/):

* `global`
* `scrape_configs`

All other sections are ignored, including the [remote_write](https://prometheus.io/docs/prometheus/latest/configuration/configuration/#remote_write) section.
Use `-remoteWrite.*` command-line flag instead for configuring remote write settings. See [the list of unsupported config sections](#unsupported-prometheus-config-sections).

The file pointed by `-promscrape.config` may contain `%{ENV_VAR}` placeholders which are substituted by the corresponding `ENV_VAR` environment variable values.

See [the list of supported service discovery types for Prometheus scrape targets](https://docs.victoriametrics.com/sd_configs.html).


## scrape_config enhancements

`vmagent` supports the following additional options in [scrape_configs](https://docs.victoriametrics.com/sd_configs.html#scrape_configs) section:

* `headers` - a list of HTTP headers to send to scrape target with each scrape request. This can be used when the scrape target
  needs custom authorization and authentication. For example:

```yaml
scrape_configs:
- job_name: custom_headers
  headers:
  - "TenantID: abc"
  - "My-Auth: TopSecret"
```

* `disable_compression: true` for disabling response compression on a per-job basis. By default, `vmagent` requests compressed responses
  from scrape targets for saving network bandwidth.
* `disable_keepalive: true` for disabling [HTTP keep-alive connections](https://en.wikipedia.org/wiki/HTTP_persistent_connection)
  on a per-job basis. By default, `vmagent` uses keep-alive connections to scrape targets for reducing overhead on connection re-establishing.
* `series_limit: N` for limiting the number of unique time series a single scrape target can expose. See [these docs](#cardinality-limiter).
* `stream_parse: true` for scraping targets in a streaming manner. This may be useful when targets export big number of metrics. See [these docs](#stream-parsing-mode).
* `scrape_align_interval: duration` for aligning scrapes to the given interval instead of using random offset
  in the range `[0 ... scrape_interval]` for scraping each target. The random offset helps to spread scrapes evenly in time.
* `scrape_offset: duration` for specifying the exact offset for scraping instead of using random offset in the range `[0 ... scrape_interval]`.

See [scrape_configs docs](https://docs.victoriametrics.com/sd_configs.html#scrape_configs) for more details on all the supported options.


## Loading scrape configs from multiple files

`vmagent` supports loading [scrape configs](https://docs.victoriametrics.com/sd_configs.html#scrape_configs) from multiple files specified
in the `scrape_config_files` section of `-promscrape.config` file. For example, the following `-promscrape.config` instructs `vmagent`
loading scrape configs from all the `*.yml` files under `configs` directory, from `single_scrape_config.yml` local file
and from `https://config-server/scrape_config.yml` url:

```yaml
scrape_config_files:
- configs/*.yml
- single_scrape_config.yml
- https://config-server/scrape_config.yml
```

Every referred file can contain arbitrary number of [supported scrape configs](https://docs.victoriametrics.com/sd_configs.html#scrape_configs).
There is no need in specifying top-level `scrape_configs` section in these files. For example:

```yaml
- job_name: foo
  static_configs:
  - targets: ["vmagent:8429"]
- job_name: bar
  kubernetes_sd_configs:
  - role: pod
```

`vmagent` is able to dynamically reload these files - see [these docs](#configuration-update).

## Unsupported Prometheus config sections

`vmagent` doesn't support the following sections in Prometheus config file passed to `-promscrape.config` command-line flag:

* [remote_write](https://prometheus.io/docs/prometheus/latest/configuration/configuration/#remote_write). This section is substituted
  with various `-remoteWrite*` command-line flags. See [the full list of flags](#advanced-usage). The `remote_write` section isn't supported
  in order to reduce possible confusion when `vmagent` is used for accepting incoming metrics via [supported push protocols](#how-to-push-data-to-vmagent).
  In this case the `-promscrape.config` file isn't needed.
* `remote_read`. This section isn't supported at all, since `vmagent` doesn't provide Prometheus querying API.
  It is expected that the querying API is provided by the remote storage specified via `-remoteWrite.url` such as VictoriaMetrics.
  See [Prometheus querying API docs for VictoriaMetrics](https://docs.victoriametrics.com/#prometheus-querying-api-usage).
* `rule_files` and `alerting`. These sections are supported by [vmalert](https://docs.victoriametrics.com/vmalert.html).

The list of supported service discovery types is available [here](#how-to-collect-metrics-in-prometheus-format).

Additionally, `vmagent` doesn't support `refresh_interval` option at service discovery sections.
This option is substituted with `-promscrape.*CheckInterval` command-line options, which are specific per each service discovery type.
See [the full list of command-line flags for vmagent](#advanced-usage).

## Adding labels to metrics

Extra labels can be added to metrics collected by `vmagent` via the following mechanisms:

* The `global -> external_labels` section in `-promscrape.config` file. These labels are added only to metrics scraped from targets configured
  in the `-promscrape.config` file. They aren't added to metrics collected via other [data ingestion protocols](#how-to-push-data-to-vmagent).
* The `-remoteWrite.label` command-line flag. These labels are added to all the collected metrics before sending them to `-remoteWrite.url`.
  For example, the following command starts `vmagent`, which adds `{datacenter="foobar"}` label to all the metrics pushed
  to all the configured remote storage systems (all the `-remoteWrite.url` flag values):

  ```bash
  /path/to/vmagent -remoteWrite.label=datacenter=foobar ...
  ```

* Via relabeling. See [these docs](#relabeling).


## Automatically generated metrics

`vmagent` automatically generates the following metrics per each scrape of every [Prometheus-compatible target](#how-to-collect-metrics-in-prometheus-format)
and attaches `instance`, `job` and other target-specific labels to these metrics:

* `up` - this metric exposes `1` value on successful scrape and `0` value on unsuccessful scrape. This allows monitoring
  failing scrapes with the following [MetricsQL query](https://docs.victoriametrics.com/MetricsQL.html):

  ```metricsql
  up == 0
  ```

* `scrape_duration_seconds` - the duration of the scrape for the given target. This allows monitoring slow scrapes.
  For example, the following [MetricsQL query](https://docs.victoriametrics.com/MetricsQL.html) returns scrapes,
  which take more than 1.5 seconds to complete:

  ```metricsql
  scrape_duration_seconds > 1.5
  ```

* `scrape_timeout_seconds` - the configured timeout for the current scrape target (aka `scrape_timeout`).
  This allows detecting targets with scrape durations close to the configured scrape timeout.
  For example, the following [MetricsQL query](https://docs.victoriametrics.com/MetricsQL.html) returns targets (identified by `instance` label),
  which take more than 80% of the configured `scrape_timeout` during scrapes:

  ```metricsql
  scrape_duration_seconds / scrape_timeout_seconds > 0.8
  ```

* `scrape_samples_scraped` - the number of samples (aka metrics) parsed per each scrape. This allows detecting targets,
  which expose too many metrics. For example, the following [MetricsQL query](https://docs.victoriametrics.com/MetricsQL.html)
  returns targets, which expose more than 10000 metrics:

  ```metricsql
  scrape_samples_scraped > 10000
  ```

* `scrape_samples_limit` - the configured limit on the number of metrics the given target can expose.
  The limit can be set via `sample_limit` option at [scrape_configs](https://docs.victoriametrics.com/sd_configs.html#scrape_configs).
  This metric is exposed only if the `sample_limit` is set. This allows detecting targets,
  which expose too many metrics compared to the configured `sample_limit`. For example, the following query
  returns targets (identified by `instance` label), which expose more than 80% metrics compared to the configed `sample_limit`:

  ```metricsql
  scrape_samples_scraped / scrape_samples_limit > 0.8
  ```

* `scrape_samples_post_metric_relabeling` - the number of samples (aka metrics) left after applying metric-level relabeling
  from `metric_relabel_configs` section (see [relabeling docs](#relabeling) for more details).
  This allows detecting targets with too many metrics after the relabeling.
  For example, the following [MetricsQL query](https://docs.victoriametrics.com/MetricsQL.html) returns targets
  with more than 10000 metrics after the relabeling:

  ```metricsql
  scrape_samples_post_metric_relabeling > 10000
  ```

* `scrape_series_added` - **an approximate** number of new series the given target generates during the current scrape.
  This metric allows detecting targets (identified by `instance` label),
  which lead to [high churn rate](https://docs.victoriametrics.com/FAQ.html#what-is-high-churn-rate).
  For example, the following [MetricsQL query](https://docs.victoriametrics.com/MetricsQL.html) returns targets,
  which generate more than 1000 new series during the last hour:

  ```metricsql
  sum_over_time(scrape_series_added[1h]) > 1000
  ```

  `vmagent` sets `scrape_series_added` to zero when it runs with `-promscrape.noStaleMarkers` command-line option
  or when it scrapes target with `no_stale_markers: true` option, e.g. when [staleness markers](#prometheus-staleness-markers) are disabled.

* `scrape_series_limit` - the limit on the number of unique time series the given target can expose according to [these docs](#cardinality-limiter).
  This metric is exposed only if the series limit is set.

* `scrape_series_current` - the number of unique series the given target exposed so far.
  This metric is exposed only if the series limit is set according to [these docs](#cardinality-limiter).
  This metric allows alerting when the number of exposed series by the given target reaches the limit.
  For example, the following query would alert when the target exposes more than 90% of unique series compared to the configured limit.

  ```metricsql
  scrape_series_current / scrape_series_limit > 0.9
  ```

* `scrape_series_limit_samples_dropped` - exposes the number of dropped samples during the scrape because of the exceeded limit
  on the number of unique series. This metric is exposed only if the series limit is set according to [these docs](#cardinality-limiter).
  This metric allows alerting when scraped samples are dropped because of the exceeded limit.
  For example, the following query alerts when at least a single sample is dropped because of the exceeded limit during the last hour:

  ```metricsql
  sum_over_time(scrape_series_limit_samples_dropped[1h]) > 0
  ```

If the target exports metrics with names clashing with the automatically generated metric names, then `vmagent` automatically
adds `exported_` prefix to these metric names, so they don't clash with automatically generated metric names.


## Relabeling

VictoriaMetrics components support [Prometheus-compatible relabeling](https://prometheus.io/docs/prometheus/latest/configuration/configuration/#relabel_config)
with [additional enhancements](#relabeling-enhancements). The relabeling can be defined in the following places processed by `vmagent`:

* At the `scrape_config -> relabel_configs` section in `-promscrape.config` file.
  This relabeling is used for modifying labels in discovered targets and for dropping unneeded targets.
  See [relabeling cookbook](https://docs.victoriametrics.com/relabeling.html) for details.

  This relabeling can be debugged by clicking the `debug` link at the corresponding target on the `http://vmagent:8429/targets` page
  or on the `http://vmagent:8429/service-discovery` page. See [these docs](#relabel-debug) for details.
  The link is unavailable if `vmagent` runs with `-promscrape.dropOriginalLabels` command-line flag.

* At the `scrape_config -> metric_relabel_configs` section in `-promscrape.config` file.
  This relabeling is used for modifying labels in scraped metrics and for dropping unneeded metrics.
  See [relabeling cookbook](https://docs.victoriametrics.com/relabeling.html) for details.

  This relabeling can be debugged via `http://vmagent:8429/metric-relabel-debug` page. See [these docs](#relabel-debug) for details.

* At the `-remoteWrite.relabelConfig` file. This relabeling is used for modifying labels for all the collected metrics
  (including [metrics obtained via push-based protocols](#how-to-push-data-to-vmagent)) and for dropping unneeded metrics
  before sending them to all the configured `-remoteWrite.url` addresses.

  This relabeling can be debugged via `http://vmagent:8429/metric-relabel-debug` page. See [these docs](#relabel-debug) for details.

* At the `-remoteWrite.urlRelabelConfig` files. This relabeling is used for modifying labels for metrics
  and for dropping unneeded metrics before sending them to the particular `-remoteWrite.url`.

  This relabeling can be debugged via `http://vmagent:8429/metric-relabel-debug` page. See [these docs](#relabel-debug) for details.

All the files with relabeling configs can contain special placeholders in the form `%{ENV_VAR}`,
which are replaced by the corresponding environment variable values.

[Streaming aggregation](https://docs.victoriametrics.com/stream-aggregation.html), if configured,
is pefrormed after applying all the relabeling stages mentioned above.

The following articles contain useful information about Prometheus relabeling:

* [Cookbook for common relabeling tasks](https://docs.victoriametrics.com/relabeling.html)
* [How to use Relabeling in Prometheus and VictoriaMetrics](https://valyala.medium.com/how-to-use-relabeling-in-prometheus-and-victoriametrics-8b90fc22c4b2)
* [Life of a label](https://www.robustperception.io/life-of-a-label)
* [Discarding targets and timeseries with relabeling](https://www.robustperception.io/relabelling-can-discard-targets-timeseries-and-alerts)
* [Dropping labels at scrape time](https://www.robustperception.io/dropping-metrics-at-scrape-time-with-prometheus)
* [Extracting labels from legacy metric names](https://www.robustperception.io/extracting-labels-from-legacy-metric-names)
* [relabel_configs vs metric_relabel_configs](https://www.robustperception.io/relabel_configs-vs-metric_relabel_configs)

## Relabeling enhancements

`vmagent` provides the following enhancements on top of Prometheus-compatible relabeling:

* The `replacement` option can refer arbitrary labels via {% raw %}`{{label_name}}`{% endraw %} placeholders.
  Such placeholders are substituted with the corresponding label value. For example, the following relabeling rule
  sets `instance-job` label value to `host123-foo` when applied to the metric with `{instance="host123",job="foo"}` labels:

  {% raw %}
  ```yaml
  - target_label: "instance-job"
    replacement: "{{instance}}-{{job}}"
  ```
  {% endraw %}

* An optional `if` filter can be used for conditional relabeling. The `if` filter may contain
  arbitrary [time series selector](https://docs.victoriametrics.com/keyConcepts.html#filtering).
  The `action` is performed only for [samples](https://docs.victoriametrics.com/keyConcepts.html#raw-samples), which match the provided `if` filter.
  For example, the following relabeling rule keeps metrics matching `foo{bar="baz"}` series selector, while dropping the rest of metrics:

  ```yaml
  - if: 'foo{bar="baz"}'
    action: keep
  ```

  This is equivalent to less clear Prometheus-compatible relabeling rule:

  ```yaml
  - action: keep
    source_labels: [__name__, bar]
    regex: 'foo;baz'
  ```

  The `if` option may contain more than one filter. In this case the `action` is performed if at least a single filter
  matches the given [sample](https://docs.victoriametrics.com/keyConcepts.html#raw-samples).
  For example, the following relabeling rule adds `foo="bar"` label to samples with `job="foo"` or `instance="bar"` labels:

  ```yaml
  - target_label: foo
    replacement: bar
    if:
    - '{job="foo"}'
    - '{instance="bar"}'
  ```

* The `regex` value can be split into multiple lines for improved readability and maintainability.
  These lines are automatically joined with `|` char when parsed. For example, the following configs are equivalent:

  ```yaml
  - action: keep_metrics
    regex: "metric_a|metric_b|foo_.+"
  ```

  ```yaml
  - action: keep_metrics
    regex:
    - "metric_a"
    - "metric_b"
    - "foo_.+"
  ```

* VictoriaMetrics provides the following additional relabeling actions on top of standard actions
  from the [Prometheus relabeling](https://prometheus.io/docs/prometheus/latest/configuration/configuration/#relabel_config):

  * `replace_all` replaces all the occurrences of `regex` in the values of `source_labels` with the `replacement`
    and stores the results in the `target_label`. For example, the following relabeling config replaces all the occurrences
    of `-` char in metric names with `_` char (e.g. `foo-bar-baz` metric name is transformed into `foo_bar_baz`):

    ```yaml
    - action: replace_all
      source_labels: ["__name__"]
      target_label: "__name__"
      regex: "-"
      replacement: "_"
    ```

  * `labelmap_all` replaces all the occurrences of `regex` in all the label names with the `replacement`.
    For example, the following relabeling config replaces all the occurrences of `-` char in all the label names
    with `_` char (e.g. `foo-bar-baz` label name is transformed into `foo_bar_baz`):

    ```yaml
    - action: labelmap_all
      regex: "-"
      replacement: "_"
    ```

  * `keep_if_equal`: keeps the entry if all the label values from `source_labels` are equal,
    while dropping all the other entries. For example, the following relabeling config keeps targets
    if they contain equal values for `instance` and `host` labels, while dropping all the other targets:

    ```yaml
    - action: keep_if_equal
      source_labels: ["instance", "host"]
    ```

  * `drop_if_equal`: drops the entry if all the label values from `source_labels` are equal,
    while keeping all the other entries. For example, the following relabeling config drops targets
    if they contain equal values for `instance` and `host` labels, while keeping all the other targets:

    ```yaml
    - action: drop_if_equal
      source_labels: ["instance", "host"]
    ```

  * `keep_metrics`: keeps all the metrics with names matching the given `regex`,
    while dropping all the other metrics. For example, the following relabeling config keeps metrics
    with `foo` and `bar` names, while dropping all the other metrics:

    ```yaml
    - action: keep_metrics
      regex: "foo|bar"
    ```

  * `drop_metrics`: drops all the metrics with names matching the given `regex`, while keeping all the other metrics.
    For example, the following relabeling config drops metrics with `foo` and `bar` names, while leaving all the other metrics:

    ```yaml
    - action: drop_metrics
      regex: "foo|bar"
    ```

  * `graphite`: applies Graphite-style relabeling to metric name. See [these docs](#graphite-relabeling) for details.

## Graphite relabeling

VictoriaMetrics components support `action: graphite` relabeling rules, which allow extracting various parts from Graphite-style metrics
into the configured labels with the syntax similar to [Glob matching in statsd_exporter](https://github.com/prometheus/statsd_exporter#glob-matching).
Note that the `name` field must be substituted with explicit `__name__` option under `labels` section.
If `__name__` option is missing under `labels` section, then the original Graphite-style metric name is left unchanged.

For example, the following relabeling rule generates `requests_total{job="app42",instance="host124:8080"}` metric
from `app42.host123.requests.total` Graphite-style metric:

```yaml
- action: graphite
  match: "*.*.*.total"
  labels:
    __name__: "${3}_total"
    job: "$1"
    instance: "${2}:8080"
```

Important notes about `action: graphite` relabeling rules:

- The relabeling rule is applied only to metrics, which match the given `match` expression. Other metrics remain unchanged.
- The `*` matches the maximum possible number of chars until the next dot or until the next part of the `match` expression whichever comes first.
  It may match zero chars if the next char is `.`.
  For example, `match: "app*foo.bar"` matches `app42foo.bar` and `42` becomes available to use at `labels` section via `$1` capture group.
- The `$0` capture group matches the original metric name.
- The relabeling rules are executed in order defined in the original config.

The `action: graphite` relabeling rules are easier to write and maintain than `action: replace` for labels extraction from Graphite-style metric names.
Additionally, the `action: graphite` relabeling rules usually work much faster than the equivalent `action: replace` rules.

## Relabel debug

`vmagent` and [single-node VictoriaMetrics](https://docs.victoriametrics.com/Single-server-VictoriaMetrics.html)
provide the following tools for debugging target-level and metric-level relabeling:

- Target-level debugging (e.g. `relabel_configs` section at [scrape_configs](https://docs.victoriametrics.com/sd_configs.html#scrape_configs))
  can be performed by navigating to `http://vmagent:8429/targets` page (`http://victoriametrics:8428/targets` page for single-node VictoriaMetrics)
  and clicking the `debug target relabeling` link at the target, which must be debugged.
  The link is unavailable if `vmagent` runs with `-promscrape.dropOriginalLabels` command-line flag.
  The opened page shows step-by-step results for the actual target relabeling rules applied to the discovered target labels.
  The page shows also the target URL generated after applying all the relabeling rules.

  The `http://vmagent:8429/targets` page shows only active targets. If you need to understand why some target
  is dropped during the relabeling, then navigate to `http://vmagent:8428/service-discovery` page
  (`http://victoriametrics:8428/service-discovery` for single-node VictoriaMetrics), find the dropped target
  and click the `debug` link there. The link is unavailable if `vmagent` runs with `-promscrape.dropOriginalLabels` command-line flag.
  The opened page shows step-by-step results for the actual relabeling rules, which result to target drop.

- Metric-level debugging (e.g. `metric_relabel_configs` section at [scrape_configs](https://docs.victoriametrics.com/sd_configs.html#scrape_configs)
  can be performed by navigating to `http://vmagent:8429/targets` page (`http://victoriametrics:8428/targets` page for single-node VictoriaMetrics)
  and clicking the `debug metrics relabeling` link at the target, which must be debugged.
  The link is unavailable if `vmagent` runs with `-promscrape.dropOriginalLabels` command-line flag.
  The opened page shows step-by-step results for the actual metric relabeling rules applied to the given target labels.

## Prometheus staleness markers

`vmagent` sends [Prometheus staleness markers](https://www.robustperception.io/staleness-and-promql) to `-remoteWrite.url` in the following cases:

* If they are passed to `vmagent` via [Prometheus remote_write protocol](#prometheus-remote_write-proxy).
* If the metric disappears from the list of scraped metrics, then stale marker is sent to this particular metric.
* If the scrape target becomes temporarily unavailable, then stale markers are sent for all the metrics scraped from this target.
* If the scrape target is removed from the list of targets, then stale markers are sent for all the metrics scraped from this target.

Prometheus staleness markers' tracking needs additional memory, since it must store the previous response body per each scrape target
in order to compare it to the current response body. The memory usage may be reduced by disabling staleness tracking in the following ways:

* By passing `-promscrape.noStaleMarkers` command-line flag to `vmagent`. This disables staleness tracking across all the targets.
* By specifying `no_stale_markers: true` option in the [scrape_config](https://docs.victoriametrics.com/sd_configs.html#scrape_configs) for the corresponding target.

When staleness tracking is disabled, then `vmagent` doesn't track the number of new time series per each scrape,
e.g. it sets `scrape_series_added` metric to zero. See [these docs](#automatically-generated-metrics) for details.

## Stream parsing mode

By default, `vmagent` reads the full response body from scrape target into memory, then parses it, applies [relabeling](#relabeling)
and then pushes the resulting metrics to the configured `-remoteWrite.url`. This mode works good for the majority of cases
when the scrape target exposes small number of metrics (e.g. less than 10 thousand). But this mode may take big amounts of memory
when the scrape target exposes big number of metrics. In this case it is recommended enabling stream parsing mode.
When this mode is enabled, then `vmagent` reads response from scrape target in chunks, then immediately processes every chunk
and pushes the processed metrics to remote storage. This allows saving memory when scraping targets that expose millions of metrics.

Stream parsing mode is automatically enabled for scrape targets returning response bodies with sizes bigger than
the `-promscrape.minResponseSizeForStreamParse` command-line flag value. Additionally,
stream parsing mode can be explicitly enabled in the following places:

* Via `-promscrape.streamParse` command-line flag. In this case all the scrape targets defined
  in the file pointed by `-promscrape.config` are scraped in stream parsing mode.
* Via `stream_parse: true` option at `scrape_configs` section. In this case all the scrape targets defined
  in this section are scraped in stream parsing mode.
* Via `__stream_parse__=true` label, which can be set via [relabeling](#relabeling) at `relabel_configs` section.
  In this case stream parsing mode is enabled for the corresponding scrape targets.
  Typical use case: to set the label via [Kubernetes annotations](https://kubernetes.io/docs/concepts/overview/working-with-objects/annotations/)
  for targets exposing big number of metrics.

Examples:

```yaml
scrape_configs:
- job_name: 'big-federate'
  stream_parse: true
  static_configs:
  - targets:
    - big-prometheus1
    - big-prometheus2
  honor_labels: true
  metrics_path: /federate
  params:
    'match[]': ['{__name__!=""}']
```

Note that `vmagent` in stream parsing mode stores up to `sample_limit` samples to the configured `-remoteStorage.url`
instead of dropping all the samples read from the target, because the parsed data is sent to the remote storage
as soon as it is parsed in stream parsing mode.

## Scraping big number of targets

A single `vmagent` instance can scrape tens of thousands of scrape targets. Sometimes this isn't enough due to limitations on CPU, network, RAM, etc.
In this case scrape targets can be split among multiple `vmagent` instances (aka `vmagent` horizontal scaling, sharding and clustering).
The number of `vmagent` instances in the cluster must be passed to `-promscrape.cluster.membersCount` command-line flag.
Each `vmagent` instance in the cluster must use identical `-promscrape.config` files with distinct `-promscrape.cluster.memberNum` values
in the range `0 ... N-1`, where `N` is the number of `vmagent` instances in the cluster specified via `-promscrape.cluster.membersCount`.
For example, the following commands spread scrape targets among a cluster of two `vmagent` instances:

```text
/path/to/vmagent -promscrape.cluster.membersCount=2 -promscrape.cluster.memberNum=0 -promscrape.config=/path/to/config.yml ...
/path/to/vmagent -promscrape.cluster.membersCount=2 -promscrape.cluster.memberNum=1 -promscrape.config=/path/to/config.yml ...
```

The `-promscrape.cluster.memberNum` can be set to a StatefulSet pod name when `vmagent` runs in Kubernetes.
The pod name must end with a number in the range `0 ... promscrape.cluster.membersCount-1`. For example, `-promscrape.cluster.memberNum=vmagent-0`.

By default, each scrape target is scraped only by a single `vmagent` instance in the cluster. If there is a need for replicating scrape targets among multiple `vmagent` instances,
then `-promscrape.cluster.replicationFactor` command-line flag must be set to the desired number of replicas. For example, the following commands
start a cluster of three `vmagent` instances, where each target is scraped by two `vmagent` instances:

```text
/path/to/vmagent -promscrape.cluster.membersCount=3 -promscrape.cluster.replicationFactor=2 -promscrape.cluster.memberNum=0 -promscrape.config=/path/to/config.yml ...
/path/to/vmagent -promscrape.cluster.membersCount=3 -promscrape.cluster.replicationFactor=2 -promscrape.cluster.memberNum=1 -promscrape.config=/path/to/config.yml ...
/path/to/vmagent -promscrape.cluster.membersCount=3 -promscrape.cluster.replicationFactor=2 -promscrape.cluster.memberNum=2 -promscrape.config=/path/to/config.yml ...
```

If each target is scraped by multiple `vmagent` instances, then data deduplication must be enabled at remote storage pointed by `-remoteWrite.url`.
The `-dedup.minScrapeInterval` must be set to the `scrape_interval` configured at `-promscrape.config`.
See [these docs](https://docs.victoriametrics.com/#deduplication) for details.

The `-promscrape.cluster.memberLabel` command-line flag allows specifying a name for `member num` label to add to all the scraped metrics.
The value of the `member num` label is set to `-promscrape.cluster.memberNum`. For example, the following config instructs adding `vmagent_instance="0"` label
to all the metrics scraped by the given `vmagent` instance:

```text
/path/to/vmagent -promscrape.cluster.membersCount=2 -promscrape.cluster.memberNum=0 -promscrape.cluster.memberLabel=vmagent_instance
```

See also [how to shard data among multiple remote storage systems](#sharding-among-remote-storages).


## High availability

It is possible to run multiple **identically configured** `vmagent` instances or `vmagent` 
[clusters](#scraping-big-number-of-targets), so they [scrape](#how-to-collect-metrics-in-prometheus-format) 
the same set of targets and push the collected data to the same set of VictoriaMetrics remote storage systems. 
Two **identically configured** vmagent instances or clusters is usually called an HA pair.

When running HA pairs, [deduplication](https://docs.victoriametrics.com/#deduplication) must be configured 
at VictoriaMetrics side in order to de-duplicate received samples.
See [these docs](https://docs.victoriametrics.com/#deduplication) for details.

It is also recommended passing different values to `-promscrape.cluster.name` command-line flag per each `vmagent` 
instance or per each `vmagent` cluster in HA setup. This is needed for proper data de-duplication. 
See [this issue](https://github.com/VictoriaMetrics/VictoriaMetrics/issues/2679) for details.

## Scraping targets via a proxy

`vmagent` supports scraping targets via http, https and socks5 proxies. Proxy address must be specified in `proxy_url` option. For example, the following scrape config instructs
target scraping via https proxy at `https://proxy-addr:1234`:

```yaml
scrape_configs:
- job_name: foo
  proxy_url: https://proxy-addr:1234
```

Proxy can be configured with the following optional settings:

* `proxy_authorization` for generic token authorization. See [these docs](https://docs.victoriametrics.com/sd_configs.html#http-api-client-options).
* `proxy_basic_auth` for Basic authorization. See [these docs](https://docs.victoriametrics.com/sd_configs.html#http-api-client-options).
* `proxy_bearer_token` and `proxy_bearer_token_file` for Bearer token authorization
* `proxy_oauth2` for OAuth2 config. See [these docs](https://prometheus.io/docs/prometheus/latest/configuration/configuration/#oauth2).
* `proxy_tls_config` for TLS config. See [these docs](https://prometheus.io/docs/prometheus/latest/configuration/configuration/#tls_config).
* `proxy_headers` for passing additional HTTP headers in requests to proxy.

For example:

```yaml
scrape_configs:
- job_name: foo
  proxy_url: https://proxy-addr:1234
  proxy_basic_auth:
    username: foobar
    password: secret
  proxy_tls_config:
    insecure_skip_verify: true
    cert_file: /path/to/cert
    key_file: /path/to/key
    ca_file: /path/to/ca
    server_name: real-server-name
  proxy_headers:
  - "Proxy-Auth: top-secret"
```

## Cardinality limiter

By default, `vmagent` doesn't limit the number of time series each scrape target can expose.
The limit can be enforced in the following places:

* Via `-promscrape.seriesLimitPerTarget` command-line option. This limit is applied individually
  to all the scrape targets defined in the file pointed by `-promscrape.config`.
* Via `series_limit` config option at [scrape_config](https://docs.victoriametrics.com/sd_configs.html#scrape_configs) section.
  This limit is applied individually to all the scrape targets defined in the given `scrape_config`.
* Via `__series_limit__` label, which can be set with [relabeling](#relabeling) at `relabel_configs` section.
  This limit is applied to the corresponding scrape targets. Typical use case: to set the limit
  via [Kubernetes annotations](https://kubernetes.io/docs/concepts/overview/working-with-objects/annotations/) for targets,
  which may expose too high number of time series.

Scraped metrics are dropped for time series exceeding the given limit on the time window of 24h.
`vmagent` creates the following additional per-target metrics for targets with non-zero series limit:

- `scrape_series_limit_samples_dropped` - the number of dropped samples during the scrape when the unique series limit is exceeded.
- `scrape_series_limit` - the series limit for the given target.
- `scrape_series_current` - the current number of series for the given target.

These metrics are automatically sent to the configured `-remoteWrite.url` alongside with the scraped per-target metrics.

These metrics allow building the following alerting rules:

- `scrape_series_current / scrape_series_limit > 0.9` - alerts when the number of series exposed by the target reaches 90% of the limit.
- `sum_over_time(scrape_series_limit_samples_dropped[1h]) > 0` - alerts when some samples are dropped because the series limit on a particular target is reached.

See also `sample_limit` option at [scrape_config section](https://docs.victoriametrics.com/sd_configs.html#scrape_configs).

By default, `vmagent` doesn't limit the number of time series written to remote storage systems specified at `-remoteWrite.url`.
The limit can be enforced by setting the following command-line flags:

* `-remoteWrite.maxHourlySeries` - limits the number of unique time series `vmagent` can write to remote storage systems during the last hour.
  Useful for limiting the number of active time series.
* `-remoteWrite.maxDailySeries` - limits the number of unique time series `vmagent` can write to remote storage systems during the last day.
  Useful for limiting daily churn rate.

Both limits can be set simultaneously. If any of these limits is reached, then samples for new time series are dropped instead of sending
them to remote storage systems. A sample of dropped series is put in the log with `WARNING` level.

`vmagent` exposes the following metrics at `http://vmagent:8429/metrics` page (see [monitoring docs](#monitoring) for details):

* `vmagent_hourly_series_limit_rows_dropped_total` - the number of metrics dropped due to exceeded hourly limit on the number of unique time series.
* `vmagent_hourly_series_limit_max_series` - the hourly series limit set via `-remoteWrite.maxHourlySeries`.
* `vmagent_hourly_series_limit_current_series` - the current number of unique series registered during the last hour.
* `vmagent_daily_series_limit_rows_dropped_total` - the number of metrics dropped due to exceeded daily limit on the number of unique time series.
* `vmagent_daily_series_limit_max_series` - the daily series limit set via `-remoteWrite.maxDailySeries`.
* `vmagent_daily_series_limit_current_series` - the current number of unique series registered during the last day.

These limits are approximate, so `vmagent` can underflow/overflow the limit by a small percentage (usually less than 1%).

See also [cardinality explorer docs](https://docs.victoriametrics.com/#cardinality-explorer).

## Monitoring

`vmagent` exports various metrics in Prometheus exposition format at `http://vmagent-host:8429/metrics` page.
We recommend setting up regular scraping of this page either through `vmagent` itself or by Prometheus
so that the exported metrics may be analyzed later.

Use official [Grafana dashboard](https://grafana.com/grafana/dashboards/12683-victoriametrics-vmagent/) for `vmagent` state overview.
Graphs on this dashboard contain useful hints - hover the `i` icon at the top left corner of each graph in order to read it.
If you have suggestions for improvements or have found a bug - please open an issue on github or add a review to the dashboard.

`vmagent` also exports the status for various targets at the following pages:

* `http://vmagent-host:8429/targets`. This pages shows the current status for every active target.
* `http://vmagent-host:8429/service-discovery`. This pages shows the list of discovered targets with the discovered `__meta_*` labels
  according to [these docs](https://docs.victoriametrics.com/sd_configs.html).
  This page may help debugging target [relabeling](#relabeling).
* `http://vmagent-host:8429/api/v1/targets`. This handler returns JSON response
  compatible with [the corresponding page from Prometheus API](https://prometheus.io/docs/prometheus/latest/querying/api/#targets).
* `http://vmagent-host:8429/ready`. This handler returns http 200 status code when `vmagent` finishes
  its initialization for all the [service_discovery configs](https://docs.victoriametrics.com/sd_configs.html).
  It may be useful to perform `vmagent` rolling update without any scrape loss.

## Troubleshooting

* We recommend you [set up the official Grafana dashboard](#monitoring) in order to monitor the state of `vmagent'.

* We recommend you increase the maximum number of open files in the system (`ulimit -n`) when scraping a big number of targets,
  as `vmagent` establishes at least a single TCP connection per target.

* If `vmagent` uses too big amounts of memory, then the following options can help:
  * Disabling staleness tracking with `-promscrape.noStaleMarkers` option. See [these docs](#prometheus-staleness-markers).
  * Enabling stream parsing mode if `vmagent` scrapes targets with millions of metrics per target. See [these docs](#stream-parsing-mode).
  * Reducing the number of output queues with `-remoteWrite.queues` command-line option.
  * Reducing the amounts of RAM vmagent can use for in-memory buffering with `-memory.allowedPercent` or `-memory.allowedBytes` command-line option.
    Another option is to reduce memory limits in Docker and/or Kubernetes if `vmagent` runs under these systems.
  * Reducing the number of CPU cores vmagent can use by passing `GOMAXPROCS=N` environment variable to `vmagent`,
    where `N` is the desired limit on CPU cores. Another option is to reduce CPU limits in Docker or Kubernetes if `vmagent` runs under these systems.
  * Passing `-promscrape.dropOriginalLabels` command-line option to `vmagent`, so it drops `"discoveredLabels"` and `"droppedTargets"`
    lists at `/api/v1/targets` page. This reduces memory usage when scraping big number of targets at the cost
    of reduced debuggability for improperly configured per-target relabeling.

* When `vmagent` scrapes many unreliable targets, it can flood the error log with scrape errors. These errors can be suppressed
  by passing `-promscrape.suppressScrapeErrors` command-line flag to `vmagent`. The most recent scrape error per each target can be observed at `http://vmagent-host:8429/targets`
  and `http://vmagent-host:8429/api/v1/targets`.

* The `/service-discovery` page could be useful for debugging relabeling process for scrape targets.
  This page contains original labels for targets dropped during relabeling.
  By default, the `-promscrape.maxDroppedTargets` targets are shown here. If your setup drops more targets during relabeling,
  then increase `-promscrape.maxDroppedTargets` command-line flag value to see all the dropped targets.
  Note that tracking each dropped target requires up to 10Kb of RAM. Therefore, big values for `-promscrape.maxDroppedTargets`
  may result in increased memory usage if a big number of scrape targets are dropped during relabeling.

* We recommend you increase `-remoteWrite.queues` if `vmagent_remotewrite_pending_data_bytes` metric exported
  at `http://vmagent-host:8429/metrics` page grows constantly. It is also recommended increasing `-remoteWrite.maxBlockSize`
  and `-remoteWrite.maxRowsPerBlock` command-line options in this case. This can improve data ingestion performance
  to the configured remote storage systems at the cost of higher memory usage.

* If you see gaps in the data pushed by `vmagent` to remote storage when `-remoteWrite.maxDiskUsagePerURL` is set,
  try increasing `-remoteWrite.queues`. Such gaps may appear because `vmagent` cannot keep up with sending the collected data to remote storage.
  Therefore, it starts dropping the buffered data if the on-disk buffer size exceeds `-remoteWrite.maxDiskUsagePerURL`.

* `vmagent` drops data blocks if remote storage replies with `400 Bad Request` and `409 Conflict` HTTP responses.
  The number of dropped blocks can be monitored via `vmagent_remotewrite_packets_dropped_total` metric exported at [/metrics page](#monitoring).

* Use `-remoteWrite.queues=1` when `-remoteWrite.url` points to remote storage, which doesn't accept out-of-order samples (aka data backfilling).
  Such storage systems include Prometheus, Mimir, Cortex and Thanos, which typically emit `out of order sample` errors.
  The best solution is to use remote storage with [backfilling support](https://docs.victoriametrics.com/#backfilling) such as VictoriaMetrics.

* `vmagent` buffers scraped data at the `-remoteWrite.tmpDataPath` directory until it is sent to `-remoteWrite.url`.
  The directory can grow large when remote storage is unavailable for extended periods of time and if `-remoteWrite.maxDiskUsagePerURL` isn't set.
  If you don't want to send all the data from the directory to remote storage then simply stop `vmagent` and delete the directory.

* By default `vmagent` masks `-remoteWrite.url` with `secret-url` values in logs and at `/metrics` page because
  the url may contain sensitive information such as auth tokens or passwords.
  Pass `-remoteWrite.showURL` command-line flag when starting `vmagent` in order to see all the valid urls.

* By default `vmagent` evenly spreads scrape load in time. If a particular scrape target must be scraped at the beginning of some interval,
  then `scrape_align_interval` option  must be used. For example, the following config aligns hourly scrapes to the beginning of hour:

  ```yaml
  scrape_configs:
  - job_name: foo
    scrape_interval: 1h
    scrape_align_interval: 1h
  ```

* By default `vmagent` evenly spreads scrape load in time. If a particular scrape target must be scraped at specific offset, then `scrape_offset` option must be used.
  For example, the following config instructs `vmagent` to scrape the target at 10 seconds of every minute:

  ```yaml
  scrape_configs:
  - job_name: foo
    scrape_interval: 1m
    scrape_offset: 10s
  ```

* If you see `skipping duplicate scrape target with identical labels` errors when scraping Kubernetes pods, then it is likely these pods listen to multiple ports
  or they use an init container. These errors can either be fixed or suppressed with the `-promscrape.suppressDuplicateScrapeTargetErrors` command-line flag.
  See the available options below if you prefer fixing the root cause of the error:

  The following relabeling rule may be added to `relabel_configs` section in order to filter out pods with unneeded ports:

  ```yaml
  - action: keep_if_equal
    source_labels: [__meta_kubernetes_pod_annotation_prometheus_io_port, __meta_kubernetes_pod_container_port_number]
  ```

  The following relabeling rule may be added to `relabel_configs` section in order to filter out init container pods:

  ```yaml
  - action: drop
    source_labels: [__meta_kubernetes_pod_container_init]
    regex: true
  ```

See also [troubleshooting docs](https://docs.victoriametrics.com/Troubleshooting.html).

## Kafka integration

[Enterprise version](https://docs.victoriametrics.com/enterprise.html) of `vmagent` can read and write metrics from / to Kafka:

* [Reading metrics from Kafka](#reading-metrics-from-kafka)
* [Writing metrics to Kafka](#writing-metrics-to-kafka)

The enterprise version of vmagent is available for evaluation at [releases](https://github.com/VictoriaMetrics/VictoriaMetrics/releases/latest) page
in `vmutils-...-enterprise.tar.gz` archives and in [docker images](https://hub.docker.com/r/victoriametrics/vmagent/tags) with tags containing `enterprise` suffix.
See how to request a free trial license [here](https://victoriametrics.com/products/enterprise/trial/).

### Reading metrics from Kafka

[Enterprise version](https://docs.victoriametrics.com/enterprise.html) of `vmagent` can read metrics in various formats from Kafka messages.
These formats can be configured with `-kafka.consumer.topic.defaultFormat` or `-kafka.consumer.topic.format` command-line options. The following formats are supported:

* `promremotewrite` - [Prometheus remote_write](https://prometheus.io/docs/prometheus/latest/configuration/configuration/#remote_write).
  Messages in this format can be sent by vmagent - see [these docs](#writing-metrics-to-kafka).
* `influx` - [InfluxDB line protocol format](https://docs.influxdata.com/influxdb/v1.7/write_protocols/line_protocol_tutorial/).
* `prometheus` - [Prometheus text exposition format](https://github.com/prometheus/docs/blob/master/content/docs/instrumenting/exposition_formats.md#text-based-format)
  and [OpenMetrics format](https://github.com/OpenObservability/OpenMetrics/blob/master/specification/OpenMetrics.md).
* `graphite` - [Graphite plaintext format](https://graphite.readthedocs.io/en/latest/feeding-carbon.html#the-plaintext-protocol).
* `jsonline` - [JSON line format](https://docs.victoriametrics.com/#how-to-import-data-in-json-line-format).

Every Kafka message may contain multiple lines in `influx`, `prometheus`, `graphite` and `jsonline` format delimited by `\n`.

`vmagent` consumes messages from Kafka topics specified by `-kafka.consumer.topic` command-line flag. Multiple topics can be specified
by passing multiple `-kafka.consumer.topic` command-line flags to `vmagent`.

`vmagent` consumes messages from Kafka brokers specified by `-kafka.consumer.topic.brokers` command-line flag.
Multiple brokers can be specified per each `-kafka.consumer.topic` by passing a list of brokers delimited by `;`.
For example, `-kafka.consumer.topic.brokers=host1:9092;host2:9092`.

The following command starts `vmagent`, which reads metrics in InfluxDB line protocol format from Kafka broker at `localhost:9092`
from the topic `metrics-by-telegraf` and sends them to remote storage at `http://localhost:8428/api/v1/write`:

```bash
./bin/vmagent -remoteWrite.url=http://localhost:8428/api/v1/write \
       -kafka.consumer.topic.brokers=localhost:9092 \
       -kafka.consumer.topic.format=influx \
       -kafka.consumer.topic=metrics-by-telegraf \
       -kafka.consumer.topic.groupID=some-id
```

It is expected that [Telegraf](https://github.com/influxdata/telegraf) sends metrics to the `metrics-by-telegraf` topic with the following config:

```yaml
[[outputs.kafka]]
brokers = ["localhost:9092"]
topic = "influx"
data_format = "influx"
```

#### Command-line flags for Kafka consumer

These command-line flags are available only in [enterprise](https://docs.victoriametrics.com/enterprise.html) version of `vmagent`,
which can be downloaded for evaluation from [releases](https://github.com/VictoriaMetrics/VictoriaMetrics/releases/latest) page
(see `vmutils-...-enterprise.tar.gz` archives) and from [docker images](https://hub.docker.com/r/victoriametrics/vmagent/tags) with tags containing `enterprise` suffix.

```text
  -kafka.consumer.topic array
        Kafka topic names for data consumption.
        Supports an array of values separated by comma or specified via multiple flags.
  -kafka.consumer.topic.basicAuth.password array
        Optional basic auth password for -kafka.consumer.topic. Must be used in conjunction with any supported auth methods for kafka client, specified by flag -kafka.consumer.topic.options='security.protocol=SASL_SSL;sasl.mechanisms=PLAIN'
        Supports an array of values separated by comma or specified via multiple flags.
  -kafka.consumer.topic.basicAuth.username array
        Optional basic auth username for -kafka.consumer.topic. Must be used in conjunction with any supported auth methods for kafka client, specified by flag -kafka.consumer.topic.options='security.protocol=SASL_SSL;sasl.mechanisms=PLAIN'
        Supports an array of values separated by comma or specified via multiple flags.
  -kafka.consumer.topic.brokers array
        List of brokers to connect for given topic, e.g. -kafka.consumer.topic.broker=host-1:9092;host-2:9092
        Supports an array of values separated by comma or specified via multiple flags.
  -kafka.consumer.topic.defaultFormat string
        Expected data format in the topic if -kafka.consumer.topic.format is skipped. (default "promremotewrite")
  -kafka.consumer.topic.format array
        data format for corresponding kafka topic. Valid formats: influx, prometheus, promremotewrite, graphite, jsonline
        Supports an array of values separated by comma or specified via multiple flags.
  -kafka.consumer.topic.groupID array
        Defines group.id for topic
        Supports an array of values separated by comma or specified via multiple flags.
  -kafka.consumer.topic.isGzipped array
        Enables gzip setting for topic messages payload. Only prometheus, jsonline and influx formats accept gzipped messages.
        Supports array of values separated by comma or specified via multiple flags.
  -kafka.consumer.topic.options array
        Optional key=value;key1=value2 settings for topic consumer. See full configuration options at https://github.com/edenhill/librdkafka/blob/master/CONFIGURATION.md.
        Supports an array of values separated by comma or specified via multiple flags.
```

### Writing metrics to Kafka

[Enterprise version](https://docs.victoriametrics.com/enterprise.html) of `vmagent` writes data to Kafka with `at-least-once`
semantics if `-remoteWrite.url` contains e.g. Kafka url. For example, if `vmagent` is started with `-remoteWrite.url=kafka://localhost:9092/?topic=prom-rw`,
then it would send Prometheus remote_write messages to Kafka bootstrap server at `localhost:9092` with the topic `prom-rw`.
These messages can be read later from Kafka by another `vmagent` - see [these docs](#reading-metrics-from-kafka) for details.

Additional Kafka options can be passed as query params to `-remoteWrite.url`. For instance, `kafka://localhost:9092/?topic=prom-rw&client.id=my-favorite-id`
sets `client.id` Kafka option to `my-favorite-id`. The full list of Kafka options is available [here](https://github.com/edenhill/librdkafka/blob/master/CONFIGURATION.md).

#### Kafka broker authorization and authentication

Two types of auth are supported:

* sasl with username and password:

```bash
./bin/vmagent -remoteWrite.url=kafka://localhost:9092/?topic=prom-rw&security.protocol=SASL_SSL&sasl.mechanisms=PLAIN -remoteWrite.basicAuth.username=user -remoteWrite.basicAuth.password=password
```

* tls certificates:

```bash
./bin/vmagent -remoteWrite.url=kafka://localhost:9092/?topic=prom-rw&security.protocol=SSL -remoteWrite.tlsCAFile=/opt/ca.pem -remoteWrite.tlsCertFile=/opt/cert.pem -remoteWrite.tlsKeyFile=/opt/key.pem
```

## PubSub integration

[Enterprise version](https://docs.victoriametrics.com/enterprise.html) of `vmagent` can write metrics to GCP PubSub:

* [Writing metrics to PubSub](#writing-metrics-to-pubsub)

The enterprise version of vmagent is available for evaluation at [releases](https://github.com/VictoriaMetrics/VictoriaMetrics/releases) page
in `vmutils-...-enterprise.tar.gz` archives and in [docker images](https://hub.docker.com/r/victoriametrics/vmagent/tags) with tags containing `enterprise` suffix.

### Writing metrics to PubSub

[Enterprise version](https://docs.victoriametrics.com/enterprise.html) of `vmagent` can push metrics to PubSub.

#### Usage

1. Create a PubSub topic to publish to:\
   `gcloud pubsub topics create $TOPIC`
2. Run vmagent with remoteWrite.url schema set to "pubsub", and value set to the PubSub topic:\
   `-remoteWrite.url=pubsub:projects/$PROJECT/topics/$TOPIC`

#### Protocol
`vmagent` performs all the recording rules and streaming aggregation processing before publishing the data.

Data is published with _at-least-once_ semantics. 

Data is published as compressed remotewrite protocol blocks, one *remotewrite* block per a PubSub message.
Data is compressed as per other vmagent settings (see `-forceVMProto`).

If AccountID/ProjectID are set (multitenant), then each PubSub message contains `project_id` and `account_id`
attributes, so that PubSub subscriptions can subscribe to particular tenants.


#### Auth

If no authentication flags are set, `vmagent` uses default [Application Default Credentials](https://cloud.google.com/docs/authentication/provide-credentials-adc)
See "Workload Identity" section for Kubernetes.

To provide credentials explicitly, see `-gcp.pubsub.credentialsFile` flag.

Principal must have the following permissions:

| Permission            | Available Role                                                                            |
|-----------------------|-------------------------------------------------------------------------------------------|
| pubsub.topics.publish | [Pub/Sub Publisher](https://cloud.google.com/pubsub/docs/access-control#pubsub.publisher) |



#### Config

`vmagent` supports the following flags for the PubSub publisher:

| Flag                                        | Default | Description                                                                                           |
|---------------------------------------------|--------|-------------------------------------------------------------------------------------------------------|
| `gcp.pubsub.credentialsFile`         | ""     | Credentials to use to authenticate to GCP.                                                            |
| `gcp.pubsub.publish.countThreshold`         | 100    | Publish a batch when it has this many messages.                                                       |
| `gcp.pubsub.publish.byteThreshold`          | 1000000 | Publish a batch when its size in bytes reaches this value.                                            |
| `gcp.pubsub.publish.timeout`                | 60s    | The maximum time that the client will attempt to publish a bundle of messages.                        |
| `gcp.pubsub.publish.delayThreshold`         | 10ms   | Publish a non-empty batch after this delay has passed.                                                |
| `gcp.pubsub.publish.maxOutstandingMessages` | 100    | Maximum number of buffered messages to be published. If less than or equal to zero, this is disabled. |
| `gcp.pubsub.publish.maxOutstandingBytes`    | -1     | Maximum size of buffered messages to be published. If less than or equal to zero, this is disabled.   |


#### Monitoring
`vmagent` exposes the following flags related to PubSub publisher:

| Metric                                                                      | Description            |   
|-----------------------------------------------------------------------------|------------------------|
| `vmagent_remotewrite_pubsub_sent_messages_total{project,topic}`             | Message/block enqueued |
| `vmagent_remotewrite_pubsub_published_messages_total{project,topic,status}` | Message published      |   


## How to build from sources

We recommend using [official binary releases](https://github.com/VictoriaMetrics/VictoriaMetrics/releases/latest) - `vmagent` is located in the `vmutils-...` archives.

It may be needed to build `vmagent` from source code when developing or testing new feature or bugfix.

### Development build

1. [Install Go](https://golang.org/doc/install). The minimum supported version is Go 1.20.
1. Run `make vmagent` from the root folder of [the repository](https://github.com/VictoriaMetrics/VictoriaMetrics).
   It builds the `vmagent` binary and puts it into the `bin` folder.

### Production build

1. [Install docker](https://docs.docker.com/install/).
1. Run `make vmagent-prod` from the root folder of [the repository](https://github.com/VictoriaMetrics/VictoriaMetrics).
   It builds `vmagent-prod` binary and puts it into the `bin` folder.

### Building docker images

Run `make package-vmagent`. It builds `victoriametrics/vmagent:<PKG_TAG>` docker image locally.
`<PKG_TAG>` is an auto-generated image tag, which depends on source code in [the repository](https://github.com/VictoriaMetrics/VictoriaMetrics).
The `<PKG_TAG>` may be manually set via `PKG_TAG=foobar make package-vmagent`.

The base docker image is [alpine](https://hub.docker.com/_/alpine) but it is possible to use any other base image
by setting it via `<ROOT_IMAGE>` environment variable. For example, the following command builds the image on top of [scratch](https://hub.docker.com/_/scratch) image:

```bash
ROOT_IMAGE=scratch make package-vmagent
```

### ARM build

ARM build may run on Raspberry Pi or on [energy-efficient ARM servers](https://blog.cloudflare.com/arm-takes-wing/).

### Development ARM build

1. [Install Go](https://golang.org/doc/install). The minimum supported version is Go 1.20.
1. Run `make vmagent-linux-arm` or `make vmagent-linux-arm64` from the root folder of [the repository](https://github.com/VictoriaMetrics/VictoriaMetrics)
   It builds `vmagent-linux-arm` or `vmagent-linux-arm64` binary respectively and puts it into the `bin` folder.

### Production ARM build

1. [Install docker](https://docs.docker.com/install/).
1. Run `make vmagent-linux-arm-prod` or `make vmagent-linux-arm64-prod` from the root folder of [the repository](https://github.com/VictoriaMetrics/VictoriaMetrics).
   It builds `vmagent-linux-arm-prod` or `vmagent-linux-arm64-prod` binary respectively and puts it into the `bin` folder.

## Profiling

`vmagent` provides handlers for collecting the following [Go profiles](https://blog.golang.org/profiling-go-programs):

* Memory profile can be collected with the following command (replace `0.0.0.0` with hostname if needed):

<div class="with-copy" markdown="1">

```bash
curl http://0.0.0.0:8429/debug/pprof/heap > mem.pprof
```

</div>

* CPU profile can be collected with the following command (replace `0.0.0.0` with hostname if needed):

<div class="with-copy" markdown="1">

```bash
curl http://0.0.0.0:8429/debug/pprof/profile > cpu.pprof
```

</div>

The command for collecting CPU profile waits for 30 seconds before returning.

The collected profiles may be analyzed with [go tool pprof](https://github.com/google/pprof).

It is safe sharing the collected profiles from security point of view, since they do not contain sensitive information.

## Advanced usage

`vmagent` can be fine-tuned with various command-line flags. Run `./vmagent -help` in order to see the full list of these flags with their descriptions and default values:

```text
./vmagent -help

vmagent collects metrics data via popular data ingestion protocols and routes them to VictoriaMetrics.

See the docs at https://docs.victoriametrics.com/vmagent.html .

  -cacheExpireDuration duration
     Items are removed from in-memory caches after they aren't accessed for this duration. Lower values may reduce memory usage at the cost of higher CPU usage. See also -prevCacheRemovalPercent (default 30m0s)
  -configAuthKey string
     Authorization key for accessing /config page. It must be passed via authKey query arg
  -csvTrimTimestamp duration
     Trim timestamps when importing csv data to this duration. Minimum practical duration is 1ms. Higher duration (i.e. 1s) may be used for reducing disk space usage for timestamp data (default 1ms)
  -datadog.maxInsertRequestSize size
     The maximum size in bytes of a single DataDog POST request to /api/v1/series
     Supports the following optional suffixes for size values: KB, MB, GB, TB, KiB, MiB, GiB, TiB (default 67108864)
  -datadog.sanitizeMetricName
     Sanitize metric names for the ingested DataDog data to comply with DataDog behaviour described at https://docs.datadoghq.com/metrics/custom_metrics/#naming-custom-metrics (default true)
  -denyQueryTracing
     Whether to disable the ability to trace queries. See https://docs.victoriametrics.com/#query-tracing
  -dryRun
     Whether to check config files without running vmagent. The following files are checked: -promscrape.config, -remoteWrite.relabelConfig, -remoteWrite.urlRelabelConfig, -remoteWrite.streamAggr.config . Unknown config entries aren't allowed in -promscrape.config by default. This can be changed by passing -promscrape.config.strictParse=false command-line flag
  -enableTCP6
     Whether to enable IPv6 for listening and dialing. By default, only IPv4 TCP and UDP are used
  -envflag.enable
     Whether to enable reading flags from environment variables in addition to the command line. Command line flag values have priority over values from environment vars. Flags are read only from the command line if this flag isn't set. See https://docs.victoriametrics.com/#environment-variables for more details
  -envflag.prefix string
     Prefix for environment variables if -envflag.enable is set
  -eula
     Deprecated, please use -license or -licenseFile flags instead. By specifying this flag, you confirm that you have an enterprise license and accept the ESA https://victoriametrics.com/legal/esa/ . This flag is available only in Enterprise binaries. See https://docs.victoriametrics.com/enterprise.html
  -filestream.disableFadvise
     Whether to disable fadvise() syscall when reading large data files. The fadvise() syscall prevents from eviction of recently accessed data from OS page cache during background merges and backups. In some rare cases it is better to disable the syscall if it uses too much CPU
  -flagsAuthKey string
     Auth key for /flags endpoint. It must be passed via authKey query arg. It overrides httpAuth.* settings
  -fs.disableMmap
     Whether to use pread() instead of mmap() for reading data files. By default, mmap() is used for 64-bit arches and pread() is used for 32-bit arches, since they cannot read data files bigger than 2^32 bytes in memory. mmap() is usually faster for reading small data chunks than pread()
  -graphiteListenAddr string
     TCP and UDP address to listen for Graphite plaintext data. Usually :2003 must be set. Doesn't work if empty. See also -graphiteListenAddr.useProxyProtocol
  -graphiteListenAddr.useProxyProtocol
     Whether to use proxy protocol for connections accepted at -graphiteListenAddr . See https://www.haproxy.org/download/1.8/doc/proxy-protocol.txt
  -graphiteTrimTimestamp duration
     Trim timestamps for Graphite data to this duration. Minimum practical duration is 1s. Higher duration (i.e. 1m) may be used for reducing disk space usage for timestamp data (default 1s)
  -http.connTimeout duration
     Incoming http connections are closed after the configured timeout. This may help to spread the incoming load among a cluster of services behind a load balancer. Please note that the real timeout may be bigger by up to 10% as a protection against the thundering herd problem (default 2m0s)
  -http.disableResponseCompression
     Disable compression of HTTP responses to save CPU resources. By default, compression is enabled to save network bandwidth
  -http.header.csp string
     Value for 'Content-Security-Policy' header
  -http.header.frameOptions string
     Value for 'X-Frame-Options' header
  -http.header.hsts string
     Value for 'Strict-Transport-Security' header
  -http.idleConnTimeout duration
     Timeout for incoming idle http connections (default 1m0s)
  -http.maxGracefulShutdownDuration duration
     The maximum duration for a graceful shutdown of the HTTP server. A highly loaded server may require increased value for a graceful shutdown (default 7s)
  -http.pathPrefix string
     An optional prefix to add to all the paths handled by http server. For example, if '-http.pathPrefix=/foo/bar' is set, then all the http requests will be handled on '/foo/bar/*' paths. This may be useful for proxied requests. See https://www.robustperception.io/using-external-urls-and-proxies-with-prometheus
  -http.shutdownDelay duration
     Optional delay before http server shutdown. During this delay, the server returns non-OK responses from /health page, so load balancers can route new requests to other servers
  -httpAuth.password string
     Password for HTTP server's Basic Auth. The authentication is disabled if -httpAuth.username is empty
  -httpAuth.username string
     Username for HTTP server's Basic Auth. The authentication is disabled if empty. See also -httpAuth.password
  -httpListenAddr string
     TCP address to listen for http connections. Set this flag to empty value in order to disable listening on any port. This mode may be useful for running multiple vmagent instances on the same server. Note that /targets and /metrics pages aren't available if -httpListenAddr=''. See also -httpListenAddr.useProxyProtocol (default ":8429")
  -httpListenAddr.useProxyProtocol
     Whether to use proxy protocol for connections accepted at -httpListenAddr . See https://www.haproxy.org/download/1.8/doc/proxy-protocol.txt . With enabled proxy protocol http server cannot serve regular /metrics endpoint. Use -pushmetrics.url for metrics pushing
  -import.maxLineLen size
     The maximum length in bytes of a single line accepted by /api/v1/import; the line length can be limited with 'max_rows_per_line' query arg passed to /api/v1/export
     Supports the following optional suffixes for size values: KB, MB, GB, TB, KiB, MiB, GiB, TiB (default 10485760)
  -influx.databaseNames array
     Comma-separated list of database names to return from /query and /influx/query API. This can be needed for accepting data from Telegraf plugins such as https://github.com/fangli/fluent-plugin-influxdb
     Supports an array of values separated by comma or specified via multiple flags.
  -influx.maxLineSize size
     The maximum size in bytes for a single InfluxDB line during parsing
     Supports the following optional suffixes for size values: KB, MB, GB, TB, KiB, MiB, GiB, TiB (default 262144)
  -influxDBLabel string
     Default label for the DB name sent over '?db={db_name}' query parameter (default "db")
  -influxListenAddr string
     TCP and UDP address to listen for InfluxDB line protocol data. Usually :8089 must be set. Doesn't work if empty. This flag isn't needed when ingesting data over HTTP - just send it to http://<vmagent>:8429/write . See also -influxListenAddr.useProxyProtocol
  -influxListenAddr.useProxyProtocol
     Whether to use proxy protocol for connections accepted at -influxListenAddr . See https://www.haproxy.org/download/1.8/doc/proxy-protocol.txt
  -influxMeasurementFieldSeparator string
     Separator for '{measurement}{separator}{field_name}' metric name when inserted via InfluxDB line protocol (default "_")
  -influxSkipMeasurement
     Uses '{field_name}' as a metric name while ignoring '{measurement}' and '-influxMeasurementFieldSeparator'
  -influxSkipSingleField
     Uses '{measurement}' instead of '{measurement}{separator}{field_name}' for metric name if InfluxDB line contains only a single field
  -influxTrimTimestamp duration
     Trim timestamps for InfluxDB line protocol data to this duration. Minimum practical duration is 1ms. Higher duration (i.e. 1s) may be used for reducing disk space usage for timestamp data (default 1ms)
  -insert.maxQueueDuration duration
     The maximum duration to wait in the queue when -maxConcurrentInserts concurrent insert requests are executed (default 1m0s)
  -internStringCacheExpireDuration duration
     The expiry duration for caches for interned strings. See https://en.wikipedia.org/wiki/String_interning . See also -internStringMaxLen and -internStringDisableCache (default 6m0s)
  -internStringDisableCache
     Whether to disable caches for interned strings. This may reduce memory usage at the cost of higher CPU usage. See https://en.wikipedia.org/wiki/String_interning . See also -internStringCacheExpireDuration and -internStringMaxLen
  -internStringMaxLen int
     The maximum length for strings to intern. A lower limit may save memory at the cost of higher CPU usage. See https://en.wikipedia.org/wiki/String_interning . See also -internStringDisableCache and -internStringCacheExpireDuration (default 500)
  -kafka.consumer.topic array
     Kafka topic names for data consumption. This flag is available only in Enterprise binaries. See https://docs.victoriametrics.com/enterprise.html
     Supports an array of values separated by comma or specified via multiple flags.
  -kafka.consumer.topic.basicAuth.password array
     Optional basic auth password for -kafka.consumer.topic. Must be used in conjunction with any supported auth methods for kafka client, specified by flag -kafka.consumer.topic.options='security.protocol=SASL_SSL;sasl.mechanisms=PLAIN' . This flag is available only in Enterprise binaries. See https://docs.victoriametrics.com/enterprise.html
     Supports an array of values separated by comma or specified via multiple flags.
  -kafka.consumer.topic.basicAuth.username array
     Optional basic auth username for -kafka.consumer.topic. Must be used in conjunction with any supported auth methods for kafka client, specified by flag -kafka.consumer.topic.options='security.protocol=SASL_SSL;sasl.mechanisms=PLAIN' . This flag is available only in Enterprise binaries. See https://docs.victoriametrics.com/enterprise.html
     Supports an array of values separated by comma or specified via multiple flags.
  -kafka.consumer.topic.brokers array
     List of brokers to connect for given topic, e.g. -kafka.consumer.topic.broker=host-1:9092;host-2:9092 . This flag is available only in Enterprise binaries. See https://docs.victoriametrics.com/enterprise.html
     Supports an array of values separated by comma or specified via multiple flags.
  -kafka.consumer.topic.concurrency array
     Configures consumer concurrency for topic specified via -kafka.consumer.topic flag.This flag is available only in Enterprise binaries. See https://docs.victoriametrics.com/enterprise.html (default 1)
     Supports array of values separated by comma or specified via multiple flags.
  -kafka.consumer.topic.defaultFormat string
     Expected data format in the topic if -kafka.consumer.topic.format is skipped. This flag is available only in Enterprise binaries. See https://docs.victoriametrics.com/enterprise.html (default "promremotewrite")
  -kafka.consumer.topic.format array
     data format for corresponding kafka topic. Valid formats: influx, prometheus, promremotewrite, graphite, jsonline . This flag is available only in Enterprise binaries. See https://docs.victoriametrics.com/enterprise.html
     Supports an array of values separated by comma or specified via multiple flags.
  -kafka.consumer.topic.groupID array
     Defines group.id for topic. This flag is available only in Enterprise binaries. See https://docs.victoriametrics.com/enterprise.html
     Supports an array of values separated by comma or specified via multiple flags.
  -kafka.consumer.topic.isGzipped array
     Enables gzip setting for topic messages payload. Only prometheus, jsonline and influx formats accept gzipped messages.This flag is available only in Enterprise binaries. See https://docs.victoriametrics.com/enterprise.html
     Supports array of values separated by comma or specified via multiple flags.
  -kafka.consumer.topic.options array
     Optional key=value;key1=value2 settings for topic consumer. See full configuration options at https://github.com/edenhill/librdkafka/blob/master/CONFIGURATION.md . This flag is available only in Enterprise binaries. See https://docs.victoriametrics.com/enterprise.html
     Supports an array of values separated by comma or specified via multiple flags.
  -license string
     Lisense key for VictoriaMetrics Enterprise. See https://victoriametrics.com/products/enterprise/ . Trial Enterprise license can be obtained from https://victoriametrics.com/products/enterprise/trial/ . This flag is available only in Enterprise binaries. The license key can be also passed via file specified by -licenseFile command-line flag
  -license.forceOffline
     Whether to enable offline verification for VictoriaMetrics Enterprise license key, which has been passed either via -license or via -licenseFile command-line flag. The issued license key must support offline verification feature. Contact info@victoriametrics.com if you need offline license verification. This flag is avilable only in Enterprise binaries
  -licenseFile string
     Path to file with license key for VictoriaMetrics Enterprise. See https://victoriametrics.com/products/enterprise/ . Trial Enterprise license can be obtained from https://victoriametrics.com/products/enterprise/trial/ . This flag is available only in Enterprise binaries. The license key can be also passed inline via -license command-line flag
  -loggerDisableTimestamps
     Whether to disable writing timestamps in logs
  -loggerErrorsPerSecondLimit int
     Per-second limit on the number of ERROR messages. If more than the given number of errors are emitted per second, the remaining errors are suppressed. Zero values disable the rate limit
  -loggerFormat string
     Format for logs. Possible values: default, json (default "default")
  -loggerJSONFields string
     Allows renaming fields in JSON formatted logs. Example: "ts:timestamp,msg:message" renames "ts" to "timestamp" and "msg" to "message". Supported fields: ts, level, caller, msg
  -loggerLevel string
     Minimum level of errors to log. Possible values: INFO, WARN, ERROR, FATAL, PANIC (default "INFO")
  -loggerOutput string
     Output for the logs. Supported values: stderr, stdout (default "stderr")
  -loggerTimezone string
     Timezone to use for timestamps in logs. Timezone must be a valid IANA Time Zone. For example: America/New_York, Europe/Berlin, Etc/GMT+3 or Local (default "UTC")
  -loggerWarnsPerSecondLimit int
     Per-second limit on the number of WARN messages. If more than the given number of warns are emitted per second, then the remaining warns are suppressed. Zero values disable the rate limit
  -maxConcurrentInserts int
     The maximum number of concurrent insert requests. Default value should work for most cases, since it minimizes the memory usage. The default value can be increased when clients send data over slow networks. See also -insert.maxQueueDuration (default 8)
  -maxInsertRequestSize size
     The maximum size in bytes of a single Prometheus remote_write API request
     Supports the following optional suffixes for size values: KB, MB, GB, TB, KiB, MiB, GiB, TiB (default 33554432)
  -memory.allowedBytes size
     Allowed size of system memory VictoriaMetrics caches may occupy. This option overrides -memory.allowedPercent if set to a non-zero value. Too low a value may increase the cache miss rate usually resulting in higher CPU and disk IO usage. Too high a value may evict too much data from the OS page cache resulting in higher disk IO usage
     Supports the following optional suffixes for size values: KB, MB, GB, TB, KiB, MiB, GiB, TiB (default 0)
  -memory.allowedPercent float
     Allowed percent of system memory VictoriaMetrics caches may occupy. See also -memory.allowedBytes. Too low a value may increase cache miss rate usually resulting in higher CPU and disk IO usage. Too high a value may evict too much data from the OS page cache which will result in higher disk IO usage (default 60)
  -metricsAuthKey string
     Auth key for /metrics endpoint. It must be passed via authKey query arg. It overrides httpAuth.* settings
  -newrelic.maxInsertRequestSize size
     The maximum size in bytes of a single NewRelic request to /newrelic/infra/v2/metrics/events/bulk
     Supports the following optional suffixes for size values: KB, MB, GB, TB, KiB, MiB, GiB, TiB (default 67108864)
  -opentsdbHTTPListenAddr string
     TCP address to listen for OpenTSDB HTTP put requests. Usually :4242 must be set. Doesn't work if empty. See also -opentsdbHTTPListenAddr.useProxyProtocol
  -opentsdbHTTPListenAddr.useProxyProtocol
     Whether to use proxy protocol for connections accepted at -opentsdbHTTPListenAddr . See https://www.haproxy.org/download/1.8/doc/proxy-protocol.txt
  -opentsdbListenAddr string
     TCP and UDP address to listen for OpenTSDB metrics. Telnet put messages and HTTP /api/put messages are simultaneously served on TCP port. Usually :4242 must be set. Doesn't work if empty. See also -opentsdbListenAddr.useProxyProtocol
  -opentsdbListenAddr.useProxyProtocol
     Whether to use proxy protocol for connections accepted at -opentsdbListenAddr . See https://www.haproxy.org/download/1.8/doc/proxy-protocol.txt
  -opentsdbTrimTimestamp duration
     Trim timestamps for OpenTSDB 'telnet put' data to this duration. Minimum practical duration is 1s. Higher duration (i.e. 1m) may be used for reducing disk space usage for timestamp data (default 1s)
  -opentsdbhttp.maxInsertRequestSize size
     The maximum size of OpenTSDB HTTP put request
     Supports the following optional suffixes for size values: KB, MB, GB, TB, KiB, MiB, GiB, TiB (default 33554432)
  -opentsdbhttpTrimTimestamp duration
     Trim timestamps for OpenTSDB HTTP data to this duration. Minimum practical duration is 1ms. Higher duration (i.e. 1s) may be used for reducing disk space usage for timestamp data (default 1ms)
  -pprofAuthKey string
     Auth key for /debug/pprof/* endpoints. It must be passed via authKey query arg. It overrides httpAuth.* settings
  -prevCacheRemovalPercent float
     Items in the previous caches are removed when the percent of requests it serves becomes lower than this value. Higher values reduce memory usage at the cost of higher CPU usage. See also -cacheExpireDuration (default 0.1)
  -promscrape.azureSDCheckInterval duration
     Interval for checking for changes in Azure. This works only if azure_sd_configs is configured in '-promscrape.config' file. See https://docs.victoriametrics.com/sd_configs.html#azure_sd_configs for details (default 1m0s)
  -promscrape.cluster.memberLabel string
     If non-empty, then the label with this name and the -promscrape.cluster.memberNum value is added to all the scraped metrics. See https://docs.victoriametrics.com/vmagent.html#scraping-big-number-of-targets for more info
  -promscrape.cluster.memberNum string
     The number of vmagent instance in the cluster of scrapers. It must be a unique value in the range 0 ... promscrape.cluster.membersCount-1 across scrapers in the cluster. Can be specified as pod name of Kubernetes StatefulSet - pod-name-Num, where Num is a numeric part of pod name. See also -promscrape.cluster.memberLabel . See https://docs.victoriametrics.com/vmagent.html#scraping-big-number-of-targets for more info (default "0")
  -promscrape.cluster.membersCount int
     The number of members in a cluster of scrapers. Each member must have a unique -promscrape.cluster.memberNum in the range 0 ... promscrape.cluster.membersCount-1 . Each member then scrapes roughly 1/N of all the targets. By default, cluster scraping is disabled, i.e. a single scraper scrapes all the targets. See https://docs.victoriametrics.com/vmagent.html#scraping-big-number-of-targets for more info (default 1)
  -promscrape.cluster.name string
     Optional name of the cluster. If multiple vmagent clusters scrape the same targets, then each cluster must have unique name in order to properly de-duplicate samples received from these clusters. See https://docs.victoriametrics.com/vmagent.html#scraping-big-number-of-targets for more info
  -promscrape.cluster.replicationFactor int
     The number of members in the cluster, which scrape the same targets. If the replication factor is greater than 1, then the deduplication must be enabled at remote storage side. See https://docs.victoriametrics.com/vmagent.html#scraping-big-number-of-targets for more info (default 1)
  -promscrape.config string
     Optional path to Prometheus config file with 'scrape_configs' section containing targets to scrape. The path can point to local file and to http url. See https://docs.victoriametrics.com/#how-to-scrape-prometheus-exporters-such-as-node-exporter for details
  -promscrape.config.dryRun
     Checks -promscrape.config file for errors and unsupported fields and then exits. Returns non-zero exit code on parsing errors and emits these errors to stderr. See also -promscrape.config.strictParse command-line flag. Pass -loggerLevel=ERROR if you don't need to see info messages in the output.
  -promscrape.config.strictParse
     Whether to deny unsupported fields in -promscrape.config . Set to false in order to silently skip unsupported fields (default true)
  -promscrape.configCheckInterval duration
     Interval for checking for changes in -promscrape.config file. By default, the checking is disabled. See how to reload -promscrape.config file at https://docs.victoriametrics.com/vmagent.html#configuration-update
  -promscrape.consul.waitTime duration
     Wait time used by Consul service discovery. Default value is used if not set
  -promscrape.consulSDCheckInterval duration
     Interval for checking for changes in Consul. This works only if consul_sd_configs is configured in '-promscrape.config' file. See https://docs.victoriametrics.com/sd_configs.html#consul_sd_configs for details (default 30s)
  -promscrape.consulagentSDCheckInterval duration
     Interval for checking for changes in Consul Agent. This works only if consulagent_sd_configs is configured in '-promscrape.config' file. See https://docs.victoriametrics.com/sd_configs.html#consulagent_sd_configs for details (default 30s)
  -promscrape.digitaloceanSDCheckInterval duration
     Interval for checking for changes in digital ocean. This works only if digitalocean_sd_configs is configured in '-promscrape.config' file. See https://docs.victoriametrics.com/sd_configs.html#digitalocean_sd_configs for details (default 1m0s)
  -promscrape.disableCompression
     Whether to disable sending 'Accept-Encoding: gzip' request headers to all the scrape targets. This may reduce CPU usage on scrape targets at the cost of higher network bandwidth utilization. It is possible to set 'disable_compression: true' individually per each 'scrape_config' section in '-promscrape.config' for fine-grained control
  -promscrape.disableKeepAlive
     Whether to disable HTTP keep-alive connections when scraping all the targets. This may be useful when targets has no support for HTTP keep-alive connection. It is possible to set 'disable_keepalive: true' individually per each 'scrape_config' section in '-promscrape.config' for fine-grained control. Note that disabling HTTP keep-alive may increase load on both vmagent and scrape targets
  -promscrape.discovery.concurrency int
     The maximum number of concurrent requests to Prometheus autodiscovery API (Consul, Kubernetes, etc.) (default 100)
  -promscrape.discovery.concurrentWaitTime duration
     The maximum duration for waiting to perform API requests if more than -promscrape.discovery.concurrency requests are simultaneously performed (default 1m0s)
  -promscrape.dnsSDCheckInterval duration
     Interval for checking for changes in dns. This works only if dns_sd_configs is configured in '-promscrape.config' file. See https://docs.victoriametrics.com/sd_configs.html#dns_sd_configs for details (default 30s)
  -promscrape.dockerSDCheckInterval duration
     Interval for checking for changes in docker. This works only if docker_sd_configs is configured in '-promscrape.config' file. See https://docs.victoriametrics.com/sd_configs.html#docker_sd_configs for details (default 30s)
  -promscrape.dockerswarmSDCheckInterval duration
     Interval for checking for changes in dockerswarm. This works only if dockerswarm_sd_configs is configured in '-promscrape.config' file. See https://docs.victoriametrics.com/sd_configs.html#dockerswarm_sd_configs for details (default 30s)
  -promscrape.dropOriginalLabels
     Whether to drop original labels for scrape targets at /targets and /api/v1/targets pages. This may be needed for reducing memory usage when original labels for big number of scrape targets occupy big amounts of memory. Note that this reduces debuggability for improper per-target relabeling configs
  -promscrape.ec2SDCheckInterval duration
     Interval for checking for changes in ec2. This works only if ec2_sd_configs is configured in '-promscrape.config' file. See https://docs.victoriametrics.com/sd_configs.html#ec2_sd_configs for details (default 1m0s)
  -promscrape.eurekaSDCheckInterval duration
     Interval for checking for changes in eureka. This works only if eureka_sd_configs is configured in '-promscrape.config' file. See https://docs.victoriametrics.com/sd_configs.html#eureka_sd_configs for details (default 30s)
  -promscrape.fileSDCheckInterval duration
     Interval for checking for changes in 'file_sd_config'. See https://docs.victoriametrics.com/sd_configs.html#file_sd_configs for details (default 1m0s)
  -promscrape.gceSDCheckInterval duration
     Interval for checking for changes in gce. This works only if gce_sd_configs is configured in '-promscrape.config' file. See https://docs.victoriametrics.com/sd_configs.html#gce_sd_configs for details (default 1m0s)
  -promscrape.httpSDCheckInterval duration
     Interval for checking for changes in http endpoint service discovery. This works only if http_sd_configs is configured in '-promscrape.config' file. See https://docs.victoriametrics.com/sd_configs.html#http_sd_configs for details (default 1m0s)
  -promscrape.kubernetes.apiServerTimeout duration
     How frequently to reload the full state from Kubernetes API server (default 30m0s)
  -promscrape.kubernetesSDCheckInterval duration
     Interval for checking for changes in Kubernetes API server. This works only if kubernetes_sd_configs is configured in '-promscrape.config' file. See https://docs.victoriametrics.com/sd_configs.html#kubernetes_sd_configs for details (default 30s)
  -promscrape.kumaSDCheckInterval duration
     Interval for checking for changes in kuma service discovery. This works only if kuma_sd_configs is configured in '-promscrape.config' file. See https://docs.victoriametrics.com/sd_configs.html#kuma_sd_configs for details (default 30s)
  -promscrape.maxDroppedTargets int
     The maximum number of droppedTargets to show at /api/v1/targets page. Increase this value if your setup drops more scrape targets during relabeling and you need investigating labels for all the dropped targets. Note that the increased number of tracked dropped targets may result in increased memory usage (default 1000)
  -promscrape.maxResponseHeadersSize size
     The maximum size of http response headers from Prometheus scrape targets
     Supports the following optional suffixes for size values: KB, MB, GB, TB, KiB, MiB, GiB, TiB (default 4096)
  -promscrape.maxScrapeSize size
     The maximum size of scrape response in bytes to process from Prometheus targets. Bigger responses are rejected
     Supports the following optional suffixes for size values: KB, MB, GB, TB, KiB, MiB, GiB, TiB (default 16777216)
  -promscrape.minResponseSizeForStreamParse size
     The minimum target response size for automatic switching to stream parsing mode, which can reduce memory usage. See https://docs.victoriametrics.com/vmagent.html#stream-parsing-mode
     Supports the following optional suffixes for size values: KB, MB, GB, TB, KiB, MiB, GiB, TiB (default 1000000)
  -promscrape.noStaleMarkers
     Whether to disable sending Prometheus stale markers for metrics when scrape target disappears. This option may reduce memory usage if stale markers aren't needed for your setup. This option also disables populating the scrape_series_added metric. See https://prometheus.io/docs/concepts/jobs_instances/#automatically-generated-labels-and-time-series
  -promscrape.nomad.waitTime duration
     Wait time used by Nomad service discovery. Default value is used if not set
  -promscrape.nomadSDCheckInterval duration
     Interval for checking for changes in Nomad. This works only if nomad_sd_configs is configured in '-promscrape.config' file. See https://docs.victoriametrics.com/sd_configs.html#nomad_sd_configs for details (default 30s)
  -promscrape.openstackSDCheckInterval duration
     Interval for checking for changes in openstack API server. This works only if openstack_sd_configs is configured in '-promscrape.config' file. See https://docs.victoriametrics.com/sd_configs.html#openstack_sd_configs for details (default 30s)
  -promscrape.seriesLimitPerTarget int
     Optional limit on the number of unique time series a single scrape target can expose. See https://docs.victoriametrics.com/vmagent.html#cardinality-limiter for more info
  -promscrape.streamParse
     Whether to enable stream parsing for metrics obtained from scrape targets. This may be useful for reducing memory usage when millions of metrics are exposed per each scrape target. It is possible to set 'stream_parse: true' individually per each 'scrape_config' section in '-promscrape.config' for fine-grained control
  -promscrape.suppressDuplicateScrapeTargetErrors
     Whether to suppress 'duplicate scrape target' errors; see https://docs.victoriametrics.com/vmagent.html#troubleshooting for details
  -promscrape.suppressScrapeErrors
     Whether to suppress scrape errors logging. The last error for each target is always available at '/targets' page even if scrape errors logging is suppressed. See also -promscrape.suppressScrapeErrorsDelay
  -promscrape.suppressScrapeErrorsDelay duration
     The delay for suppressing repeated scrape errors logging per each scrape targets. This may be used for reducing the number of log lines related to scrape errors. See also -promscrape.suppressScrapeErrors
  -promscrape.yandexcloudSDCheckInterval duration
     Interval for checking for changes in Yandex Cloud API. This works only if yandexcloud_sd_configs is configured in '-promscrape.config' file. See https://docs.victoriametrics.com/sd_configs.html#yandexcloud_sd_configs for details (default 30s)
  -pushmetrics.extraLabel array
     Optional labels to add to metrics pushed to -pushmetrics.url . For example, -pushmetrics.extraLabel='instance="foo"' adds instance="foo" label to all the metrics pushed to -pushmetrics.url
     Supports an array of values separated by comma or specified via multiple flags.
  -pushmetrics.interval duration
     Interval for pushing metrics to -pushmetrics.url (default 10s)
  -pushmetrics.url array
     Optional URL to push metrics exposed at /metrics page. See https://docs.victoriametrics.com/#push-metrics . By default, metrics exposed at /metrics page aren't pushed to any remote storage
     Supports an array of values separated by comma or specified via multiple flags.
  -remoteWrite.aws.accessKey array
     Optional AWS AccessKey to use for the corresponding -remoteWrite.url if -remoteWrite.aws.useSigv4 is set
     Supports an array of values separated by comma or specified via multiple flags.
  -remoteWrite.aws.ec2Endpoint array
     Optional AWS EC2 API endpoint to use for the corresponding -remoteWrite.url if -remoteWrite.aws.useSigv4 is set
     Supports an array of values separated by comma or specified via multiple flags.
  -remoteWrite.aws.region array
     Optional AWS region to use for the corresponding -remoteWrite.url if -remoteWrite.aws.useSigv4 is set
     Supports an array of values separated by comma or specified via multiple flags.
  -remoteWrite.aws.roleARN array
     Optional AWS roleARN to use for the corresponding -remoteWrite.url if -remoteWrite.aws.useSigv4 is set
     Supports an array of values separated by comma or specified via multiple flags.
  -remoteWrite.aws.secretKey array
     Optional AWS SecretKey to use for the corresponding -remoteWrite.url if -remoteWrite.aws.useSigv4 is set
     Supports an array of values separated by comma or specified via multiple flags.
  -remoteWrite.aws.service array
     Optional AWS Service to use for the corresponding -remoteWrite.url if -remoteWrite.aws.useSigv4 is set. Defaults to "aps"
     Supports an array of values separated by comma or specified via multiple flags.
  -remoteWrite.aws.stsEndpoint array
     Optional AWS STS API endpoint to use for the corresponding -remoteWrite.url if -remoteWrite.aws.useSigv4 is set
     Supports an array of values separated by comma or specified via multiple flags.
  -remoteWrite.aws.useSigv4 array
     Enables SigV4 request signing for the corresponding -remoteWrite.url. It is expected that other -remoteWrite.aws.* command-line flags are set if sigv4 request signing is enabled
     Supports array of values separated by comma or specified via multiple flags.
  -remoteWrite.basicAuth.password array
     Optional basic auth password to use for the corresponding -remoteWrite.url
     Supports an array of values separated by comma or specified via multiple flags.
  -remoteWrite.basicAuth.passwordFile array
     Optional path to basic auth password to use for the corresponding -remoteWrite.url. The file is re-read every second
     Supports an array of values separated by comma or specified via multiple flags.
  -remoteWrite.basicAuth.username array
     Optional basic auth username to use for the corresponding -remoteWrite.url
     Supports an array of values separated by comma or specified via multiple flags.
  -remoteWrite.bearerToken array
     Optional bearer auth token to use for the corresponding -remoteWrite.url
     Supports an array of values separated by comma or specified via multiple flags.
  -remoteWrite.bearerTokenFile array
     Optional path to bearer token file to use for the corresponding -remoteWrite.url. The token is re-read from the file every second
     Supports an array of values separated by comma or specified via multiple flags.
  -remoteWrite.flushInterval duration
     Interval for flushing the data to remote storage. This option takes effect only when less than 10K data points per second are pushed to -remoteWrite.url (default 1s)
  -remoteWrite.forcePromProto array
     Whether to force Prometheus remote write protocol for sending data to the corresponding -remoteWrite.url . See https://docs.victoriametrics.com/vmagent.html#victoriametrics-remote-write-protocol
     Supports array of values separated by comma or specified via multiple flags.
  -remoteWrite.forceVMProto array
     Whether to force VictoriaMetrics remote write protocol for sending data to the corresponding -remoteWrite.url . See https://docs.victoriametrics.com/vmagent.html#victoriametrics-remote-write-protocol
     Supports array of values separated by comma or specified via multiple flags.
  -remoteWrite.headers array
     Optional HTTP headers to send with each request to the corresponding -remoteWrite.url. For example, -remoteWrite.headers='My-Auth:foobar' would send 'My-Auth: foobar' HTTP header with every request to the corresponding -remoteWrite.url. Multiple headers must be delimited by '^^': -remoteWrite.headers='header1:value1^^header2:value2'
     Supports an array of values separated by comma or specified via multiple flags.
  -remoteWrite.keepDanglingQueues
     Keep persistent queues contents at -remoteWrite.tmpDataPath in case there are no matching -remoteWrite.url. Useful when -remoteWrite.url is changed temporarily and persistent queue files will be needed later on.
  -remoteWrite.label array
     Optional label in the form 'name=value' to add to all the metrics before sending them to -remoteWrite.url. Pass multiple -remoteWrite.label flags in order to add multiple labels to metrics before sending them to remote storage
     Supports an array of values separated by comma or specified via multiple flags.
  -remoteWrite.maxBlockSize size
     The maximum block size to send to remote storage. Bigger blocks may improve performance at the cost of the increased memory usage. See also -remoteWrite.maxRowsPerBlock
     Supports the following optional suffixes for size values: KB, MB, GB, TB, KiB, MiB, GiB, TiB (default 8388608)
  -remoteWrite.maxDailySeries int
     The maximum number of unique series vmagent can send to remote storage systems during the last 24 hours. Excess series are logged and dropped. This can be useful for limiting series churn rate. See https://docs.victoriametrics.com/vmagent.html#cardinality-limiter
  -remoteWrite.maxDiskUsagePerURL array
     The maximum file-based buffer size in bytes at -remoteWrite.tmpDataPath for each -remoteWrite.url. When buffer size reaches the configured maximum, then old data is dropped when adding new data to the buffer. Buffered data is stored in ~500MB chunks. It is recommended to set the value for this flag to a multiple of the block size 500MB. Disk usage is unlimited if the value is set to 0
     Supports the following optional suffixes for size values: KB, MB, GB, TB, KiB, MiB, GiB, TiB. (default 0)
     Supports array of values separated by comma or specified via multiple flags.
  -remoteWrite.maxHourlySeries int
     The maximum number of unique series vmagent can send to remote storage systems during the last hour. Excess series are logged and dropped. This can be useful for limiting series cardinality. See https://docs.victoriametrics.com/vmagent.html#cardinality-limiter
  -remoteWrite.maxRowsPerBlock int
     The maximum number of samples to send in each block to remote storage. Higher number may improve performance at the cost of the increased memory usage. See also -remoteWrite.maxBlockSize (default 10000)
  -remoteWrite.multitenantURL array
     Base path for multitenant remote storage URL to write data to. See https://docs.victoriametrics.com/vmagent.html#multitenancy for details. Example url: http://<vminsert>:8480 . Pass multiple -remoteWrite.multitenantURL flags in order to replicate data to multiple remote storage systems. See also -remoteWrite.url
     Supports an array of values separated by comma or specified via multiple flags.
  -remoteWrite.oauth2.clientID array
     Optional OAuth2 clientID to use for the corresponding -remoteWrite.url
     Supports an array of values separated by comma or specified via multiple flags.
  -remoteWrite.oauth2.clientSecret array
     Optional OAuth2 clientSecret to use for the corresponding -remoteWrite.url
     Supports an array of values separated by comma or specified via multiple flags.
  -remoteWrite.oauth2.clientSecretFile array
     Optional OAuth2 clientSecretFile to use for the corresponding -remoteWrite.url
     Supports an array of values separated by comma or specified via multiple flags.
  -remoteWrite.oauth2.scopes array
     Optional OAuth2 scopes to use for the corresponding -remoteWrite.url. Scopes must be delimited by ';'
     Supports an array of values separated by comma or specified via multiple flags.
  -remoteWrite.oauth2.tokenUrl array
     Optional OAuth2 tokenURL to use for the corresponding -remoteWrite.url
     Supports an array of values separated by comma or specified via multiple flags.
  -remoteWrite.proxyURL array
     Optional proxy URL for writing data to the corresponding -remoteWrite.url. Supported proxies: http, https, socks5. Example: -remoteWrite.proxyURL=socks5://proxy:1234
     Supports an array of values separated by comma or specified via multiple flags.
  -remoteWrite.queues int
     The number of concurrent queues to each -remoteWrite.url. Set more queues if default number of queues isn't enough for sending high volume of collected data to remote storage. Default value is 2 * numberOfAvailableCPUs (default 8)
  -remoteWrite.rateLimit array
     Optional rate limit in bytes per second for data sent to the corresponding -remoteWrite.url. By default, the rate limit is disabled. It can be useful for limiting load on remote storage when big amounts of buffered data is sent after temporary unavailability of the remote storage (default 0)
     Supports array of values separated by comma or specified via multiple flags.
  -remoteWrite.relabelConfig string
     Optional path to file with relabeling configs, which are applied to all the metrics before sending them to -remoteWrite.url. See also -remoteWrite.urlRelabelConfig. The path can point either to local file or to http url. See https://docs.victoriametrics.com/vmagent.html#relabeling
  -remoteWrite.roundDigits array
     Round metric values to this number of decimal digits after the point before writing them to remote storage. Examples: -remoteWrite.roundDigits=2 would round 1.236 to 1.24, while -remoteWrite.roundDigits=-1 would round 126.78 to 130. By default, digits rounding is disabled. Set it to 100 for disabling it for a particular remote storage. This option may be used for improving data compression for the stored metrics (default 100)
     Supports array of values separated by comma or specified via multiple flags.
  -remoteWrite.sendTimeout array
     Timeout for sending a single block of data to the corresponding -remoteWrite.url (default 1m0s)
     Supports array of values separated by comma or specified via multiple flags.
  -remoteWrite.shardByURL
     Whether to shard outgoing series across all the remote storage systems enumerated via -remoteWrite.url . By default the data is replicated across all the -remoteWrite.url . See https://docs.victoriametrics.com/vmagent.html#sharding-among-remote-storages
  -remoteWrite.shardByURL.labels array
     Optional list of labels, which must be used for sharding outgoing samples among remote storage systems if -remoteWrite.shardByURL command-line flag is set. By default all the labels are used for sharding in order to gain even distribution of series over the specified -remoteWrite.url systems
     Supports an array of values separated by comma or specified via multiple flags.
  -remoteWrite.showURL
     Whether to show -remoteWrite.url in the exported metrics. It is hidden by default, since it can contain sensitive info such as auth key
  -remoteWrite.significantFigures array
     The number of significant figures to leave in metric values before writing them to remote storage. See https://en.wikipedia.org/wiki/Significant_figures . Zero value saves all the significant figures. This option may be used for improving data compression for the stored metrics. See also -remoteWrite.roundDigits (default 0)
     Supports array of values separated by comma or specified via multiple flags.
  -remoteWrite.streamAggr.config array
     Optional path to file with stream aggregation config. See https://docs.victoriametrics.com/stream-aggregation.html . See also -remoteWrite.streamAggr.keepInput, -remoteWrite.streamAggr.dropInput and -remoteWrite.streamAggr.dedupInterval
     Supports an array of values separated by comma or specified via multiple flags.
  -remoteWrite.streamAggr.dedupInterval array
     Input samples are de-duplicated with this interval before being aggregated. Only the last sample per each time series per each interval is aggregated if the interval is greater than zero (default 0s)
     Supports array of values separated by comma or specified via multiple flags.
  -remoteWrite.streamAggr.dropInput array
     Whether to drop all the input samples after the aggregation with -remoteWrite.streamAggr.config. By default, only aggregates samples are dropped, while the remaining samples are written to the corresponding -remoteWrite.url . See also -remoteWrite.streamAggr.keepInput and https://docs.victoriametrics.com/stream-aggregation.html
     Supports array of values separated by comma or specified via multiple flags.
  -remoteWrite.streamAggr.keepInput array
     Whether to keep all the input samples after the aggregation with -remoteWrite.streamAggr.config. By default, only aggregates samples are dropped, while the remaining samples are written to the corresponding -remoteWrite.url . See also -remoteWrite.streamAggr.dropInput and https://docs.victoriametrics.com/stream-aggregation.html
     Supports array of values separated by comma or specified via multiple flags.
  -remoteWrite.tlsCAFile array
     Optional path to TLS CA file to use for verifying connections to the corresponding -remoteWrite.url. By default, system CA is used
     Supports an array of values separated by comma or specified via multiple flags.
  -remoteWrite.tlsCertFile array
     Optional path to client-side TLS certificate file to use when connecting to the corresponding -remoteWrite.url
     Supports an array of values separated by comma or specified via multiple flags.
  -remoteWrite.tlsInsecureSkipVerify array
     Whether to skip tls verification when connecting to the corresponding -remoteWrite.url
     Supports array of values separated by comma or specified via multiple flags.
  -remoteWrite.tlsKeyFile array
     Optional path to client-side TLS certificate key to use when connecting to the corresponding -remoteWrite.url
     Supports an array of values separated by comma or specified via multiple flags.
  -remoteWrite.tlsServerName array
     Optional TLS server name to use for connections to the corresponding -remoteWrite.url. By default, the server name from -remoteWrite.url is used
     Supports an array of values separated by comma or specified via multiple flags.
  -remoteWrite.tmpDataPath string
     Path to directory where temporary data for remote write component is stored. See also -remoteWrite.maxDiskUsagePerURL (default "vmagent-remotewrite-data")
  -remoteWrite.url array
     Remote storage URL to write data to. It must support either VictoriaMetrics remote write protocol or Prometheus remote_write protocol. Example url: http://<victoriametrics-host>:8428/api/v1/write . Pass multiple -remoteWrite.url options in order to replicate the collected data to multiple remote storage systems. The data can be sharded among the configured remote storage systems if -remoteWrite.shardByURL flag is set. See also -remoteWrite.multitenantURL
     Supports an array of values separated by comma or specified via multiple flags.
  -remoteWrite.urlRelabelConfig array
     Optional path to relabel configs for the corresponding -remoteWrite.url. See also -remoteWrite.relabelConfig. The path can point either to local file or to http url. See https://docs.victoriametrics.com/vmagent.html#relabeling
     Supports an array of values separated by comma or specified via multiple flags.
  -remoteWrite.vmProtoCompressLevel int
     The compression level for VictoriaMetrics remote write protocol. Higher values reduce network traffic at the cost of higher CPU usage. Negative values reduce CPU usage at the cost of increased network traffic. See https://docs.victoriametrics.com/vmagent.html#victoriametrics-remote-write-protocol
  -sortLabels
     Whether to sort labels for incoming samples before writing them to all the configured remote storage systems. This may be needed for reducing memory usage at remote storage when the order of labels in incoming samples is random. For example, if m{k1="v1",k2="v2"} may be sent as m{k2="v2",k1="v1"}Enabled sorting for labels can slow down ingestion performance a bit
  -tls
     Whether to enable TLS for incoming HTTP requests at -httpListenAddr (aka https). -tlsCertFile and -tlsKeyFile must be set if -tls is set
  -tlsCertFile string
     Path to file with TLS certificate if -tls is set. Prefer ECDSA certs instead of RSA certs as RSA certs are slower. The provided certificate file is automatically re-read every second, so it can be dynamically updated
  -tlsCipherSuites array
     Optional list of TLS cipher suites for incoming requests over HTTPS if -tls is set. See the list of supported cipher suites at https://pkg.go.dev/crypto/tls#pkg-constants
     Supports an array of values separated by comma or specified via multiple flags.
  -tlsKeyFile string
     Path to file with TLS key if -tls is set. The provided key file is automatically re-read every second, so it can be dynamically updated
  -tlsMinVersion string
     Optional minimum TLS version to use for incoming requests over HTTPS if -tls is set. Supported values: TLS10, TLS11, TLS12, TLS13
  -usePromCompatibleNaming
     Whether to replace characters unsupported by Prometheus with underscores in the ingested metric names and label names. For example, foo.bar{a.b='c'} is transformed into foo_bar{a_b='c'} during data ingestion if this flag is set. See https://prometheus.io/docs/concepts/data_model/#metric-names-and-labels
  -version
     Show VictoriaMetrics version
```
=======
vmagent docs can be edited at [docs/vmagent.md](https://github.com/VictoriaMetrics/VictoriaMetrics/blob/master/docs/vmagent.md).
>>>>>>> 06d2d933
<|MERGE_RESOLUTION|>--- conflicted
+++ resolved
@@ -1,1751 +1,3 @@
 See vmagent docs [here](https://docs.victoriametrics.com/vmagent.html).
 
-<<<<<<< HEAD
-`vmagent` is a tiny agent which helps you collect metrics from various sources,
-[relabel and filter the collected metrics](#relabeling)
-and store them in [VictoriaMetrics](https://github.com/VictoriaMetrics/VictoriaMetrics)
-or any other storage systems via Prometheus `remote_write` protocol
-or via [VictoriaMetrics `remote_write` protocol](#victoriametrics-remote-write-protocol).
-
-See [Quick Start](#quick-start) for details.
-
-<img alt="vmagent" src="vmagent.png">
-
-## Motivation
-
-While VictoriaMetrics provides an efficient solution to store and observe metrics, our users needed something fast
-and RAM friendly to scrape metrics from Prometheus-compatible exporters into VictoriaMetrics.
-Also, we found that our user's infrastructure are like snowflakes in that no two are alike. Therefore, we decided to add more flexibility
-to `vmagent` such as the ability to [accept metrics via popular push protocols](#how-to-push-data-to-vmagent)
-additionally to [discovering Prometheus-compatible targets and scraping metrics from them](#how-to-collect-metrics-in-prometheus-format).
-
-## Features
-
-* Can be used as a drop-in replacement for Prometheus for discovering and scraping targets such as [node_exporter](https://github.com/prometheus/node_exporter).
-  Note that single-node VictoriaMetrics can also discover and scrape Prometheus-compatible targets in the same way as `vmagent` does -
-  see [these docs](https://docs.victoriametrics.com/#how-to-scrape-prometheus-exporters-such-as-node-exporter).
-* Can add, remove and modify labels (aka tags) via Prometheus relabeling. Can filter data before sending it to remote storage. See [these docs](#relabeling) for details.
-* Can accept data via all the ingestion protocols supported by VictoriaMetrics - see [these docs](#how-to-push-data-to-vmagent).
-* Can aggregate incoming samples by time and by labels before sending them to remote storage - see [these docs](https://docs.victoriametrics.com/stream-aggregation.html).
-* Can replicate collected metrics simultaneously to multiple Prometheus-compatible remote storage systems - see [these docs](#replication-and-high-availability).
-* Can save egress network bandwidth usage costs when [VictoriaMetrics remote write protocol](#victoriametrics-remote-write-protocol)
-  is used for sending the data to VictoriaMetrics.
-* Works smoothly in environments with unstable connections to remote storage. If the remote storage is unavailable, the collected metrics
-  are buffered at `-remoteWrite.tmpDataPath`. The buffered metrics are sent to remote storage as soon as the connection
-  to the remote storage is repaired. The maximum disk usage for the buffer can be limited with `-remoteWrite.maxDiskUsagePerURL`.
-* Uses lower amounts of RAM, CPU, disk IO and network bandwidth than Prometheus.
-* Scrape targets can be spread among multiple `vmagent` instances when big number of targets must be scraped. See [these docs](#scraping-big-number-of-targets).
-* Can load scrape configs from multiple files. See [these docs](#loading-scrape-configs-from-multiple-files).
-* Can efficiently scrape targets that expose millions of time series such as [/federate endpoint in Prometheus](https://prometheus.io/docs/prometheus/latest/federation/).
-  See [these docs](#stream-parsing-mode).
-* Can deal with [high cardinality](https://docs.victoriametrics.com/FAQ.html#what-is-high-cardinality)
-  and [high churn rate](https://docs.victoriametrics.com/FAQ.html#what-is-high-churn-rate) issues by limiting the number of unique time series at scrape time
-  and before sending them to remote storage systems. See [these docs](#cardinality-limiter).
-* Can write collected metrics to multiple tenants. See [these docs](#multitenancy).
-* Can read data from Kafka. See [these docs](#reading-metrics-from-kafka).
-* Can write data to Kafka. See [these docs](#writing-metrics-to-kafka).
-
-## Quick Start
-
-Please download `vmutils-*` archive from [releases page](https://github.com/VictoriaMetrics/VictoriaMetrics/releases/latest) (
-`vmagent` is also available in [docker images](https://hub.docker.com/r/victoriametrics/vmagent/tags)),
-unpack it and pass the following flags to the `vmagent` binary in order to start scraping Prometheus-compatible targets
-and sending the data to the Prometheus-compatible remote storage:
-
-* `-promscrape.config` with the path to [Prometheus config file](https://docs.victoriametrics.com/sd_configs.html) (usually located at `/etc/prometheus/prometheus.yml`).
-  The path can point either to local file or to http url. `vmagent` doesn't support some sections of Prometheus config file,
-  so you may need either to delete these sections or to run `vmagent` with `-promscrape.config.strictParse=false` command-line flag.
-  In this case `vmagent` ignores unsupported sections. See [the list of unsupported sections](#unsupported-prometheus-config-sections).
-* `-remoteWrite.url` with Prometheus-compatible remote storage endpoint such as VictoriaMetrics, where to send the data to.
-
-Example command for writing the data received via [supported push-based protocols](#how-to-push-data-to-vmagent)
-to [single-node VictoriaMetrics](https://docs.victoriametrics.com/) located at `victoria-metrics-host:8428`:
-
-```bash
-/path/to/vmagent -remoteWrite.url=https://victoria-metrics-host:8428/api/v1/write
-```
-
-See [these docs](https://docs.victoriametrics.com/Cluster-VictoriaMetrics.html#url-format) if you need writing
-the data to [VictoriaMetrics cluster](https://docs.victoriametrics.com/Cluster-VictoriaMetrics.html).
-
-Example command for scraping Prometheus targets and writing the data to single-node VictoriaMetrics:
-
-```bash
-/path/to/vmagent -promscrape.config=/path/to/prometheus.yml -remoteWrite.url=https://victoria-metrics-host:8428/api/v1/write
-```
-
-See [how to scrape Prometheus-compatible targets](#how-to-collect-metrics-in-prometheus-format) for more details.
-
-If you use single-node VictoriaMetrics, then you can discover and scrape Prometheus-compatible targets directly from VictoriaMetrics
-without the need to use `vmagent` - see [these docs](https://docs.victoriametrics.com/#how-to-scrape-prometheus-exporters-such-as-node-exporter).
-
-`vmagent` can save network bandwidth usage costs under high load when [VictoriaMetrics remote write protocol is used](#victoriametrics-remote-write-protocol).
-
-See [troubleshooting docs](#troubleshooting) if you encounter common issues with `vmagent`.
-
-See [various use cases](#use-cases) for vmagent.
-
-Pass `-help` to `vmagent` in order to see [the full list of supported command-line flags with their descriptions](#advanced-usage).
-
-## How to push data to vmagent
-
-`vmagent` supports [the same set of push-based data ingestion protocols as VictoriaMetrics does](https://docs.victoriametrics.com/#how-to-import-time-series-data)
-additionally to pull-based Prometheus-compatible targets' scraping:
-
-* DataDog "submit metrics" API. See [these docs](https://docs.victoriametrics.com/Single-server-VictoriaMetrics.html#how-to-send-data-from-datadog-agent).
-* InfluxDB line protocol via `http://<vmagent>:8429/write`. See [these docs](https://docs.victoriametrics.com/Single-server-VictoriaMetrics.html#how-to-send-data-from-influxdb-compatible-agents-such-as-telegraf).
-* Graphite plaintext protocol if `-graphiteListenAddr` command-line flag is set. See [these docs](https://docs.victoriametrics.com/Single-server-VictoriaMetrics.html#how-to-send-data-from-graphite-compatible-agents-such-as-statsd).
-* OpenTelemetry http API. See [these docs](https://docs.victoriametrics.com/Single-server-VictoriaMetrics.html#sending-data-via-opentelemetry).
-* NewRelic API. See [these docs](https://docs.victoriametrics.com/Single-server-VictoriaMetrics.html#how-to-send-data-from-newrelic-agent).
-* OpenTSDB telnet and http protocols if `-opentsdbListenAddr` command-line flag is set. See [these docs](https://docs.victoriametrics.com/Single-server-VictoriaMetrics.html#how-to-send-data-from-opentsdb-compatible-agents).
-* Prometheus remote write protocol via `http://<vmagent>:8429/api/v1/write`.
-* JSON lines import protocol via `http://<vmagent>:8429/api/v1/import`. See [these docs](https://docs.victoriametrics.com/Single-server-VictoriaMetrics.html#how-to-import-data-in-json-line-format).
-* Native data import protocol via `http://<vmagent>:8429/api/v1/import/native`. See [these docs](https://docs.victoriametrics.com/Single-server-VictoriaMetrics.html#how-to-import-data-in-native-format).
-* Prometheus exposition format via `http://<vmagent>:8429/api/v1/import/prometheus`. See [these docs](https://docs.victoriametrics.com/Single-server-VictoriaMetrics.html#how-to-import-data-in-prometheus-exposition-format) for details.
-* Arbitrary CSV data via `http://<vmagent>:8429/api/v1/import/csv`. See [these docs](https://docs.victoriametrics.com/Single-server-VictoriaMetrics.html#how-to-import-csv-data).
-
-## Configuration update
-
-`vmagent` should be restarted in order to update config options set via command-line args.
-`vmagent` supports multiple approaches for reloading configs from updated config files such as
-`-promscrape.config`, `-remoteWrite.relabelConfig`, `-remoteWrite.urlRelabelConfig` and `-remoteWrite.streamAggr.config`:
-
-* Sending `SIGHUP` signal to `vmagent` process:
-
-  ```bash
-  kill -SIGHUP `pidof vmagent`
-  ```
-
-* Sending HTTP request to `http://vmagent:8429/-/reload` endpoint.
-
-There is also `-promscrape.configCheckInterval` command-line option, which can be used for automatic reloading configs from updated `-promscrape.config` file.
-
-## Use cases
-
-### IoT and Edge monitoring
-
-`vmagent` can run and collect metrics in IoT environments and industrial networks with unreliable or scheduled connections to their remote storage.
-It buffers the collected data in local files until the connection to remote storage becomes available and then sends the buffered
-data to the remote storage. It re-tries sending the data to remote storage until errors are resolved.
-The maximum on-disk size for the buffered metrics can be limited with `-remoteWrite.maxDiskUsagePerURL`.
-
-`vmagent` works on various architectures from the IoT world - 32-bit arm, 64-bit arm, ppc64, 386, amd64.
-
-The `vmagent` can save network bandwidth usage costs by using [VictoriaMetrics remote write protocol](#victoriametrics-remote-write-protocol).
-
-### Drop-in replacement for Prometheus
-
-If you use Prometheus only for scraping metrics from various targets and forwarding these metrics to remote storage
-then `vmagent` can replace Prometheus. Typically, `vmagent` requires lower amounts of RAM, CPU and network bandwidth compared with Prometheus.
-See [these docs](#how-to-collect-metrics-in-prometheus-format) for details.
-
-### Statsd alternative
-
-`vmagent` can be used as an alternative to [statsd](https://github.com/statsd/statsd)
-when [stream aggregation](https://docs.victoriametrics.com/stream-aggregation.html) is enabled.
-See [these docs](https://docs.victoriametrics.com/stream-aggregation.html#statsd-alternative) for details.
-
-### Flexible metrics relay
-
-`vmagent` can accept metrics in [various popular data ingestion protocols](#how-to-push-data-to-vmagent), apply [relabeling](#relabeling)
-to the accepted metrics (for example, change metric names/labels or drop unneeded metrics) and then forward the relabeled metrics
-to other remote storage systems, which support Prometheus `remote_write` protocol (including other `vmagent` instances).
-
-### Replication and high availability
-
-`vmagent` replicates the collected metrics among multiple remote storage instances configured via `-remoteWrite.url` args.
-If a single remote storage instance temporarily is out of service, then the collected data remains available in another remote storage instance.
-`vmagent` buffers the collected data in files at `-remoteWrite.tmpDataPath` until the remote storage becomes available again,
-and then it sends the buffered data to the remote storage in order to prevent data gaps.
-
-[VictoriaMetrics cluster](https://docs.victoriametrics.com/Cluster-VictoriaMetrics.html) already supports replication,
-so there is no need in specifying multiple `-remoteWrite.url` flags when writing data to the same cluster.
-See [these docs](https://docs.victoriametrics.com/Cluster-VictoriaMetrics.html#replication-and-data-safety).
-
-### Sharding among remote storages
-
-By default `vmagent` replicates data among remote storage systems enumerated via `-remoteWrite.url` command-line flag.
-If the `-remoteWrite.shardByURL` command-line flag is set, then `vmagent` spreads evenly
-the outgoing [time series](https://docs.victoriametrics.com/keyConcepts.html#time-series)
-among all the remote storage systems enumerated via `-remoteWrite.url`. Note that samples for the same
-time series are routed to the same remote storage system if `-remoteWrite.shardByURL` flag is specified.
-This allows building scalable data processing pipelines when a single remote storage cannot keep up with the data ingestion workload.
-For example, this allows building horizontally scalable [stream aggregation](https://docs.victoriametrics.com/stream-aggregation.html)
-by routing outgoing samples for the same time series of [counter](https://docs.victoriametrics.com/keyConcepts.html#counter)
-and [histogram](https://docs.victoriametrics.com/keyConcepts.html#histogram) types from top-level `vmagent` instances
-to the same second-level `vmagent` instance, so they are aggregated properly.
-
-If `-remoteWrite.shardByURL` command-line flag is set, then all the metric labels are used for even sharding
-among remote storage systems specified in `-remoteWrite.url`. Sometimes it may be needed to use only a particular
-set of labels for sharding. For example, it may be needed to route all the metrics with the same `instance` label
-to the same `-remoteWrite.url`. In this case you can specify comma-separated list of these labels in the `-remoteWrite.shardByURL.labels`
-command-line flag. For example, `-remoteWrite.shardByURL.labels=instance,__name__` would shard metrics with the same name and `instance`
-label to the same `-remoteWrite.url`.
-
-See also [how to scrape big number of targets](#scraping-big-number-of-targets).
-
-### Relabeling and filtering
-
-`vmagent` can add, remove or update labels on the collected data before sending it to the remote storage. Additionally,
-it can remove unwanted samples via Prometheus-like relabeling before sending the collected data to remote storage.
-Please see [these docs](#relabeling) for details.
-
-### Splitting data streams among multiple systems
-
-`vmagent` supports splitting the collected data between multiple destinations with the help of `-remoteWrite.urlRelabelConfig`,
-which is applied independently for each configured `-remoteWrite.url` destination. For example, it is possible to replicate or split
-data among long-term remote storage, short-term remote storage and a real-time analytical system [built on top of Kafka](https://github.com/Telefonica/prometheus-kafka-adapter).
-Note that each destination can receive its own subset of the collected data due to per-destination relabeling via `-remoteWrite.urlRelabelConfig`.
-
-### Prometheus remote_write proxy
-
-`vmagent` can be used as a proxy for Prometheus data sent via Prometheus `remote_write` protocol. It can accept data via the `remote_write` API
-at the`/api/v1/write` endpoint. Then apply relabeling and filtering and proxy it to another `remote_write` system .
-The `vmagent` can be configured to encrypt the incoming `remote_write` requests with `-tls*` command-line flags.
-Also, Basic Auth can be enabled for the incoming `remote_write` requests with `-httpAuth.*` command-line flags.
-
-### remote_write for clustered version
-
-While `vmagent` can accept data in several supported protocols (OpenTSDB, Influx, Prometheus, Graphite) and scrape data from various targets,
-writes are always performed in Prometheus remote_write protocol. Therefore, for the [clustered version](https://docs.victoriametrics.com/Cluster-VictoriaMetrics.html),
-the `-remoteWrite.url` command-line flag should be configured as `<schema>://<vminsert-host>:8480/insert/<accountID>/prometheus/api/v1/write`
-according to [these docs](https://docs.victoriametrics.com/Cluster-VictoriaMetrics.html#url-format).
-There is also support for multitenant writes. See [these docs](#multitenancy).
-
-## VictoriaMetrics remote write protocol
-
-`vmagent` supports sending data to the configured `-remoteWrite.url` either via Prometheus remote write protocol
-or via VictoriaMetrics remote write protocol.
-
-VictoriaMetrics remote write protocol provides the following benefits comparing to Prometheus remote write protocol:
-
-- Reduced network bandwidth usage by 2x-5x. This allows saving network bandwidth usage costs when `vmagent` and
-  the configured remote storage systems are located in different datacenters, availability zones or regions.
-
-- Reduced disk read/write IO and disk space usage at `vmagent` when the remote storage is temporarily unavailable.
-  In this case `vmagent` buffers the incoming data to disk using the VictoriaMetrics remote write format.
-  This reduces disk read/write IO and disk space usage by 2x-5x comparing to Prometheus remote write format.
-
-`vmagent` automatically switches to VictoriaMetrics remote write protocol when it sends data to VictoriaMetrics components such as other `vmagent` instances,
-[single-node VictoriaMetrics](https://docs.victoriametrics.com/Single-server-VictoriaMetrics.html)
-or `vminsert` at [cluster version](https://docs.victoriametrics.com/Cluster-VictoriaMetrics.html).
-It is possible to force switch to VictoriaMetrics remote write protocol by specifying `-remoteWrite.forceVMProto`
-command-line flag for the corresponding `-remoteWrite.url`.
-It is possible to tune the compression level for VictoriaMetrics remote write protocol with `-remoteWrite.vmProtoCompressLevel` command-line flag.
-Bigger values reduce network usage at the cost of higher CPU usage. Negative values reduce CPU usage at the cost of higher network usage.
-
-`vmagent` automatically switches to Prometheus remote write protocol when it sends data to old versions of VictoriaMetrics components
-or to other Prometheus-compatible remote storage systems. It is possible to force switch to Prometheus remote write protocol
-by specifying `-remoteWrite.forcePromProto` command-line flag for the corresponding `-remoteWrite.url`.
-
-## Multitenancy
-
-By default `vmagent` collects the data without tenant identifiers and routes it to the configured `-remoteWrite.url`.
-
-[VictoriaMetrics cluster](https://docs.victoriametrics.com/Cluster-VictoriaMetrics.html) supports writing data to multiple tenants
-specified via special labels - see [these docs](https://docs.victoriametrics.com/Cluster-VictoriaMetrics.html#multitenancy-via-labels).
-This allows specifying tenant ids via [relabeling](#relabeling) and writing multitenant data
-to a single `-remoteWrite.url=http://<vminsert-addr>/insert/multitenant/prometheus/api/v1/write`.
-
-`vmagent` can accept data from the same multitenant endpoints as `vminsert` from [VictoriaMetrics cluster](https://docs.victoriametrics.com/Cluster-VictoriaMetrics.html)
-does according to [these docs](https://docs.victoriametrics.com/Cluster-VictoriaMetrics.html#url-format) and route the accepted data
-to the corresponding [tenants](https://docs.victoriametrics.com/Cluster-VictoriaMetrics.html#multitenancy) in VictoriaMetrics cluster
-pointed by the `-remoteWrite.multitenantURL` command-line flag. For example, if `-remoteWrite.multitenantURL` is set to `http://vminsert-service`,
-then `vmagent` would accept multitenant data at `http://vmagent:8429/insert/<accountID>/...` endpoints in the same way
-as [VictoriaMetrics cluster does](https://docs.victoriametrics.com/Cluster-VictoriaMetrics.html#url-format) and route
-it to `http://vminsert-service/insert/<accountID>/prometheus/api/v1/write`.
-
-If multiple `-remoteWrite.multitenantURL` command-line options are set, then `vmagent` replicates the collected data across all the configured urls.
-This allows using a single `vmagent` instance in front of multiple VictoriaMetrics clusters.
-
-If `-remoteWrite.multitenantURL` command-line flag is set and `vmagent` is configured to scrape Prometheus-compatible targets
-(e.g. if `-promscrape.config` command-line flag is set) then `vmagent` reads tenantID from `__tenant_id__` label
-for the discovered targets and routes all the metrics from this target to the given `__tenant_id__`,
-e.g. to the url `<-remoteWrite.multitenantURL>/insert/<__tenant_id__>/prometheus/api/v1/write`.
-
-For example, the following relabeling rule instructs sending metrics to tenantID defined in the `prometheus.io/tenant` annotation of Kubernetes pod deployment:
-
-```yaml
-scrape_configs:
-- kubernetes_sd_configs:
-  - role: pod
-  relabel_configs:
-  - source_labels: [__meta_kubernetes_pod_annotation_prometheus_io_tenant]
-    target_label: __tenant_id__
-```
-
-If the target has no associated `__tenant_id__` label, then its' metrics are routed to zero tenantID, e.g. to `<-remoteWrite.multitenantURL>/insert/0/prometheus/api/v1/write`.
-
-## How to collect metrics in Prometheus format
-
-Specify the path to `prometheus.yml` file via `-promscrape.config` command-line flag. `vmagent` takes into account the following
-sections from [Prometheus config file](https://prometheus.io/docs/prometheus/latest/configuration/configuration/):
-
-* `global`
-* `scrape_configs`
-
-All other sections are ignored, including the [remote_write](https://prometheus.io/docs/prometheus/latest/configuration/configuration/#remote_write) section.
-Use `-remoteWrite.*` command-line flag instead for configuring remote write settings. See [the list of unsupported config sections](#unsupported-prometheus-config-sections).
-
-The file pointed by `-promscrape.config` may contain `%{ENV_VAR}` placeholders which are substituted by the corresponding `ENV_VAR` environment variable values.
-
-See [the list of supported service discovery types for Prometheus scrape targets](https://docs.victoriametrics.com/sd_configs.html).
-
-
-## scrape_config enhancements
-
-`vmagent` supports the following additional options in [scrape_configs](https://docs.victoriametrics.com/sd_configs.html#scrape_configs) section:
-
-* `headers` - a list of HTTP headers to send to scrape target with each scrape request. This can be used when the scrape target
-  needs custom authorization and authentication. For example:
-
-```yaml
-scrape_configs:
-- job_name: custom_headers
-  headers:
-  - "TenantID: abc"
-  - "My-Auth: TopSecret"
-```
-
-* `disable_compression: true` for disabling response compression on a per-job basis. By default, `vmagent` requests compressed responses
-  from scrape targets for saving network bandwidth.
-* `disable_keepalive: true` for disabling [HTTP keep-alive connections](https://en.wikipedia.org/wiki/HTTP_persistent_connection)
-  on a per-job basis. By default, `vmagent` uses keep-alive connections to scrape targets for reducing overhead on connection re-establishing.
-* `series_limit: N` for limiting the number of unique time series a single scrape target can expose. See [these docs](#cardinality-limiter).
-* `stream_parse: true` for scraping targets in a streaming manner. This may be useful when targets export big number of metrics. See [these docs](#stream-parsing-mode).
-* `scrape_align_interval: duration` for aligning scrapes to the given interval instead of using random offset
-  in the range `[0 ... scrape_interval]` for scraping each target. The random offset helps to spread scrapes evenly in time.
-* `scrape_offset: duration` for specifying the exact offset for scraping instead of using random offset in the range `[0 ... scrape_interval]`.
-
-See [scrape_configs docs](https://docs.victoriametrics.com/sd_configs.html#scrape_configs) for more details on all the supported options.
-
-
-## Loading scrape configs from multiple files
-
-`vmagent` supports loading [scrape configs](https://docs.victoriametrics.com/sd_configs.html#scrape_configs) from multiple files specified
-in the `scrape_config_files` section of `-promscrape.config` file. For example, the following `-promscrape.config` instructs `vmagent`
-loading scrape configs from all the `*.yml` files under `configs` directory, from `single_scrape_config.yml` local file
-and from `https://config-server/scrape_config.yml` url:
-
-```yaml
-scrape_config_files:
-- configs/*.yml
-- single_scrape_config.yml
-- https://config-server/scrape_config.yml
-```
-
-Every referred file can contain arbitrary number of [supported scrape configs](https://docs.victoriametrics.com/sd_configs.html#scrape_configs).
-There is no need in specifying top-level `scrape_configs` section in these files. For example:
-
-```yaml
-- job_name: foo
-  static_configs:
-  - targets: ["vmagent:8429"]
-- job_name: bar
-  kubernetes_sd_configs:
-  - role: pod
-```
-
-`vmagent` is able to dynamically reload these files - see [these docs](#configuration-update).
-
-## Unsupported Prometheus config sections
-
-`vmagent` doesn't support the following sections in Prometheus config file passed to `-promscrape.config` command-line flag:
-
-* [remote_write](https://prometheus.io/docs/prometheus/latest/configuration/configuration/#remote_write). This section is substituted
-  with various `-remoteWrite*` command-line flags. See [the full list of flags](#advanced-usage). The `remote_write` section isn't supported
-  in order to reduce possible confusion when `vmagent` is used for accepting incoming metrics via [supported push protocols](#how-to-push-data-to-vmagent).
-  In this case the `-promscrape.config` file isn't needed.
-* `remote_read`. This section isn't supported at all, since `vmagent` doesn't provide Prometheus querying API.
-  It is expected that the querying API is provided by the remote storage specified via `-remoteWrite.url` such as VictoriaMetrics.
-  See [Prometheus querying API docs for VictoriaMetrics](https://docs.victoriametrics.com/#prometheus-querying-api-usage).
-* `rule_files` and `alerting`. These sections are supported by [vmalert](https://docs.victoriametrics.com/vmalert.html).
-
-The list of supported service discovery types is available [here](#how-to-collect-metrics-in-prometheus-format).
-
-Additionally, `vmagent` doesn't support `refresh_interval` option at service discovery sections.
-This option is substituted with `-promscrape.*CheckInterval` command-line options, which are specific per each service discovery type.
-See [the full list of command-line flags for vmagent](#advanced-usage).
-
-## Adding labels to metrics
-
-Extra labels can be added to metrics collected by `vmagent` via the following mechanisms:
-
-* The `global -> external_labels` section in `-promscrape.config` file. These labels are added only to metrics scraped from targets configured
-  in the `-promscrape.config` file. They aren't added to metrics collected via other [data ingestion protocols](#how-to-push-data-to-vmagent).
-* The `-remoteWrite.label` command-line flag. These labels are added to all the collected metrics before sending them to `-remoteWrite.url`.
-  For example, the following command starts `vmagent`, which adds `{datacenter="foobar"}` label to all the metrics pushed
-  to all the configured remote storage systems (all the `-remoteWrite.url` flag values):
-
-  ```bash
-  /path/to/vmagent -remoteWrite.label=datacenter=foobar ...
-  ```
-
-* Via relabeling. See [these docs](#relabeling).
-
-
-## Automatically generated metrics
-
-`vmagent` automatically generates the following metrics per each scrape of every [Prometheus-compatible target](#how-to-collect-metrics-in-prometheus-format)
-and attaches `instance`, `job` and other target-specific labels to these metrics:
-
-* `up` - this metric exposes `1` value on successful scrape and `0` value on unsuccessful scrape. This allows monitoring
-  failing scrapes with the following [MetricsQL query](https://docs.victoriametrics.com/MetricsQL.html):
-
-  ```metricsql
-  up == 0
-  ```
-
-* `scrape_duration_seconds` - the duration of the scrape for the given target. This allows monitoring slow scrapes.
-  For example, the following [MetricsQL query](https://docs.victoriametrics.com/MetricsQL.html) returns scrapes,
-  which take more than 1.5 seconds to complete:
-
-  ```metricsql
-  scrape_duration_seconds > 1.5
-  ```
-
-* `scrape_timeout_seconds` - the configured timeout for the current scrape target (aka `scrape_timeout`).
-  This allows detecting targets with scrape durations close to the configured scrape timeout.
-  For example, the following [MetricsQL query](https://docs.victoriametrics.com/MetricsQL.html) returns targets (identified by `instance` label),
-  which take more than 80% of the configured `scrape_timeout` during scrapes:
-
-  ```metricsql
-  scrape_duration_seconds / scrape_timeout_seconds > 0.8
-  ```
-
-* `scrape_samples_scraped` - the number of samples (aka metrics) parsed per each scrape. This allows detecting targets,
-  which expose too many metrics. For example, the following [MetricsQL query](https://docs.victoriametrics.com/MetricsQL.html)
-  returns targets, which expose more than 10000 metrics:
-
-  ```metricsql
-  scrape_samples_scraped > 10000
-  ```
-
-* `scrape_samples_limit` - the configured limit on the number of metrics the given target can expose.
-  The limit can be set via `sample_limit` option at [scrape_configs](https://docs.victoriametrics.com/sd_configs.html#scrape_configs).
-  This metric is exposed only if the `sample_limit` is set. This allows detecting targets,
-  which expose too many metrics compared to the configured `sample_limit`. For example, the following query
-  returns targets (identified by `instance` label), which expose more than 80% metrics compared to the configed `sample_limit`:
-
-  ```metricsql
-  scrape_samples_scraped / scrape_samples_limit > 0.8
-  ```
-
-* `scrape_samples_post_metric_relabeling` - the number of samples (aka metrics) left after applying metric-level relabeling
-  from `metric_relabel_configs` section (see [relabeling docs](#relabeling) for more details).
-  This allows detecting targets with too many metrics after the relabeling.
-  For example, the following [MetricsQL query](https://docs.victoriametrics.com/MetricsQL.html) returns targets
-  with more than 10000 metrics after the relabeling:
-
-  ```metricsql
-  scrape_samples_post_metric_relabeling > 10000
-  ```
-
-* `scrape_series_added` - **an approximate** number of new series the given target generates during the current scrape.
-  This metric allows detecting targets (identified by `instance` label),
-  which lead to [high churn rate](https://docs.victoriametrics.com/FAQ.html#what-is-high-churn-rate).
-  For example, the following [MetricsQL query](https://docs.victoriametrics.com/MetricsQL.html) returns targets,
-  which generate more than 1000 new series during the last hour:
-
-  ```metricsql
-  sum_over_time(scrape_series_added[1h]) > 1000
-  ```
-
-  `vmagent` sets `scrape_series_added` to zero when it runs with `-promscrape.noStaleMarkers` command-line option
-  or when it scrapes target with `no_stale_markers: true` option, e.g. when [staleness markers](#prometheus-staleness-markers) are disabled.
-
-* `scrape_series_limit` - the limit on the number of unique time series the given target can expose according to [these docs](#cardinality-limiter).
-  This metric is exposed only if the series limit is set.
-
-* `scrape_series_current` - the number of unique series the given target exposed so far.
-  This metric is exposed only if the series limit is set according to [these docs](#cardinality-limiter).
-  This metric allows alerting when the number of exposed series by the given target reaches the limit.
-  For example, the following query would alert when the target exposes more than 90% of unique series compared to the configured limit.
-
-  ```metricsql
-  scrape_series_current / scrape_series_limit > 0.9
-  ```
-
-* `scrape_series_limit_samples_dropped` - exposes the number of dropped samples during the scrape because of the exceeded limit
-  on the number of unique series. This metric is exposed only if the series limit is set according to [these docs](#cardinality-limiter).
-  This metric allows alerting when scraped samples are dropped because of the exceeded limit.
-  For example, the following query alerts when at least a single sample is dropped because of the exceeded limit during the last hour:
-
-  ```metricsql
-  sum_over_time(scrape_series_limit_samples_dropped[1h]) > 0
-  ```
-
-If the target exports metrics with names clashing with the automatically generated metric names, then `vmagent` automatically
-adds `exported_` prefix to these metric names, so they don't clash with automatically generated metric names.
-
-
-## Relabeling
-
-VictoriaMetrics components support [Prometheus-compatible relabeling](https://prometheus.io/docs/prometheus/latest/configuration/configuration/#relabel_config)
-with [additional enhancements](#relabeling-enhancements). The relabeling can be defined in the following places processed by `vmagent`:
-
-* At the `scrape_config -> relabel_configs` section in `-promscrape.config` file.
-  This relabeling is used for modifying labels in discovered targets and for dropping unneeded targets.
-  See [relabeling cookbook](https://docs.victoriametrics.com/relabeling.html) for details.
-
-  This relabeling can be debugged by clicking the `debug` link at the corresponding target on the `http://vmagent:8429/targets` page
-  or on the `http://vmagent:8429/service-discovery` page. See [these docs](#relabel-debug) for details.
-  The link is unavailable if `vmagent` runs with `-promscrape.dropOriginalLabels` command-line flag.
-
-* At the `scrape_config -> metric_relabel_configs` section in `-promscrape.config` file.
-  This relabeling is used for modifying labels in scraped metrics and for dropping unneeded metrics.
-  See [relabeling cookbook](https://docs.victoriametrics.com/relabeling.html) for details.
-
-  This relabeling can be debugged via `http://vmagent:8429/metric-relabel-debug` page. See [these docs](#relabel-debug) for details.
-
-* At the `-remoteWrite.relabelConfig` file. This relabeling is used for modifying labels for all the collected metrics
-  (including [metrics obtained via push-based protocols](#how-to-push-data-to-vmagent)) and for dropping unneeded metrics
-  before sending them to all the configured `-remoteWrite.url` addresses.
-
-  This relabeling can be debugged via `http://vmagent:8429/metric-relabel-debug` page. See [these docs](#relabel-debug) for details.
-
-* At the `-remoteWrite.urlRelabelConfig` files. This relabeling is used for modifying labels for metrics
-  and for dropping unneeded metrics before sending them to the particular `-remoteWrite.url`.
-
-  This relabeling can be debugged via `http://vmagent:8429/metric-relabel-debug` page. See [these docs](#relabel-debug) for details.
-
-All the files with relabeling configs can contain special placeholders in the form `%{ENV_VAR}`,
-which are replaced by the corresponding environment variable values.
-
-[Streaming aggregation](https://docs.victoriametrics.com/stream-aggregation.html), if configured,
-is pefrormed after applying all the relabeling stages mentioned above.
-
-The following articles contain useful information about Prometheus relabeling:
-
-* [Cookbook for common relabeling tasks](https://docs.victoriametrics.com/relabeling.html)
-* [How to use Relabeling in Prometheus and VictoriaMetrics](https://valyala.medium.com/how-to-use-relabeling-in-prometheus-and-victoriametrics-8b90fc22c4b2)
-* [Life of a label](https://www.robustperception.io/life-of-a-label)
-* [Discarding targets and timeseries with relabeling](https://www.robustperception.io/relabelling-can-discard-targets-timeseries-and-alerts)
-* [Dropping labels at scrape time](https://www.robustperception.io/dropping-metrics-at-scrape-time-with-prometheus)
-* [Extracting labels from legacy metric names](https://www.robustperception.io/extracting-labels-from-legacy-metric-names)
-* [relabel_configs vs metric_relabel_configs](https://www.robustperception.io/relabel_configs-vs-metric_relabel_configs)
-
-## Relabeling enhancements
-
-`vmagent` provides the following enhancements on top of Prometheus-compatible relabeling:
-
-* The `replacement` option can refer arbitrary labels via {% raw %}`{{label_name}}`{% endraw %} placeholders.
-  Such placeholders are substituted with the corresponding label value. For example, the following relabeling rule
-  sets `instance-job` label value to `host123-foo` when applied to the metric with `{instance="host123",job="foo"}` labels:
-
-  {% raw %}
-  ```yaml
-  - target_label: "instance-job"
-    replacement: "{{instance}}-{{job}}"
-  ```
-  {% endraw %}
-
-* An optional `if` filter can be used for conditional relabeling. The `if` filter may contain
-  arbitrary [time series selector](https://docs.victoriametrics.com/keyConcepts.html#filtering).
-  The `action` is performed only for [samples](https://docs.victoriametrics.com/keyConcepts.html#raw-samples), which match the provided `if` filter.
-  For example, the following relabeling rule keeps metrics matching `foo{bar="baz"}` series selector, while dropping the rest of metrics:
-
-  ```yaml
-  - if: 'foo{bar="baz"}'
-    action: keep
-  ```
-
-  This is equivalent to less clear Prometheus-compatible relabeling rule:
-
-  ```yaml
-  - action: keep
-    source_labels: [__name__, bar]
-    regex: 'foo;baz'
-  ```
-
-  The `if` option may contain more than one filter. In this case the `action` is performed if at least a single filter
-  matches the given [sample](https://docs.victoriametrics.com/keyConcepts.html#raw-samples).
-  For example, the following relabeling rule adds `foo="bar"` label to samples with `job="foo"` or `instance="bar"` labels:
-
-  ```yaml
-  - target_label: foo
-    replacement: bar
-    if:
-    - '{job="foo"}'
-    - '{instance="bar"}'
-  ```
-
-* The `regex` value can be split into multiple lines for improved readability and maintainability.
-  These lines are automatically joined with `|` char when parsed. For example, the following configs are equivalent:
-
-  ```yaml
-  - action: keep_metrics
-    regex: "metric_a|metric_b|foo_.+"
-  ```
-
-  ```yaml
-  - action: keep_metrics
-    regex:
-    - "metric_a"
-    - "metric_b"
-    - "foo_.+"
-  ```
-
-* VictoriaMetrics provides the following additional relabeling actions on top of standard actions
-  from the [Prometheus relabeling](https://prometheus.io/docs/prometheus/latest/configuration/configuration/#relabel_config):
-
-  * `replace_all` replaces all the occurrences of `regex` in the values of `source_labels` with the `replacement`
-    and stores the results in the `target_label`. For example, the following relabeling config replaces all the occurrences
-    of `-` char in metric names with `_` char (e.g. `foo-bar-baz` metric name is transformed into `foo_bar_baz`):
-
-    ```yaml
-    - action: replace_all
-      source_labels: ["__name__"]
-      target_label: "__name__"
-      regex: "-"
-      replacement: "_"
-    ```
-
-  * `labelmap_all` replaces all the occurrences of `regex` in all the label names with the `replacement`.
-    For example, the following relabeling config replaces all the occurrences of `-` char in all the label names
-    with `_` char (e.g. `foo-bar-baz` label name is transformed into `foo_bar_baz`):
-
-    ```yaml
-    - action: labelmap_all
-      regex: "-"
-      replacement: "_"
-    ```
-
-  * `keep_if_equal`: keeps the entry if all the label values from `source_labels` are equal,
-    while dropping all the other entries. For example, the following relabeling config keeps targets
-    if they contain equal values for `instance` and `host` labels, while dropping all the other targets:
-
-    ```yaml
-    - action: keep_if_equal
-      source_labels: ["instance", "host"]
-    ```
-
-  * `drop_if_equal`: drops the entry if all the label values from `source_labels` are equal,
-    while keeping all the other entries. For example, the following relabeling config drops targets
-    if they contain equal values for `instance` and `host` labels, while keeping all the other targets:
-
-    ```yaml
-    - action: drop_if_equal
-      source_labels: ["instance", "host"]
-    ```
-
-  * `keep_metrics`: keeps all the metrics with names matching the given `regex`,
-    while dropping all the other metrics. For example, the following relabeling config keeps metrics
-    with `foo` and `bar` names, while dropping all the other metrics:
-
-    ```yaml
-    - action: keep_metrics
-      regex: "foo|bar"
-    ```
-
-  * `drop_metrics`: drops all the metrics with names matching the given `regex`, while keeping all the other metrics.
-    For example, the following relabeling config drops metrics with `foo` and `bar` names, while leaving all the other metrics:
-
-    ```yaml
-    - action: drop_metrics
-      regex: "foo|bar"
-    ```
-
-  * `graphite`: applies Graphite-style relabeling to metric name. See [these docs](#graphite-relabeling) for details.
-
-## Graphite relabeling
-
-VictoriaMetrics components support `action: graphite` relabeling rules, which allow extracting various parts from Graphite-style metrics
-into the configured labels with the syntax similar to [Glob matching in statsd_exporter](https://github.com/prometheus/statsd_exporter#glob-matching).
-Note that the `name` field must be substituted with explicit `__name__` option under `labels` section.
-If `__name__` option is missing under `labels` section, then the original Graphite-style metric name is left unchanged.
-
-For example, the following relabeling rule generates `requests_total{job="app42",instance="host124:8080"}` metric
-from `app42.host123.requests.total` Graphite-style metric:
-
-```yaml
-- action: graphite
-  match: "*.*.*.total"
-  labels:
-    __name__: "${3}_total"
-    job: "$1"
-    instance: "${2}:8080"
-```
-
-Important notes about `action: graphite` relabeling rules:
-
-- The relabeling rule is applied only to metrics, which match the given `match` expression. Other metrics remain unchanged.
-- The `*` matches the maximum possible number of chars until the next dot or until the next part of the `match` expression whichever comes first.
-  It may match zero chars if the next char is `.`.
-  For example, `match: "app*foo.bar"` matches `app42foo.bar` and `42` becomes available to use at `labels` section via `$1` capture group.
-- The `$0` capture group matches the original metric name.
-- The relabeling rules are executed in order defined in the original config.
-
-The `action: graphite` relabeling rules are easier to write and maintain than `action: replace` for labels extraction from Graphite-style metric names.
-Additionally, the `action: graphite` relabeling rules usually work much faster than the equivalent `action: replace` rules.
-
-## Relabel debug
-
-`vmagent` and [single-node VictoriaMetrics](https://docs.victoriametrics.com/Single-server-VictoriaMetrics.html)
-provide the following tools for debugging target-level and metric-level relabeling:
-
-- Target-level debugging (e.g. `relabel_configs` section at [scrape_configs](https://docs.victoriametrics.com/sd_configs.html#scrape_configs))
-  can be performed by navigating to `http://vmagent:8429/targets` page (`http://victoriametrics:8428/targets` page for single-node VictoriaMetrics)
-  and clicking the `debug target relabeling` link at the target, which must be debugged.
-  The link is unavailable if `vmagent` runs with `-promscrape.dropOriginalLabels` command-line flag.
-  The opened page shows step-by-step results for the actual target relabeling rules applied to the discovered target labels.
-  The page shows also the target URL generated after applying all the relabeling rules.
-
-  The `http://vmagent:8429/targets` page shows only active targets. If you need to understand why some target
-  is dropped during the relabeling, then navigate to `http://vmagent:8428/service-discovery` page
-  (`http://victoriametrics:8428/service-discovery` for single-node VictoriaMetrics), find the dropped target
-  and click the `debug` link there. The link is unavailable if `vmagent` runs with `-promscrape.dropOriginalLabels` command-line flag.
-  The opened page shows step-by-step results for the actual relabeling rules, which result to target drop.
-
-- Metric-level debugging (e.g. `metric_relabel_configs` section at [scrape_configs](https://docs.victoriametrics.com/sd_configs.html#scrape_configs)
-  can be performed by navigating to `http://vmagent:8429/targets` page (`http://victoriametrics:8428/targets` page for single-node VictoriaMetrics)
-  and clicking the `debug metrics relabeling` link at the target, which must be debugged.
-  The link is unavailable if `vmagent` runs with `-promscrape.dropOriginalLabels` command-line flag.
-  The opened page shows step-by-step results for the actual metric relabeling rules applied to the given target labels.
-
-## Prometheus staleness markers
-
-`vmagent` sends [Prometheus staleness markers](https://www.robustperception.io/staleness-and-promql) to `-remoteWrite.url` in the following cases:
-
-* If they are passed to `vmagent` via [Prometheus remote_write protocol](#prometheus-remote_write-proxy).
-* If the metric disappears from the list of scraped metrics, then stale marker is sent to this particular metric.
-* If the scrape target becomes temporarily unavailable, then stale markers are sent for all the metrics scraped from this target.
-* If the scrape target is removed from the list of targets, then stale markers are sent for all the metrics scraped from this target.
-
-Prometheus staleness markers' tracking needs additional memory, since it must store the previous response body per each scrape target
-in order to compare it to the current response body. The memory usage may be reduced by disabling staleness tracking in the following ways:
-
-* By passing `-promscrape.noStaleMarkers` command-line flag to `vmagent`. This disables staleness tracking across all the targets.
-* By specifying `no_stale_markers: true` option in the [scrape_config](https://docs.victoriametrics.com/sd_configs.html#scrape_configs) for the corresponding target.
-
-When staleness tracking is disabled, then `vmagent` doesn't track the number of new time series per each scrape,
-e.g. it sets `scrape_series_added` metric to zero. See [these docs](#automatically-generated-metrics) for details.
-
-## Stream parsing mode
-
-By default, `vmagent` reads the full response body from scrape target into memory, then parses it, applies [relabeling](#relabeling)
-and then pushes the resulting metrics to the configured `-remoteWrite.url`. This mode works good for the majority of cases
-when the scrape target exposes small number of metrics (e.g. less than 10 thousand). But this mode may take big amounts of memory
-when the scrape target exposes big number of metrics. In this case it is recommended enabling stream parsing mode.
-When this mode is enabled, then `vmagent` reads response from scrape target in chunks, then immediately processes every chunk
-and pushes the processed metrics to remote storage. This allows saving memory when scraping targets that expose millions of metrics.
-
-Stream parsing mode is automatically enabled for scrape targets returning response bodies with sizes bigger than
-the `-promscrape.minResponseSizeForStreamParse` command-line flag value. Additionally,
-stream parsing mode can be explicitly enabled in the following places:
-
-* Via `-promscrape.streamParse` command-line flag. In this case all the scrape targets defined
-  in the file pointed by `-promscrape.config` are scraped in stream parsing mode.
-* Via `stream_parse: true` option at `scrape_configs` section. In this case all the scrape targets defined
-  in this section are scraped in stream parsing mode.
-* Via `__stream_parse__=true` label, which can be set via [relabeling](#relabeling) at `relabel_configs` section.
-  In this case stream parsing mode is enabled for the corresponding scrape targets.
-  Typical use case: to set the label via [Kubernetes annotations](https://kubernetes.io/docs/concepts/overview/working-with-objects/annotations/)
-  for targets exposing big number of metrics.
-
-Examples:
-
-```yaml
-scrape_configs:
-- job_name: 'big-federate'
-  stream_parse: true
-  static_configs:
-  - targets:
-    - big-prometheus1
-    - big-prometheus2
-  honor_labels: true
-  metrics_path: /federate
-  params:
-    'match[]': ['{__name__!=""}']
-```
-
-Note that `vmagent` in stream parsing mode stores up to `sample_limit` samples to the configured `-remoteStorage.url`
-instead of dropping all the samples read from the target, because the parsed data is sent to the remote storage
-as soon as it is parsed in stream parsing mode.
-
-## Scraping big number of targets
-
-A single `vmagent` instance can scrape tens of thousands of scrape targets. Sometimes this isn't enough due to limitations on CPU, network, RAM, etc.
-In this case scrape targets can be split among multiple `vmagent` instances (aka `vmagent` horizontal scaling, sharding and clustering).
-The number of `vmagent` instances in the cluster must be passed to `-promscrape.cluster.membersCount` command-line flag.
-Each `vmagent` instance in the cluster must use identical `-promscrape.config` files with distinct `-promscrape.cluster.memberNum` values
-in the range `0 ... N-1`, where `N` is the number of `vmagent` instances in the cluster specified via `-promscrape.cluster.membersCount`.
-For example, the following commands spread scrape targets among a cluster of two `vmagent` instances:
-
-```text
-/path/to/vmagent -promscrape.cluster.membersCount=2 -promscrape.cluster.memberNum=0 -promscrape.config=/path/to/config.yml ...
-/path/to/vmagent -promscrape.cluster.membersCount=2 -promscrape.cluster.memberNum=1 -promscrape.config=/path/to/config.yml ...
-```
-
-The `-promscrape.cluster.memberNum` can be set to a StatefulSet pod name when `vmagent` runs in Kubernetes.
-The pod name must end with a number in the range `0 ... promscrape.cluster.membersCount-1`. For example, `-promscrape.cluster.memberNum=vmagent-0`.
-
-By default, each scrape target is scraped only by a single `vmagent` instance in the cluster. If there is a need for replicating scrape targets among multiple `vmagent` instances,
-then `-promscrape.cluster.replicationFactor` command-line flag must be set to the desired number of replicas. For example, the following commands
-start a cluster of three `vmagent` instances, where each target is scraped by two `vmagent` instances:
-
-```text
-/path/to/vmagent -promscrape.cluster.membersCount=3 -promscrape.cluster.replicationFactor=2 -promscrape.cluster.memberNum=0 -promscrape.config=/path/to/config.yml ...
-/path/to/vmagent -promscrape.cluster.membersCount=3 -promscrape.cluster.replicationFactor=2 -promscrape.cluster.memberNum=1 -promscrape.config=/path/to/config.yml ...
-/path/to/vmagent -promscrape.cluster.membersCount=3 -promscrape.cluster.replicationFactor=2 -promscrape.cluster.memberNum=2 -promscrape.config=/path/to/config.yml ...
-```
-
-If each target is scraped by multiple `vmagent` instances, then data deduplication must be enabled at remote storage pointed by `-remoteWrite.url`.
-The `-dedup.minScrapeInterval` must be set to the `scrape_interval` configured at `-promscrape.config`.
-See [these docs](https://docs.victoriametrics.com/#deduplication) for details.
-
-The `-promscrape.cluster.memberLabel` command-line flag allows specifying a name for `member num` label to add to all the scraped metrics.
-The value of the `member num` label is set to `-promscrape.cluster.memberNum`. For example, the following config instructs adding `vmagent_instance="0"` label
-to all the metrics scraped by the given `vmagent` instance:
-
-```text
-/path/to/vmagent -promscrape.cluster.membersCount=2 -promscrape.cluster.memberNum=0 -promscrape.cluster.memberLabel=vmagent_instance
-```
-
-See also [how to shard data among multiple remote storage systems](#sharding-among-remote-storages).
-
-
-## High availability
-
-It is possible to run multiple **identically configured** `vmagent` instances or `vmagent` 
-[clusters](#scraping-big-number-of-targets), so they [scrape](#how-to-collect-metrics-in-prometheus-format) 
-the same set of targets and push the collected data to the same set of VictoriaMetrics remote storage systems. 
-Two **identically configured** vmagent instances or clusters is usually called an HA pair.
-
-When running HA pairs, [deduplication](https://docs.victoriametrics.com/#deduplication) must be configured 
-at VictoriaMetrics side in order to de-duplicate received samples.
-See [these docs](https://docs.victoriametrics.com/#deduplication) for details.
-
-It is also recommended passing different values to `-promscrape.cluster.name` command-line flag per each `vmagent` 
-instance or per each `vmagent` cluster in HA setup. This is needed for proper data de-duplication. 
-See [this issue](https://github.com/VictoriaMetrics/VictoriaMetrics/issues/2679) for details.
-
-## Scraping targets via a proxy
-
-`vmagent` supports scraping targets via http, https and socks5 proxies. Proxy address must be specified in `proxy_url` option. For example, the following scrape config instructs
-target scraping via https proxy at `https://proxy-addr:1234`:
-
-```yaml
-scrape_configs:
-- job_name: foo
-  proxy_url: https://proxy-addr:1234
-```
-
-Proxy can be configured with the following optional settings:
-
-* `proxy_authorization` for generic token authorization. See [these docs](https://docs.victoriametrics.com/sd_configs.html#http-api-client-options).
-* `proxy_basic_auth` for Basic authorization. See [these docs](https://docs.victoriametrics.com/sd_configs.html#http-api-client-options).
-* `proxy_bearer_token` and `proxy_bearer_token_file` for Bearer token authorization
-* `proxy_oauth2` for OAuth2 config. See [these docs](https://prometheus.io/docs/prometheus/latest/configuration/configuration/#oauth2).
-* `proxy_tls_config` for TLS config. See [these docs](https://prometheus.io/docs/prometheus/latest/configuration/configuration/#tls_config).
-* `proxy_headers` for passing additional HTTP headers in requests to proxy.
-
-For example:
-
-```yaml
-scrape_configs:
-- job_name: foo
-  proxy_url: https://proxy-addr:1234
-  proxy_basic_auth:
-    username: foobar
-    password: secret
-  proxy_tls_config:
-    insecure_skip_verify: true
-    cert_file: /path/to/cert
-    key_file: /path/to/key
-    ca_file: /path/to/ca
-    server_name: real-server-name
-  proxy_headers:
-  - "Proxy-Auth: top-secret"
-```
-
-## Cardinality limiter
-
-By default, `vmagent` doesn't limit the number of time series each scrape target can expose.
-The limit can be enforced in the following places:
-
-* Via `-promscrape.seriesLimitPerTarget` command-line option. This limit is applied individually
-  to all the scrape targets defined in the file pointed by `-promscrape.config`.
-* Via `series_limit` config option at [scrape_config](https://docs.victoriametrics.com/sd_configs.html#scrape_configs) section.
-  This limit is applied individually to all the scrape targets defined in the given `scrape_config`.
-* Via `__series_limit__` label, which can be set with [relabeling](#relabeling) at `relabel_configs` section.
-  This limit is applied to the corresponding scrape targets. Typical use case: to set the limit
-  via [Kubernetes annotations](https://kubernetes.io/docs/concepts/overview/working-with-objects/annotations/) for targets,
-  which may expose too high number of time series.
-
-Scraped metrics are dropped for time series exceeding the given limit on the time window of 24h.
-`vmagent` creates the following additional per-target metrics for targets with non-zero series limit:
-
-- `scrape_series_limit_samples_dropped` - the number of dropped samples during the scrape when the unique series limit is exceeded.
-- `scrape_series_limit` - the series limit for the given target.
-- `scrape_series_current` - the current number of series for the given target.
-
-These metrics are automatically sent to the configured `-remoteWrite.url` alongside with the scraped per-target metrics.
-
-These metrics allow building the following alerting rules:
-
-- `scrape_series_current / scrape_series_limit > 0.9` - alerts when the number of series exposed by the target reaches 90% of the limit.
-- `sum_over_time(scrape_series_limit_samples_dropped[1h]) > 0` - alerts when some samples are dropped because the series limit on a particular target is reached.
-
-See also `sample_limit` option at [scrape_config section](https://docs.victoriametrics.com/sd_configs.html#scrape_configs).
-
-By default, `vmagent` doesn't limit the number of time series written to remote storage systems specified at `-remoteWrite.url`.
-The limit can be enforced by setting the following command-line flags:
-
-* `-remoteWrite.maxHourlySeries` - limits the number of unique time series `vmagent` can write to remote storage systems during the last hour.
-  Useful for limiting the number of active time series.
-* `-remoteWrite.maxDailySeries` - limits the number of unique time series `vmagent` can write to remote storage systems during the last day.
-  Useful for limiting daily churn rate.
-
-Both limits can be set simultaneously. If any of these limits is reached, then samples for new time series are dropped instead of sending
-them to remote storage systems. A sample of dropped series is put in the log with `WARNING` level.
-
-`vmagent` exposes the following metrics at `http://vmagent:8429/metrics` page (see [monitoring docs](#monitoring) for details):
-
-* `vmagent_hourly_series_limit_rows_dropped_total` - the number of metrics dropped due to exceeded hourly limit on the number of unique time series.
-* `vmagent_hourly_series_limit_max_series` - the hourly series limit set via `-remoteWrite.maxHourlySeries`.
-* `vmagent_hourly_series_limit_current_series` - the current number of unique series registered during the last hour.
-* `vmagent_daily_series_limit_rows_dropped_total` - the number of metrics dropped due to exceeded daily limit on the number of unique time series.
-* `vmagent_daily_series_limit_max_series` - the daily series limit set via `-remoteWrite.maxDailySeries`.
-* `vmagent_daily_series_limit_current_series` - the current number of unique series registered during the last day.
-
-These limits are approximate, so `vmagent` can underflow/overflow the limit by a small percentage (usually less than 1%).
-
-See also [cardinality explorer docs](https://docs.victoriametrics.com/#cardinality-explorer).
-
-## Monitoring
-
-`vmagent` exports various metrics in Prometheus exposition format at `http://vmagent-host:8429/metrics` page.
-We recommend setting up regular scraping of this page either through `vmagent` itself or by Prometheus
-so that the exported metrics may be analyzed later.
-
-Use official [Grafana dashboard](https://grafana.com/grafana/dashboards/12683-victoriametrics-vmagent/) for `vmagent` state overview.
-Graphs on this dashboard contain useful hints - hover the `i` icon at the top left corner of each graph in order to read it.
-If you have suggestions for improvements or have found a bug - please open an issue on github or add a review to the dashboard.
-
-`vmagent` also exports the status for various targets at the following pages:
-
-* `http://vmagent-host:8429/targets`. This pages shows the current status for every active target.
-* `http://vmagent-host:8429/service-discovery`. This pages shows the list of discovered targets with the discovered `__meta_*` labels
-  according to [these docs](https://docs.victoriametrics.com/sd_configs.html).
-  This page may help debugging target [relabeling](#relabeling).
-* `http://vmagent-host:8429/api/v1/targets`. This handler returns JSON response
-  compatible with [the corresponding page from Prometheus API](https://prometheus.io/docs/prometheus/latest/querying/api/#targets).
-* `http://vmagent-host:8429/ready`. This handler returns http 200 status code when `vmagent` finishes
-  its initialization for all the [service_discovery configs](https://docs.victoriametrics.com/sd_configs.html).
-  It may be useful to perform `vmagent` rolling update without any scrape loss.
-
-## Troubleshooting
-
-* We recommend you [set up the official Grafana dashboard](#monitoring) in order to monitor the state of `vmagent'.
-
-* We recommend you increase the maximum number of open files in the system (`ulimit -n`) when scraping a big number of targets,
-  as `vmagent` establishes at least a single TCP connection per target.
-
-* If `vmagent` uses too big amounts of memory, then the following options can help:
-  * Disabling staleness tracking with `-promscrape.noStaleMarkers` option. See [these docs](#prometheus-staleness-markers).
-  * Enabling stream parsing mode if `vmagent` scrapes targets with millions of metrics per target. See [these docs](#stream-parsing-mode).
-  * Reducing the number of output queues with `-remoteWrite.queues` command-line option.
-  * Reducing the amounts of RAM vmagent can use for in-memory buffering with `-memory.allowedPercent` or `-memory.allowedBytes` command-line option.
-    Another option is to reduce memory limits in Docker and/or Kubernetes if `vmagent` runs under these systems.
-  * Reducing the number of CPU cores vmagent can use by passing `GOMAXPROCS=N` environment variable to `vmagent`,
-    where `N` is the desired limit on CPU cores. Another option is to reduce CPU limits in Docker or Kubernetes if `vmagent` runs under these systems.
-  * Passing `-promscrape.dropOriginalLabels` command-line option to `vmagent`, so it drops `"discoveredLabels"` and `"droppedTargets"`
-    lists at `/api/v1/targets` page. This reduces memory usage when scraping big number of targets at the cost
-    of reduced debuggability for improperly configured per-target relabeling.
-
-* When `vmagent` scrapes many unreliable targets, it can flood the error log with scrape errors. These errors can be suppressed
-  by passing `-promscrape.suppressScrapeErrors` command-line flag to `vmagent`. The most recent scrape error per each target can be observed at `http://vmagent-host:8429/targets`
-  and `http://vmagent-host:8429/api/v1/targets`.
-
-* The `/service-discovery` page could be useful for debugging relabeling process for scrape targets.
-  This page contains original labels for targets dropped during relabeling.
-  By default, the `-promscrape.maxDroppedTargets` targets are shown here. If your setup drops more targets during relabeling,
-  then increase `-promscrape.maxDroppedTargets` command-line flag value to see all the dropped targets.
-  Note that tracking each dropped target requires up to 10Kb of RAM. Therefore, big values for `-promscrape.maxDroppedTargets`
-  may result in increased memory usage if a big number of scrape targets are dropped during relabeling.
-
-* We recommend you increase `-remoteWrite.queues` if `vmagent_remotewrite_pending_data_bytes` metric exported
-  at `http://vmagent-host:8429/metrics` page grows constantly. It is also recommended increasing `-remoteWrite.maxBlockSize`
-  and `-remoteWrite.maxRowsPerBlock` command-line options in this case. This can improve data ingestion performance
-  to the configured remote storage systems at the cost of higher memory usage.
-
-* If you see gaps in the data pushed by `vmagent` to remote storage when `-remoteWrite.maxDiskUsagePerURL` is set,
-  try increasing `-remoteWrite.queues`. Such gaps may appear because `vmagent` cannot keep up with sending the collected data to remote storage.
-  Therefore, it starts dropping the buffered data if the on-disk buffer size exceeds `-remoteWrite.maxDiskUsagePerURL`.
-
-* `vmagent` drops data blocks if remote storage replies with `400 Bad Request` and `409 Conflict` HTTP responses.
-  The number of dropped blocks can be monitored via `vmagent_remotewrite_packets_dropped_total` metric exported at [/metrics page](#monitoring).
-
-* Use `-remoteWrite.queues=1` when `-remoteWrite.url` points to remote storage, which doesn't accept out-of-order samples (aka data backfilling).
-  Such storage systems include Prometheus, Mimir, Cortex and Thanos, which typically emit `out of order sample` errors.
-  The best solution is to use remote storage with [backfilling support](https://docs.victoriametrics.com/#backfilling) such as VictoriaMetrics.
-
-* `vmagent` buffers scraped data at the `-remoteWrite.tmpDataPath` directory until it is sent to `-remoteWrite.url`.
-  The directory can grow large when remote storage is unavailable for extended periods of time and if `-remoteWrite.maxDiskUsagePerURL` isn't set.
-  If you don't want to send all the data from the directory to remote storage then simply stop `vmagent` and delete the directory.
-
-* By default `vmagent` masks `-remoteWrite.url` with `secret-url` values in logs and at `/metrics` page because
-  the url may contain sensitive information such as auth tokens or passwords.
-  Pass `-remoteWrite.showURL` command-line flag when starting `vmagent` in order to see all the valid urls.
-
-* By default `vmagent` evenly spreads scrape load in time. If a particular scrape target must be scraped at the beginning of some interval,
-  then `scrape_align_interval` option  must be used. For example, the following config aligns hourly scrapes to the beginning of hour:
-
-  ```yaml
-  scrape_configs:
-  - job_name: foo
-    scrape_interval: 1h
-    scrape_align_interval: 1h
-  ```
-
-* By default `vmagent` evenly spreads scrape load in time. If a particular scrape target must be scraped at specific offset, then `scrape_offset` option must be used.
-  For example, the following config instructs `vmagent` to scrape the target at 10 seconds of every minute:
-
-  ```yaml
-  scrape_configs:
-  - job_name: foo
-    scrape_interval: 1m
-    scrape_offset: 10s
-  ```
-
-* If you see `skipping duplicate scrape target with identical labels` errors when scraping Kubernetes pods, then it is likely these pods listen to multiple ports
-  or they use an init container. These errors can either be fixed or suppressed with the `-promscrape.suppressDuplicateScrapeTargetErrors` command-line flag.
-  See the available options below if you prefer fixing the root cause of the error:
-
-  The following relabeling rule may be added to `relabel_configs` section in order to filter out pods with unneeded ports:
-
-  ```yaml
-  - action: keep_if_equal
-    source_labels: [__meta_kubernetes_pod_annotation_prometheus_io_port, __meta_kubernetes_pod_container_port_number]
-  ```
-
-  The following relabeling rule may be added to `relabel_configs` section in order to filter out init container pods:
-
-  ```yaml
-  - action: drop
-    source_labels: [__meta_kubernetes_pod_container_init]
-    regex: true
-  ```
-
-See also [troubleshooting docs](https://docs.victoriametrics.com/Troubleshooting.html).
-
-## Kafka integration
-
-[Enterprise version](https://docs.victoriametrics.com/enterprise.html) of `vmagent` can read and write metrics from / to Kafka:
-
-* [Reading metrics from Kafka](#reading-metrics-from-kafka)
-* [Writing metrics to Kafka](#writing-metrics-to-kafka)
-
-The enterprise version of vmagent is available for evaluation at [releases](https://github.com/VictoriaMetrics/VictoriaMetrics/releases/latest) page
-in `vmutils-...-enterprise.tar.gz` archives and in [docker images](https://hub.docker.com/r/victoriametrics/vmagent/tags) with tags containing `enterprise` suffix.
-See how to request a free trial license [here](https://victoriametrics.com/products/enterprise/trial/).
-
-### Reading metrics from Kafka
-
-[Enterprise version](https://docs.victoriametrics.com/enterprise.html) of `vmagent` can read metrics in various formats from Kafka messages.
-These formats can be configured with `-kafka.consumer.topic.defaultFormat` or `-kafka.consumer.topic.format` command-line options. The following formats are supported:
-
-* `promremotewrite` - [Prometheus remote_write](https://prometheus.io/docs/prometheus/latest/configuration/configuration/#remote_write).
-  Messages in this format can be sent by vmagent - see [these docs](#writing-metrics-to-kafka).
-* `influx` - [InfluxDB line protocol format](https://docs.influxdata.com/influxdb/v1.7/write_protocols/line_protocol_tutorial/).
-* `prometheus` - [Prometheus text exposition format](https://github.com/prometheus/docs/blob/master/content/docs/instrumenting/exposition_formats.md#text-based-format)
-  and [OpenMetrics format](https://github.com/OpenObservability/OpenMetrics/blob/master/specification/OpenMetrics.md).
-* `graphite` - [Graphite plaintext format](https://graphite.readthedocs.io/en/latest/feeding-carbon.html#the-plaintext-protocol).
-* `jsonline` - [JSON line format](https://docs.victoriametrics.com/#how-to-import-data-in-json-line-format).
-
-Every Kafka message may contain multiple lines in `influx`, `prometheus`, `graphite` and `jsonline` format delimited by `\n`.
-
-`vmagent` consumes messages from Kafka topics specified by `-kafka.consumer.topic` command-line flag. Multiple topics can be specified
-by passing multiple `-kafka.consumer.topic` command-line flags to `vmagent`.
-
-`vmagent` consumes messages from Kafka brokers specified by `-kafka.consumer.topic.brokers` command-line flag.
-Multiple brokers can be specified per each `-kafka.consumer.topic` by passing a list of brokers delimited by `;`.
-For example, `-kafka.consumer.topic.brokers=host1:9092;host2:9092`.
-
-The following command starts `vmagent`, which reads metrics in InfluxDB line protocol format from Kafka broker at `localhost:9092`
-from the topic `metrics-by-telegraf` and sends them to remote storage at `http://localhost:8428/api/v1/write`:
-
-```bash
-./bin/vmagent -remoteWrite.url=http://localhost:8428/api/v1/write \
-       -kafka.consumer.topic.brokers=localhost:9092 \
-       -kafka.consumer.topic.format=influx \
-       -kafka.consumer.topic=metrics-by-telegraf \
-       -kafka.consumer.topic.groupID=some-id
-```
-
-It is expected that [Telegraf](https://github.com/influxdata/telegraf) sends metrics to the `metrics-by-telegraf` topic with the following config:
-
-```yaml
-[[outputs.kafka]]
-brokers = ["localhost:9092"]
-topic = "influx"
-data_format = "influx"
-```
-
-#### Command-line flags for Kafka consumer
-
-These command-line flags are available only in [enterprise](https://docs.victoriametrics.com/enterprise.html) version of `vmagent`,
-which can be downloaded for evaluation from [releases](https://github.com/VictoriaMetrics/VictoriaMetrics/releases/latest) page
-(see `vmutils-...-enterprise.tar.gz` archives) and from [docker images](https://hub.docker.com/r/victoriametrics/vmagent/tags) with tags containing `enterprise` suffix.
-
-```text
-  -kafka.consumer.topic array
-        Kafka topic names for data consumption.
-        Supports an array of values separated by comma or specified via multiple flags.
-  -kafka.consumer.topic.basicAuth.password array
-        Optional basic auth password for -kafka.consumer.topic. Must be used in conjunction with any supported auth methods for kafka client, specified by flag -kafka.consumer.topic.options='security.protocol=SASL_SSL;sasl.mechanisms=PLAIN'
-        Supports an array of values separated by comma or specified via multiple flags.
-  -kafka.consumer.topic.basicAuth.username array
-        Optional basic auth username for -kafka.consumer.topic. Must be used in conjunction with any supported auth methods for kafka client, specified by flag -kafka.consumer.topic.options='security.protocol=SASL_SSL;sasl.mechanisms=PLAIN'
-        Supports an array of values separated by comma or specified via multiple flags.
-  -kafka.consumer.topic.brokers array
-        List of brokers to connect for given topic, e.g. -kafka.consumer.topic.broker=host-1:9092;host-2:9092
-        Supports an array of values separated by comma or specified via multiple flags.
-  -kafka.consumer.topic.defaultFormat string
-        Expected data format in the topic if -kafka.consumer.topic.format is skipped. (default "promremotewrite")
-  -kafka.consumer.topic.format array
-        data format for corresponding kafka topic. Valid formats: influx, prometheus, promremotewrite, graphite, jsonline
-        Supports an array of values separated by comma or specified via multiple flags.
-  -kafka.consumer.topic.groupID array
-        Defines group.id for topic
-        Supports an array of values separated by comma or specified via multiple flags.
-  -kafka.consumer.topic.isGzipped array
-        Enables gzip setting for topic messages payload. Only prometheus, jsonline and influx formats accept gzipped messages.
-        Supports array of values separated by comma or specified via multiple flags.
-  -kafka.consumer.topic.options array
-        Optional key=value;key1=value2 settings for topic consumer. See full configuration options at https://github.com/edenhill/librdkafka/blob/master/CONFIGURATION.md.
-        Supports an array of values separated by comma or specified via multiple flags.
-```
-
-### Writing metrics to Kafka
-
-[Enterprise version](https://docs.victoriametrics.com/enterprise.html) of `vmagent` writes data to Kafka with `at-least-once`
-semantics if `-remoteWrite.url` contains e.g. Kafka url. For example, if `vmagent` is started with `-remoteWrite.url=kafka://localhost:9092/?topic=prom-rw`,
-then it would send Prometheus remote_write messages to Kafka bootstrap server at `localhost:9092` with the topic `prom-rw`.
-These messages can be read later from Kafka by another `vmagent` - see [these docs](#reading-metrics-from-kafka) for details.
-
-Additional Kafka options can be passed as query params to `-remoteWrite.url`. For instance, `kafka://localhost:9092/?topic=prom-rw&client.id=my-favorite-id`
-sets `client.id` Kafka option to `my-favorite-id`. The full list of Kafka options is available [here](https://github.com/edenhill/librdkafka/blob/master/CONFIGURATION.md).
-
-#### Kafka broker authorization and authentication
-
-Two types of auth are supported:
-
-* sasl with username and password:
-
-```bash
-./bin/vmagent -remoteWrite.url=kafka://localhost:9092/?topic=prom-rw&security.protocol=SASL_SSL&sasl.mechanisms=PLAIN -remoteWrite.basicAuth.username=user -remoteWrite.basicAuth.password=password
-```
-
-* tls certificates:
-
-```bash
-./bin/vmagent -remoteWrite.url=kafka://localhost:9092/?topic=prom-rw&security.protocol=SSL -remoteWrite.tlsCAFile=/opt/ca.pem -remoteWrite.tlsCertFile=/opt/cert.pem -remoteWrite.tlsKeyFile=/opt/key.pem
-```
-
-## PubSub integration
-
-[Enterprise version](https://docs.victoriametrics.com/enterprise.html) of `vmagent` can write metrics to GCP PubSub:
-
-* [Writing metrics to PubSub](#writing-metrics-to-pubsub)
-
-The enterprise version of vmagent is available for evaluation at [releases](https://github.com/VictoriaMetrics/VictoriaMetrics/releases) page
-in `vmutils-...-enterprise.tar.gz` archives and in [docker images](https://hub.docker.com/r/victoriametrics/vmagent/tags) with tags containing `enterprise` suffix.
-
-### Writing metrics to PubSub
-
-[Enterprise version](https://docs.victoriametrics.com/enterprise.html) of `vmagent` can push metrics to PubSub.
-
-#### Usage
-
-1. Create a PubSub topic to publish to:\
-   `gcloud pubsub topics create $TOPIC`
-2. Run vmagent with remoteWrite.url schema set to "pubsub", and value set to the PubSub topic:\
-   `-remoteWrite.url=pubsub:projects/$PROJECT/topics/$TOPIC`
-
-#### Protocol
-`vmagent` performs all the recording rules and streaming aggregation processing before publishing the data.
-
-Data is published with _at-least-once_ semantics. 
-
-Data is published as compressed remotewrite protocol blocks, one *remotewrite* block per a PubSub message.
-Data is compressed as per other vmagent settings (see `-forceVMProto`).
-
-If AccountID/ProjectID are set (multitenant), then each PubSub message contains `project_id` and `account_id`
-attributes, so that PubSub subscriptions can subscribe to particular tenants.
-
-
-#### Auth
-
-If no authentication flags are set, `vmagent` uses default [Application Default Credentials](https://cloud.google.com/docs/authentication/provide-credentials-adc)
-See "Workload Identity" section for Kubernetes.
-
-To provide credentials explicitly, see `-gcp.pubsub.credentialsFile` flag.
-
-Principal must have the following permissions:
-
-| Permission            | Available Role                                                                            |
-|-----------------------|-------------------------------------------------------------------------------------------|
-| pubsub.topics.publish | [Pub/Sub Publisher](https://cloud.google.com/pubsub/docs/access-control#pubsub.publisher) |
-
-
-
-#### Config
-
-`vmagent` supports the following flags for the PubSub publisher:
-
-| Flag                                        | Default | Description                                                                                           |
-|---------------------------------------------|--------|-------------------------------------------------------------------------------------------------------|
-| `gcp.pubsub.credentialsFile`         | ""     | Credentials to use to authenticate to GCP.                                                            |
-| `gcp.pubsub.publish.countThreshold`         | 100    | Publish a batch when it has this many messages.                                                       |
-| `gcp.pubsub.publish.byteThreshold`          | 1000000 | Publish a batch when its size in bytes reaches this value.                                            |
-| `gcp.pubsub.publish.timeout`                | 60s    | The maximum time that the client will attempt to publish a bundle of messages.                        |
-| `gcp.pubsub.publish.delayThreshold`         | 10ms   | Publish a non-empty batch after this delay has passed.                                                |
-| `gcp.pubsub.publish.maxOutstandingMessages` | 100    | Maximum number of buffered messages to be published. If less than or equal to zero, this is disabled. |
-| `gcp.pubsub.publish.maxOutstandingBytes`    | -1     | Maximum size of buffered messages to be published. If less than or equal to zero, this is disabled.   |
-
-
-#### Monitoring
-`vmagent` exposes the following flags related to PubSub publisher:
-
-| Metric                                                                      | Description            |   
-|-----------------------------------------------------------------------------|------------------------|
-| `vmagent_remotewrite_pubsub_sent_messages_total{project,topic}`             | Message/block enqueued |
-| `vmagent_remotewrite_pubsub_published_messages_total{project,topic,status}` | Message published      |   
-
-
-## How to build from sources
-
-We recommend using [official binary releases](https://github.com/VictoriaMetrics/VictoriaMetrics/releases/latest) - `vmagent` is located in the `vmutils-...` archives.
-
-It may be needed to build `vmagent` from source code when developing or testing new feature or bugfix.
-
-### Development build
-
-1. [Install Go](https://golang.org/doc/install). The minimum supported version is Go 1.20.
-1. Run `make vmagent` from the root folder of [the repository](https://github.com/VictoriaMetrics/VictoriaMetrics).
-   It builds the `vmagent` binary and puts it into the `bin` folder.
-
-### Production build
-
-1. [Install docker](https://docs.docker.com/install/).
-1. Run `make vmagent-prod` from the root folder of [the repository](https://github.com/VictoriaMetrics/VictoriaMetrics).
-   It builds `vmagent-prod` binary and puts it into the `bin` folder.
-
-### Building docker images
-
-Run `make package-vmagent`. It builds `victoriametrics/vmagent:<PKG_TAG>` docker image locally.
-`<PKG_TAG>` is an auto-generated image tag, which depends on source code in [the repository](https://github.com/VictoriaMetrics/VictoriaMetrics).
-The `<PKG_TAG>` may be manually set via `PKG_TAG=foobar make package-vmagent`.
-
-The base docker image is [alpine](https://hub.docker.com/_/alpine) but it is possible to use any other base image
-by setting it via `<ROOT_IMAGE>` environment variable. For example, the following command builds the image on top of [scratch](https://hub.docker.com/_/scratch) image:
-
-```bash
-ROOT_IMAGE=scratch make package-vmagent
-```
-
-### ARM build
-
-ARM build may run on Raspberry Pi or on [energy-efficient ARM servers](https://blog.cloudflare.com/arm-takes-wing/).
-
-### Development ARM build
-
-1. [Install Go](https://golang.org/doc/install). The minimum supported version is Go 1.20.
-1. Run `make vmagent-linux-arm` or `make vmagent-linux-arm64` from the root folder of [the repository](https://github.com/VictoriaMetrics/VictoriaMetrics)
-   It builds `vmagent-linux-arm` or `vmagent-linux-arm64` binary respectively and puts it into the `bin` folder.
-
-### Production ARM build
-
-1. [Install docker](https://docs.docker.com/install/).
-1. Run `make vmagent-linux-arm-prod` or `make vmagent-linux-arm64-prod` from the root folder of [the repository](https://github.com/VictoriaMetrics/VictoriaMetrics).
-   It builds `vmagent-linux-arm-prod` or `vmagent-linux-arm64-prod` binary respectively and puts it into the `bin` folder.
-
-## Profiling
-
-`vmagent` provides handlers for collecting the following [Go profiles](https://blog.golang.org/profiling-go-programs):
-
-* Memory profile can be collected with the following command (replace `0.0.0.0` with hostname if needed):
-
-<div class="with-copy" markdown="1">
-
-```bash
-curl http://0.0.0.0:8429/debug/pprof/heap > mem.pprof
-```
-
-</div>
-
-* CPU profile can be collected with the following command (replace `0.0.0.0` with hostname if needed):
-
-<div class="with-copy" markdown="1">
-
-```bash
-curl http://0.0.0.0:8429/debug/pprof/profile > cpu.pprof
-```
-
-</div>
-
-The command for collecting CPU profile waits for 30 seconds before returning.
-
-The collected profiles may be analyzed with [go tool pprof](https://github.com/google/pprof).
-
-It is safe sharing the collected profiles from security point of view, since they do not contain sensitive information.
-
-## Advanced usage
-
-`vmagent` can be fine-tuned with various command-line flags. Run `./vmagent -help` in order to see the full list of these flags with their descriptions and default values:
-
-```text
-./vmagent -help
-
-vmagent collects metrics data via popular data ingestion protocols and routes them to VictoriaMetrics.
-
-See the docs at https://docs.victoriametrics.com/vmagent.html .
-
-  -cacheExpireDuration duration
-     Items are removed from in-memory caches after they aren't accessed for this duration. Lower values may reduce memory usage at the cost of higher CPU usage. See also -prevCacheRemovalPercent (default 30m0s)
-  -configAuthKey string
-     Authorization key for accessing /config page. It must be passed via authKey query arg
-  -csvTrimTimestamp duration
-     Trim timestamps when importing csv data to this duration. Minimum practical duration is 1ms. Higher duration (i.e. 1s) may be used for reducing disk space usage for timestamp data (default 1ms)
-  -datadog.maxInsertRequestSize size
-     The maximum size in bytes of a single DataDog POST request to /api/v1/series
-     Supports the following optional suffixes for size values: KB, MB, GB, TB, KiB, MiB, GiB, TiB (default 67108864)
-  -datadog.sanitizeMetricName
-     Sanitize metric names for the ingested DataDog data to comply with DataDog behaviour described at https://docs.datadoghq.com/metrics/custom_metrics/#naming-custom-metrics (default true)
-  -denyQueryTracing
-     Whether to disable the ability to trace queries. See https://docs.victoriametrics.com/#query-tracing
-  -dryRun
-     Whether to check config files without running vmagent. The following files are checked: -promscrape.config, -remoteWrite.relabelConfig, -remoteWrite.urlRelabelConfig, -remoteWrite.streamAggr.config . Unknown config entries aren't allowed in -promscrape.config by default. This can be changed by passing -promscrape.config.strictParse=false command-line flag
-  -enableTCP6
-     Whether to enable IPv6 for listening and dialing. By default, only IPv4 TCP and UDP are used
-  -envflag.enable
-     Whether to enable reading flags from environment variables in addition to the command line. Command line flag values have priority over values from environment vars. Flags are read only from the command line if this flag isn't set. See https://docs.victoriametrics.com/#environment-variables for more details
-  -envflag.prefix string
-     Prefix for environment variables if -envflag.enable is set
-  -eula
-     Deprecated, please use -license or -licenseFile flags instead. By specifying this flag, you confirm that you have an enterprise license and accept the ESA https://victoriametrics.com/legal/esa/ . This flag is available only in Enterprise binaries. See https://docs.victoriametrics.com/enterprise.html
-  -filestream.disableFadvise
-     Whether to disable fadvise() syscall when reading large data files. The fadvise() syscall prevents from eviction of recently accessed data from OS page cache during background merges and backups. In some rare cases it is better to disable the syscall if it uses too much CPU
-  -flagsAuthKey string
-     Auth key for /flags endpoint. It must be passed via authKey query arg. It overrides httpAuth.* settings
-  -fs.disableMmap
-     Whether to use pread() instead of mmap() for reading data files. By default, mmap() is used for 64-bit arches and pread() is used for 32-bit arches, since they cannot read data files bigger than 2^32 bytes in memory. mmap() is usually faster for reading small data chunks than pread()
-  -graphiteListenAddr string
-     TCP and UDP address to listen for Graphite plaintext data. Usually :2003 must be set. Doesn't work if empty. See also -graphiteListenAddr.useProxyProtocol
-  -graphiteListenAddr.useProxyProtocol
-     Whether to use proxy protocol for connections accepted at -graphiteListenAddr . See https://www.haproxy.org/download/1.8/doc/proxy-protocol.txt
-  -graphiteTrimTimestamp duration
-     Trim timestamps for Graphite data to this duration. Minimum practical duration is 1s. Higher duration (i.e. 1m) may be used for reducing disk space usage for timestamp data (default 1s)
-  -http.connTimeout duration
-     Incoming http connections are closed after the configured timeout. This may help to spread the incoming load among a cluster of services behind a load balancer. Please note that the real timeout may be bigger by up to 10% as a protection against the thundering herd problem (default 2m0s)
-  -http.disableResponseCompression
-     Disable compression of HTTP responses to save CPU resources. By default, compression is enabled to save network bandwidth
-  -http.header.csp string
-     Value for 'Content-Security-Policy' header
-  -http.header.frameOptions string
-     Value for 'X-Frame-Options' header
-  -http.header.hsts string
-     Value for 'Strict-Transport-Security' header
-  -http.idleConnTimeout duration
-     Timeout for incoming idle http connections (default 1m0s)
-  -http.maxGracefulShutdownDuration duration
-     The maximum duration for a graceful shutdown of the HTTP server. A highly loaded server may require increased value for a graceful shutdown (default 7s)
-  -http.pathPrefix string
-     An optional prefix to add to all the paths handled by http server. For example, if '-http.pathPrefix=/foo/bar' is set, then all the http requests will be handled on '/foo/bar/*' paths. This may be useful for proxied requests. See https://www.robustperception.io/using-external-urls-and-proxies-with-prometheus
-  -http.shutdownDelay duration
-     Optional delay before http server shutdown. During this delay, the server returns non-OK responses from /health page, so load balancers can route new requests to other servers
-  -httpAuth.password string
-     Password for HTTP server's Basic Auth. The authentication is disabled if -httpAuth.username is empty
-  -httpAuth.username string
-     Username for HTTP server's Basic Auth. The authentication is disabled if empty. See also -httpAuth.password
-  -httpListenAddr string
-     TCP address to listen for http connections. Set this flag to empty value in order to disable listening on any port. This mode may be useful for running multiple vmagent instances on the same server. Note that /targets and /metrics pages aren't available if -httpListenAddr=''. See also -httpListenAddr.useProxyProtocol (default ":8429")
-  -httpListenAddr.useProxyProtocol
-     Whether to use proxy protocol for connections accepted at -httpListenAddr . See https://www.haproxy.org/download/1.8/doc/proxy-protocol.txt . With enabled proxy protocol http server cannot serve regular /metrics endpoint. Use -pushmetrics.url for metrics pushing
-  -import.maxLineLen size
-     The maximum length in bytes of a single line accepted by /api/v1/import; the line length can be limited with 'max_rows_per_line' query arg passed to /api/v1/export
-     Supports the following optional suffixes for size values: KB, MB, GB, TB, KiB, MiB, GiB, TiB (default 10485760)
-  -influx.databaseNames array
-     Comma-separated list of database names to return from /query and /influx/query API. This can be needed for accepting data from Telegraf plugins such as https://github.com/fangli/fluent-plugin-influxdb
-     Supports an array of values separated by comma or specified via multiple flags.
-  -influx.maxLineSize size
-     The maximum size in bytes for a single InfluxDB line during parsing
-     Supports the following optional suffixes for size values: KB, MB, GB, TB, KiB, MiB, GiB, TiB (default 262144)
-  -influxDBLabel string
-     Default label for the DB name sent over '?db={db_name}' query parameter (default "db")
-  -influxListenAddr string
-     TCP and UDP address to listen for InfluxDB line protocol data. Usually :8089 must be set. Doesn't work if empty. This flag isn't needed when ingesting data over HTTP - just send it to http://<vmagent>:8429/write . See also -influxListenAddr.useProxyProtocol
-  -influxListenAddr.useProxyProtocol
-     Whether to use proxy protocol for connections accepted at -influxListenAddr . See https://www.haproxy.org/download/1.8/doc/proxy-protocol.txt
-  -influxMeasurementFieldSeparator string
-     Separator for '{measurement}{separator}{field_name}' metric name when inserted via InfluxDB line protocol (default "_")
-  -influxSkipMeasurement
-     Uses '{field_name}' as a metric name while ignoring '{measurement}' and '-influxMeasurementFieldSeparator'
-  -influxSkipSingleField
-     Uses '{measurement}' instead of '{measurement}{separator}{field_name}' for metric name if InfluxDB line contains only a single field
-  -influxTrimTimestamp duration
-     Trim timestamps for InfluxDB line protocol data to this duration. Minimum practical duration is 1ms. Higher duration (i.e. 1s) may be used for reducing disk space usage for timestamp data (default 1ms)
-  -insert.maxQueueDuration duration
-     The maximum duration to wait in the queue when -maxConcurrentInserts concurrent insert requests are executed (default 1m0s)
-  -internStringCacheExpireDuration duration
-     The expiry duration for caches for interned strings. See https://en.wikipedia.org/wiki/String_interning . See also -internStringMaxLen and -internStringDisableCache (default 6m0s)
-  -internStringDisableCache
-     Whether to disable caches for interned strings. This may reduce memory usage at the cost of higher CPU usage. See https://en.wikipedia.org/wiki/String_interning . See also -internStringCacheExpireDuration and -internStringMaxLen
-  -internStringMaxLen int
-     The maximum length for strings to intern. A lower limit may save memory at the cost of higher CPU usage. See https://en.wikipedia.org/wiki/String_interning . See also -internStringDisableCache and -internStringCacheExpireDuration (default 500)
-  -kafka.consumer.topic array
-     Kafka topic names for data consumption. This flag is available only in Enterprise binaries. See https://docs.victoriametrics.com/enterprise.html
-     Supports an array of values separated by comma or specified via multiple flags.
-  -kafka.consumer.topic.basicAuth.password array
-     Optional basic auth password for -kafka.consumer.topic. Must be used in conjunction with any supported auth methods for kafka client, specified by flag -kafka.consumer.topic.options='security.protocol=SASL_SSL;sasl.mechanisms=PLAIN' . This flag is available only in Enterprise binaries. See https://docs.victoriametrics.com/enterprise.html
-     Supports an array of values separated by comma or specified via multiple flags.
-  -kafka.consumer.topic.basicAuth.username array
-     Optional basic auth username for -kafka.consumer.topic. Must be used in conjunction with any supported auth methods for kafka client, specified by flag -kafka.consumer.topic.options='security.protocol=SASL_SSL;sasl.mechanisms=PLAIN' . This flag is available only in Enterprise binaries. See https://docs.victoriametrics.com/enterprise.html
-     Supports an array of values separated by comma or specified via multiple flags.
-  -kafka.consumer.topic.brokers array
-     List of brokers to connect for given topic, e.g. -kafka.consumer.topic.broker=host-1:9092;host-2:9092 . This flag is available only in Enterprise binaries. See https://docs.victoriametrics.com/enterprise.html
-     Supports an array of values separated by comma or specified via multiple flags.
-  -kafka.consumer.topic.concurrency array
-     Configures consumer concurrency for topic specified via -kafka.consumer.topic flag.This flag is available only in Enterprise binaries. See https://docs.victoriametrics.com/enterprise.html (default 1)
-     Supports array of values separated by comma or specified via multiple flags.
-  -kafka.consumer.topic.defaultFormat string
-     Expected data format in the topic if -kafka.consumer.topic.format is skipped. This flag is available only in Enterprise binaries. See https://docs.victoriametrics.com/enterprise.html (default "promremotewrite")
-  -kafka.consumer.topic.format array
-     data format for corresponding kafka topic. Valid formats: influx, prometheus, promremotewrite, graphite, jsonline . This flag is available only in Enterprise binaries. See https://docs.victoriametrics.com/enterprise.html
-     Supports an array of values separated by comma or specified via multiple flags.
-  -kafka.consumer.topic.groupID array
-     Defines group.id for topic. This flag is available only in Enterprise binaries. See https://docs.victoriametrics.com/enterprise.html
-     Supports an array of values separated by comma or specified via multiple flags.
-  -kafka.consumer.topic.isGzipped array
-     Enables gzip setting for topic messages payload. Only prometheus, jsonline and influx formats accept gzipped messages.This flag is available only in Enterprise binaries. See https://docs.victoriametrics.com/enterprise.html
-     Supports array of values separated by comma or specified via multiple flags.
-  -kafka.consumer.topic.options array
-     Optional key=value;key1=value2 settings for topic consumer. See full configuration options at https://github.com/edenhill/librdkafka/blob/master/CONFIGURATION.md . This flag is available only in Enterprise binaries. See https://docs.victoriametrics.com/enterprise.html
-     Supports an array of values separated by comma or specified via multiple flags.
-  -license string
-     Lisense key for VictoriaMetrics Enterprise. See https://victoriametrics.com/products/enterprise/ . Trial Enterprise license can be obtained from https://victoriametrics.com/products/enterprise/trial/ . This flag is available only in Enterprise binaries. The license key can be also passed via file specified by -licenseFile command-line flag
-  -license.forceOffline
-     Whether to enable offline verification for VictoriaMetrics Enterprise license key, which has been passed either via -license or via -licenseFile command-line flag. The issued license key must support offline verification feature. Contact info@victoriametrics.com if you need offline license verification. This flag is avilable only in Enterprise binaries
-  -licenseFile string
-     Path to file with license key for VictoriaMetrics Enterprise. See https://victoriametrics.com/products/enterprise/ . Trial Enterprise license can be obtained from https://victoriametrics.com/products/enterprise/trial/ . This flag is available only in Enterprise binaries. The license key can be also passed inline via -license command-line flag
-  -loggerDisableTimestamps
-     Whether to disable writing timestamps in logs
-  -loggerErrorsPerSecondLimit int
-     Per-second limit on the number of ERROR messages. If more than the given number of errors are emitted per second, the remaining errors are suppressed. Zero values disable the rate limit
-  -loggerFormat string
-     Format for logs. Possible values: default, json (default "default")
-  -loggerJSONFields string
-     Allows renaming fields in JSON formatted logs. Example: "ts:timestamp,msg:message" renames "ts" to "timestamp" and "msg" to "message". Supported fields: ts, level, caller, msg
-  -loggerLevel string
-     Minimum level of errors to log. Possible values: INFO, WARN, ERROR, FATAL, PANIC (default "INFO")
-  -loggerOutput string
-     Output for the logs. Supported values: stderr, stdout (default "stderr")
-  -loggerTimezone string
-     Timezone to use for timestamps in logs. Timezone must be a valid IANA Time Zone. For example: America/New_York, Europe/Berlin, Etc/GMT+3 or Local (default "UTC")
-  -loggerWarnsPerSecondLimit int
-     Per-second limit on the number of WARN messages. If more than the given number of warns are emitted per second, then the remaining warns are suppressed. Zero values disable the rate limit
-  -maxConcurrentInserts int
-     The maximum number of concurrent insert requests. Default value should work for most cases, since it minimizes the memory usage. The default value can be increased when clients send data over slow networks. See also -insert.maxQueueDuration (default 8)
-  -maxInsertRequestSize size
-     The maximum size in bytes of a single Prometheus remote_write API request
-     Supports the following optional suffixes for size values: KB, MB, GB, TB, KiB, MiB, GiB, TiB (default 33554432)
-  -memory.allowedBytes size
-     Allowed size of system memory VictoriaMetrics caches may occupy. This option overrides -memory.allowedPercent if set to a non-zero value. Too low a value may increase the cache miss rate usually resulting in higher CPU and disk IO usage. Too high a value may evict too much data from the OS page cache resulting in higher disk IO usage
-     Supports the following optional suffixes for size values: KB, MB, GB, TB, KiB, MiB, GiB, TiB (default 0)
-  -memory.allowedPercent float
-     Allowed percent of system memory VictoriaMetrics caches may occupy. See also -memory.allowedBytes. Too low a value may increase cache miss rate usually resulting in higher CPU and disk IO usage. Too high a value may evict too much data from the OS page cache which will result in higher disk IO usage (default 60)
-  -metricsAuthKey string
-     Auth key for /metrics endpoint. It must be passed via authKey query arg. It overrides httpAuth.* settings
-  -newrelic.maxInsertRequestSize size
-     The maximum size in bytes of a single NewRelic request to /newrelic/infra/v2/metrics/events/bulk
-     Supports the following optional suffixes for size values: KB, MB, GB, TB, KiB, MiB, GiB, TiB (default 67108864)
-  -opentsdbHTTPListenAddr string
-     TCP address to listen for OpenTSDB HTTP put requests. Usually :4242 must be set. Doesn't work if empty. See also -opentsdbHTTPListenAddr.useProxyProtocol
-  -opentsdbHTTPListenAddr.useProxyProtocol
-     Whether to use proxy protocol for connections accepted at -opentsdbHTTPListenAddr . See https://www.haproxy.org/download/1.8/doc/proxy-protocol.txt
-  -opentsdbListenAddr string
-     TCP and UDP address to listen for OpenTSDB metrics. Telnet put messages and HTTP /api/put messages are simultaneously served on TCP port. Usually :4242 must be set. Doesn't work if empty. See also -opentsdbListenAddr.useProxyProtocol
-  -opentsdbListenAddr.useProxyProtocol
-     Whether to use proxy protocol for connections accepted at -opentsdbListenAddr . See https://www.haproxy.org/download/1.8/doc/proxy-protocol.txt
-  -opentsdbTrimTimestamp duration
-     Trim timestamps for OpenTSDB 'telnet put' data to this duration. Minimum practical duration is 1s. Higher duration (i.e. 1m) may be used for reducing disk space usage for timestamp data (default 1s)
-  -opentsdbhttp.maxInsertRequestSize size
-     The maximum size of OpenTSDB HTTP put request
-     Supports the following optional suffixes for size values: KB, MB, GB, TB, KiB, MiB, GiB, TiB (default 33554432)
-  -opentsdbhttpTrimTimestamp duration
-     Trim timestamps for OpenTSDB HTTP data to this duration. Minimum practical duration is 1ms. Higher duration (i.e. 1s) may be used for reducing disk space usage for timestamp data (default 1ms)
-  -pprofAuthKey string
-     Auth key for /debug/pprof/* endpoints. It must be passed via authKey query arg. It overrides httpAuth.* settings
-  -prevCacheRemovalPercent float
-     Items in the previous caches are removed when the percent of requests it serves becomes lower than this value. Higher values reduce memory usage at the cost of higher CPU usage. See also -cacheExpireDuration (default 0.1)
-  -promscrape.azureSDCheckInterval duration
-     Interval for checking for changes in Azure. This works only if azure_sd_configs is configured in '-promscrape.config' file. See https://docs.victoriametrics.com/sd_configs.html#azure_sd_configs for details (default 1m0s)
-  -promscrape.cluster.memberLabel string
-     If non-empty, then the label with this name and the -promscrape.cluster.memberNum value is added to all the scraped metrics. See https://docs.victoriametrics.com/vmagent.html#scraping-big-number-of-targets for more info
-  -promscrape.cluster.memberNum string
-     The number of vmagent instance in the cluster of scrapers. It must be a unique value in the range 0 ... promscrape.cluster.membersCount-1 across scrapers in the cluster. Can be specified as pod name of Kubernetes StatefulSet - pod-name-Num, where Num is a numeric part of pod name. See also -promscrape.cluster.memberLabel . See https://docs.victoriametrics.com/vmagent.html#scraping-big-number-of-targets for more info (default "0")
-  -promscrape.cluster.membersCount int
-     The number of members in a cluster of scrapers. Each member must have a unique -promscrape.cluster.memberNum in the range 0 ... promscrape.cluster.membersCount-1 . Each member then scrapes roughly 1/N of all the targets. By default, cluster scraping is disabled, i.e. a single scraper scrapes all the targets. See https://docs.victoriametrics.com/vmagent.html#scraping-big-number-of-targets for more info (default 1)
-  -promscrape.cluster.name string
-     Optional name of the cluster. If multiple vmagent clusters scrape the same targets, then each cluster must have unique name in order to properly de-duplicate samples received from these clusters. See https://docs.victoriametrics.com/vmagent.html#scraping-big-number-of-targets for more info
-  -promscrape.cluster.replicationFactor int
-     The number of members in the cluster, which scrape the same targets. If the replication factor is greater than 1, then the deduplication must be enabled at remote storage side. See https://docs.victoriametrics.com/vmagent.html#scraping-big-number-of-targets for more info (default 1)
-  -promscrape.config string
-     Optional path to Prometheus config file with 'scrape_configs' section containing targets to scrape. The path can point to local file and to http url. See https://docs.victoriametrics.com/#how-to-scrape-prometheus-exporters-such-as-node-exporter for details
-  -promscrape.config.dryRun
-     Checks -promscrape.config file for errors and unsupported fields and then exits. Returns non-zero exit code on parsing errors and emits these errors to stderr. See also -promscrape.config.strictParse command-line flag. Pass -loggerLevel=ERROR if you don't need to see info messages in the output.
-  -promscrape.config.strictParse
-     Whether to deny unsupported fields in -promscrape.config . Set to false in order to silently skip unsupported fields (default true)
-  -promscrape.configCheckInterval duration
-     Interval for checking for changes in -promscrape.config file. By default, the checking is disabled. See how to reload -promscrape.config file at https://docs.victoriametrics.com/vmagent.html#configuration-update
-  -promscrape.consul.waitTime duration
-     Wait time used by Consul service discovery. Default value is used if not set
-  -promscrape.consulSDCheckInterval duration
-     Interval for checking for changes in Consul. This works only if consul_sd_configs is configured in '-promscrape.config' file. See https://docs.victoriametrics.com/sd_configs.html#consul_sd_configs for details (default 30s)
-  -promscrape.consulagentSDCheckInterval duration
-     Interval for checking for changes in Consul Agent. This works only if consulagent_sd_configs is configured in '-promscrape.config' file. See https://docs.victoriametrics.com/sd_configs.html#consulagent_sd_configs for details (default 30s)
-  -promscrape.digitaloceanSDCheckInterval duration
-     Interval for checking for changes in digital ocean. This works only if digitalocean_sd_configs is configured in '-promscrape.config' file. See https://docs.victoriametrics.com/sd_configs.html#digitalocean_sd_configs for details (default 1m0s)
-  -promscrape.disableCompression
-     Whether to disable sending 'Accept-Encoding: gzip' request headers to all the scrape targets. This may reduce CPU usage on scrape targets at the cost of higher network bandwidth utilization. It is possible to set 'disable_compression: true' individually per each 'scrape_config' section in '-promscrape.config' for fine-grained control
-  -promscrape.disableKeepAlive
-     Whether to disable HTTP keep-alive connections when scraping all the targets. This may be useful when targets has no support for HTTP keep-alive connection. It is possible to set 'disable_keepalive: true' individually per each 'scrape_config' section in '-promscrape.config' for fine-grained control. Note that disabling HTTP keep-alive may increase load on both vmagent and scrape targets
-  -promscrape.discovery.concurrency int
-     The maximum number of concurrent requests to Prometheus autodiscovery API (Consul, Kubernetes, etc.) (default 100)
-  -promscrape.discovery.concurrentWaitTime duration
-     The maximum duration for waiting to perform API requests if more than -promscrape.discovery.concurrency requests are simultaneously performed (default 1m0s)
-  -promscrape.dnsSDCheckInterval duration
-     Interval for checking for changes in dns. This works only if dns_sd_configs is configured in '-promscrape.config' file. See https://docs.victoriametrics.com/sd_configs.html#dns_sd_configs for details (default 30s)
-  -promscrape.dockerSDCheckInterval duration
-     Interval for checking for changes in docker. This works only if docker_sd_configs is configured in '-promscrape.config' file. See https://docs.victoriametrics.com/sd_configs.html#docker_sd_configs for details (default 30s)
-  -promscrape.dockerswarmSDCheckInterval duration
-     Interval for checking for changes in dockerswarm. This works only if dockerswarm_sd_configs is configured in '-promscrape.config' file. See https://docs.victoriametrics.com/sd_configs.html#dockerswarm_sd_configs for details (default 30s)
-  -promscrape.dropOriginalLabels
-     Whether to drop original labels for scrape targets at /targets and /api/v1/targets pages. This may be needed for reducing memory usage when original labels for big number of scrape targets occupy big amounts of memory. Note that this reduces debuggability for improper per-target relabeling configs
-  -promscrape.ec2SDCheckInterval duration
-     Interval for checking for changes in ec2. This works only if ec2_sd_configs is configured in '-promscrape.config' file. See https://docs.victoriametrics.com/sd_configs.html#ec2_sd_configs for details (default 1m0s)
-  -promscrape.eurekaSDCheckInterval duration
-     Interval for checking for changes in eureka. This works only if eureka_sd_configs is configured in '-promscrape.config' file. See https://docs.victoriametrics.com/sd_configs.html#eureka_sd_configs for details (default 30s)
-  -promscrape.fileSDCheckInterval duration
-     Interval for checking for changes in 'file_sd_config'. See https://docs.victoriametrics.com/sd_configs.html#file_sd_configs for details (default 1m0s)
-  -promscrape.gceSDCheckInterval duration
-     Interval for checking for changes in gce. This works only if gce_sd_configs is configured in '-promscrape.config' file. See https://docs.victoriametrics.com/sd_configs.html#gce_sd_configs for details (default 1m0s)
-  -promscrape.httpSDCheckInterval duration
-     Interval for checking for changes in http endpoint service discovery. This works only if http_sd_configs is configured in '-promscrape.config' file. See https://docs.victoriametrics.com/sd_configs.html#http_sd_configs for details (default 1m0s)
-  -promscrape.kubernetes.apiServerTimeout duration
-     How frequently to reload the full state from Kubernetes API server (default 30m0s)
-  -promscrape.kubernetesSDCheckInterval duration
-     Interval for checking for changes in Kubernetes API server. This works only if kubernetes_sd_configs is configured in '-promscrape.config' file. See https://docs.victoriametrics.com/sd_configs.html#kubernetes_sd_configs for details (default 30s)
-  -promscrape.kumaSDCheckInterval duration
-     Interval for checking for changes in kuma service discovery. This works only if kuma_sd_configs is configured in '-promscrape.config' file. See https://docs.victoriametrics.com/sd_configs.html#kuma_sd_configs for details (default 30s)
-  -promscrape.maxDroppedTargets int
-     The maximum number of droppedTargets to show at /api/v1/targets page. Increase this value if your setup drops more scrape targets during relabeling and you need investigating labels for all the dropped targets. Note that the increased number of tracked dropped targets may result in increased memory usage (default 1000)
-  -promscrape.maxResponseHeadersSize size
-     The maximum size of http response headers from Prometheus scrape targets
-     Supports the following optional suffixes for size values: KB, MB, GB, TB, KiB, MiB, GiB, TiB (default 4096)
-  -promscrape.maxScrapeSize size
-     The maximum size of scrape response in bytes to process from Prometheus targets. Bigger responses are rejected
-     Supports the following optional suffixes for size values: KB, MB, GB, TB, KiB, MiB, GiB, TiB (default 16777216)
-  -promscrape.minResponseSizeForStreamParse size
-     The minimum target response size for automatic switching to stream parsing mode, which can reduce memory usage. See https://docs.victoriametrics.com/vmagent.html#stream-parsing-mode
-     Supports the following optional suffixes for size values: KB, MB, GB, TB, KiB, MiB, GiB, TiB (default 1000000)
-  -promscrape.noStaleMarkers
-     Whether to disable sending Prometheus stale markers for metrics when scrape target disappears. This option may reduce memory usage if stale markers aren't needed for your setup. This option also disables populating the scrape_series_added metric. See https://prometheus.io/docs/concepts/jobs_instances/#automatically-generated-labels-and-time-series
-  -promscrape.nomad.waitTime duration
-     Wait time used by Nomad service discovery. Default value is used if not set
-  -promscrape.nomadSDCheckInterval duration
-     Interval for checking for changes in Nomad. This works only if nomad_sd_configs is configured in '-promscrape.config' file. See https://docs.victoriametrics.com/sd_configs.html#nomad_sd_configs for details (default 30s)
-  -promscrape.openstackSDCheckInterval duration
-     Interval for checking for changes in openstack API server. This works only if openstack_sd_configs is configured in '-promscrape.config' file. See https://docs.victoriametrics.com/sd_configs.html#openstack_sd_configs for details (default 30s)
-  -promscrape.seriesLimitPerTarget int
-     Optional limit on the number of unique time series a single scrape target can expose. See https://docs.victoriametrics.com/vmagent.html#cardinality-limiter for more info
-  -promscrape.streamParse
-     Whether to enable stream parsing for metrics obtained from scrape targets. This may be useful for reducing memory usage when millions of metrics are exposed per each scrape target. It is possible to set 'stream_parse: true' individually per each 'scrape_config' section in '-promscrape.config' for fine-grained control
-  -promscrape.suppressDuplicateScrapeTargetErrors
-     Whether to suppress 'duplicate scrape target' errors; see https://docs.victoriametrics.com/vmagent.html#troubleshooting for details
-  -promscrape.suppressScrapeErrors
-     Whether to suppress scrape errors logging. The last error for each target is always available at '/targets' page even if scrape errors logging is suppressed. See also -promscrape.suppressScrapeErrorsDelay
-  -promscrape.suppressScrapeErrorsDelay duration
-     The delay for suppressing repeated scrape errors logging per each scrape targets. This may be used for reducing the number of log lines related to scrape errors. See also -promscrape.suppressScrapeErrors
-  -promscrape.yandexcloudSDCheckInterval duration
-     Interval for checking for changes in Yandex Cloud API. This works only if yandexcloud_sd_configs is configured in '-promscrape.config' file. See https://docs.victoriametrics.com/sd_configs.html#yandexcloud_sd_configs for details (default 30s)
-  -pushmetrics.extraLabel array
-     Optional labels to add to metrics pushed to -pushmetrics.url . For example, -pushmetrics.extraLabel='instance="foo"' adds instance="foo" label to all the metrics pushed to -pushmetrics.url
-     Supports an array of values separated by comma or specified via multiple flags.
-  -pushmetrics.interval duration
-     Interval for pushing metrics to -pushmetrics.url (default 10s)
-  -pushmetrics.url array
-     Optional URL to push metrics exposed at /metrics page. See https://docs.victoriametrics.com/#push-metrics . By default, metrics exposed at /metrics page aren't pushed to any remote storage
-     Supports an array of values separated by comma or specified via multiple flags.
-  -remoteWrite.aws.accessKey array
-     Optional AWS AccessKey to use for the corresponding -remoteWrite.url if -remoteWrite.aws.useSigv4 is set
-     Supports an array of values separated by comma or specified via multiple flags.
-  -remoteWrite.aws.ec2Endpoint array
-     Optional AWS EC2 API endpoint to use for the corresponding -remoteWrite.url if -remoteWrite.aws.useSigv4 is set
-     Supports an array of values separated by comma or specified via multiple flags.
-  -remoteWrite.aws.region array
-     Optional AWS region to use for the corresponding -remoteWrite.url if -remoteWrite.aws.useSigv4 is set
-     Supports an array of values separated by comma or specified via multiple flags.
-  -remoteWrite.aws.roleARN array
-     Optional AWS roleARN to use for the corresponding -remoteWrite.url if -remoteWrite.aws.useSigv4 is set
-     Supports an array of values separated by comma or specified via multiple flags.
-  -remoteWrite.aws.secretKey array
-     Optional AWS SecretKey to use for the corresponding -remoteWrite.url if -remoteWrite.aws.useSigv4 is set
-     Supports an array of values separated by comma or specified via multiple flags.
-  -remoteWrite.aws.service array
-     Optional AWS Service to use for the corresponding -remoteWrite.url if -remoteWrite.aws.useSigv4 is set. Defaults to "aps"
-     Supports an array of values separated by comma or specified via multiple flags.
-  -remoteWrite.aws.stsEndpoint array
-     Optional AWS STS API endpoint to use for the corresponding -remoteWrite.url if -remoteWrite.aws.useSigv4 is set
-     Supports an array of values separated by comma or specified via multiple flags.
-  -remoteWrite.aws.useSigv4 array
-     Enables SigV4 request signing for the corresponding -remoteWrite.url. It is expected that other -remoteWrite.aws.* command-line flags are set if sigv4 request signing is enabled
-     Supports array of values separated by comma or specified via multiple flags.
-  -remoteWrite.basicAuth.password array
-     Optional basic auth password to use for the corresponding -remoteWrite.url
-     Supports an array of values separated by comma or specified via multiple flags.
-  -remoteWrite.basicAuth.passwordFile array
-     Optional path to basic auth password to use for the corresponding -remoteWrite.url. The file is re-read every second
-     Supports an array of values separated by comma or specified via multiple flags.
-  -remoteWrite.basicAuth.username array
-     Optional basic auth username to use for the corresponding -remoteWrite.url
-     Supports an array of values separated by comma or specified via multiple flags.
-  -remoteWrite.bearerToken array
-     Optional bearer auth token to use for the corresponding -remoteWrite.url
-     Supports an array of values separated by comma or specified via multiple flags.
-  -remoteWrite.bearerTokenFile array
-     Optional path to bearer token file to use for the corresponding -remoteWrite.url. The token is re-read from the file every second
-     Supports an array of values separated by comma or specified via multiple flags.
-  -remoteWrite.flushInterval duration
-     Interval for flushing the data to remote storage. This option takes effect only when less than 10K data points per second are pushed to -remoteWrite.url (default 1s)
-  -remoteWrite.forcePromProto array
-     Whether to force Prometheus remote write protocol for sending data to the corresponding -remoteWrite.url . See https://docs.victoriametrics.com/vmagent.html#victoriametrics-remote-write-protocol
-     Supports array of values separated by comma or specified via multiple flags.
-  -remoteWrite.forceVMProto array
-     Whether to force VictoriaMetrics remote write protocol for sending data to the corresponding -remoteWrite.url . See https://docs.victoriametrics.com/vmagent.html#victoriametrics-remote-write-protocol
-     Supports array of values separated by comma or specified via multiple flags.
-  -remoteWrite.headers array
-     Optional HTTP headers to send with each request to the corresponding -remoteWrite.url. For example, -remoteWrite.headers='My-Auth:foobar' would send 'My-Auth: foobar' HTTP header with every request to the corresponding -remoteWrite.url. Multiple headers must be delimited by '^^': -remoteWrite.headers='header1:value1^^header2:value2'
-     Supports an array of values separated by comma or specified via multiple flags.
-  -remoteWrite.keepDanglingQueues
-     Keep persistent queues contents at -remoteWrite.tmpDataPath in case there are no matching -remoteWrite.url. Useful when -remoteWrite.url is changed temporarily and persistent queue files will be needed later on.
-  -remoteWrite.label array
-     Optional label in the form 'name=value' to add to all the metrics before sending them to -remoteWrite.url. Pass multiple -remoteWrite.label flags in order to add multiple labels to metrics before sending them to remote storage
-     Supports an array of values separated by comma or specified via multiple flags.
-  -remoteWrite.maxBlockSize size
-     The maximum block size to send to remote storage. Bigger blocks may improve performance at the cost of the increased memory usage. See also -remoteWrite.maxRowsPerBlock
-     Supports the following optional suffixes for size values: KB, MB, GB, TB, KiB, MiB, GiB, TiB (default 8388608)
-  -remoteWrite.maxDailySeries int
-     The maximum number of unique series vmagent can send to remote storage systems during the last 24 hours. Excess series are logged and dropped. This can be useful for limiting series churn rate. See https://docs.victoriametrics.com/vmagent.html#cardinality-limiter
-  -remoteWrite.maxDiskUsagePerURL array
-     The maximum file-based buffer size in bytes at -remoteWrite.tmpDataPath for each -remoteWrite.url. When buffer size reaches the configured maximum, then old data is dropped when adding new data to the buffer. Buffered data is stored in ~500MB chunks. It is recommended to set the value for this flag to a multiple of the block size 500MB. Disk usage is unlimited if the value is set to 0
-     Supports the following optional suffixes for size values: KB, MB, GB, TB, KiB, MiB, GiB, TiB. (default 0)
-     Supports array of values separated by comma or specified via multiple flags.
-  -remoteWrite.maxHourlySeries int
-     The maximum number of unique series vmagent can send to remote storage systems during the last hour. Excess series are logged and dropped. This can be useful for limiting series cardinality. See https://docs.victoriametrics.com/vmagent.html#cardinality-limiter
-  -remoteWrite.maxRowsPerBlock int
-     The maximum number of samples to send in each block to remote storage. Higher number may improve performance at the cost of the increased memory usage. See also -remoteWrite.maxBlockSize (default 10000)
-  -remoteWrite.multitenantURL array
-     Base path for multitenant remote storage URL to write data to. See https://docs.victoriametrics.com/vmagent.html#multitenancy for details. Example url: http://<vminsert>:8480 . Pass multiple -remoteWrite.multitenantURL flags in order to replicate data to multiple remote storage systems. See also -remoteWrite.url
-     Supports an array of values separated by comma or specified via multiple flags.
-  -remoteWrite.oauth2.clientID array
-     Optional OAuth2 clientID to use for the corresponding -remoteWrite.url
-     Supports an array of values separated by comma or specified via multiple flags.
-  -remoteWrite.oauth2.clientSecret array
-     Optional OAuth2 clientSecret to use for the corresponding -remoteWrite.url
-     Supports an array of values separated by comma or specified via multiple flags.
-  -remoteWrite.oauth2.clientSecretFile array
-     Optional OAuth2 clientSecretFile to use for the corresponding -remoteWrite.url
-     Supports an array of values separated by comma or specified via multiple flags.
-  -remoteWrite.oauth2.scopes array
-     Optional OAuth2 scopes to use for the corresponding -remoteWrite.url. Scopes must be delimited by ';'
-     Supports an array of values separated by comma or specified via multiple flags.
-  -remoteWrite.oauth2.tokenUrl array
-     Optional OAuth2 tokenURL to use for the corresponding -remoteWrite.url
-     Supports an array of values separated by comma or specified via multiple flags.
-  -remoteWrite.proxyURL array
-     Optional proxy URL for writing data to the corresponding -remoteWrite.url. Supported proxies: http, https, socks5. Example: -remoteWrite.proxyURL=socks5://proxy:1234
-     Supports an array of values separated by comma or specified via multiple flags.
-  -remoteWrite.queues int
-     The number of concurrent queues to each -remoteWrite.url. Set more queues if default number of queues isn't enough for sending high volume of collected data to remote storage. Default value is 2 * numberOfAvailableCPUs (default 8)
-  -remoteWrite.rateLimit array
-     Optional rate limit in bytes per second for data sent to the corresponding -remoteWrite.url. By default, the rate limit is disabled. It can be useful for limiting load on remote storage when big amounts of buffered data is sent after temporary unavailability of the remote storage (default 0)
-     Supports array of values separated by comma or specified via multiple flags.
-  -remoteWrite.relabelConfig string
-     Optional path to file with relabeling configs, which are applied to all the metrics before sending them to -remoteWrite.url. See also -remoteWrite.urlRelabelConfig. The path can point either to local file or to http url. See https://docs.victoriametrics.com/vmagent.html#relabeling
-  -remoteWrite.roundDigits array
-     Round metric values to this number of decimal digits after the point before writing them to remote storage. Examples: -remoteWrite.roundDigits=2 would round 1.236 to 1.24, while -remoteWrite.roundDigits=-1 would round 126.78 to 130. By default, digits rounding is disabled. Set it to 100 for disabling it for a particular remote storage. This option may be used for improving data compression for the stored metrics (default 100)
-     Supports array of values separated by comma or specified via multiple flags.
-  -remoteWrite.sendTimeout array
-     Timeout for sending a single block of data to the corresponding -remoteWrite.url (default 1m0s)
-     Supports array of values separated by comma or specified via multiple flags.
-  -remoteWrite.shardByURL
-     Whether to shard outgoing series across all the remote storage systems enumerated via -remoteWrite.url . By default the data is replicated across all the -remoteWrite.url . See https://docs.victoriametrics.com/vmagent.html#sharding-among-remote-storages
-  -remoteWrite.shardByURL.labels array
-     Optional list of labels, which must be used for sharding outgoing samples among remote storage systems if -remoteWrite.shardByURL command-line flag is set. By default all the labels are used for sharding in order to gain even distribution of series over the specified -remoteWrite.url systems
-     Supports an array of values separated by comma or specified via multiple flags.
-  -remoteWrite.showURL
-     Whether to show -remoteWrite.url in the exported metrics. It is hidden by default, since it can contain sensitive info such as auth key
-  -remoteWrite.significantFigures array
-     The number of significant figures to leave in metric values before writing them to remote storage. See https://en.wikipedia.org/wiki/Significant_figures . Zero value saves all the significant figures. This option may be used for improving data compression for the stored metrics. See also -remoteWrite.roundDigits (default 0)
-     Supports array of values separated by comma or specified via multiple flags.
-  -remoteWrite.streamAggr.config array
-     Optional path to file with stream aggregation config. See https://docs.victoriametrics.com/stream-aggregation.html . See also -remoteWrite.streamAggr.keepInput, -remoteWrite.streamAggr.dropInput and -remoteWrite.streamAggr.dedupInterval
-     Supports an array of values separated by comma or specified via multiple flags.
-  -remoteWrite.streamAggr.dedupInterval array
-     Input samples are de-duplicated with this interval before being aggregated. Only the last sample per each time series per each interval is aggregated if the interval is greater than zero (default 0s)
-     Supports array of values separated by comma or specified via multiple flags.
-  -remoteWrite.streamAggr.dropInput array
-     Whether to drop all the input samples after the aggregation with -remoteWrite.streamAggr.config. By default, only aggregates samples are dropped, while the remaining samples are written to the corresponding -remoteWrite.url . See also -remoteWrite.streamAggr.keepInput and https://docs.victoriametrics.com/stream-aggregation.html
-     Supports array of values separated by comma or specified via multiple flags.
-  -remoteWrite.streamAggr.keepInput array
-     Whether to keep all the input samples after the aggregation with -remoteWrite.streamAggr.config. By default, only aggregates samples are dropped, while the remaining samples are written to the corresponding -remoteWrite.url . See also -remoteWrite.streamAggr.dropInput and https://docs.victoriametrics.com/stream-aggregation.html
-     Supports array of values separated by comma or specified via multiple flags.
-  -remoteWrite.tlsCAFile array
-     Optional path to TLS CA file to use for verifying connections to the corresponding -remoteWrite.url. By default, system CA is used
-     Supports an array of values separated by comma or specified via multiple flags.
-  -remoteWrite.tlsCertFile array
-     Optional path to client-side TLS certificate file to use when connecting to the corresponding -remoteWrite.url
-     Supports an array of values separated by comma or specified via multiple flags.
-  -remoteWrite.tlsInsecureSkipVerify array
-     Whether to skip tls verification when connecting to the corresponding -remoteWrite.url
-     Supports array of values separated by comma or specified via multiple flags.
-  -remoteWrite.tlsKeyFile array
-     Optional path to client-side TLS certificate key to use when connecting to the corresponding -remoteWrite.url
-     Supports an array of values separated by comma or specified via multiple flags.
-  -remoteWrite.tlsServerName array
-     Optional TLS server name to use for connections to the corresponding -remoteWrite.url. By default, the server name from -remoteWrite.url is used
-     Supports an array of values separated by comma or specified via multiple flags.
-  -remoteWrite.tmpDataPath string
-     Path to directory where temporary data for remote write component is stored. See also -remoteWrite.maxDiskUsagePerURL (default "vmagent-remotewrite-data")
-  -remoteWrite.url array
-     Remote storage URL to write data to. It must support either VictoriaMetrics remote write protocol or Prometheus remote_write protocol. Example url: http://<victoriametrics-host>:8428/api/v1/write . Pass multiple -remoteWrite.url options in order to replicate the collected data to multiple remote storage systems. The data can be sharded among the configured remote storage systems if -remoteWrite.shardByURL flag is set. See also -remoteWrite.multitenantURL
-     Supports an array of values separated by comma or specified via multiple flags.
-  -remoteWrite.urlRelabelConfig array
-     Optional path to relabel configs for the corresponding -remoteWrite.url. See also -remoteWrite.relabelConfig. The path can point either to local file or to http url. See https://docs.victoriametrics.com/vmagent.html#relabeling
-     Supports an array of values separated by comma or specified via multiple flags.
-  -remoteWrite.vmProtoCompressLevel int
-     The compression level for VictoriaMetrics remote write protocol. Higher values reduce network traffic at the cost of higher CPU usage. Negative values reduce CPU usage at the cost of increased network traffic. See https://docs.victoriametrics.com/vmagent.html#victoriametrics-remote-write-protocol
-  -sortLabels
-     Whether to sort labels for incoming samples before writing them to all the configured remote storage systems. This may be needed for reducing memory usage at remote storage when the order of labels in incoming samples is random. For example, if m{k1="v1",k2="v2"} may be sent as m{k2="v2",k1="v1"}Enabled sorting for labels can slow down ingestion performance a bit
-  -tls
-     Whether to enable TLS for incoming HTTP requests at -httpListenAddr (aka https). -tlsCertFile and -tlsKeyFile must be set if -tls is set
-  -tlsCertFile string
-     Path to file with TLS certificate if -tls is set. Prefer ECDSA certs instead of RSA certs as RSA certs are slower. The provided certificate file is automatically re-read every second, so it can be dynamically updated
-  -tlsCipherSuites array
-     Optional list of TLS cipher suites for incoming requests over HTTPS if -tls is set. See the list of supported cipher suites at https://pkg.go.dev/crypto/tls#pkg-constants
-     Supports an array of values separated by comma or specified via multiple flags.
-  -tlsKeyFile string
-     Path to file with TLS key if -tls is set. The provided key file is automatically re-read every second, so it can be dynamically updated
-  -tlsMinVersion string
-     Optional minimum TLS version to use for incoming requests over HTTPS if -tls is set. Supported values: TLS10, TLS11, TLS12, TLS13
-  -usePromCompatibleNaming
-     Whether to replace characters unsupported by Prometheus with underscores in the ingested metric names and label names. For example, foo.bar{a.b='c'} is transformed into foo_bar{a_b='c'} during data ingestion if this flag is set. See https://prometheus.io/docs/concepts/data_model/#metric-names-and-labels
-  -version
-     Show VictoriaMetrics version
-```
-=======
-vmagent docs can be edited at [docs/vmagent.md](https://github.com/VictoriaMetrics/VictoriaMetrics/blob/master/docs/vmagent.md).
->>>>>>> 06d2d933
+vmagent docs can be edited at [docs/vmagent.md](https://github.com/VictoriaMetrics/VictoriaMetrics/blob/master/docs/vmagent.md).