--- conflicted
+++ resolved
@@ -5,11 +5,8 @@
 	"github.com/VictoriaMetrics/VictoriaMetrics/lib/consistenthash"
 	"math"
 	"reflect"
-<<<<<<< HEAD
 	"strconv"
-=======
 	"sync/atomic"
->>>>>>> b68f9ea9
 	"testing"
 	"time"
 
@@ -189,7 +186,7 @@
 	//    - if consistent hash disabled, change rate must < 1. e.g. +100%.
 	f := func(remoteWriteCount int, healthyIdx []int, unhealthyIdx []int, replicas int) {
 		t.Helper()
-		
+
 		seriesCount := 100000
 		// build 1000000 series
 		tssBlock := make([]prompbmarshal.TimeSeries, 0, seriesCount)
