package remotewrite

import (
	"reflect"
	"testing"

	"github.com/VictoriaMetrics/VictoriaMetrics/lib/prompbmarshal"
	"github.com/VictoriaMetrics/VictoriaMetrics/lib/promrelabel"
	"github.com/VictoriaMetrics/VictoriaMetrics/lib/promutils"
)

func TestApplyRelabeling(t *testing.T) {
	f := func(pcs *promrelabel.ParsedConfigs, sTss, sExpTss string) {
		rctx := &relabelCtx{}
		tss, expTss := parseSeries(sTss), parseSeries(sExpTss)
		gotTss := rctx.applyRelabeling(tss, pcs)
		if !reflect.DeepEqual(gotTss, expTss) {
			t.Fatalf("expected to have: \n%v;\ngot: \n%v", expTss, gotTss)
		}
	}

	f(nil, "up", "up")

	pcs, err := promrelabel.ParseRelabelConfigsData([]byte(`
- target_label: "foo"
  replacement: "aaa"
- action: labeldrop
  regex: "env.*"
`))
	if err != nil {
		t.Fatalf("unexpected error: %s", err)
	}
	f(pcs, `up{foo="baz", env="prod"}`, `up{foo="aaa"}`)

	oldVal := *usePromCompatibleNaming
	*usePromCompatibleNaming = true
	f(nil, `foo.bar`, `foo_bar`)
	*usePromCompatibleNaming = oldVal
}

func TestAppendExtraLabels(t *testing.T) {
	f := func(extraLabels []prompbmarshal.Label, sTss, sExpTss string) {
<<<<<<< HEAD
=======
		t.Helper()
>>>>>>> dfdada05
		rctx := &relabelCtx{}
		tss, expTss := parseSeries(sTss), parseSeries(sExpTss)
		rctx.appendExtraLabels(tss, extraLabels)
		if !reflect.DeepEqual(tss, expTss) {
			t.Fatalf("expected to have: \n%v;\ngot: \n%v", expTss, tss)
		}
	}

	f(nil, "up", "up")
	f([]prompbmarshal.Label{{Name: "foo", Value: "bar"}}, "up", `up{foo="bar"}`)
	f([]prompbmarshal.Label{{Name: "foo", Value: "bar"}}, `up{foo="baz"}`, `up{foo="bar"}`)
	f([]prompbmarshal.Label{{Name: "baz", Value: "qux"}}, `up{foo="baz"}`, `up{foo="baz",baz="qux"}`)

	oldVal := *usePromCompatibleNaming
	*usePromCompatibleNaming = true
<<<<<<< HEAD
	f([]prompbmarshal.Label{{Name: "foo.bar", Value: "baz"}}, "up", `up{foo_bar="baz"}`)
=======
	f([]prompbmarshal.Label{{Name: "foo.bar", Value: "baz"}}, "up", `up{foo.bar="baz"}`)
>>>>>>> dfdada05
	*usePromCompatibleNaming = oldVal
}

func parseSeries(data string) []prompbmarshal.TimeSeries {
	var tss []prompbmarshal.TimeSeries
	tss = append(tss, prompbmarshal.TimeSeries{
		Labels: promutils.MustNewLabelsFromString(data).GetLabels(),
	})
	return tss
}<|MERGE_RESOLUTION|>--- conflicted
+++ resolved
@@ -40,10 +40,7 @@
 
 func TestAppendExtraLabels(t *testing.T) {
 	f := func(extraLabels []prompbmarshal.Label, sTss, sExpTss string) {
-<<<<<<< HEAD
-=======
 		t.Helper()
->>>>>>> dfdada05
 		rctx := &relabelCtx{}
 		tss, expTss := parseSeries(sTss), parseSeries(sExpTss)
 		rctx.appendExtraLabels(tss, extraLabels)
@@ -59,11 +56,7 @@
 
 	oldVal := *usePromCompatibleNaming
 	*usePromCompatibleNaming = true
-<<<<<<< HEAD
-	f([]prompbmarshal.Label{{Name: "foo.bar", Value: "baz"}}, "up", `up{foo_bar="baz"}`)
-=======
 	f([]prompbmarshal.Label{{Name: "foo.bar", Value: "baz"}}, "up", `up{foo.bar="baz"}`)
->>>>>>> dfdada05
 	*usePromCompatibleNaming = oldVal
 }
 
