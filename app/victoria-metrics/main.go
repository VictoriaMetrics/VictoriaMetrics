package main

import (
	"flag"
	"fmt"
	"io"
	"net/http"
	"os"
	"path"
	"time"

	"github.com/VictoriaMetrics/VictoriaMetrics/app/vminsert"
	"github.com/VictoriaMetrics/VictoriaMetrics/app/vmselect"
	"github.com/VictoriaMetrics/VictoriaMetrics/app/vmselect/promql"
	"github.com/VictoriaMetrics/VictoriaMetrics/app/vmstorage"
	"github.com/VictoriaMetrics/VictoriaMetrics/lib/buildinfo"
	"github.com/VictoriaMetrics/VictoriaMetrics/lib/envflag"
	"github.com/VictoriaMetrics/VictoriaMetrics/lib/flagutil"
	"github.com/VictoriaMetrics/VictoriaMetrics/lib/fs"
	"github.com/VictoriaMetrics/VictoriaMetrics/lib/httpserver"
	"github.com/VictoriaMetrics/VictoriaMetrics/lib/logger"
	"github.com/VictoriaMetrics/VictoriaMetrics/lib/procutil"
	"github.com/VictoriaMetrics/VictoriaMetrics/lib/promscrape"
	"github.com/VictoriaMetrics/VictoriaMetrics/lib/storage"
)

var (
	httpListenAddr    = flag.String("httpListenAddr", ":8428", "TCP address to listen for http connections")
	minScrapeInterval = flag.Duration("dedup.minScrapeInterval", 0, "Remove superflouos samples from time series if they are located closer to each other than this duration. "+
		"This may be useful for reducing overhead when multiple identically configured Prometheus instances write data to the same VictoriaMetrics. "+
		"Deduplication is disabled if the -dedup.minScrapeInterval is 0")
	dryRun = flag.Bool("dryRun", false, "Whether to check only -promscrape.config and then exit. "+
		"Unknown config entries are allowed in -promscrape.config by default. This can be changed with -promscrape.config.strictParse")
)

// custom api help links [["/api","doc"]] without http.pathPrefix.
var customAPIPathList = [][]string{
	{"/graph/explore", "explore metrics grafana page"},
	{"/graph/d/prometheus-advanced/advanced-data-exploration", "PMM grafana dashboard"},
}

func main() {
	// Write flags and help message to stdout, since it is easier to grep or pipe.
	flag.CommandLine.SetOutput(os.Stdout)
	flag.Usage = usage
	envflag.Parse()
	buildinfo.Init()
	logger.Init()

	if promscrape.IsDryRun() {
		*dryRun = true
	}
	if *dryRun {
		if err := promscrape.CheckConfig(); err != nil {
			logger.Fatalf("error when checking -promscrape.config: %s", err)
		}
		logger.Infof("-promscrape.config is ok; exitting with 0 status code")
		return
	}

	logger.Infof("starting VictoriaMetrics at %q...", *httpListenAddr)
	startTime := time.Now()
	storage.SetMinScrapeIntervalForDeduplication(*minScrapeInterval)
	vmstorage.Init(promql.ResetRollupResultCacheIfNeeded)
	vmselect.Init()
	vminsert.Init()
	startSelfScraper()

	go httpserver.Serve(*httpListenAddr, requestHandler)
	logger.Infof("started VictoriaMetrics in %.3f seconds", time.Since(startTime).Seconds())

	sig := procutil.WaitForSigterm()
	logger.Infof("received signal %s", sig)

	stopSelfScraper()

	logger.Infof("gracefully shutting down webservice at %q", *httpListenAddr)
	startTime = time.Now()
	if err := httpserver.Stop(*httpListenAddr); err != nil {
		logger.Fatalf("cannot stop the webservice: %s", err)
	}
	vminsert.Stop()
	logger.Infof("successfully shut down the webservice in %.3f seconds", time.Since(startTime).Seconds())

	vmstorage.Stop()
	vmselect.Stop()

	fs.MustStopDirRemover()

	logger.Infof("the VictoriaMetrics has been stopped in %.3f seconds", time.Since(startTime).Seconds())
}

func requestHandler(w http.ResponseWriter, r *http.Request) bool {
	if r.URL.Path == "/" {
		fmt.Fprintf(w, "<h2>Single-node VictoriaMetrics.</h2></br>")
		fmt.Fprintf(w, "See docs at <a href='https://victoriametrics.github.io/'>https://victoriametrics.github.io/</a></br>")
		fmt.Fprintf(w, "Useful endpoints: </br>")
		writeAPIHelp(w, [][]string{
			{"/targets", "discovered targets list"},
			{"/api/v1/targets", "advanced information about discovered targets in JSON format"},
			{"/metrics", "available service metrics"},
			{"/api/v1/status/tsdb", "tsdb status page"},
		})
		return true
	}
	if vminsert.RequestHandler(w, r) {
		return true
	}
	if vmselect.RequestHandler(w, r) {
		return true
	}
	if vmstorage.RequestHandler(w, r) {
		return true
	}
	return false
}

func writeAPIHelp(w io.Writer, pathList [][]string) {
	pathPrefix := httpserver.GetPathPrefix()
	for _, p := range pathList {
		p, doc := p[0], p[1]
		p = path.Join(pathPrefix, p)
		fmt.Fprintf(w, "<a href='%s'>%q</a> - %s<br/>", p, p, doc)
	}
<<<<<<< HEAD
	for _, p := range customAPIPathList {
		p, doc := p[0], p[1]
		fmt.Fprintf(w, "<a href='%s'>%q</a> - %s<br/>", p, p, doc)
	}
=======
}

func usage() {
	const s = `
victoria-metrics is a time series database and monitoring solution.

See the docs at https://victoriametrics.github.io/
`
	flagutil.Usage(s)
>>>>>>> ad4e6a92
}<|MERGE_RESOLUTION|>--- conflicted
+++ resolved
@@ -122,12 +122,10 @@
 		p = path.Join(pathPrefix, p)
 		fmt.Fprintf(w, "<a href='%s'>%q</a> - %s<br/>", p, p, doc)
 	}
-<<<<<<< HEAD
 	for _, p := range customAPIPathList {
 		p, doc := p[0], p[1]
 		fmt.Fprintf(w, "<a href='%s'>%q</a> - %s<br/>", p, p, doc)
 	}
-=======
 }
 
 func usage() {
@@ -137,5 +135,4 @@
 See the docs at https://victoriametrics.github.io/
 `
 	flagutil.Usage(s)
->>>>>>> ad4e6a92
 }