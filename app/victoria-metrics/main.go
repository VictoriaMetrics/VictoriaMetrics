--- conflicted
+++ resolved
@@ -40,17 +40,14 @@
 		"The saved data survives unclean shutdowns such as OOM crash, hardware reset, SIGKILL, etc. "+
 		"Bigger intervals may help increase the lifetime of flash storage with limited write cycles (e.g. Raspberry PI). "+
 		"Smaller intervals increase disk IO load. Minimum supported value is 1s")
-<<<<<<< HEAD
 	downsamplingPeriods = flagutil.NewArrayString("downsampling.period", "Comma-separated downsampling periods in the format 'offset:period'. For example, '30d:10m' instructs "+
 		"to leave a single sample per 10 minutes for samples older than 30 days. See https://docs.victoriametrics.com/#downsampling for details")
-=======
 	maxIngestionRate = flag.Int("maxIngestionRate", 0, "The maximum number of samples vmsingle can receive per second. Data ingestion is paused when the limit is exceeded. "+
 		"By default there are no limits on samples ingestion rate.")
 	finalDedupScheduleInterval = flag.Duration("storage.finalDedupScheduleCheckInterval", time.Hour, "The interval for checking when final deduplication process should be started."+
 		"Storage unconditionally adds 25% jitter to the interval value on each check evaluation."+
 		" Changing the interval to the bigger values may delay downsampling, deduplication for historical data."+
 		" See also https://docs.victoriametrics.com/#deduplication")
->>>>>>> 7a7f1881
 )
 
 // custom api help links [["/api","doc"]] without http.pathPrefix.
