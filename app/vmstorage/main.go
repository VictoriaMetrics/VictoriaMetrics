--- conflicted
+++ resolved
@@ -136,11 +136,8 @@
 		MaxDailySeries:        *maxDailySeries,
 		DisablePerDayIndex:    *disablePerDayIndex,
 		TrackMetricNamesStats: *trackMetricNamesStats,
-<<<<<<< HEAD
+		IDBPrefillStart:       *idbPrefillStart,
 		LogNewSeries:          *logNewSeries,
-=======
-		IDBPrefillStart:       *idbPrefillStart,
->>>>>>> b98e5927
 	}
 	strg := storage.MustOpenStorage(*DataPath, opts)
 	Storage = strg
