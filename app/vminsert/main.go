--- conflicted
+++ resolved
@@ -107,10 +107,9 @@
 	defer requestDuration.UpdateDuration(startTime)
 
 	path := strings.Replace(r.URL.Path, "//", "/", -1)
-<<<<<<< HEAD
 	if strings.HasPrefix(path, "/datadog") {
 		path = strings.TrimSuffix(path, "/")
-=======
+	}
 	if strings.HasPrefix(path, "/static") {
 		staticServer.ServeHTTP(w, r)
 		return true
@@ -119,7 +118,6 @@
 		r.URL.Path = strings.TrimPrefix(path, "/prometheus")
 		staticServer.ServeHTTP(w, r)
 		return true
->>>>>>> b022f1f1
 	}
 	switch path {
 	case "/prometheus/api/v1/write", "/api/v1/write":
