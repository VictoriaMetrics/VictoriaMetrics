package main

import (
	"flag"
	"fmt"
	"net/http"
	"os"
	"strings"
	"time"

	"github.com/VictoriaMetrics/VictoriaMetrics/lib/buildinfo"
	"github.com/VictoriaMetrics/VictoriaMetrics/lib/envflag"
	"github.com/VictoriaMetrics/VictoriaMetrics/lib/flagutil"
	"github.com/VictoriaMetrics/VictoriaMetrics/lib/httpserver"
	"github.com/VictoriaMetrics/VictoriaMetrics/lib/logger"
	"github.com/VictoriaMetrics/VictoriaMetrics/lib/procutil"
	"github.com/VictoriaMetrics/VictoriaMetrics/lib/pushmetrics"
	"github.com/VictoriaMetrics/metrics"
)

var (
<<<<<<< HEAD
	httpListenAddr       = flag.String("httpListenAddr", ":8427", "TCP address to listen for http connections")
	reloadAuthKey        = flag.String("reloadAuthKey", "", "Auth key for /-/reload http endpoint. It must be passed as authKey=...")
	logInvalidAuthTokens = flag.Bool("logInvalidAuthTokens", false, "Whether to log requests with invalid auth tokens. "+
=======
	httpListenAddr   = flag.String("httpListenAddr", ":8427", "TCP address to listen for http connections. See also -httpListenAddr.useProxyProtocol")
	useProxyProtocol = flag.Bool("httpListenAddr.useProxyProtocol", false, "Whether to use proxy protocol for connections accepted at -httpListenAddr . "+
		"See https://www.haproxy.org/download/1.8/doc/proxy-protocol.txt")
	maxIdleConnsPerBackend = flag.Int("maxIdleConnsPerBackend", 100, "The maximum number of idle connections vmauth can open per each backend host")
	reloadAuthKey          = flag.String("reloadAuthKey", "", "Auth key for /-/reload http endpoint. It must be passed as authKey=...")
	logInvalidAuthTokens   = flag.Bool("logInvalidAuthTokens", false, "Whether to log requests with invalid auth tokens. "+
>>>>>>> 55816552
		`Such requests are always counted at vmauth_http_request_errors_total{reason="invalid_auth_token"} metric, which is exposed at /metrics page`)
)

func main() {
	// Write flags and help message to stdout, since it is easier to grep or pipe.
	flag.CommandLine.SetOutput(os.Stdout)
	flag.Usage = usage
	envflag.Parse()
	buildinfo.Init()
	logger.Init()
	pushmetrics.Init()

	logger.Infof("starting vmauth at %q...", *httpListenAddr)
	startTime := time.Now()
	initAuthConfig()
	go httpserver.Serve(*httpListenAddr, *useProxyProtocol, requestHandler)
	logger.Infof("started vmauth in %.3f seconds", time.Since(startTime).Seconds())

	sig := procutil.WaitForSigterm()
	logger.Infof("received signal %s", sig)

	startTime = time.Now()
	logger.Infof("gracefully shutting down webservice at %q", *httpListenAddr)
	if err := httpserver.Stop(*httpListenAddr); err != nil {
		logger.Fatalf("cannot stop the webservice: %s", err)
	}
	logger.Infof("successfully shut down the webservice in %.3f seconds", time.Since(startTime).Seconds())
	stopAuthConfig()
	logger.Infof("successfully stopped vmauth in %.3f seconds", time.Since(startTime).Seconds())
}

func requestHandler(w http.ResponseWriter, r *http.Request) bool {
	switch r.URL.Path {
	case "/-/reload":
		if !httpserver.CheckAuthFlag(w, r, *reloadAuthKey, "reloadAuthKey") {
			return true
		}
		configReloadRequests.Inc()
		procutil.SelfSIGHUP()
		w.WriteHeader(http.StatusOK)
		return true
	}
	authToken := r.Header.Get("Authorization")
	if authToken == "" {
		w.Header().Set("WWW-Authenticate", `Basic realm="Restricted"`)
		http.Error(w, "missing `Authorization` request header", http.StatusUnauthorized)
		return true
	}
	if strings.HasPrefix(authToken, "Token ") {
		// Handle InfluxDB's proprietary token authentication scheme as a bearer token authentication
		// See https://docs.influxdata.com/influxdb/v2.0/api/
		authToken = strings.Replace(authToken, "Token", "Bearer", 1)
	}
	ac := authConfig.Load().(map[string]*UserInfo)
	ui := ac[authToken]
	if ui == nil {
		invalidAuthTokenRequests.Inc()
		if *logInvalidAuthTokens {
			httpserver.Errorf(w, r, "cannot find the provided auth token %q in config", authToken)
		} else {
			errStr := fmt.Sprintf("cannot find the provided auth token %q in config", authToken)
			http.Error(w, errStr, http.StatusBadRequest)
		}
		return true
	}
	ui.requests.Inc()
	targetURL, headers, err := createTargetURL(ui, r.URL)
	if err != nil {
		httpserver.Errorf(w, r, "cannot determine targetURL: %s", err)
		return true
	}
	r.Header.Set("vm-target-url", targetURL.String())
	for _, h := range headers {
		r.Header.Set(h.Name, h.Value)
	}

	requester := func() { proxyRequest(w, r) }
	if err := ui.proxyRequests(requester); err != nil {
		w.Header().Add("Retry-After", "10")
		errStr := fmt.Sprintf("cannot proxy request: %s", err)
		http.Error(w, errStr, http.StatusTooManyRequests)
		return true
	}
	return true
}

func proxyRequest(w http.ResponseWriter, r *http.Request) {
	defer func() {
		err := recover()
		if err == nil || err == http.ErrAbortHandler {
			// Suppress http.ErrAbortHandler panic.
			// See https://github.com/VictoriaMetrics/VictoriaMetrics/issues/1353
			return
		}
		// Forward other panics to the caller.
		panic(err)
	}()
	getReverseProxy().ServeHTTP(w, r)
}

var (
	configReloadRequests     = metrics.NewCounter(`vmauth_http_requests_total{path="/-/reload"}`)
	invalidAuthTokenRequests = metrics.NewCounter(`vmauth_http_request_errors_total{reason="invalid_auth_token"}`)
	missingRouteRequests     = metrics.NewCounter(`vmauth_http_request_errors_total{reason="missing_route"}`)
)

func usage() {
	const s = `
vmauth authenticates and authorizes incoming requests and proxies them to VictoriaMetrics.

See the docs at https://docs.victoriametrics.com/vmauth.html .
`
	flagutil.Usage(s)
}<|MERGE_RESOLUTION|>--- conflicted
+++ resolved
@@ -19,18 +19,12 @@
 )
 
 var (
-<<<<<<< HEAD
-	httpListenAddr       = flag.String("httpListenAddr", ":8427", "TCP address to listen for http connections")
-	reloadAuthKey        = flag.String("reloadAuthKey", "", "Auth key for /-/reload http endpoint. It must be passed as authKey=...")
-	logInvalidAuthTokens = flag.Bool("logInvalidAuthTokens", false, "Whether to log requests with invalid auth tokens. "+
-=======
 	httpListenAddr   = flag.String("httpListenAddr", ":8427", "TCP address to listen for http connections. See also -httpListenAddr.useProxyProtocol")
 	useProxyProtocol = flag.Bool("httpListenAddr.useProxyProtocol", false, "Whether to use proxy protocol for connections accepted at -httpListenAddr . "+
 		"See https://www.haproxy.org/download/1.8/doc/proxy-protocol.txt")
 	maxIdleConnsPerBackend = flag.Int("maxIdleConnsPerBackend", 100, "The maximum number of idle connections vmauth can open per each backend host")
 	reloadAuthKey          = flag.String("reloadAuthKey", "", "Auth key for /-/reload http endpoint. It must be passed as authKey=...")
 	logInvalidAuthTokens   = flag.Bool("logInvalidAuthTokens", false, "Whether to log requests with invalid auth tokens. "+
->>>>>>> 55816552
 		`Such requests are always counted at vmauth_http_request_errors_total{reason="invalid_auth_token"} metric, which is exposed at /metrics page`)
 )
 
