package main

import (
	"context"
	"errors"
	"flag"
	"fmt"
	"io"
	"net"
	"net/http"
	"net/textproto"
	"net/url"
	"os"
	"slices"
	"strings"
	"sync"
	"time"

	"github.com/VictoriaMetrics/metrics"

	"github.com/VictoriaMetrics/VictoriaMetrics/lib/buildinfo"
	"github.com/VictoriaMetrics/VictoriaMetrics/lib/bytesutil"
	"github.com/VictoriaMetrics/VictoriaMetrics/lib/envflag"
	"github.com/VictoriaMetrics/VictoriaMetrics/lib/flagutil"
	"github.com/VictoriaMetrics/VictoriaMetrics/lib/httpserver"
	"github.com/VictoriaMetrics/VictoriaMetrics/lib/logger"
	"github.com/VictoriaMetrics/VictoriaMetrics/lib/netutil"
	"github.com/VictoriaMetrics/VictoriaMetrics/lib/procutil"
	"github.com/VictoriaMetrics/VictoriaMetrics/lib/promauth"
	"github.com/VictoriaMetrics/VictoriaMetrics/lib/pushmetrics"
)

var (
	httpListenAddrs  = flagutil.NewArrayString("httpListenAddr", "TCP address to listen for incoming http requests. See also -tls and -httpListenAddr.useProxyProtocol")
	useProxyProtocol = flagutil.NewArrayBool("httpListenAddr.useProxyProtocol", "Whether to use proxy protocol for connections accepted at the corresponding -httpListenAddr . "+
		"See https://www.haproxy.org/download/1.8/doc/proxy-protocol.txt . "+
		"With enabled proxy protocol http server cannot serve regular /metrics endpoint. Use -pushmetrics.url for metrics pushing")
	maxIdleConnsPerBackend = flag.Int("maxIdleConnsPerBackend", 100, "The maximum number of idle connections vmauth can open per each backend host. "+
		"See also -maxConcurrentRequests")
	idleConnTimeout = flag.Duration("idleConnTimeout", 50*time.Second, `Defines a duration for idle (keep-alive connections) to exist.
    Consider setting this value less than "-http.idleConnTimeout". It must prevent possible "write: broken pipe" and "read: connection reset by peer" errors.`)
	responseTimeout       = flag.Duration("responseTimeout", 5*time.Minute, "The timeout for receiving a response from backend")
	maxConcurrentRequests = flag.Int("maxConcurrentRequests", 1000, "The maximum number of concurrent requests vmauth can process. Other requests are rejected with "+
		"'429 Too Many Requests' http status code. See also -maxConcurrentPerUserRequests and -maxIdleConnsPerBackend command-line options")
	maxConcurrentPerUserRequests = flag.Int("maxConcurrentPerUserRequests", 300, "The maximum number of concurrent requests vmauth can process per each configured user. "+
		"Other requests are rejected with '429 Too Many Requests' http status code. See also -maxConcurrentRequests command-line option and max_concurrent_requests option "+
		"in per-user config")
	reloadAuthKey        = flagutil.NewPassword("reloadAuthKey", "Auth key for /-/reload http endpoint. It must be passed via authKey query arg. It overrides httpAuth.* settings.")
	logInvalidAuthTokens = flag.Bool("logInvalidAuthTokens", false, "Whether to log requests with invalid auth tokens. "+
		`Such requests are always counted at vmauth_http_request_errors_total{reason="invalid_auth_token"} metric, which is exposed at /metrics page`)
	failTimeout               = flag.Duration("failTimeout", 3*time.Second, "Sets a delay period for load balancing to skip a malfunctioning backend")
	maxRequestBodySizeToRetry = flagutil.NewBytes("maxRequestBodySizeToRetry", 16*1024, "The maximum request body size, which can be cached and re-tried at other backends. "+
		"Bigger values may require more memory")
	backendTLSInsecureSkipVerify = flag.Bool("backend.tlsInsecureSkipVerify", false, "Whether to skip TLS verification when connecting to backends over HTTPS. "+
		"See https://docs.victoriametrics.com/vmauth/#backend-tls-setup")
	backendTLSCAFile = flag.String("backend.TLSCAFile", "", "Optional path to TLS root CA file, which is used for TLS verification when connecting to backends over HTTPS. "+
		"See https://docs.victoriametrics.com/vmauth/#backend-tls-setup")
	backendTLSCertFile = flag.String("backend.TLSCertFile", "", "Optional path to TLS client certificate file, which must be sent to HTTPS backend. "+
		"See https://docs.victoriametrics.com/vmauth/#backend-tls-setup")
	backendTLSKeyFile = flag.String("backend.TLSKeyFile", "", "Optional path to TLS client key file, which must be sent to HTTPS backend. "+
		"See https://docs.victoriametrics.com/vmauth/#backend-tls-setup")
	backendTLSServerName = flag.String("backend.TLSServerName", "", "Optional TLS ServerName, which must be sent to HTTPS backend. "+
		"See https://docs.victoriametrics.com/vmauth/#backend-tls-setup")
)

func main() {
	// Write flags and help message to stdout, since it is easier to grep or pipe.
	flag.CommandLine.SetOutput(os.Stdout)
	flag.Usage = usage
	envflag.Parse()
	buildinfo.Init()
	logger.Init()

	listenAddrs := *httpListenAddrs
	if len(listenAddrs) == 0 {
		listenAddrs = []string{":8427"}
	}
	logger.Infof("starting vmauth at %q...", listenAddrs)
	startTime := time.Now()
	initAuthConfig()
	go httpserver.Serve(listenAddrs, useProxyProtocol, requestHandler)
	logger.Infof("started vmauth in %.3f seconds", time.Since(startTime).Seconds())

	pushmetrics.Init()
	sig := procutil.WaitForSigterm()
	logger.Infof("received signal %s", sig)
	pushmetrics.Stop()

	startTime = time.Now()
	logger.Infof("gracefully shutting down webservice at %q", listenAddrs)
	if err := httpserver.Stop(listenAddrs); err != nil {
		logger.Fatalf("cannot stop the webservice: %s", err)
	}
	logger.Infof("successfully shut down the webservice in %.3f seconds", time.Since(startTime).Seconds())
	stopAuthConfig()
	logger.Infof("successfully stopped vmauth in %.3f seconds", time.Since(startTime).Seconds())
}

func requestHandler(w http.ResponseWriter, r *http.Request) bool {
	switch r.URL.Path {
	case "/-/reload":
		if !httpserver.CheckAuthFlag(w, r, reloadAuthKey.Get(), "reloadAuthKey") {
			return true
		}
		configReloadRequests.Inc()
		procutil.SelfSIGHUP()
		w.WriteHeader(http.StatusOK)
		return true
	}

	ats := getAuthTokensFromRequest(r)
	if len(ats) == 0 {
		// Process requests for unauthorized users
		ui := authConfig.Load().UnauthorizedUser
		if ui != nil {
			processUserRequest(w, r, ui)
			return true
		}

		w.Header().Set("WWW-Authenticate", `Basic realm="Restricted"`)
		http.Error(w, "missing `Authorization` request header", http.StatusUnauthorized)
		return true
	}

	ui := getUserInfoByAuthTokens(ats)
	if ui == nil {
		invalidAuthTokenRequests.Inc()
		if *logInvalidAuthTokens {
			err := fmt.Errorf("cannot authorize request with auth tokens %q", ats)
			err = &httpserver.ErrorWithStatusCode{
				Err:        err,
				StatusCode: http.StatusUnauthorized,
			}
			httpserver.Errorf(w, r, "%s", err)
		} else {
			http.Error(w, "Unauthorized", http.StatusUnauthorized)
		}
		return true
	}

	processUserRequest(w, r, ui)
	return true
}

func getUserInfoByAuthTokens(ats []string) *UserInfo {
	ac := *authUsers.Load()
	for _, at := range ats {
		ui := ac[at]
		if ui != nil {
			return ui
		}
	}
	return nil
}

func processUserRequest(w http.ResponseWriter, r *http.Request, ui *UserInfo) {
	startTime := time.Now()
	defer ui.requestsDuration.UpdateDuration(startTime)

	ui.requests.Inc()

	// Limit the concurrency of requests to backends
	concurrencyLimitOnce.Do(concurrencyLimitInit)
	select {
	case concurrencyLimitCh <- struct{}{}:
		if err := ui.beginConcurrencyLimit(); err != nil {
			handleConcurrencyLimitError(w, r, err)
			<-concurrencyLimitCh
			return
		}
	default:
		concurrentRequestsLimitReached.Inc()
		err := fmt.Errorf("cannot serve more than -maxConcurrentRequests=%d concurrent requests", cap(concurrencyLimitCh))
		handleConcurrencyLimitError(w, r, err)
		return
	}
	processRequest(w, r, ui)
	ui.endConcurrencyLimit()
	<-concurrencyLimitCh
}

var bufPool sync.Pool

func processRequest(w http.ResponseWriter, r *http.Request, ui *UserInfo) {
	u := normalizeURL(r.URL)
	up, hc := ui.getURLPrefixAndHeaders(u, r.Header)
	isDefault := false
	if up == nil {
		if ui.DefaultURL == nil {
			// Authorization should be requested for http requests without credentials
			// to a route that is not in the configuration for unauthorized user.
			// See https://github.com/VictoriaMetrics/VictoriaMetrics/issues/5236
			if ui.BearerToken == "" && ui.Username == "" && len(*authUsers.Load()) > 0 {
				w.Header().Set("WWW-Authenticate", `Basic realm="Restricted"`)
				http.Error(w, "missing `Authorization` request header", http.StatusUnauthorized)
				return
			}
			missingRouteRequests.Inc()
			httpserver.Errorf(w, r, "missing route for %q", u.String())
			return
		}
		up, hc = ui.DefaultURL, ui.HeadersConf
		isDefault = true
	}
	maxAttempts := up.getBackendsCount()
<<<<<<< HEAD
	if maxAttempts > 1 {
		if r.ContentLength <= int64(maxRequestBodySizeToRetry.IntN()) {
			bufReader := bufPool.Get()
			if bufReader == nil {
				bufReader = &readTrackingBody{}
			}
			br := bufReader.(*readTrackingBody)
			if r.ContentLength > 0 {
				br.buf = bytesutil.ResizeNoCopyMayOverallocate(br.buf, int(r.ContentLength))[:0]
			} else {
				br.buf = bytesutil.ResizeNoCopyMayOverallocate(br.buf, 1024)[:0]
			}
			br.r = r.Body
			r.Body = br
			defer func() {
				_ = br.Reset()
				bufPool.Put(br)
			}()
		}
=======
	r.Body = &readTrackingBody{
		r: r.Body,
>>>>>>> 27efb949
	}
	for i := 0; i < maxAttempts; i++ {
		bu := up.getBackendURL()
		targetURL := bu.url
		// Don't change path and add request_path query param for default route.
		if isDefault {
			query := targetURL.Query()
			query.Set("request_path", u.String())
			targetURL.RawQuery = query.Encode()
		} else { // Update path for regular routes.
			targetURL = mergeURLs(targetURL, u, up.dropSrcPathPrefixParts)
		}
		ok := tryProcessingRequest(w, r, targetURL, hc, up.retryStatusCodes, ui)
		bu.put()
		if ok {
			return
		}
		bu.setBroken()
	}
	err := &httpserver.ErrorWithStatusCode{
		Err:        fmt.Errorf("all the backends for the user %q are unavailable", ui.name()),
		StatusCode: http.StatusServiceUnavailable,
	}
	httpserver.Errorf(w, r, "%s", err)
	ui.backendErrors.Inc()
}

func tryProcessingRequest(w http.ResponseWriter, r *http.Request, targetURL *url.URL, hc HeadersConf, retryStatusCodes []int, ui *UserInfo) bool {
	// This code has been copied from net/http/httputil/reverseproxy.go
	req := sanitizeRequestHeaders(r)
	req.URL = targetURL

	if req.URL.Scheme == "https" {
		// Override req.Host only for https requests, since https server verifies hostnames during TLS handshake,
		// so it expects the targetURL.Host in the request.
		// There is no need in overriding the req.Host for http requests, since it is expected that backend server
		// may properly process queries with the original req.Host.
		req.Host = targetURL.Host
	}
	updateHeadersByConfig(req.Header, hc.RequestHeaders)
	var trivialRetries int
	rtb, rtbOK := req.Body.(*readTrackingBody)
again:
	res, err := ui.rt.RoundTrip(req)
	if err != nil {
		if errors.Is(err, context.Canceled) || errors.Is(err, context.DeadlineExceeded) {
			// Do not retry canceled or timed out requests
			remoteAddr := httpserver.GetQuotedRemoteAddr(r)
			requestURI := httpserver.GetRequestURI(r)
			logger.Warnf("remoteAddr: %s; requestURI: %s; error when proxying response body from %s: %s", remoteAddr, requestURI, targetURL, err)
			if errors.Is(err, context.DeadlineExceeded) {
				// Timed out request must be counted as errors, since this usually means that the backend is slow.
				ui.backendErrors.Inc()
			}
			return true
		}
		if !rtbOK || !rtb.canRetry() {
			// Request body cannot be re-sent to another backend. Return the error to the client then.
			err = &httpserver.ErrorWithStatusCode{
				Err:        fmt.Errorf("cannot proxy the request to %s: %w", targetURL, err),
				StatusCode: http.StatusServiceUnavailable,
			}
			httpserver.Errorf(w, r, "%s", err)
			ui.backendErrors.Inc()
			return true
		}
		// one time retry trivial network errors, such as proxy idle timeout misconfiguration
		// or socket close by OS
		if (netutil.IsTrivialNetworkError(err) || errors.Is(err, io.EOF)) && trivialRetries < 1 {
			trivialRetries++
			goto again
		}
		// Retry the request if its body wasn't read yet. This usually means that the backend isn't reachable.
		remoteAddr := httpserver.GetQuotedRemoteAddr(r)
		// NOTE: do not use httpserver.GetRequestURI
		// it explicitly reads request body, which may fail retries.
		logger.Warnf("remoteAddr: %s; requestURI: %s; retrying the request to %s because of response error: %s", remoteAddr, req.URL, targetURL, err)
		return false
	}
	if slices.Contains(retryStatusCodes, res.StatusCode) {
		_ = res.Body.Close()
		if !rtbOK || !rtb.canRetry() {
			// If we get an error from the retry_status_codes list, but cannot execute retry,
			// we consider such a request an error as well.
			err := &httpserver.ErrorWithStatusCode{
				Err: fmt.Errorf("got response status code=%d from %s, but cannot retry the request on another backend, because the request has been already consumed",
					res.StatusCode, targetURL),
				StatusCode: http.StatusServiceUnavailable,
			}
			httpserver.Errorf(w, r, "%s", err)
			ui.backendErrors.Inc()
			return true
		}
		// Retry requests at other backends if it matches retryStatusCodes.
		// See https://github.com/VictoriaMetrics/VictoriaMetrics/issues/4893
		remoteAddr := httpserver.GetQuotedRemoteAddr(r)
		// NOTE: do not use httpserver.GetRequestURI
		// it explicitly reads request body, which may fail retries.
		logger.Warnf("remoteAddr: %s; requestURI: %s; retrying the request to %s because response status code=%d belongs to retry_status_codes=%d",
			remoteAddr, req.URL, targetURL, res.StatusCode, retryStatusCodes)
		return false
	}
	removeHopHeaders(res.Header)
	copyHeader(w.Header(), res.Header)
	updateHeadersByConfig(w.Header(), hc.ResponseHeaders)
	w.WriteHeader(res.StatusCode)

	copyBuf := copyBufPool.Get()
	copyBuf.B = bytesutil.ResizeNoCopyNoOverallocate(copyBuf.B, 16*1024)
	_, err = io.CopyBuffer(w, res.Body, copyBuf.B)
	copyBufPool.Put(copyBuf)
	_ = res.Body.Close()
	if err != nil && !netutil.IsTrivialNetworkError(err) {
		remoteAddr := httpserver.GetQuotedRemoteAddr(r)
		requestURI := httpserver.GetRequestURI(r)
		logger.Warnf("remoteAddr: %s; requestURI: %s; error when proxying response body from %s: %s", remoteAddr, requestURI, targetURL, err)
		return true
	}
	return true
}

var copyBufPool bytesutil.ByteBufferPool

func copyHeader(dst, src http.Header) {
	for k, vv := range src {
		for _, v := range vv {
			dst.Add(k, v)
		}
	}
}

func updateHeadersByConfig(headers http.Header, config []*Header) {
	for _, h := range config {
		if h.Value == "" {
			headers.Del(h.Name)
		} else {
			headers.Set(h.Name, h.Value)
		}
	}
}

func sanitizeRequestHeaders(r *http.Request) *http.Request {
	// This code has been copied from net/http/httputil/reverseproxy.go
	req := r.Clone(r.Context())
	removeHopHeaders(req.Header)
	if clientIP, _, err := net.SplitHostPort(req.RemoteAddr); err == nil {
		// If we aren't the first proxy retain prior
		// X-Forwarded-For information as a comma+space
		// separated list and fold multiple headers into one.
		prior := req.Header["X-Forwarded-For"]
		if len(prior) > 0 {
			clientIP = strings.Join(prior, ", ") + ", " + clientIP
		}
		req.Header.Set("X-Forwarded-For", clientIP)
	}
	return req
}

func removeHopHeaders(h http.Header) {
	// remove hop-by-hop headers listed in the "Connection" header of h.
	// See RFC 7230, section 6.1
	for _, f := range h["Connection"] {
		for _, sf := range strings.Split(f, ",") {
			if sf = textproto.TrimString(sf); sf != "" {
				h.Del(sf)
			}
		}
	}

	// Remove hop-by-hop headers to the backend. Especially
	// important is "Connection" because we want a persistent
	// connection, regardless of what the client sent to us.
	for _, key := range hopHeaders {
		h.Del(key)
	}
}

// Hop-by-hop headers. These are removed when sent to the backend.
// As of RFC 7230, hop-by-hop headers are required to appear in the
// Connection header field. These are the headers defined by the
// obsoleted RFC 2616 (section 13.5.1) and are used for backward
// compatibility.
var hopHeaders = []string{
	"Connection",
	"Proxy-Connection", // non-standard but still sent by libcurl and rejected by e.g. google
	"Keep-Alive",
	"Proxy-Authenticate",
	"Proxy-Authorization",
	"Te",      // canonicalized version of "TE"
	"Trailer", // not Trailers per URL above; https://www.rfc-editor.org/errata_search.php?eid=4522
	"Transfer-Encoding",
	"Upgrade",
}

var (
	configReloadRequests     = metrics.NewCounter(`vmauth_http_requests_total{path="/-/reload"}`)
	invalidAuthTokenRequests = metrics.NewCounter(`vmauth_http_request_errors_total{reason="invalid_auth_token"}`)
	missingRouteRequests     = metrics.NewCounter(`vmauth_http_request_errors_total{reason="missing_route"}`)
)

func newRoundTripper(caFileOpt, certFileOpt, keyFileOpt, serverNameOpt string, insecureSkipVerifyP *bool) (http.RoundTripper, error) {
	caFile := *backendTLSCAFile
	if caFileOpt != "" {
		caFile = caFileOpt
	}
	certFile := *backendTLSCertFile
	if certFileOpt != "" {
		certFile = certFileOpt
	}
	keyFile := *backendTLSKeyFile
	if keyFileOpt != "" {
		keyFile = keyFileOpt
	}
	serverName := *backendTLSServerName
	if serverNameOpt != "" {
		serverName = serverNameOpt
	}
	insecureSkipVerify := *backendTLSInsecureSkipVerify
	if p := insecureSkipVerifyP; p != nil {
		insecureSkipVerify = *p
	}
	opts := &promauth.Options{
		TLSConfig: &promauth.TLSConfig{
			CAFile:             caFile,
			CertFile:           certFile,
			KeyFile:            keyFile,
			ServerName:         serverName,
			InsecureSkipVerify: insecureSkipVerify,
		},
	}
	cfg, err := opts.NewConfig()
	if err != nil {
		return nil, fmt.Errorf("cannot initialize promauth.Config: %w", err)
	}

	tr := http.DefaultTransport.(*http.Transport).Clone()
	tr.ResponseHeaderTimeout = *responseTimeout
	// Automatic compression must be disabled in order to fix https://github.com/VictoriaMetrics/VictoriaMetrics/issues/535
	tr.DisableCompression = true
	tr.IdleConnTimeout = *idleConnTimeout
	tr.MaxIdleConnsPerHost = *maxIdleConnsPerBackend
	if tr.MaxIdleConns != 0 && tr.MaxIdleConns < tr.MaxIdleConnsPerHost {
		tr.MaxIdleConns = tr.MaxIdleConnsPerHost
	}
	tr.DialContext = netutil.DialMaybeSRV

	rt := cfg.NewRoundTripper(tr)
	return rt, nil
}

var (
	concurrencyLimitCh   chan struct{}
	concurrencyLimitOnce sync.Once
)

func concurrencyLimitInit() {
	concurrencyLimitCh = make(chan struct{}, *maxConcurrentRequests)
	_ = metrics.NewGauge("vmauth_concurrent_requests_capacity", func() float64 {
		return float64(*maxConcurrentRequests)
	})
	_ = metrics.NewGauge("vmauth_concurrent_requests_current", func() float64 {
		return float64(len(concurrencyLimitCh))
	})
}

var concurrentRequestsLimitReached = metrics.NewCounter("vmauth_concurrent_requests_limit_reached_total")

func usage() {
	const s = `
vmauth authenticates and authorizes incoming requests and proxies them to VictoriaMetrics.

See the docs at https://docs.victoriametrics.com/vmauth/ .
`
	flagutil.Usage(s)
}

func handleConcurrencyLimitError(w http.ResponseWriter, r *http.Request, err error) {
	w.Header().Add("Retry-After", "10")
	err = &httpserver.ErrorWithStatusCode{
		Err:        err,
		StatusCode: http.StatusTooManyRequests,
	}
	httpserver.Errorf(w, r, "%s", err)
}

type readTrackingBody struct {
	// r contains reader for initial data reading
	r io.ReadCloser

	// buf is a buffer for data read from r. Buf size is limited by maxRequestBodySizeToRetry.
	// If more than maxRequestBodySizeToRetry is read from r, then cannotRetry is set to true.
	buf []byte

	// cannotRetry is set to true when more than maxRequestBodySizeToRetry are read from r.
	// In this case the read data cannot fit buf, so it cannot be re-read from buf.
	cannotRetry bool

	// bufComplete is set to true when buf contains complete request body read from r.
	bufComplete bool

	// offset is an offset at buf for the next data read if needReadBuf is set to true.
	offset int
}

// Read implements io.Reader interface
// tracks body reading requests
func (rtb *readTrackingBody) Read(p []byte) (int, error) {
	if rtb.offset < len(rtb.buf) {
		if rtb.cannotRetry {
			return 0, fmt.Errorf("cannot retry reading data from buf")
		}
		nb := copy(p, rtb.buf[rtb.offset:])
		rtb.offset += nb
		if rtb.bufComplete {
			if rtb.offset == len(rtb.buf) {
				return nb, io.EOF
			}
			return nb, nil
		}
		if nb < len(p) {
			nr, err := rtb.readFromStream(p[nb:])
			if err != nil {
				return 0, err
			}
			return nb + nr, err
		}
		return nb, nil
	}
	if rtb.bufComplete {
		return 0, io.EOF
	}
	return rtb.readFromStream(p)
}

func (rtb *readTrackingBody) readFromStream(p []byte) (int, error) {
	if rtb.r == nil {
		return 0, fmt.Errorf("cannot read data after closing the reader")
	}
	n, err := rtb.r.Read(p)
	if rtb.offset+n > maxRequestBodySizeToRetry.IntN() {
		rtb.cannotRetry = true
	}
	if rtb.cannotRetry {
		return n, err
	}
	if n > 0 {
		rtb.offset += n
		rtb.buf = append(rtb.buf, p[:n]...)
	}
	if err == io.EOF {
		rtb.bufComplete = true
	} else if err != nil {
		rtb.cannotRetry = true
	}
	return n, err
}

func (rtb *readTrackingBody) canRetry() bool {
	return !rtb.cannotRetry
}

// Close implements io.Closer interface.
func (rtb *readTrackingBody) Close() error {
	rtb.offset = 0

	// Close rtb.r only if the request body is completely read or if it is too big.
	// http.Roundtrip performs body.Close call even without any Read calls,
	// so this hack allows us to reuse request body.
	if rtb.bufComplete || rtb.cannotRetry {
		if rtb.r == nil {
			return nil
		}
		err := rtb.r.Close()
		rtb.r = nil
		return err
	}

	return nil
}

func (rtb *readTrackingBody) Reset() error {
	if rtb.r != nil {
		_ = rtb.r.Close()
	}
	rtb.r = nil
	rtb.offset = 0
	rtb.cannotRetry = false
	rtb.bufComplete = false
	return nil
}<|MERGE_RESOLUTION|>--- conflicted
+++ resolved
@@ -202,32 +202,25 @@
 		up, hc = ui.DefaultURL, ui.HeadersConf
 		isDefault = true
 	}
+	if r.ContentLength <= int64(maxRequestBodySizeToRetry.IntN()) {
+		bufReader := bufPool.Get()
+		if bufReader == nil {
+			bufReader = &readTrackingBody{}
+		}
+		br := bufReader.(*readTrackingBody)
+		if r.ContentLength > 0 {
+			br.buf = bytesutil.ResizeNoCopyMayOverallocate(br.buf, int(r.ContentLength))[:0]
+		} else {
+			br.buf = bytesutil.ResizeNoCopyMayOverallocate(br.buf, 1024)[:0]
+		}
+		br.r = r.Body
+		r.Body = br
+		defer func() {
+			_ = br.Reset()
+			bufPool.Put(br)
+		}()
+	}
 	maxAttempts := up.getBackendsCount()
-<<<<<<< HEAD
-	if maxAttempts > 1 {
-		if r.ContentLength <= int64(maxRequestBodySizeToRetry.IntN()) {
-			bufReader := bufPool.Get()
-			if bufReader == nil {
-				bufReader = &readTrackingBody{}
-			}
-			br := bufReader.(*readTrackingBody)
-			if r.ContentLength > 0 {
-				br.buf = bytesutil.ResizeNoCopyMayOverallocate(br.buf, int(r.ContentLength))[:0]
-			} else {
-				br.buf = bytesutil.ResizeNoCopyMayOverallocate(br.buf, 1024)[:0]
-			}
-			br.r = r.Body
-			r.Body = br
-			defer func() {
-				_ = br.Reset()
-				bufPool.Put(br)
-			}()
-		}
-=======
-	r.Body = &readTrackingBody{
-		r: r.Body,
->>>>>>> 27efb949
-	}
 	for i := 0; i < maxAttempts; i++ {
 		bu := up.getBackendURL()
 		targetURL := bu.url
