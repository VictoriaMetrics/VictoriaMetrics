package main

import (
	"context"
	"errors"
	"flag"
	"fmt"
	"io"
	"net"
	"net/http"
	"net/textproto"
	"net/url"
	"os"
	"slices"
	"strings"
	"sync"
	"time"

	"github.com/VictoriaMetrics/metrics"

	"github.com/VictoriaMetrics/VictoriaMetrics/lib/buildinfo"
	"github.com/VictoriaMetrics/VictoriaMetrics/lib/bytesutil"
	"github.com/VictoriaMetrics/VictoriaMetrics/lib/envflag"
	"github.com/VictoriaMetrics/VictoriaMetrics/lib/flagutil"
	"github.com/VictoriaMetrics/VictoriaMetrics/lib/httpserver"
	"github.com/VictoriaMetrics/VictoriaMetrics/lib/logger"
	"github.com/VictoriaMetrics/VictoriaMetrics/lib/netutil"
	"github.com/VictoriaMetrics/VictoriaMetrics/lib/procutil"
	"github.com/VictoriaMetrics/VictoriaMetrics/lib/promauth"
	"github.com/VictoriaMetrics/VictoriaMetrics/lib/pushmetrics"
)

var (
	httpListenAddrs  = flagutil.NewArrayString("httpListenAddr", "TCP address to listen for incoming http requests. See also -tls and -httpListenAddr.useProxyProtocol")
	useProxyProtocol = flagutil.NewArrayBool("httpListenAddr.useProxyProtocol", "Whether to use proxy protocol for connections accepted at the corresponding -httpListenAddr . "+
		"See https://www.haproxy.org/download/1.8/doc/proxy-protocol.txt . "+
		"With enabled proxy protocol http server cannot serve regular /metrics endpoint. Use -pushmetrics.url for metrics pushing")
	maxIdleConnsPerBackend = flag.Int("maxIdleConnsPerBackend", 100, "The maximum number of idle connections vmauth can open per each backend host. "+
		"See also -maxConcurrentRequests")
	idleConnTimeout = flag.Duration("idleConnTimeout", 50*time.Second, "The timeout for HTTP keep-alive connections to backend services. "+
		"It is recommended setting this value to values smaller than -http.idleConnTimeout set at backend services")
	responseTimeout       = flag.Duration("responseTimeout", 5*time.Minute, "The timeout for receiving a response from backend")
	maxConcurrentRequests = flag.Int("maxConcurrentRequests", 1000, "The maximum number of concurrent requests vmauth can process. Other requests are rejected with "+
		"'429 Too Many Requests' http status code. See also -maxConcurrentPerUserRequests and -maxIdleConnsPerBackend command-line options")
	maxConcurrentPerUserRequests = flag.Int("maxConcurrentPerUserRequests", 300, "The maximum number of concurrent requests vmauth can process per each configured user. "+
		"Other requests are rejected with '429 Too Many Requests' http status code. See also -maxConcurrentRequests command-line option and max_concurrent_requests option "+
		"in per-user config")
	reloadAuthKey        = flagutil.NewPassword("reloadAuthKey", "Auth key for /-/reload http endpoint. It must be passed via authKey query arg. It overrides -httpAuth.*")
	logInvalidAuthTokens = flag.Bool("logInvalidAuthTokens", false, "Whether to log requests with invalid auth tokens. "+
		`Such requests are always counted at vmauth_http_request_errors_total{reason="invalid_auth_token"} metric, which is exposed at /metrics page`)
	failTimeout               = flag.Duration("failTimeout", 3*time.Second, "Sets a delay period for load balancing to skip a malfunctioning backend")
	maxRequestBodySizeToRetry = flagutil.NewBytes("maxRequestBodySizeToRetry", 16*1024, "The maximum request body size, which can be cached and re-tried at other backends. "+
		"Bigger values may require more memory. Zero or negative value disables caching of request body. This may be useful when proxying data ingestion requests")
	backendTLSInsecureSkipVerify = flag.Bool("backend.tlsInsecureSkipVerify", false, "Whether to skip TLS verification when connecting to backends over HTTPS. "+
		"See https://docs.victoriametrics.com/vmauth/#backend-tls-setup")
	backendTLSCAFile = flag.String("backend.TLSCAFile", "", "Optional path to TLS root CA file, which is used for TLS verification when connecting to backends over HTTPS. "+
		"See https://docs.victoriametrics.com/vmauth/#backend-tls-setup")
	backendTLSCertFile = flag.String("backend.TLSCertFile", "", "Optional path to TLS client certificate file, which must be sent to HTTPS backend. "+
		"See https://docs.victoriametrics.com/vmauth/#backend-tls-setup")
	backendTLSKeyFile = flag.String("backend.TLSKeyFile", "", "Optional path to TLS client key file, which must be sent to HTTPS backend. "+
		"See https://docs.victoriametrics.com/vmauth/#backend-tls-setup")
	backendTLSServerName = flag.String("backend.TLSServerName", "", "Optional TLS ServerName, which must be sent to HTTPS backend. "+
		"See https://docs.victoriametrics.com/vmauth/#backend-tls-setup")
	dryRun                   = flag.Bool("dryRun", false, "Whether to check only config files without running vmauth. The auth configuration file is validated. The -auth.config flag must be specified.")
	removeXFFHTTPHeaderValue = flag.Bool(`removeXFFHTTPHeaderValue`, false, "Whether to remove the X-Forwarded-For HTTP header value from client requests before forwarding them to the backend. "+
		"Recommended when vmauth is exposed to the internet.")
)

func main() {
	// Write flags and help message to stdout, since it is easier to grep or pipe.
	flag.CommandLine.SetOutput(os.Stdout)
	flag.Usage = usage
	envflag.Parse()
	buildinfo.Init()
	logger.Init()

	if *dryRun {
		if len(*authConfigPath) == 0 {
			logger.Fatalf("missing required `-auth.config` command-line flag")
		}
		if _, err := reloadAuthConfig(); err != nil {
			logger.Fatalf("failed to parse %q: %s", *authConfigPath, err)
		}
		return
	}

	listenAddrs := *httpListenAddrs
	if len(listenAddrs) == 0 {
		listenAddrs = []string{":8427"}
	}
	logger.Infof("starting vmauth at %q...", listenAddrs)
	startTime := time.Now()
	initAuthConfig()
	go httpserver.Serve(listenAddrs, useProxyProtocol, requestHandler)
	logger.Infof("started vmauth in %.3f seconds", time.Since(startTime).Seconds())

	pushmetrics.Init()
	sig := procutil.WaitForSigterm()
	logger.Infof("received signal %s", sig)
	pushmetrics.Stop()

	startTime = time.Now()
	logger.Infof("gracefully shutting down webservice at %q", listenAddrs)
	if err := httpserver.Stop(listenAddrs); err != nil {
		logger.Fatalf("cannot stop the webservice: %s", err)
	}
	logger.Infof("successfully shut down the webservice in %.3f seconds", time.Since(startTime).Seconds())
	stopAuthConfig()
	logger.Infof("successfully stopped vmauth in %.3f seconds", time.Since(startTime).Seconds())
}

func requestHandler(w http.ResponseWriter, r *http.Request) bool {
	switch r.URL.Path {
	case "/-/reload":
		if !httpserver.CheckAuthFlag(w, r, reloadAuthKey) {
			return true
		}
		configReloadRequests.Inc()
		procutil.SelfSIGHUP()
		w.WriteHeader(http.StatusOK)
		return true
	}

	ats := getAuthTokensFromRequest(r)
	if len(ats) == 0 {
		// Process requests for unauthorized users
		ui := authConfig.Load().UnauthorizedUser
		if ui != nil {
			processUserRequest(w, r, ui)
			return true
		}

		handleMissingAuthorizationError(w)
		return true
	}

	ui := getUserInfoByAuthTokens(ats)
	if ui == nil {
		invalidAuthTokenRequests.Inc()
		if *logInvalidAuthTokens {
			err := fmt.Errorf("cannot authorize request with auth tokens %q", ats)
			err = &httpserver.ErrorWithStatusCode{
				Err:        err,
				StatusCode: http.StatusUnauthorized,
			}
			httpserver.Errorf(w, r, "%s", err)
		} else {
			http.Error(w, "Unauthorized", http.StatusUnauthorized)
		}
		return true
	}

	processUserRequest(w, r, ui)
	return true
}

func getUserInfoByAuthTokens(ats []string) *UserInfo {
	ac := *authUsers.Load()
	for _, at := range ats {
		ui := ac[at]
		if ui != nil {
			return ui
		}
	}
	return nil
}

func processUserRequest(w http.ResponseWriter, r *http.Request, ui *UserInfo) {
	startTime := time.Now()
	defer ui.requestsDuration.UpdateDuration(startTime)

	ui.requests.Inc()

	// Limit the concurrency of requests to backends
	concurrencyLimitOnce.Do(concurrencyLimitInit)
	select {
	case concurrencyLimitCh <- struct{}{}:
		if err := ui.beginConcurrencyLimit(); err != nil {
			handleConcurrencyLimitError(w, r, err)
			<-concurrencyLimitCh
			return
		}
	default:
		concurrentRequestsLimitReached.Inc()
		err := fmt.Errorf("cannot serve more than -maxConcurrentRequests=%d concurrent requests", cap(concurrencyLimitCh))
		handleConcurrencyLimitError(w, r, err)
		return
	}
	processRequest(w, r, ui)
	ui.endConcurrencyLimit()
	<-concurrencyLimitCh
}

func processRequest(w http.ResponseWriter, r *http.Request, ui *UserInfo) {
	u := normalizeURL(r.URL)
<<<<<<< HEAD
	up, hc := ui.getURLPrefixAndHeaders(u, r.Header, getQueryRangeTime(r))
=======
	up, hc := ui.getURLPrefixAndHeaders(u, r.Host, r.Header)
>>>>>>> f3b69d63
	isDefault := false
	if up == nil {
		if ui.DefaultURL == nil {
			// Authorization should be requested for http requests without credentials
			// to a route that is not in the configuration for unauthorized user.
			// See https://github.com/VictoriaMetrics/VictoriaMetrics/issues/5236
			if ui.BearerToken == "" && ui.Username == "" && len(*authUsers.Load()) > 0 {
				handleMissingAuthorizationError(w)
				return
			}
			missingRouteRequests.Inc()
			var di string
			if ui.DumpRequestOnErrors {
				di = debugInfo(u, r.Header)
			}
			httpserver.Errorf(w, r, "missing route for %q%s", u.String(), di)
			return
		}
		up, hc = ui.DefaultURL, ui.HeadersConf
		isDefault = true
	}

	rtb := getReadTrackingBody(r.Body, maxRequestBodySizeToRetry.IntN())
	defer putReadTrackingBody(rtb)
	r.Body = rtb

	maxAttempts := up.getBackendsCount()
	for i := 0; i < maxAttempts; i++ {
		bu := up.getBackendURL()
		if bu == nil {
			break
		}
		targetURL := bu.url
		// Don't change path and add request_path query param for default route.
		if isDefault {
			query := targetURL.Query()
			query.Set("request_path", u.String())
			targetURL.RawQuery = query.Encode()
		} else { // Update path for regular routes.
			targetURL = mergeURLs(targetURL, u, up.dropSrcPathPrefixParts)
		}

		wasLocalRetry := false
	again:
		ok, needLocalRetry := tryProcessingRequest(w, r, targetURL, hc, up.retryStatusCodes, ui)
		if needLocalRetry && !wasLocalRetry {
			wasLocalRetry = true
			goto again
		}

		bu.put()
		if ok {
			return
		}
		bu.setBroken()
	}
	err := &httpserver.ErrorWithStatusCode{
		Err:        fmt.Errorf("all the %d backends for the user %q are unavailable", up.getBackendsCount(), ui.name()),
		StatusCode: http.StatusBadGateway,
	}
	httpserver.Errorf(w, r, "%s", err)
	ui.backendErrors.Inc()
}

func tryProcessingRequest(w http.ResponseWriter, r *http.Request, targetURL *url.URL, hc HeadersConf, retryStatusCodes []int, ui *UserInfo) (bool, bool) {
	req := sanitizeRequestHeaders(r)

	req.URL = targetURL
	req.Header.Set("User-Agent", "vmauth")
	updateHeadersByConfig(req.Header, hc.RequestHeaders)
	if hc.KeepOriginalHost == nil || !*hc.KeepOriginalHost {
		if host := getHostHeader(hc.RequestHeaders); host != "" {
			req.Host = host
		} else {
			req.Host = targetURL.Host
		}
	}

	rtb, rtbOK := req.Body.(*readTrackingBody)
	res, err := ui.rt.RoundTrip(req)
	if err != nil {
		if errors.Is(err, context.Canceled) || errors.Is(err, context.DeadlineExceeded) {
			// Do not retry canceled or timed out requests
			remoteAddr := httpserver.GetQuotedRemoteAddr(r)
			requestURI := httpserver.GetRequestURI(r)
			logger.Warnf("remoteAddr: %s; requestURI: %s; error when proxying response body from %s: %s", remoteAddr, requestURI, targetURL, err)
			if errors.Is(err, context.DeadlineExceeded) {
				// Timed out request must be counted as errors, since this usually means that the backend is slow.
				ui.backendErrors.Inc()
			}
			return true, false
		}
		if !rtbOK || !rtb.canRetry() {
			// Request body cannot be re-sent to another backend. Return the error to the client then.
			err = &httpserver.ErrorWithStatusCode{
				Err:        fmt.Errorf("cannot proxy the request to %s: %w", targetURL, err),
				StatusCode: http.StatusServiceUnavailable,
			}
			httpserver.Errorf(w, r, "%s", err)
			ui.backendErrors.Inc()
			return true, false
		}
		if netutil.IsTrivialNetworkError(err) {
			// Retry request at the same backend on trivial network errors, such as proxy idle timeout misconfiguration or socket close by OS
			return false, true
		}

		// Retry the request if its body wasn't read yet. This usually means that the backend isn't reachable.
		remoteAddr := httpserver.GetQuotedRemoteAddr(r)
		// NOTE: do not use httpserver.GetRequestURI
		// it explicitly reads request body, which may fail retries.
		logger.Warnf("remoteAddr: %s; requestURI: %s; retrying the request to %s because of response error: %s", remoteAddr, req.URL, targetURL, err)
		return false, false
	}
	if slices.Contains(retryStatusCodes, res.StatusCode) {
		_ = res.Body.Close()
		if !rtbOK || !rtb.canRetry() {
			// If we get an error from the retry_status_codes list, but cannot execute retry,
			// we consider such a request an error as well.
			err := &httpserver.ErrorWithStatusCode{
				Err: fmt.Errorf("got response status code=%d from %s, but cannot retry the request on another backend, because the request has been already consumed",
					res.StatusCode, targetURL),
				StatusCode: http.StatusServiceUnavailable,
			}
			httpserver.Errorf(w, r, "%s", err)
			ui.backendErrors.Inc()
			return true, false
		}
		// Retry requests at other backends if it matches retryStatusCodes.
		// See https://github.com/VictoriaMetrics/VictoriaMetrics/issues/4893
		remoteAddr := httpserver.GetQuotedRemoteAddr(r)
		// NOTE: do not use httpserver.GetRequestURI
		// it explicitly reads request body, which may fail retries.
		logger.Warnf("remoteAddr: %s; requestURI: %s; retrying the request to %s because response status code=%d belongs to retry_status_codes=%d",
			remoteAddr, req.URL, targetURL, res.StatusCode, retryStatusCodes)
		return false, false
	}
	removeHopHeaders(res.Header)
	copyHeader(w.Header(), res.Header)
	updateHeadersByConfig(w.Header(), hc.ResponseHeaders)
	w.WriteHeader(res.StatusCode)

	copyBuf := copyBufPool.Get()
	copyBuf.B = bytesutil.ResizeNoCopyNoOverallocate(copyBuf.B, 16*1024)
	_, err = io.CopyBuffer(w, res.Body, copyBuf.B)
	copyBufPool.Put(copyBuf)
	_ = res.Body.Close()
	if err != nil && !netutil.IsTrivialNetworkError(err) {
		remoteAddr := httpserver.GetQuotedRemoteAddr(r)
		requestURI := httpserver.GetRequestURI(r)
		logger.Warnf("remoteAddr: %s; requestURI: %s; error when proxying response body from %s: %s", remoteAddr, requestURI, targetURL, err)
		return true, false
	}
	return true, false
}

var copyBufPool bytesutil.ByteBufferPool

func copyHeader(dst, src http.Header) {
	for k, vv := range src {
		for _, v := range vv {
			dst.Add(k, v)
		}
	}
}

func getHostHeader(headers []*Header) string {
	for _, h := range headers {
		if h.Name == "Host" {
			return h.Value
		}
	}
	return ""
}

func updateHeadersByConfig(dst http.Header, src []*Header) {
	for _, h := range src {
		if h.Value == "" {
			dst.Del(h.Name)
		} else {
			dst.Set(h.Name, h.Value)
		}
	}
}

func sanitizeRequestHeaders(r *http.Request) *http.Request {
	// This code has been copied from net/http/httputil/reverseproxy.go
	req := r.Clone(r.Context())
	removeHopHeaders(req.Header)
	if clientIP, _, err := net.SplitHostPort(req.RemoteAddr); err == nil {
		// If we aren't the first proxy retain prior
		// X-Forwarded-For information as a comma+space
		// separated list and fold multiple headers into one.
		prior := req.Header["X-Forwarded-For"]
		if len(prior) > 0 && !*removeXFFHTTPHeaderValue {
			clientIP = strings.Join(prior, ", ") + ", " + clientIP
		}
		req.Header.Set("X-Forwarded-For", clientIP)
	}
	return req
}

func removeHopHeaders(h http.Header) {
	// remove hop-by-hop headers listed in the "Connection" header of h.
	// See RFC 7230, section 6.1
	for _, f := range h["Connection"] {
		for _, sf := range strings.Split(f, ",") {
			if sf = textproto.TrimString(sf); sf != "" {
				h.Del(sf)
			}
		}
	}

	// Remove hop-by-hop headers to the backend. Especially
	// important is "Connection" because we want a persistent
	// connection, regardless of what the client sent to us.
	for _, key := range hopHeaders {
		h.Del(key)
	}
}

// Hop-by-hop headers. These are removed when sent to the backend.
// As of RFC 7230, hop-by-hop headers are required to appear in the
// Connection header field. These are the headers defined by the
// obsoleted RFC 2616 (section 13.5.1) and are used for backward
// compatibility.
var hopHeaders = []string{
	"Connection",
	"Proxy-Connection", // non-standard but still sent by libcurl and rejected by e.g. google
	"Keep-Alive",
	"Proxy-Authenticate",
	"Proxy-Authorization",
	"Te",      // canonicalized version of "TE"
	"Trailer", // not Trailers per URL above; https://www.rfc-editor.org/errata_search.php?eid=4522
	"Transfer-Encoding",
	"Upgrade",
}

var (
	configReloadRequests     = metrics.NewCounter(`vmauth_http_requests_total{path="/-/reload"}`)
	invalidAuthTokenRequests = metrics.NewCounter(`vmauth_http_request_errors_total{reason="invalid_auth_token"}`)
	missingRouteRequests     = metrics.NewCounter(`vmauth_http_request_errors_total{reason="missing_route"}`)
)

func newRoundTripper(caFileOpt, certFileOpt, keyFileOpt, serverNameOpt string, insecureSkipVerifyP *bool) (http.RoundTripper, error) {
	caFile := *backendTLSCAFile
	if caFileOpt != "" {
		caFile = caFileOpt
	}
	certFile := *backendTLSCertFile
	if certFileOpt != "" {
		certFile = certFileOpt
	}
	keyFile := *backendTLSKeyFile
	if keyFileOpt != "" {
		keyFile = keyFileOpt
	}
	serverName := *backendTLSServerName
	if serverNameOpt != "" {
		serverName = serverNameOpt
	}
	insecureSkipVerify := *backendTLSInsecureSkipVerify
	if p := insecureSkipVerifyP; p != nil {
		insecureSkipVerify = *p
	}
	opts := &promauth.Options{
		TLSConfig: &promauth.TLSConfig{
			CAFile:             caFile,
			CertFile:           certFile,
			KeyFile:            keyFile,
			ServerName:         serverName,
			InsecureSkipVerify: insecureSkipVerify,
		},
	}
	cfg, err := opts.NewConfig()
	if err != nil {
		return nil, fmt.Errorf("cannot initialize promauth.Config: %w", err)
	}

	tr := http.DefaultTransport.(*http.Transport).Clone()
	tr.ResponseHeaderTimeout = *responseTimeout
	// Automatic compression must be disabled in order to fix https://github.com/VictoriaMetrics/VictoriaMetrics/issues/535
	tr.DisableCompression = true
	tr.IdleConnTimeout = *idleConnTimeout
	tr.MaxIdleConnsPerHost = *maxIdleConnsPerBackend
	if tr.MaxIdleConns != 0 && tr.MaxIdleConns < tr.MaxIdleConnsPerHost {
		tr.MaxIdleConns = tr.MaxIdleConnsPerHost
	}
	tr.DialContext = netutil.NewStatDialFunc("vmauth_backend")

	rt := cfg.NewRoundTripper(tr)
	return rt, nil
}

var (
	concurrencyLimitCh   chan struct{}
	concurrencyLimitOnce sync.Once
)

func concurrencyLimitInit() {
	concurrencyLimitCh = make(chan struct{}, *maxConcurrentRequests)
	_ = metrics.NewGauge("vmauth_concurrent_requests_capacity", func() float64 {
		return float64(*maxConcurrentRequests)
	})
	_ = metrics.NewGauge("vmauth_concurrent_requests_current", func() float64 {
		return float64(len(concurrencyLimitCh))
	})
}

var concurrentRequestsLimitReached = metrics.NewCounter("vmauth_concurrent_requests_limit_reached_total")

func usage() {
	const s = `
vmauth authenticates and authorizes incoming requests and proxies them to VictoriaMetrics.

See the docs at https://docs.victoriametrics.com/vmauth/ .
`
	flagutil.Usage(s)
}

func handleMissingAuthorizationError(w http.ResponseWriter) {
	w.Header().Set("WWW-Authenticate", `Basic realm="Restricted"`)
	http.Error(w, "missing 'Authorization' request header", http.StatusUnauthorized)
}

func handleConcurrencyLimitError(w http.ResponseWriter, r *http.Request, err error) {
	w.Header().Add("Retry-After", "10")
	err = &httpserver.ErrorWithStatusCode{
		Err:        err,
		StatusCode: http.StatusTooManyRequests,
	}
	httpserver.Errorf(w, r, "%s", err)
}

// readTrackingBody must be obtained via getReadTrackingBody()
type readTrackingBody struct {
	// maxBodySize is the maximum body size to cache in buf.
	//
	// Bigger bodies cannot be retried.
	maxBodySize int

	// r contains reader for initial data reading
	r io.ReadCloser

	// buf is a buffer for data read from r. Buf size is limited by maxBodySize.
	// If more than maxBodySize is read from r, then cannotRetry is set to true.
	buf []byte

	// readBuf points to the cached data at buf, which must be read in the next call to Read().
	readBuf []byte

	// cannotRetry is set to true when more than maxBodySize bytes are read from r.
	// In this case the read data cannot fit buf, so it cannot be re-read from buf.
	cannotRetry bool

	// bufComplete is set to true when buf contains complete request body read from r.
	bufComplete bool
}

func (rtb *readTrackingBody) reset() {
	rtb.maxBodySize = 0
	rtb.r = nil
	rtb.buf = rtb.buf[:0]
	rtb.readBuf = nil
	rtb.cannotRetry = false
	rtb.bufComplete = false
}

func getReadTrackingBody(r io.ReadCloser, maxBodySize int) *readTrackingBody {
	v := readTrackingBodyPool.Get()
	if v == nil {
		v = &readTrackingBody{}
	}
	rtb := v.(*readTrackingBody)

	if maxBodySize < 0 {
		maxBodySize = 0
	}
	rtb.maxBodySize = maxBodySize

	if r == nil {
		// This is GET request without request body
		r = (*zeroReader)(nil)
	}
	rtb.r = r
	return rtb
}

type zeroReader struct{}

func (r *zeroReader) Read(_ []byte) (int, error) {
	return 0, io.EOF
}
func (r *zeroReader) Close() error {
	return nil
}

func putReadTrackingBody(rtb *readTrackingBody) {
	rtb.reset()
	readTrackingBodyPool.Put(rtb)
}

var readTrackingBodyPool sync.Pool

// Read implements io.Reader interface.
func (rtb *readTrackingBody) Read(p []byte) (int, error) {
	if len(rtb.readBuf) > 0 {
		n := copy(p, rtb.readBuf)
		rtb.readBuf = rtb.readBuf[n:]
		return n, nil
	}

	if rtb.r == nil {
		if rtb.bufComplete {
			return 0, io.EOF
		}
		return 0, fmt.Errorf("cannot read client request body after closing client reader")
	}

	n, err := rtb.r.Read(p)
	if rtb.cannotRetry {
		return n, err
	}

	if len(rtb.buf)+n > rtb.maxBodySize {
		rtb.cannotRetry = true
		return n, err
	}
	rtb.buf = append(rtb.buf, p[:n]...)
	if err == io.EOF {
		rtb.bufComplete = true
	}
	return n, err
}

func (rtb *readTrackingBody) canRetry() bool {
	if rtb.cannotRetry {
		return false
	}
	if rtb.bufComplete {
		return true
	}
	return rtb.r != nil
}

// Close implements io.Closer interface.
func (rtb *readTrackingBody) Close() error {
	if !rtb.cannotRetry {
		rtb.readBuf = rtb.buf
	} else {
		rtb.readBuf = nil
	}

	// Close rtb.r only if the request body is completely read or if it is too big.
	// http.Roundtrip performs body.Close call even without any Read calls,
	// so this hack allows us to reuse request body.
	if rtb.bufComplete || rtb.cannotRetry {
		if rtb.r == nil {
			return nil
		}
		err := rtb.r.Close()
		rtb.r = nil
		return err
	}

	return nil
}

func debugInfo(u *url.URL, h http.Header) string {
	s := &strings.Builder{}
	fmt.Fprintf(s, " (host: %q; ", u.Host)
	fmt.Fprintf(s, "path: %q; ", u.Path)
	fmt.Fprintf(s, "args: %q; ", u.Query().Encode())
	fmt.Fprint(s, "headers:")
	_ = h.WriteSubset(s, nil)
	fmt.Fprint(s, ")")
	return s.String()
}<|MERGE_RESOLUTION|>--- conflicted
+++ resolved
@@ -193,11 +193,7 @@
 
 func processRequest(w http.ResponseWriter, r *http.Request, ui *UserInfo) {
 	u := normalizeURL(r.URL)
-<<<<<<< HEAD
-	up, hc := ui.getURLPrefixAndHeaders(u, r.Header, getQueryRangeTime(r))
-=======
-	up, hc := ui.getURLPrefixAndHeaders(u, r.Host, r.Header)
->>>>>>> f3b69d63
+	up, hc := ui.getURLPrefixAndHeaders(u, r.Host,r.Header, getQueryRangeTime(r))
 	isDefault := false
 	if up == nil {
 		if ui.DefaultURL == nil {
