--- conflicted
+++ resolved
@@ -1,22 +1,12 @@
 {
   "files": {
-<<<<<<< HEAD
-    "main.css": "./static/css/main.aec5cf89.css",
-    "main.js": "./static/js/main.906a86c1.js",
-=======
-    "main.css": "./static/css/main.f2cbb582.css",
-    "main.js": "./static/js/main.d0509bc3.js",
->>>>>>> e79bfdf4
+    "main.css": "./static/css/main.44a8ea12.css",
+    "main.js": "./static/js/main.da9caa97.js",
     "static/js/27.c1ccfd29.chunk.js": "./static/js/27.c1ccfd29.chunk.js",
     "index.html": "./index.html"
   },
   "entrypoints": [
-<<<<<<< HEAD
-    "static/css/main.aec5cf89.css",
-    "static/js/main.906a86c1.js"
-=======
-    "static/css/main.f2cbb582.css",
-    "static/js/main.d0509bc3.js"
->>>>>>> e79bfdf4
+    "static/css/main.44a8ea12.css",
+    "static/js/main.da9caa97.js"
   ]
 }