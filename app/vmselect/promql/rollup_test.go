--- conflicted
+++ resolved
@@ -601,15 +601,9 @@
 			MaxPointsPerSeries: 1e4,
 		}
 		rc.Timestamps = rc.getTimestamps()
-<<<<<<< HEAD
-		values, samplesScanned := rc.Do("", nil, testValues, testTimestamps)
-		if samplesScanned != 0 {
-			t.Fatalf("expecting zero samplesScanned from rollupConfig.Do; got %d", samplesScanned)
-=======
-		values, samplesScanned := rc.Do(nil, testValues, testTimestamps)
+		values, samplesScanned := rc.Do("", nil, testValues, testTimestamps)
 		if samplesScanned != 12 {
 			t.Fatalf("expecting 12 samplesScanned from rollupConfig.Do; got %d", samplesScanned)
->>>>>>> dbcfffee
 		}
 		valuesExpected := []float64{nan, nan, nan, nan, nan}
 		timestampsExpected := []int64{0, 1, 2, 3, 4}
@@ -646,15 +640,9 @@
 			MaxPointsPerSeries: 1e4,
 		}
 		rc.Timestamps = rc.getTimestamps()
-<<<<<<< HEAD
-		values, samplesScanned := rc.Do("", nil, testValues, testTimestamps)
-		if samplesScanned != 0 {
-			t.Fatalf("expecting zero samplesScanned from rollupConfig.Do; got %d", samplesScanned)
-=======
-		values, samplesScanned := rc.Do(nil, testValues, testTimestamps)
+		values, samplesScanned := rc.Do("", nil, testValues, testTimestamps)
 		if samplesScanned != 12 {
 			t.Fatalf("expecting 12 samplesScanned from rollupConfig.Do; got %d", samplesScanned)
->>>>>>> dbcfffee
 		}
 		valuesExpected := []float64{nan, nan, nan, nan, nan}
 		timestampsExpected := []int64{0, 1, 2, 3, 4}
@@ -670,15 +658,9 @@
 			MaxPointsPerSeries: 1e4,
 		}
 		rc.Timestamps = rc.getTimestamps()
-<<<<<<< HEAD
-		values, samplesScanned := rc.Do("", nil, testValues, testTimestamps)
-		if samplesScanned != 0 {
-			t.Fatalf("expecting zero samplesScanned from rollupConfig.Do; got %d", samplesScanned)
-=======
-		values, samplesScanned := rc.Do(nil, testValues, testTimestamps)
+		values, samplesScanned := rc.Do("", nil, testValues, testTimestamps)
 		if samplesScanned != 12 {
 			t.Fatalf("expecting 12 samplesScanned from rollupConfig.Do; got %d", samplesScanned)
->>>>>>> dbcfffee
 		}
 		valuesExpected := []float64{nan, nan, nan, nan}
 		timestampsExpected := []int64{161, 171, 181, 191}
@@ -697,15 +679,9 @@
 			MaxPointsPerSeries: 1e4,
 		}
 		rc.Timestamps = rc.getTimestamps()
-<<<<<<< HEAD
-		values, samplesScanned := rc.Do("", nil, testValues, testTimestamps)
-		if samplesScanned == 0 {
-			t.Fatalf("expecting non-zero samplesScanned from rollupConfig.Do")
-=======
-		values, samplesScanned := rc.Do(nil, testValues, testTimestamps)
+		values, samplesScanned := rc.Do("", nil, testValues, testTimestamps)
 		if samplesScanned != 15 {
 			t.Fatalf("expecting 15 samplesScanned from rollupConfig.Do; got %d", samplesScanned)
->>>>>>> dbcfffee
 		}
 		valuesExpected := []float64{nan, 123, nan, 34, nan, 44}
 		timestampsExpected := []int64{0, 5, 10, 15, 20, 25}
@@ -721,15 +697,9 @@
 			MaxPointsPerSeries: 1e4,
 		}
 		rc.Timestamps = rc.getTimestamps()
-<<<<<<< HEAD
-		values, samplesScanned := rc.Do("", nil, testValues, testTimestamps)
-		if samplesScanned == 0 {
-			t.Fatalf("expecting non-zero samplesScanned from rollupConfig.Do")
-=======
-		values, samplesScanned := rc.Do(nil, testValues, testTimestamps)
+		values, samplesScanned := rc.Do("", nil, testValues, testTimestamps)
 		if samplesScanned != 16 {
 			t.Fatalf("expecting 16 samplesScanned from rollupConfig.Do; got %d", samplesScanned)
->>>>>>> dbcfffee
 		}
 		valuesExpected := []float64{44, 32, 34, nan}
 		timestampsExpected := []int64{100, 120, 140, 160}
@@ -745,15 +715,9 @@
 			MaxPointsPerSeries: 1e4,
 		}
 		rc.Timestamps = rc.getTimestamps()
-<<<<<<< HEAD
-		values, samplesScanned := rc.Do("", nil, testValues, testTimestamps)
-		if samplesScanned == 0 {
-			t.Fatalf("expecting non-zero samplesScanned from rollupConfig.Do")
-=======
-		values, samplesScanned := rc.Do(nil, testValues, testTimestamps)
-		if samplesScanned != 24 {
-			t.Fatalf("expecting 24 samplesScanned from rollupConfig.Do; got %d", samplesScanned)
->>>>>>> dbcfffee
+		values, samplesScanned := rc.Do("", nil, testValues, testTimestamps)
+		if samplesScanned != 24 {
+			t.Fatalf("expecting 24 samplesScanned from rollupConfig.Do; got %d", samplesScanned)
 		}
 		valuesExpected := []float64{nan, nan, 123, 34, 32}
 		timestampsExpected := []int64{-50, 0, 50, 100, 150}
@@ -772,15 +736,9 @@
 			MaxPointsPerSeries: 1e4,
 		}
 		rc.Timestamps = rc.getTimestamps()
-<<<<<<< HEAD
-		values, samplesScanned := rc.Do("", nil, testValues, testTimestamps)
-		if samplesScanned == 0 {
-			t.Fatalf("expecting non-zero samplesScanned from rollupConfig.Do")
-=======
-		values, samplesScanned := rc.Do(nil, testValues, testTimestamps)
+		values, samplesScanned := rc.Do("", nil, testValues, testTimestamps)
 		if samplesScanned != 16 {
 			t.Fatalf("expecting 16 samplesScanned from rollupConfig.Do; got %d", samplesScanned)
->>>>>>> dbcfffee
 		}
 		valuesExpected := []float64{nan, 123, 123, 34, 34}
 		timestampsExpected := []int64{0, 5, 10, 15, 20}
@@ -796,15 +754,9 @@
 			MaxPointsPerSeries: 1e4,
 		}
 		rc.Timestamps = rc.getTimestamps()
-<<<<<<< HEAD
-		values, samplesScanned := rc.Do("", nil, testValues, testTimestamps)
-		if samplesScanned == 0 {
-			t.Fatalf("expecting non-zero samplesScanned from rollupConfig.Do")
-=======
-		values, samplesScanned := rc.Do(nil, testValues, testTimestamps)
+		values, samplesScanned := rc.Do("", nil, testValues, testTimestamps)
 		if samplesScanned != 16 {
 			t.Fatalf("expecting 16 samplesScanned from rollupConfig.Do; got %d", samplesScanned)
->>>>>>> dbcfffee
 		}
 		valuesExpected := []float64{44, 34, 34, nan}
 		timestampsExpected := []int64{100, 120, 140, 160}
@@ -820,15 +772,9 @@
 			MaxPointsPerSeries: 1e4,
 		}
 		rc.Timestamps = rc.getTimestamps()
-<<<<<<< HEAD
-		values, samplesScanned := rc.Do("", nil, testValues, testTimestamps)
-		if samplesScanned == 0 {
-			t.Fatalf("expecting non-zero samplesScanned from rollupConfig.Do")
-=======
-		values, samplesScanned := rc.Do(nil, testValues, testTimestamps)
+		values, samplesScanned := rc.Do("", nil, testValues, testTimestamps)
 		if samplesScanned != 15 {
 			t.Fatalf("expecting 15 samplesScanned from rollupConfig.Do; got %d", samplesScanned)
->>>>>>> dbcfffee
 		}
 		valuesExpected := []float64{nan, 54, 44, nan}
 		timestampsExpected := []int64{0, 50, 100, 150}
@@ -847,15 +793,9 @@
 			MaxPointsPerSeries: 1e4,
 		}
 		rc.Timestamps = rc.getTimestamps()
-<<<<<<< HEAD
-		values, samplesScanned := rc.Do("", nil, testValues, testTimestamps)
-		if samplesScanned == 0 {
-			t.Fatalf("expecting non-zero samplesScanned from rollupConfig.Do")
-=======
-		values, samplesScanned := rc.Do(nil, testValues, testTimestamps)
+		values, samplesScanned := rc.Do("", nil, testValues, testTimestamps)
 		if samplesScanned != 18 {
 			t.Fatalf("expecting 18 samplesScanned from rollupConfig.Do; got %d", samplesScanned)
->>>>>>> dbcfffee
 		}
 		valuesExpected := []float64{99, nan, 44, nan, 32, 34, nan}
 		timestampsExpected := []int64{80, 90, 100, 110, 120, 130, 140}
@@ -871,15 +811,9 @@
 			MaxPointsPerSeries: 1e4,
 		}
 		rc.Timestamps = rc.getTimestamps()
-<<<<<<< HEAD
-		values, samplesScanned := rc.Do("", nil, testValues, testTimestamps)
-		if samplesScanned == 0 {
-			t.Fatalf("expecting non-zero samplesScanned from rollupConfig.Do")
-=======
-		values, samplesScanned := rc.Do(nil, testValues, testTimestamps)
+		values, samplesScanned := rc.Do("", nil, testValues, testTimestamps)
 		if samplesScanned != 18 {
 			t.Fatalf("expecting 18 samplesScanned from rollupConfig.Do; got %d", samplesScanned)
->>>>>>> dbcfffee
 		}
 		valuesExpected := []float64{99, nan, 44, nan, 32, 34, nan}
 		timestampsExpected := []int64{80, 90, 100, 110, 120, 130, 140}
@@ -895,15 +829,9 @@
 			MaxPointsPerSeries: 1e4,
 		}
 		rc.Timestamps = rc.getTimestamps()
-<<<<<<< HEAD
-		values, samplesScanned := rc.Do("", nil, testValues, testTimestamps)
-		if samplesScanned == 0 {
-			t.Fatalf("expecting non-zero samplesScanned from rollupConfig.Do")
-=======
-		values, samplesScanned := rc.Do(nil, testValues, testTimestamps)
+		values, samplesScanned := rc.Do("", nil, testValues, testTimestamps)
 		if samplesScanned != 18 {
 			t.Fatalf("expecting 18 samplesScanned from rollupConfig.Do; got %d", samplesScanned)
->>>>>>> dbcfffee
 		}
 		valuesExpected := []float64{99, nan, 44, nan, 32, 34, nan}
 		timestampsExpected := []int64{80, 90, 100, 110, 120, 130, 140}
@@ -922,15 +850,9 @@
 			MaxPointsPerSeries: 1e4,
 		}
 		rc.Timestamps = rc.getTimestamps()
-<<<<<<< HEAD
-		values, samplesScanned := rc.Do("", nil, testValues, testTimestamps)
-		if samplesScanned == 0 {
-			t.Fatalf("expecting non-zero samplesScanned from rollupConfig.Do")
-=======
-		values, samplesScanned := rc.Do(nil, testValues, testTimestamps)
-		if samplesScanned != 24 {
-			t.Fatalf("expecting 24 samplesScanned from rollupConfig.Do; got %d", samplesScanned)
->>>>>>> dbcfffee
+		values, samplesScanned := rc.Do("", nil, testValues, testTimestamps)
+		if samplesScanned != 24 {
+			t.Fatalf("expecting 24 samplesScanned from rollupConfig.Do; got %d", samplesScanned)
 		}
 		valuesExpected := []float64{nan, 123, 54, 44, 34}
 		timestampsExpected := []int64{0, 40, 80, 120, 160}
@@ -946,15 +868,9 @@
 			MaxPointsPerSeries: 1e4,
 		}
 		rc.Timestamps = rc.getTimestamps()
-<<<<<<< HEAD
-		values, samplesScanned := rc.Do("", nil, testValues, testTimestamps)
-		if samplesScanned == 0 {
-			t.Fatalf("expecting non-zero samplesScanned from rollupConfig.Do")
-=======
-		values, samplesScanned := rc.Do(nil, testValues, testTimestamps)
-		if samplesScanned != 24 {
-			t.Fatalf("expecting 24 samplesScanned from rollupConfig.Do; got %d", samplesScanned)
->>>>>>> dbcfffee
+		values, samplesScanned := rc.Do("", nil, testValues, testTimestamps)
+		if samplesScanned != 24 {
+			t.Fatalf("expecting 24 samplesScanned from rollupConfig.Do; got %d", samplesScanned)
 		}
 		valuesExpected := []float64{nan, 4, 4, 3, 1}
 		timestampsExpected := []int64{0, 40, 80, 120, 160}
@@ -970,15 +886,9 @@
 			MaxPointsPerSeries: 1e4,
 		}
 		rc.Timestamps = rc.getTimestamps()
-<<<<<<< HEAD
-		values, samplesScanned := rc.Do("", nil, testValues, testTimestamps)
-		if samplesScanned == 0 {
-			t.Fatalf("expecting non-zero samplesScanned from rollupConfig.Do")
-=======
-		values, samplesScanned := rc.Do(nil, testValues, testTimestamps)
-		if samplesScanned != 24 {
-			t.Fatalf("expecting 24 samplesScanned from rollupConfig.Do; got %d", samplesScanned)
->>>>>>> dbcfffee
+		values, samplesScanned := rc.Do("", nil, testValues, testTimestamps)
+		if samplesScanned != 24 {
+			t.Fatalf("expecting 24 samplesScanned from rollupConfig.Do; got %d", samplesScanned)
 		}
 		valuesExpected := []float64{nan, 21, 12, 32, 34}
 		timestampsExpected := []int64{0, 40, 80, 120, 160}
@@ -994,15 +904,9 @@
 			MaxPointsPerSeries: 1e4,
 		}
 		rc.Timestamps = rc.getTimestamps()
-<<<<<<< HEAD
-		values, samplesScanned := rc.Do("", nil, testValues, testTimestamps)
-		if samplesScanned == 0 {
-			t.Fatalf("expecting non-zero samplesScanned from rollupConfig.Do")
-=======
-		values, samplesScanned := rc.Do(nil, testValues, testTimestamps)
-		if samplesScanned != 24 {
-			t.Fatalf("expecting 24 samplesScanned from rollupConfig.Do; got %d", samplesScanned)
->>>>>>> dbcfffee
+		values, samplesScanned := rc.Do("", nil, testValues, testTimestamps)
+		if samplesScanned != 24 {
+			t.Fatalf("expecting 24 samplesScanned from rollupConfig.Do; got %d", samplesScanned)
 		}
 		valuesExpected := []float64{nan, 123, 99, 44, 34}
 		timestampsExpected := []int64{0, 40, 80, 120, 160}
@@ -1018,15 +922,9 @@
 			MaxPointsPerSeries: 1e4,
 		}
 		rc.Timestamps = rc.getTimestamps()
-<<<<<<< HEAD
-		values, samplesScanned := rc.Do("", nil, testValues, testTimestamps)
-		if samplesScanned == 0 {
-			t.Fatalf("expecting non-zero samplesScanned from rollupConfig.Do")
-=======
-		values, samplesScanned := rc.Do(nil, testValues, testTimestamps)
-		if samplesScanned != 24 {
-			t.Fatalf("expecting 24 samplesScanned from rollupConfig.Do; got %d", samplesScanned)
->>>>>>> dbcfffee
+		values, samplesScanned := rc.Do("", nil, testValues, testTimestamps)
+		if samplesScanned != 24 {
+			t.Fatalf("expecting 24 samplesScanned from rollupConfig.Do; got %d", samplesScanned)
 		}
 		valuesExpected := []float64{nan, 222, 199, 110, 34}
 		timestampsExpected := []int64{0, 40, 80, 120, 160}
@@ -1042,15 +940,9 @@
 			MaxPointsPerSeries: 1e4,
 		}
 		rc.Timestamps = rc.getTimestamps()
-<<<<<<< HEAD
-		values, samplesScanned := rc.Do("", nil, testValues, testTimestamps)
-		if samplesScanned == 0 {
-			t.Fatalf("expecting non-zero samplesScanned from rollupConfig.Do")
-=======
-		values, samplesScanned := rc.Do(nil, testValues, testTimestamps)
-		if samplesScanned != 24 {
-			t.Fatalf("expecting 24 samplesScanned from rollupConfig.Do; got %d", samplesScanned)
->>>>>>> dbcfffee
+		values, samplesScanned := rc.Do("", nil, testValues, testTimestamps)
+		if samplesScanned != 24 {
+			t.Fatalf("expecting 24 samplesScanned from rollupConfig.Do; got %d", samplesScanned)
 		}
 		valuesExpected := []float64{nan, 21, -9, 22, 0}
 		timestampsExpected := []int64{0, 40, 80, 120, 160}
@@ -1066,15 +958,9 @@
 			MaxPointsPerSeries: 1e4,
 		}
 		rc.Timestamps = rc.getTimestamps()
-<<<<<<< HEAD
-		values, samplesScanned := rc.Do("", nil, testValues, testTimestamps)
-		if samplesScanned == 0 {
-			t.Fatalf("expecting non-zero samplesScanned from rollupConfig.Do")
-=======
-		values, samplesScanned := rc.Do(nil, testValues, testTimestamps)
-		if samplesScanned != 24 {
-			t.Fatalf("expecting 24 samplesScanned from rollupConfig.Do; got %d", samplesScanned)
->>>>>>> dbcfffee
+		values, samplesScanned := rc.Do("", nil, testValues, testTimestamps)
+		if samplesScanned != 24 {
+			t.Fatalf("expecting 24 samplesScanned from rollupConfig.Do; got %d", samplesScanned)
 		}
 		valuesExpected := []float64{nan, -102, -42, -10, nan}
 		timestampsExpected := []int64{0, 40, 80, 120, 160}
@@ -1090,15 +976,9 @@
 			MaxPointsPerSeries: 1e4,
 		}
 		rc.Timestamps = rc.getTimestamps()
-<<<<<<< HEAD
-		values, samplesScanned := rc.Do("", nil, testValues, testTimestamps)
-		if samplesScanned == 0 {
-			t.Fatalf("expecting non-zero samplesScanned from rollupConfig.Do")
-=======
-		values, samplesScanned := rc.Do(nil, testValues, testTimestamps)
-		if samplesScanned != 24 {
-			t.Fatalf("expecting 24 samplesScanned from rollupConfig.Do; got %d", samplesScanned)
->>>>>>> dbcfffee
+		values, samplesScanned := rc.Do("", nil, testValues, testTimestamps)
+		if samplesScanned != 24 {
+			t.Fatalf("expecting 24 samplesScanned from rollupConfig.Do; got %d", samplesScanned)
 		}
 		valuesExpected := []float64{123, 33, -87, 0}
 		timestampsExpected := []int64{10, 50, 90, 130}
@@ -1114,15 +994,9 @@
 			MaxPointsPerSeries: 1e4,
 		}
 		rc.Timestamps = rc.getTimestamps()
-<<<<<<< HEAD
-		values, samplesScanned := rc.Do("", nil, testValues, testTimestamps)
-		if samplesScanned == 0 {
-			t.Fatalf("expecting non-zero samplesScanned from rollupConfig.Do")
-=======
-		values, samplesScanned := rc.Do(nil, testValues, testTimestamps)
-		if samplesScanned != 24 {
-			t.Fatalf("expecting 24 samplesScanned from rollupConfig.Do; got %d", samplesScanned)
->>>>>>> dbcfffee
+		values, samplesScanned := rc.Do("", nil, testValues, testTimestamps)
+		if samplesScanned != 24 {
+			t.Fatalf("expecting 24 samplesScanned from rollupConfig.Do; got %d", samplesScanned)
 		}
 		valuesExpected := []float64{nan, 0.004, 0, 0, 0.03}
 		timestampsExpected := []int64{0, 40, 80, 120, 160}
@@ -1138,15 +1012,9 @@
 			MaxPointsPerSeries: 1e4,
 		}
 		rc.Timestamps = rc.getTimestamps()
-<<<<<<< HEAD
-		values, samplesScanned := rc.Do("", nil, testValues, testTimestamps)
-		if samplesScanned == 0 {
-			t.Fatalf("expecting non-zero samplesScanned from rollupConfig.Do")
-=======
-		values, samplesScanned := rc.Do(nil, testValues, testTimestamps)
-		if samplesScanned != 24 {
-			t.Fatalf("expecting 24 samplesScanned from rollupConfig.Do; got %d", samplesScanned)
->>>>>>> dbcfffee
+		values, samplesScanned := rc.Do("", nil, testValues, testTimestamps)
+		if samplesScanned != 24 {
+			t.Fatalf("expecting 24 samplesScanned from rollupConfig.Do; got %d", samplesScanned)
 		}
 		valuesExpected := []float64{nan, 0.031, 0.044, 0.04, 0.01}
 		timestampsExpected := []int64{0, 40, 80, 120, 160}
@@ -1162,15 +1030,9 @@
 			MaxPointsPerSeries: 1e4,
 		}
 		rc.Timestamps = rc.getTimestamps()
-<<<<<<< HEAD
-		values, samplesScanned := rc.Do("", nil, testValues, testTimestamps)
-		if samplesScanned == 0 {
-			t.Fatalf("expecting non-zero samplesScanned from rollupConfig.Do")
-=======
-		values, samplesScanned := rc.Do(nil, testValues, testTimestamps)
+		values, samplesScanned := rc.Do("", nil, testValues, testTimestamps)
 		if samplesScanned != 47 {
 			t.Fatalf("expecting 47 samplesScanned from rollupConfig.Do; got %d", samplesScanned)
->>>>>>> dbcfffee
 		}
 		valuesExpected := []float64{nan, 0.031, 0.075, 0.115, 0.125}
 		timestampsExpected := []int64{0, 40, 80, 120, 160}
@@ -1186,15 +1048,9 @@
 			MaxPointsPerSeries: 1e4,
 		}
 		rc.Timestamps = rc.getTimestamps()
-<<<<<<< HEAD
-		values, samplesScanned := rc.Do("", nil, testValues, testTimestamps)
-		if samplesScanned == 0 {
-			t.Fatalf("expecting non-zero samplesScanned from rollupConfig.Do")
-=======
-		values, samplesScanned := rc.Do(nil, testValues, testTimestamps)
-		if samplesScanned != 24 {
-			t.Fatalf("expecting 24 samplesScanned from rollupConfig.Do; got %d", samplesScanned)
->>>>>>> dbcfffee
+		values, samplesScanned := rc.Do("", nil, testValues, testTimestamps)
+		if samplesScanned != 24 {
+			t.Fatalf("expecting 24 samplesScanned from rollupConfig.Do; got %d", samplesScanned)
 		}
 		valuesExpected := []float64{nan, 0.010333333333333333, 0.011, 0.013333333333333334, 0.01}
 		timestampsExpected := []int64{0, 40, 80, 120, 160}
@@ -1210,15 +1066,9 @@
 			MaxPointsPerSeries: 1e4,
 		}
 		rc.Timestamps = rc.getTimestamps()
-<<<<<<< HEAD
-		values, samplesScanned := rc.Do("", nil, testValues, testTimestamps)
-		if samplesScanned == 0 {
-			t.Fatalf("expecting non-zero samplesScanned from rollupConfig.Do")
-=======
-		values, samplesScanned := rc.Do(nil, testValues, testTimestamps)
+		values, samplesScanned := rc.Do("", nil, testValues, testTimestamps)
 		if samplesScanned != 35 {
 			t.Fatalf("expecting 35 samplesScanned from rollupConfig.Do; got %d", samplesScanned)
->>>>>>> dbcfffee
 		}
 		valuesExpected := []float64{nan, 0.010333333333333333, 0.010714285714285714, 0.012, 0.0125}
 		timestampsExpected := []int64{0, 40, 80, 120, 160}
@@ -1234,15 +1084,9 @@
 			MaxPointsPerSeries: 1e4,
 		}
 		rc.Timestamps = rc.getTimestamps()
-<<<<<<< HEAD
-		values, samplesScanned := rc.Do("", nil, testValues, testTimestamps)
-		if samplesScanned == 0 {
-			t.Fatalf("expecting non-zero samplesScanned from rollupConfig.Do")
-=======
-		values, samplesScanned := rc.Do(nil, testValues, testTimestamps)
-		if samplesScanned != 24 {
-			t.Fatalf("expecting 24 samplesScanned from rollupConfig.Do; got %d", samplesScanned)
->>>>>>> dbcfffee
+		values, samplesScanned := rc.Do("", nil, testValues, testTimestamps)
+		if samplesScanned != 24 {
+			t.Fatalf("expecting 24 samplesScanned from rollupConfig.Do; got %d", samplesScanned)
 		}
 		valuesExpected := []float64{nan, 4, 4, 3, 0}
 		timestampsExpected := []int64{0, 40, 80, 120, 160}
@@ -1258,15 +1102,9 @@
 			MaxPointsPerSeries: 1e4,
 		}
 		rc.Timestamps = rc.getTimestamps()
-<<<<<<< HEAD
-		values, samplesScanned := rc.Do("", nil, testValues, testTimestamps)
-		if samplesScanned == 0 {
-			t.Fatalf("expecting non-zero samplesScanned from rollupConfig.Do")
-=======
-		values, samplesScanned := rc.Do(nil, testValues, testTimestamps)
-		if samplesScanned != 24 {
-			t.Fatalf("expecting 24 samplesScanned from rollupConfig.Do; got %d", samplesScanned)
->>>>>>> dbcfffee
+		values, samplesScanned := rc.Do("", nil, testValues, testTimestamps)
+		if samplesScanned != 24 {
+			t.Fatalf("expecting 24 samplesScanned from rollupConfig.Do; got %d", samplesScanned)
 		}
 		valuesExpected := []float64{nan, 3, 3, 2, 0}
 		timestampsExpected := []int64{0, 40, 80, 120, 160}
@@ -1282,15 +1120,9 @@
 			MaxPointsPerSeries: 1e4,
 		}
 		rc.Timestamps = rc.getTimestamps()
-<<<<<<< HEAD
-		values, samplesScanned := rc.Do("", nil, testValues, testTimestamps)
-		if samplesScanned == 0 {
-			t.Fatalf("expecting non-zero samplesScanned from rollupConfig.Do")
-=======
-		values, samplesScanned := rc.Do(nil, testValues, testTimestamps)
+		values, samplesScanned := rc.Do("", nil, testValues, testTimestamps)
 		if samplesScanned != 16 {
 			t.Fatalf("expecting 16 samplesScanned from rollupConfig.Do; got %d", samplesScanned)
->>>>>>> dbcfffee
 		}
 		valuesExpected := []float64{nan, 1, 1, 1, 1, 0}
 		timestampsExpected := []int64{0, 9, 18, 27, 36, 45}
@@ -1306,15 +1138,9 @@
 			MaxPointsPerSeries: 1e4,
 		}
 		rc.Timestamps = rc.getTimestamps()
-<<<<<<< HEAD
-		values, samplesScanned := rc.Do("", nil, testValues, testTimestamps)
-		if samplesScanned == 0 {
-			t.Fatalf("expecting non-zero samplesScanned from rollupConfig.Do")
-=======
-		values, samplesScanned := rc.Do(nil, testValues, testTimestamps)
-		if samplesScanned != 24 {
-			t.Fatalf("expecting 24 samplesScanned from rollupConfig.Do; got %d", samplesScanned)
->>>>>>> dbcfffee
+		values, samplesScanned := rc.Do("", nil, testValues, testTimestamps)
+		if samplesScanned != 24 {
+			t.Fatalf("expecting 24 samplesScanned from rollupConfig.Do; got %d", samplesScanned)
 		}
 		valuesExpected := []float64{nan, 2, 2, 1, 0}
 		timestampsExpected := []int64{0, 40, 80, 120, 160}
@@ -1330,15 +1156,9 @@
 			MaxPointsPerSeries: 1e4,
 		}
 		rc.Timestamps = rc.getTimestamps()
-<<<<<<< HEAD
-		values, samplesScanned := rc.Do("", nil, testValues, testTimestamps)
-		if samplesScanned == 0 {
-			t.Fatalf("expecting non-zero samplesScanned from rollupConfig.Do")
-=======
-		values, samplesScanned := rc.Do(nil, testValues, testTimestamps)
-		if samplesScanned != 24 {
-			t.Fatalf("expecting 24 samplesScanned from rollupConfig.Do; got %d", samplesScanned)
->>>>>>> dbcfffee
+		values, samplesScanned := rc.Do("", nil, testValues, testTimestamps)
+		if samplesScanned != 24 {
+			t.Fatalf("expecting 24 samplesScanned from rollupConfig.Do; got %d", samplesScanned)
 		}
 		valuesExpected := []float64{nan, 55.5, 49.75, 36.666666666666664, 34}
 		timestampsExpected := []int64{0, 40, 80, 120, 160}
@@ -1354,15 +1174,9 @@
 			MaxPointsPerSeries: 1e4,
 		}
 		rc.Timestamps = rc.getTimestamps()
-<<<<<<< HEAD
-		values, samplesScanned := rc.Do("", nil, testValues, testTimestamps)
-		if samplesScanned == 0 {
-			t.Fatalf("expecting non-zero samplesScanned from rollupConfig.Do")
-=======
-		values, samplesScanned := rc.Do(nil, testValues, testTimestamps)
-		if samplesScanned != 24 {
-			t.Fatalf("expecting 24 samplesScanned from rollupConfig.Do; got %d", samplesScanned)
->>>>>>> dbcfffee
+		values, samplesScanned := rc.Do("", nil, testValues, testTimestamps)
+		if samplesScanned != 24 {
+			t.Fatalf("expecting 24 samplesScanned from rollupConfig.Do; got %d", samplesScanned)
 		}
 		valuesExpected := []float64{nan, -2879.310344827588, 127.87627310448904, -496.5831435079728, 0}
 		timestampsExpected := []int64{0, 40, 80, 120, 160}
@@ -1378,15 +1192,9 @@
 			MaxPointsPerSeries: 1e4,
 		}
 		rc.Timestamps = rc.getTimestamps()
-<<<<<<< HEAD
-		values, samplesScanned := rc.Do("", nil, testValues, testTimestamps)
-		if samplesScanned == 0 {
-			t.Fatalf("expecting non-zero samplesScanned from rollupConfig.Do")
-=======
-		values, samplesScanned := rc.Do(nil, testValues, testTimestamps)
+		values, samplesScanned := rc.Do("", nil, testValues, testTimestamps)
 		if samplesScanned != 14 {
 			t.Fatalf("expecting 14 samplesScanned from rollupConfig.Do; got %d", samplesScanned)
->>>>>>> dbcfffee
 		}
 		valuesExpected := []float64{nan, nan, nan, 0, -8900, 0}
 		timestampsExpected := []int64{0, 4, 8, 12, 16, 20}
@@ -1402,15 +1210,9 @@
 			MaxPointsPerSeries: 1e4,
 		}
 		rc.Timestamps = rc.getTimestamps()
-<<<<<<< HEAD
-		values, samplesScanned := rc.Do("", nil, testValues, testTimestamps)
-		if samplesScanned == 0 {
-			t.Fatalf("expecting non-zero samplesScanned from rollupConfig.Do")
-=======
-		values, samplesScanned := rc.Do(nil, testValues, testTimestamps)
-		if samplesScanned != 24 {
-			t.Fatalf("expecting 24 samplesScanned from rollupConfig.Do; got %d", samplesScanned)
->>>>>>> dbcfffee
+		values, samplesScanned := rc.Do("", nil, testValues, testTimestamps)
+		if samplesScanned != 24 {
+			t.Fatalf("expecting 24 samplesScanned from rollupConfig.Do; got %d", samplesScanned)
 		}
 		valuesExpected := []float64{nan, -1916.6666666666665, -43500, 400, 0}
 		timestampsExpected := []int64{0, 40, 80, 120, 160}
@@ -1426,15 +1228,9 @@
 			MaxPointsPerSeries: 1e4,
 		}
 		rc.Timestamps = rc.getTimestamps()
-<<<<<<< HEAD
-		values, samplesScanned := rc.Do("", nil, testValues, testTimestamps)
-		if samplesScanned == 0 {
-			t.Fatalf("expecting non-zero samplesScanned from rollupConfig.Do")
-=======
-		values, samplesScanned := rc.Do(nil, testValues, testTimestamps)
-		if samplesScanned != 24 {
-			t.Fatalf("expecting 24 samplesScanned from rollupConfig.Do; got %d", samplesScanned)
->>>>>>> dbcfffee
+		values, samplesScanned := rc.Do("", nil, testValues, testTimestamps)
+		if samplesScanned != 24 {
+			t.Fatalf("expecting 24 samplesScanned from rollupConfig.Do; got %d", samplesScanned)
 		}
 		valuesExpected := []float64{nan, 39.81519810323691, 32.080952292598795, 5.2493385826745405, 0}
 		timestampsExpected := []int64{0, 40, 80, 120, 160}
@@ -1450,15 +1246,9 @@
 			MaxPointsPerSeries: 1e4,
 		}
 		rc.Timestamps = rc.getTimestamps()
-<<<<<<< HEAD
-		values, samplesScanned := rc.Do("", nil, testValues, testTimestamps)
-		if samplesScanned == 0 {
-			t.Fatalf("expecting non-zero samplesScanned from rollupConfig.Do")
-=======
-		values, samplesScanned := rc.Do(nil, testValues, testTimestamps)
-		if samplesScanned != 24 {
-			t.Fatalf("expecting 24 samplesScanned from rollupConfig.Do; got %d", samplesScanned)
->>>>>>> dbcfffee
+		values, samplesScanned := rc.Do("", nil, testValues, testTimestamps)
+		if samplesScanned != 24 {
+			t.Fatalf("expecting 24 samplesScanned from rollupConfig.Do; got %d", samplesScanned)
 		}
 		valuesExpected := []float64{nan, 2.148, 1.593, 1.156, 1.36}
 		timestampsExpected := []int64{0, 40, 80, 120, 160}
@@ -1474,15 +1264,9 @@
 			MaxPointsPerSeries: 1e4,
 		}
 		rc.Timestamps = rc.getTimestamps()
-<<<<<<< HEAD
-		values, samplesScanned := rc.Do("", nil, testValues, testTimestamps)
-		if samplesScanned == 0 {
-			t.Fatalf("expecting non-zero samplesScanned from rollupConfig.Do")
-=======
-		values, samplesScanned := rc.Do(nil, testValues, testTimestamps)
-		if samplesScanned != 24 {
-			t.Fatalf("expecting 24 samplesScanned from rollupConfig.Do; got %d", samplesScanned)
->>>>>>> dbcfffee
+		values, samplesScanned := rc.Do("", nil, testValues, testTimestamps)
+		if samplesScanned != 24 {
+			t.Fatalf("expecting 24 samplesScanned from rollupConfig.Do; got %d", samplesScanned)
 		}
 		valuesExpected := []float64{nan, 4, 4, 3, 1}
 		timestampsExpected := []int64{0, 40, 80, 120, 160}
@@ -1498,15 +1282,9 @@
 			MaxPointsPerSeries: 1e4,
 		}
 		rc.Timestamps = rc.getTimestamps()
-<<<<<<< HEAD
-		values, samplesScanned := rc.Do("", nil, testValues, testTimestamps)
-		if samplesScanned == 0 {
-			t.Fatalf("expecting non-zero samplesScanned from rollupConfig.Do")
-=======
-		values, samplesScanned := rc.Do(nil, testValues, testTimestamps)
+		values, samplesScanned := rc.Do("", nil, testValues, testTimestamps)
 		if samplesScanned != 35 {
 			t.Fatalf("expecting 35 samplesScanned from rollupConfig.Do; got %d", samplesScanned)
->>>>>>> dbcfffee
 		}
 		valuesExpected := []float64{nan, 4, 7, 6, 3}
 		timestampsExpected := []int64{0, 40, 80, 120, 160}
@@ -1522,15 +1300,9 @@
 			MaxPointsPerSeries: 1e4,
 		}
 		rc.Timestamps = rc.getTimestamps()
-<<<<<<< HEAD
-		values, samplesScanned := rc.Do("", nil, testValues, testTimestamps)
-		if samplesScanned == 0 {
-			t.Fatalf("expecting non-zero samplesScanned from rollupConfig.Do")
-=======
-		values, samplesScanned := rc.Do(nil, testValues, testTimestamps)
+		values, samplesScanned := rc.Do("", nil, testValues, testTimestamps)
 		if samplesScanned != 35 {
 			t.Fatalf("expecting 35 samplesScanned from rollupConfig.Do; got %d", samplesScanned)
->>>>>>> dbcfffee
 		}
 		valuesExpected := []float64{nan, 21, 34, 34, 34}
 		timestampsExpected := []int64{0, 40, 80, 120, 160}
@@ -1546,15 +1318,9 @@
 			MaxPointsPerSeries: 1e4,
 		}
 		rc.Timestamps = rc.getTimestamps()
-<<<<<<< HEAD
-		values, samplesScanned := rc.Do("", nil, testValues, testTimestamps)
-		if samplesScanned == 0 {
-			t.Fatalf("expecting non-zero samplesScanned from rollupConfig.Do")
-=======
-		values, samplesScanned := rc.Do(nil, testValues, testTimestamps)
+		values, samplesScanned := rc.Do("", nil, testValues, testTimestamps)
 		if samplesScanned != 35 {
 			t.Fatalf("expecting 35 samplesScanned from rollupConfig.Do; got %d", samplesScanned)
->>>>>>> dbcfffee
 		}
 		valuesExpected := []float64{nan, 2775, 5262.5, 3862.5, 1800}
 		timestampsExpected := []int64{0, 40, 80, 120, 160}
@@ -1570,15 +1336,9 @@
 			MaxPointsPerSeries: 1e4,
 		}
 		rc.Timestamps = rc.getTimestamps()
-<<<<<<< HEAD
-		values, samplesScanned := rc.Do("", nil, testValues, testTimestamps)
-		if samplesScanned == 0 {
-			t.Fatalf("expecting non-zero samplesScanned from rollupConfig.Do")
-=======
-		values, samplesScanned := rc.Do(nil, testValues, testTimestamps)
+		values, samplesScanned := rc.Do("", nil, testValues, testTimestamps)
 		if samplesScanned != 35 {
 			t.Fatalf("expecting 35 samplesScanned from rollupConfig.Do; got %d", samplesScanned)
->>>>>>> dbcfffee
 		}
 		valuesExpected := []float64{nan, -0.86650328627136, -1.1200838283548589, -0.40035755084856683, nan}
 		timestampsExpected := []int64{0, 40, 80, 120, 160}
@@ -1602,15 +1362,9 @@
 		srcValues[i] = float64(i)
 		srcTimestamps[i] = int64(i / 2)
 	}
-<<<<<<< HEAD
 	values, samplesScanned := rc.Do("", nil, srcValues, srcTimestamps)
-	if samplesScanned == 0 {
-		t.Fatalf("expecting non-zero samplesScanned from rollupConfig.Do")
-=======
-	values, samplesScanned := rc.Do(nil, srcValues, srcTimestamps)
 	if samplesScanned != 22002 {
 		t.Fatalf("expecting 22002 samplesScanned from rollupConfig.Do; got %d", samplesScanned)
->>>>>>> dbcfffee
 	}
 	valuesExpected := []float64{1, 4001, 8001, 9999, nan, nan}
 	timestampsExpected := []int64{0, 2000, 4000, 6000, 8000, 10000}
