package main

import (
<<<<<<< HEAD
	"encoding/json"
=======
	"errors"
>>>>>>> fe58462b
	"flag"
	"fmt"
	"net/http"
	"os"
	"runtime"
	"strings"
	"time"

	"github.com/VictoriaMetrics/VictoriaMetrics/app/vmselect/netstorage"
	"github.com/VictoriaMetrics/VictoriaMetrics/app/vmselect/prometheus"
	"github.com/VictoriaMetrics/VictoriaMetrics/app/vmselect/promql"
	"github.com/VictoriaMetrics/VictoriaMetrics/lib/auth"
	"github.com/VictoriaMetrics/VictoriaMetrics/lib/buildinfo"
	"github.com/VictoriaMetrics/VictoriaMetrics/lib/envflag"
	"github.com/VictoriaMetrics/VictoriaMetrics/lib/flagutil"
	"github.com/VictoriaMetrics/VictoriaMetrics/lib/fs"
	"github.com/VictoriaMetrics/VictoriaMetrics/lib/httpserver"
	"github.com/VictoriaMetrics/VictoriaMetrics/lib/logger"
	"github.com/VictoriaMetrics/VictoriaMetrics/lib/procutil"
	"github.com/VictoriaMetrics/VictoriaMetrics/lib/storage"
	"github.com/VictoriaMetrics/VictoriaMetrics/lib/timerpool"
	"github.com/VictoriaMetrics/metrics"
)

var (
	httpListenAddr        = flag.String("httpListenAddr", ":8481", "Address to listen for http connections")
	cacheDataPath         = flag.String("cacheDataPath", "", "Path to directory for cache files. Cache isn't saved if empty")
	maxConcurrentRequests = flag.Int("search.maxConcurrentRequests", getDefaultMaxConcurrentRequests(), "The maximum number of concurrent search requests. "+
		"It shouldn't be high, since a single request can saturate all the CPU cores. See also -search.maxQueueDuration")
	maxQueueDuration  = flag.Duration("search.maxQueueDuration", 10*time.Second, "The maximum time the request waits for execution when -search.maxConcurrentRequests limit is reached")
	minScrapeInterval = flag.Duration("dedup.minScrapeInterval", 0, "Remove superflouos samples from time series if they are located closer to each other than this duration. "+
		"This may be useful for reducing overhead when multiple identically configured Prometheus instances write data to the same VictoriaMetrics. "+
		"Deduplication is disabled if the -dedup.minScrapeInterval is 0")
	resetCacheAuthKey = flag.String("search.resetCacheAuthKey", "", "Optional authKey for resetting rollup cache via /internal/resetRollupResultCache call. Will be replaced by internalAuthKey.")
	internalAuthKey   = flag.String("internalAuthKey", "", "Optional authKey for operation calls with prefix /internal. Use value of search.resetCacheAuthKey fif not set.")
	storageNodes      = flagutil.NewArray("storageNode", "Addresses of vmstorage nodes; usage: -storageNode=vmstorage-host1:8401 -storageNode=vmstorage-host2:8401")
)

func getDefaultMaxConcurrentRequests() int {
	n := runtime.GOMAXPROCS(-1)
	if n <= 4 {
		n *= 2
	}
	if n > 16 {
		// A single request can saturate all the CPU cores, so there is no sense
		// in allowing higher number of concurrent requests - they will just contend
		// for unavailable CPU time.
		n = 16
	}
	return n
}

func main() {
	// Write flags and help message to stdout, since it is easier to grep or pipe.
	flag.CommandLine.SetOutput(os.Stdout)
	envflag.Parse()
	buildinfo.Init()
	logger.Init()

	logger.Infof("starting netstorage at storageNodes %s", *storageNodes)
	startTime := time.Now()
	storage.SetMinScrapeIntervalForDeduplication(*minScrapeInterval)
	if len(*storageNodes) == 0 {
		logger.Fatalf("missing -storageNode arg")
	}
	netstorage.InitStorageNodes(*storageNodes)
	logger.Infof("started netstorage in %.3f seconds", time.Since(startTime).Seconds())

	if len(*cacheDataPath) > 0 {
		tmpDataPath := *cacheDataPath + "/tmp"
		fs.RemoveDirContents(tmpDataPath)
		netstorage.InitTmpBlocksDir(tmpDataPath)
		promql.InitRollupResultCache(*cacheDataPath + "/rollupResult")
	} else {
		netstorage.InitTmpBlocksDir("")
		promql.InitRollupResultCache("")
	}
	concurrencyCh = make(chan struct{}, *maxConcurrentRequests)

	go func() {
		httpserver.Serve(*httpListenAddr, requestHandler)
	}()

	sig := procutil.WaitForSigterm()
	logger.Infof("service received signal %s", sig)

	logger.Infof("gracefully shutting down http service at %q", *httpListenAddr)
	startTime = time.Now()
	if err := httpserver.Stop(*httpListenAddr); err != nil {
		logger.Fatalf("cannot stop http service: %s", err)
	}
	logger.Infof("successfully shut down http service in %.3f seconds", time.Since(startTime).Seconds())

	logger.Infof("shutting down neststorage...")
	startTime = time.Now()
	netstorage.Stop()
	if len(*cacheDataPath) > 0 {
		promql.StopRollupResultCache()
	}
	logger.Infof("successfully stopped netstorage in %.3f seconds", time.Since(startTime).Seconds())

	fs.MustStopDirRemover()

	logger.Infof("the vmselect has been stopped")
}

var concurrencyCh chan struct{}

var (
	concurrencyLimitReached = metrics.NewCounter(`vm_concurrent_select_limit_reached_total`)
	concurrencyLimitTimeout = metrics.NewCounter(`vm_concurrent_select_limit_timeout_total`)

	_ = metrics.NewGauge(`vm_concurrent_select_capacity`, func() float64 {
		return float64(cap(concurrencyCh))
	})
	_ = metrics.NewGauge(`vm_concurrent_select_current`, func() float64 {
		return float64(len(concurrencyCh))
	})
)

var internalHandlerPrefix = "/internal"

func requestHandler(w http.ResponseWriter, r *http.Request) bool {
	startTime := time.Now()
	// Limit the number of concurrent queries.
	select {
	case concurrencyCh <- struct{}{}:
		defer func() { <-concurrencyCh }()
	default:
		// Sleep for a while until giving up. This should resolve short bursts in requests.
		concurrencyLimitReached.Inc()
		t := timerpool.Get(*maxQueueDuration)
		select {
		case concurrencyCh <- struct{}{}:
			timerpool.Put(t)
			defer func() { <-concurrencyCh }()
		case <-t.C:
			timerpool.Put(t)
			concurrencyLimitTimeout.Inc()
			err := &httpserver.ErrorWithStatusCode{
				Err: fmt.Errorf("cannot handle more than %d concurrent search requests during %s; possible solutions: "+
					"increase `-search.maxQueueDuration`, increase `-search.maxConcurrentRequests`, increase server capacity",
					*maxConcurrentRequests, *maxQueueDuration),
				StatusCode: http.StatusServiceUnavailable,
			}
			httpserver.Errorf(w, "%s", err)
			return true
		}
	}

	path := strings.Replace(r.URL.Path, "//", "/", -1)
	if strings.HasPrefix(path, internalHandlerPrefix) {
		return internalHandler(w, r)
	}

	p, err := httpserver.ParsePath(path)
	if err != nil {
		httpserver.Errorf(w, "cannot parse path %q: %s", path, err)
		return true
	}
	at, err := auth.NewToken(p.AuthToken)
	if err != nil {
		httpserver.Errorf(w, "auth error: %s", err)
		return true
	}
	switch p.Prefix {
	case "select":
		return selectHandler(startTime, w, r, p, at)
	case "delete":
		return deleteHandler(startTime, w, r, p, at)
	default:
		// This is not our link
		return false
	}
}

func selectHandler(startTime time.Time, w http.ResponseWriter, r *http.Request, p *httpserver.Path, at *auth.Token) bool {
	if strings.HasPrefix(p.Suffix, "prometheus/api/v1/label/") {
		s := p.Suffix[len("prometheus/api/v1/label/"):]
		if strings.HasSuffix(s, "/values") {
			labelValuesRequests.Inc()
			labelName := s[:len(s)-len("/values")]
			httpserver.EnableCORS(w, r)
			if err := prometheus.LabelValuesHandler(startTime, at, labelName, w, r); err != nil {
				labelValuesErrors.Inc()
				sendPrometheusError(w, r, err)
				return true
			}
			return true
		}
	}

	switch p.Suffix {
	case "prometheus/api/v1/query":
		queryRequests.Inc()
		httpserver.EnableCORS(w, r)
		if err := prometheus.QueryHandler(startTime, at, w, r); err != nil {
			queryErrors.Inc()
			sendPrometheusError(w, r, err)
			return true
		}
		return true
	case "prometheus/api/v1/query_range":
		queryRangeRequests.Inc()
		httpserver.EnableCORS(w, r)
		if err := prometheus.QueryRangeHandler(startTime, at, w, r); err != nil {
			queryRangeErrors.Inc()
			sendPrometheusError(w, r, err)
			return true
		}
		return true
	case "prometheus/api/v1/series":
		seriesRequests.Inc()
		httpserver.EnableCORS(w, r)
		if err := prometheus.SeriesHandler(startTime, at, w, r); err != nil {
			seriesErrors.Inc()
			sendPrometheusError(w, r, err)
			return true
		}
		return true
	case "prometheus/api/v1/series/count":
		seriesCountRequests.Inc()
		httpserver.EnableCORS(w, r)
		if err := prometheus.SeriesCountHandler(startTime, at, w, r); err != nil {
			seriesCountErrors.Inc()
			sendPrometheusError(w, r, err)
			return true
		}
		return true
	case "prometheus/api/v1/labels":
		labelsRequests.Inc()
		httpserver.EnableCORS(w, r)
		if err := prometheus.LabelsHandler(startTime, at, w, r); err != nil {
			labelsErrors.Inc()
			sendPrometheusError(w, r, err)
			return true
		}
		return true
	case "prometheus/api/v1/labels/count":
		labelsCountRequests.Inc()
		httpserver.EnableCORS(w, r)
		if err := prometheus.LabelsCountHandler(startTime, at, w, r); err != nil {
			labelsCountErrors.Inc()
			sendPrometheusError(w, r, err)
			return true
		}
		return true
	case "prometheus/api/v1/status/tsdb":
		tsdbStatusRequests.Inc()
		if err := prometheus.TSDBStatusHandler(startTime, at, w, r); err != nil {
			tsdbStatusErrors.Inc()
			sendPrometheusError(w, r, err)
			return true
		}
		return true
	case "prometheus/api/v1/export":
		exportRequests.Inc()
		if err := prometheus.ExportHandler(startTime, at, w, r); err != nil {
			exportErrors.Inc()
			httpserver.Errorf(w, "error in %q: %s", r.URL.Path, err)
			return true
		}
		return true
	case "prometheus/federate":
		federateRequests.Inc()
		if err := prometheus.FederateHandler(startTime, at, w, r); err != nil {
			federateErrors.Inc()
			httpserver.Errorf(w, "error in %q: %s", r.URL.Path, err)
			return true
		}
		return true
	case "prometheus/api/v1/rules":
		// Return dumb placeholder
		rulesRequests.Inc()
		w.Header().Set("Content-Type", "application/json")
		fmt.Fprintf(w, "%s", `{"status":"success","data":{"groups":[]}}`)
		return true
	case "prometheus/api/v1/alerts":
		// Return dumb placehloder
		alertsRequests.Inc()
		w.Header().Set("Content-Type", "application/json")
		fmt.Fprintf(w, "%s", `{"status":"success","data":{"alerts":[]}}`)
		return true
	case "prometheus/api/v1/metadata":
		// Return dumb placeholder
		metadataRequests.Inc()
		w.Header().Set("Content-Type", "application/json")
		fmt.Fprintf(w, "%s", `{"status":"success","data":{}}`)
		return true
	default:
		return false
	}
}

func deleteHandler(startTime time.Time, w http.ResponseWriter, r *http.Request, p *httpserver.Path, at *auth.Token) bool {
	switch p.Suffix {
	case "prometheus/api/v1/admin/tsdb/delete_series":
		deleteRequests.Inc()
		if err := prometheus.DeleteHandler(startTime, at, r); err != nil {
			deleteErrors.Inc()
			httpserver.Errorf(w, "error in %q: %s", r.URL.Path, err)
			return true
		}
		w.WriteHeader(http.StatusNoContent)
		return true
	default:
		return false
	}
}

func internalHandler(w http.ResponseWriter, r *http.Request) bool {
	path := r.URL.Path
	p := path[len(internalHandlerPrefix):]
	authKey := *internalAuthKey
	if authKey == "" {
		authKey = *resetCacheAuthKey
	}
	if authKey != "" && r.FormValue("authKey") != authKey {
		sendPrometheusError(w, r, fmt.Errorf("invalid authKey=%q for %q", r.FormValue("authKey"), path))
		return true
	}

	switch p {
	case "/resetRollupResultCache":
		promql.ResetRollupResultCache()
		return true
	case "/query/list":
		queryListRequests.Inc()
		w.Header().Set("Content-Type", "application/json")
		data, err := json.Marshal(promql.GetAllRunningQueries())
		if err != nil {
			queryListErrors.Inc()
			sendPrometheusError(w, r, err)
			return true
		}
		fmt.Fprintf(w, `{"status":"success","data": %v}`, string(data))
		return true
	case "/query/info":
		queryInfoRequests.Inc()
		w.Header().Set("Content-Type", "application/json")
		pid := strings.TrimSpace(r.URL.Query().Get("pid"))
		if pid == "" {
			queryInfoErrors.Inc()
			sendPrometheusError(w, r, fmt.Errorf("pid not set"))
			return true
		}
		info, err := promql.GetQueryInfo(pid)
		if err != nil {
			queryInfoErrors.Inc()
			sendPrometheusError(w, r, err)
			return true
		}
		data, err := json.Marshal(info)
		if err != nil {
			queryInfoErrors.Inc()
			sendPrometheusError(w, r, err)
			return true
		}
		fmt.Fprintf(w, `{"status":"success","data": %v}`, string(data))
		return true
	case "/query/kill":
		queryKillRequests.Inc()
		w.Header().Set("Content-Type", "application/json")
		pid := strings.TrimSpace(r.URL.Query().Get("pid"))
		if pid == "" {
			queryKillErrors.Inc()
			sendPrometheusError(w, r, fmt.Errorf("pid not set"))
			return true
		}
		err := promql.CancelRunningQuery(pid)
		if err != nil {
			queryKillErrors.Inc()
			sendPrometheusError(w, r, err)
			return true
		}
		fmt.Fprintf(w, "%s", `{"status":"success","data":{}}`)
		return true
	default:
		return false
	}
}

func sendPrometheusError(w http.ResponseWriter, r *http.Request, err error) {
	logger.Warnf("error in %q: %s", r.RequestURI, err)

	w.Header().Set("Content-Type", "application/json")
	statusCode := http.StatusUnprocessableEntity
	var esc *httpserver.ErrorWithStatusCode
	if errors.As(err, &esc) {
		statusCode = esc.StatusCode
	}
	w.WriteHeader(statusCode)
	prometheus.WriteErrorResponse(w, statusCode, err)
}

var (
	labelValuesRequests = metrics.NewCounter(`vm_http_requests_total{path="/select/{}/prometheus/api/v1/label/{}/values"}`)
	labelValuesErrors   = metrics.NewCounter(`vm_http_request_errors_total{path="/select/{}/prometheus/api/v1/label/{}/values"}`)

	queryRequests = metrics.NewCounter(`vm_http_requests_total{path="/select/{}/prometheus/api/v1/query"}`)
	queryErrors   = metrics.NewCounter(`vm_http_request_errors_total{path="/select/{}/prometheus/api/v1/query"}`)

	queryRangeRequests = metrics.NewCounter(`vm_http_requests_total{path="/select/{}/prometheus/api/v1/query_range"}`)
	queryRangeErrors   = metrics.NewCounter(`vm_http_request_errors_total{path="/select/{}/prometheus/api/v1/query_range"}`)

	seriesRequests = metrics.NewCounter(`vm_http_requests_total{path="/select/{}/prometheus/api/v1/series"}`)
	seriesErrors   = metrics.NewCounter(`vm_http_request_errors_total{path="/select/{}/prometheus/api/v1/series"}`)

	seriesCountRequests = metrics.NewCounter(`vm_http_requests_total{path="/select/{}/prometheus/api/v1/series/count"}`)
	seriesCountErrors   = metrics.NewCounter(`vm_http_request_errors_total{path="/select/{}/prometheus/api/v1/series/count"}`)

	labelsRequests = metrics.NewCounter(`vm_http_requests_total{path="/select/{}/prometheus/api/v1/labels"}`)
	labelsErrors   = metrics.NewCounter(`vm_http_request_errors_total{path="/select/{}/prometheus/api/v1/labels"}`)

	labelsCountRequests = metrics.NewCounter(`vm_http_requests_total{path="/select/{}/prometheus/api/v1/labels/count"}`)
	labelsCountErrors   = metrics.NewCounter(`vm_http_request_errors_total{path="/select/{}/prometheus/api/v1/labels/count"}`)

	tsdbStatusRequests = metrics.NewCounter(`vm_http_requests_total{path="/select/{}/prometheus/api/v1/status/tsdb"}`)
	tsdbStatusErrors   = metrics.NewCounter(`vm_http_request_errors_total{path="/select/{}/prometheus/api/v1/status/tsdb"}`)

	deleteRequests = metrics.NewCounter(`vm_http_requests_total{path="/delete/{}/prometheus/api/v1/admin/tsdb/delete_series"}`)
	deleteErrors   = metrics.NewCounter(`vm_http_request_errors_total{path="/delete/{}/prometheus/api/v1/admin/tsdb/delete_series"}`)

	exportRequests = metrics.NewCounter(`vm_http_requests_total{path="/select/{}/prometheus/api/v1/export"}`)
	exportErrors   = metrics.NewCounter(`vm_http_request_errors_total{path="/select/{}/prometheus/api/v1/export"}`)

	federateRequests = metrics.NewCounter(`vm_http_requests_total{path="/select/{}/prometheus/federate"}`)
	federateErrors   = metrics.NewCounter(`vm_http_request_errors_total{path="/select/{}/prometheus/federate"}`)

	rulesRequests    = metrics.NewCounter(`vm_http_requests_total{path="/select/{}/prometheus/api/v1/rules"}`)
	alertsRequests   = metrics.NewCounter(`vm_http_requests_total{path="/select/{}/prometheus/api/v1/alerts"}`)
	metadataRequests = metrics.NewCounter(`vm_http_requests_total{path="/select/{}/prometheus/api/v1/metadata"}`)

	queryListRequests = metrics.NewCounter(`vm_http_requests_total{path="/-/{}/query/list"}`)
	queryListErrors   = metrics.NewCounter(`vm_http_request_errors_total{path="/-/{}/query/list"}`)

	queryKillRequests = metrics.NewCounter(`vm_http_requests_total{path="/-/{}/query/kill"}`)
	queryKillErrors   = metrics.NewCounter(`vm_http_request_errors_total{path="/-/{}/query/kill"}`)

	queryInfoRequests = metrics.NewCounter(`vm_http_requests_total{path="/-/{}/query/info"}`)
	queryInfoErrors   = metrics.NewCounter(`vm_http_request_errors_total{path="/-/{}/query/info"}`)
)<|MERGE_RESOLUTION|>--- conflicted
+++ resolved
@@ -1,11 +1,8 @@
 package main
 
 import (
-<<<<<<< HEAD
 	"encoding/json"
-=======
 	"errors"
->>>>>>> fe58462b
 	"flag"
 	"fmt"
 	"net/http"
