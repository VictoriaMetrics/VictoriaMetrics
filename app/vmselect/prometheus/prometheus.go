--- conflicted
+++ resolved
@@ -884,11 +884,8 @@
 	qtDone := func() {
 		qt.Donef("query=%s, time=%d: series=%d", query, start, len(result))
 	}
-<<<<<<< HEAD
-	WriteQueryResponse(bw, ec.IsPartialResponse, result, qt, qtDone, ec.SeriesFetched())
-=======
-	WriteQueryResponse(bw, ec.IsPartialResponse.Load(), result, qt, qtDone)
->>>>>>> 86a98fa1
+
+	WriteQueryResponse(bw, ec.IsPartialResponse.Load(), result, qt, qtDone, ec.SeriesFetched())
 	if err := bw.Flush(); err != nil {
 		return fmt.Errorf("cannot flush query response to remote client: %w", err)
 	}
