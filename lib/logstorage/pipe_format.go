package logstorage

import (
	"encoding/base64"
	"fmt"
	"math"
	"strings"
	"unicode"
	"unicode/utf8"

	"github.com/valyala/quicktemplate"

	"github.com/VictoriaMetrics/VictoriaMetrics/lib/atomicutil"
	"github.com/VictoriaMetrics/VictoriaMetrics/lib/bytesutil"
	"github.com/VictoriaMetrics/VictoriaMetrics/lib/prefixfilter"
)

// pipeFormat processes '| format ...' pipe.
//
// See https://docs.victoriametrics.com/victorialogs/logsql/#format-pipe
type pipeFormat struct {
	formatStr string
	steps     []patternStep

	resultField string

	keepOriginalFields bool
	skipEmptyResults   bool

	// iff is an optional filter for skipping the format func
	iff *ifFilter
}

func (pf *pipeFormat) String() string {
	s := "format"
	if pf.iff != nil {
		s += " " + pf.iff.String()
	}
	s += " " + quoteTokenIfNeeded(pf.formatStr)
	if !isMsgFieldName(pf.resultField) {
		s += " as " + quoteTokenIfNeeded(pf.resultField)
	}
	if pf.keepOriginalFields {
		s += " keep_original_fields"
	}
	if pf.skipEmptyResults {
		s += " skip_empty_results"
	}
	return s
}

func (pf *pipeFormat) splitToRemoteAndLocal(_ int64) (pipe, []pipe) {
	return pf, nil
}

func (pf *pipeFormat) canLiveTail() bool {
	return true
}

func (pf *pipeFormat) updateNeededFields(f *prefixfilter.Filter) {
	if f.MatchNothing() {
		if pf.iff != nil {
			f.AddAllowFilters(pf.iff.allowFilters)
		}
		return
	}

	if f.MatchString(pf.resultField) {
		if !pf.keepOriginalFields && !pf.skipEmptyResults {
			f.AddDenyFilter(pf.resultField)
		}
		if pf.iff != nil {
			f.AddAllowFilters(pf.iff.allowFilters)
		}
		for _, step := range pf.steps {
			if step.field != "" {
				f.AddAllowFilter(step.field)
			}
		}
	}
}

func (pf *pipeFormat) hasFilterInWithQuery() bool {
	return pf.iff.hasFilterInWithQuery()
}

func (pf *pipeFormat) initFilterInValues(cache *inValuesCache, getFieldValuesFunc getFieldValuesFunc, keepSubquery bool) (pipe, error) {
	iffNew, err := pf.iff.initFilterInValues(cache, getFieldValuesFunc, keepSubquery)
	if err != nil {
		return nil, err
	}
	pfNew := *pf
	pfNew.iff = iffNew
	return &pfNew, nil
}

func (pf *pipeFormat) visitSubqueries(visitFunc func(q *Query)) {
	pf.iff.visitSubqueries(visitFunc)
}

func (pf *pipeFormat) newPipeProcessor(_ int, _ <-chan struct{}, _ func(), ppNext pipeProcessor) pipeProcessor {
	return &pipeFormatProcessor{
		pf:     pf,
		ppNext: ppNext,
	}
}

type pipeFormatProcessor struct {
	pf     *pipeFormat
	ppNext pipeProcessor

	shards atomicutil.Slice[pipeFormatProcessorShard]
}

type pipeFormatProcessorShard struct {
	bm bitmap

	a  arena
	rc resultColumn
}

func (pfp *pipeFormatProcessor) writeBlock(workerID uint, br *blockResult) {
	if br.rowsLen == 0 {
		return
	}

	shard := pfp.shards.Get(workerID)
	pf := pfp.pf

	bm := &shard.bm
	if iff := pf.iff; iff != nil {
		bm.init(br.rowsLen)
		bm.setBits()
		iff.f.applyToBlockResult(br, bm)
		if bm.isZero() {
			pfp.ppNext.writeBlock(workerID, br)
			return
		}
	}

	shard.rc.name = pf.resultField

	resultColumn := br.getColumnByName(pf.resultField)
	for rowIdx := 0; rowIdx < br.rowsLen; rowIdx++ {
		v := ""
		if pf.iff == nil || bm.isSetBit(rowIdx) {
			v = shard.formatRow(pf, br, rowIdx)
			if v == "" && pf.skipEmptyResults || pf.keepOriginalFields {
				if vOrig := resultColumn.getValueAtRow(br, rowIdx); vOrig != "" {
					v = vOrig
				}
			}
		} else {
			v = resultColumn.getValueAtRow(br, rowIdx)
		}
		shard.rc.addValue(v)
	}

	br.addResultColumn(shard.rc)
	pfp.ppNext.writeBlock(workerID, br)

	shard.a.reset()
	shard.rc.reset()
}

func (pfp *pipeFormatProcessor) flush() error {
	return nil
}

func (shard *pipeFormatProcessorShard) formatRow(pf *pipeFormat, br *blockResult, rowIdx int) string {
	b := shard.a.b
	bLen := len(b)
	for _, step := range pf.steps {
		b = append(b, step.prefix...)
<<<<<<< HEAD
		if step.field != "" {
			c := br.getColumnByName(step.field)
			v := c.getValueAtRow(br, rowIdx)
			switch step.fieldOpt {
			case "base64decode":
				result, ok := appendBase64Decode(b, v)
				if !ok {
					b = append(b, v...)
				} else {
					b = result
				}
			case "base64encode":
				b = appendBase64Encode(b, v)
			case "duration":
				nsecs, ok := tryParseInt64(v)
				if !ok {
					b = append(b, v...)
				} else {
					b = marshalDurationString(b, nsecs)
				}
			case "duration_seconds":
				nsecs, ok := tryParseDuration(v)
				if !ok {
					b = append(b, v...)
				} else {
					secs := float64(nsecs) / 1e9
					b = marshalFloat64String(b, secs)
				}
			case "hexdecode":
				b = appendHexDecode(b, v)
			case "hexencode":
				b = appendHexEncode(b, v)
			case "hexnumdecode":
				b = appendHexUint64Decode(b, v)
			case "hexnumencode":
				n, ok := tryParseUint64(v)
				if !ok {
					b = append(b, v...)
				} else {
					b = appendHexUint64Encode(b, n)
				}
			case "ipv4":
				ipNum, ok := tryParseUint64(v)
				if !ok || ipNum > math.MaxUint32 {
					b = append(b, v...)
				} else {
					b = marshalIPv4String(b, uint32(ipNum))
				}
			case "lc":
				b = appendLowercase(b, v)
			case "time":
				nsecs, ok := TryParseUnixTimestamp(v)
				if !ok {
					b = append(b, v...)
				} else {
					b = marshalTimestampRFC3339NanoString(b, nsecs)
				}
			case "q":
				b = quicktemplate.AppendJSONString(b, v, true)
			case "uc":
				b = appendUppercase(b, v)
			case "urldecode":
				b = appendURLDecode(b, v)
			case "urlencode":
				b = appendURLEncode(b, v)
			default:
=======
		if step.field == "" {
			continue
		}

		c := br.getColumnByName(step.field)
		v := c.getValueAtRow(br, rowIdx)
		switch step.fieldOpt {
		case "base64decode":
			result, ok := appendBase64Decode(b, v)
			if !ok {
>>>>>>> 524f58c7
				b = append(b, v...)
			} else {
				b = result
			}
		case "base64encode":
			b = appendBase64Encode(b, v)
		case "duration":
			nsecs, ok := tryParseInt64(v)
			if !ok {
				b = append(b, v...)
			} else {
				b = marshalDurationString(b, nsecs)
			}
		case "duration_seconds":
			nsecs, ok := tryParseDuration(v)
			if !ok {
				b = append(b, v...)
			} else {
				secs := float64(nsecs) / 1e9
				b = marshalFloat64String(b, secs)
			}
		case "hexdecode":
			b = appendHexDecode(b, v)
		case "hexencode":
			b = appendHexEncode(b, v)
		case "hexnumdecode":
			b = appendHexUint64Decode(b, v)
		case "hexnumencode":
			n, ok := tryParseUint64(v)
			if !ok {
				b = append(b, v...)
			} else {
				b = appendHexUint64Encode(b, n)
			}
		case "ipv4":
			ipNum, ok := tryParseUint64(v)
			if !ok || ipNum > math.MaxUint32 {
				b = append(b, v...)
			} else {
				b = marshalIPv4String(b, uint32(ipNum))
			}
		case "lc":
			b = appendLowercase(b, v)
		case "time":
			nsecs, ok := tryParseInt64(v)
			if !ok {
				b = append(b, v...)
			} else {
				b = marshalTimestampRFC3339NanoString(b, nsecs)
			}
		case "q":
			b = quicktemplate.AppendJSONString(b, v, true)
		case "uc":
			b = appendUppercase(b, v)
		case "urldecode":
			b = appendURLDecode(b, v)
		case "urlencode":
			b = appendURLEncode(b, v)
		default:
			b = append(b, v...)
		}
	}
	shard.a.b = b

	return bytesutil.ToUnsafeString(b[bLen:])
}

func parsePipeFormat(lex *lexer) (pipe, error) {
	if !lex.isKeyword("format") {
		return nil, fmt.Errorf("unexpected token: %q; want %q", lex.token, "format")
	}
	lex.nextToken()

	// parse optional if (...)
	var iff *ifFilter
	if lex.isKeyword("if") {
		f, err := parseIfFilter(lex)
		if err != nil {
			return nil, err
		}
		iff = f
	}

	// parse format
	formatStr, err := getCompoundToken(lex)
	if err != nil {
		return nil, fmt.Errorf("cannot read 'format': %w", err)
	}
	steps, err := parsePatternSteps(formatStr)
	if err != nil {
		return nil, fmt.Errorf("cannot parse 'pattern' %q: %w", formatStr, err)
	}

	// Verify that all the fields mentioned in the format pattern do not end with '*'
	for _, step := range steps {
		if prefixfilter.IsWildcardFilter(step.field) {
			return nil, fmt.Errorf("'pattern' %q cannot contain wildcard fields like %q", formatStr, step.field)
		}
	}

	// parse optional 'as ...` part
	resultField := "_msg"
	if lex.isKeyword("as") {
		lex.nextToken()
		field, err := parseFieldName(lex)
		if err != nil {
			return nil, fmt.Errorf("cannot parse result field after 'format %q as': %w", formatStr, err)
		}
		resultField = field
	}

	keepOriginalFields := false
	skipEmptyResults := false
	switch {
	case lex.isKeyword("keep_original_fields"):
		lex.nextToken()
		keepOriginalFields = true
	case lex.isKeyword("skip_empty_results"):
		lex.nextToken()
		skipEmptyResults = true
	}

	pf := &pipeFormat{
		formatStr:          formatStr,
		steps:              steps,
		resultField:        resultField,
		keepOriginalFields: keepOriginalFields,
		skipEmptyResults:   skipEmptyResults,
		iff:                iff,
	}

	return pf, nil
}

func appendUppercase(dst []byte, s string) []byte {
	for _, r := range s {
		r = unicode.ToUpper(r)
		dst = utf8.AppendRune(dst, r)
	}
	return dst
}

func appendLowercase(dst []byte, s string) []byte {
	for _, r := range s {
		r = unicode.ToLower(r)
		dst = utf8.AppendRune(dst, r)
	}
	return dst
}

func appendURLDecode(dst []byte, s string) []byte {
	for len(s) > 0 {
		n := strings.IndexAny(s, "%+")
		if n < 0 {
			return append(dst, s...)
		}
		dst = append(dst, s[:n]...)
		ch := s[n]
		s = s[n+1:]
		if ch == '+' {
			dst = append(dst, ' ')
			continue
		}
		if len(s) < 2 {
			dst = append(dst, '%')
			continue
		}
		hi, ok1 := unhexChar(s[0])
		lo, ok2 := unhexChar(s[1])
		if !ok1 || !ok2 {
			dst = append(dst, '%')
			continue
		}
		ch = (hi << 4) | lo
		dst = append(dst, ch)
		s = s[2:]
	}
	return dst
}

func appendURLEncode(dst []byte, s string) []byte {
	n := len(s)
	for i := 0; i < n; i++ {
		c := s[i]

		// See http://www.w3.org/TR/html5/forms.html#form-submission-algorithm
		if c >= 'a' && c <= 'z' || c >= 'A' && c <= 'Z' || c >= '0' && c <= '9' ||
			c == '-' || c == '.' || c == '_' {
			dst = append(dst, c)
		} else {
			if c == ' ' {
				dst = append(dst, '+')
			} else {
				dst = append(dst, '%', hexCharUpper(c>>4), hexCharUpper(c&15))
			}
		}
	}
	return dst
}

func hexCharUpper(c byte) byte {
	if c < 10 {
		return '0' + c
	}
	return c - 10 + 'A'
}

func unhexChar(c byte) (byte, bool) {
	if c >= '0' && c <= '9' {
		return c - '0', true
	}
	if c >= 'A' && c <= 'F' {
		return c - 'A' + 10, true
	}
	if c >= 'a' && c <= 'f' {
		return c - 'a' + 10, true
	}
	return 0, false
}

func appendHexUint64Encode(dst []byte, n uint64) []byte {
	for shift := 60; shift >= 0; shift -= 4 {
		dst = append(dst, hexCharUpper(byte(n>>shift)&15))
	}
	return dst
}

func appendHexUint64Decode(dst []byte, s string) []byte {
	if len(s) > 16 {
		return append(dst, s...)
	}
	sOrig := s
	n := uint64(0)
	for len(s) > 0 {
		x, ok := unhexChar(s[0])
		if !ok {
			return append(dst, sOrig...)
		}
		n = (n << 4) | uint64(x)
		s = s[1:]
	}
	return marshalUint64String(dst, n)
}

func appendHexEncode(dst []byte, s string) []byte {
	for i := 0; i < len(s); i++ {
		c := s[i]
		hi := hexCharUpper(c >> 4)
		lo := hexCharUpper(c & 15)
		dst = append(dst, hi, lo)
	}
	return dst
}

func appendHexDecode(dst []byte, s string) []byte {
	for len(s) >= 2 {
		hi, ok1 := unhexChar(s[0])
		lo, ok2 := unhexChar(s[1])
		if !ok1 || !ok2 {
			dst = append(dst, s[0], s[1])
		} else {
			ch := (hi << 4) | lo
			dst = append(dst, ch)
		}
		s = s[2:]
	}
	return append(dst, s...)
}

func appendBase64Encode(dst []byte, s string) []byte {
	return base64.StdEncoding.AppendEncode(dst, bytesutil.ToUnsafeBytes(s))
}

func appendBase64Decode(dst []byte, s string) ([]byte, bool) {
	result, err := base64.StdEncoding.AppendDecode(dst, bytesutil.ToUnsafeBytes(s))
	if err != nil {
		return dst, false
	}
	return result, true
}<|MERGE_RESOLUTION|>--- conflicted
+++ resolved
@@ -172,74 +172,6 @@
 	bLen := len(b)
 	for _, step := range pf.steps {
 		b = append(b, step.prefix...)
-<<<<<<< HEAD
-		if step.field != "" {
-			c := br.getColumnByName(step.field)
-			v := c.getValueAtRow(br, rowIdx)
-			switch step.fieldOpt {
-			case "base64decode":
-				result, ok := appendBase64Decode(b, v)
-				if !ok {
-					b = append(b, v...)
-				} else {
-					b = result
-				}
-			case "base64encode":
-				b = appendBase64Encode(b, v)
-			case "duration":
-				nsecs, ok := tryParseInt64(v)
-				if !ok {
-					b = append(b, v...)
-				} else {
-					b = marshalDurationString(b, nsecs)
-				}
-			case "duration_seconds":
-				nsecs, ok := tryParseDuration(v)
-				if !ok {
-					b = append(b, v...)
-				} else {
-					secs := float64(nsecs) / 1e9
-					b = marshalFloat64String(b, secs)
-				}
-			case "hexdecode":
-				b = appendHexDecode(b, v)
-			case "hexencode":
-				b = appendHexEncode(b, v)
-			case "hexnumdecode":
-				b = appendHexUint64Decode(b, v)
-			case "hexnumencode":
-				n, ok := tryParseUint64(v)
-				if !ok {
-					b = append(b, v...)
-				} else {
-					b = appendHexUint64Encode(b, n)
-				}
-			case "ipv4":
-				ipNum, ok := tryParseUint64(v)
-				if !ok || ipNum > math.MaxUint32 {
-					b = append(b, v...)
-				} else {
-					b = marshalIPv4String(b, uint32(ipNum))
-				}
-			case "lc":
-				b = appendLowercase(b, v)
-			case "time":
-				nsecs, ok := TryParseUnixTimestamp(v)
-				if !ok {
-					b = append(b, v...)
-				} else {
-					b = marshalTimestampRFC3339NanoString(b, nsecs)
-				}
-			case "q":
-				b = quicktemplate.AppendJSONString(b, v, true)
-			case "uc":
-				b = appendUppercase(b, v)
-			case "urldecode":
-				b = appendURLDecode(b, v)
-			case "urlencode":
-				b = appendURLEncode(b, v)
-			default:
-=======
 		if step.field == "" {
 			continue
 		}
@@ -250,7 +182,6 @@
 		case "base64decode":
 			result, ok := appendBase64Decode(b, v)
 			if !ok {
->>>>>>> 524f58c7
 				b = append(b, v...)
 			} else {
 				b = result
@@ -295,7 +226,7 @@
 		case "lc":
 			b = appendLowercase(b, v)
 		case "time":
-			nsecs, ok := tryParseInt64(v)
+			nsecs, ok := TryParseUnixTimestamp(v)
 			if !ok {
 				b = append(b, v...)
 			} else {
