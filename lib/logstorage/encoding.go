--- conflicted
+++ resolved
@@ -281,11 +281,7 @@
 		// Read block length
 		blockLen, nSize := encoding.UnmarshalVarUint64(src)
 		if nSize <= 0 {
-<<<<<<< HEAD
-			return dst, src, fmt.Errorf("cannot unmarshal compressed block size from uvarint")
-=======
 			return dst, src, fmt.Errorf("cannot unmarshal compressed block size")
->>>>>>> cc2647d2
 		}
 		src = src[nSize:]
 		if uint64(len(src)) < blockLen {
