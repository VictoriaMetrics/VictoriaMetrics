package logstorage

import (
	"bytes"
	"fmt"
	"io"
	"sort"
	"sync"
	"sync/atomic"

	"github.com/VictoriaMetrics/VictoriaMetrics/lib/bytesutil"
	"github.com/VictoriaMetrics/VictoriaMetrics/lib/encoding"
	"github.com/VictoriaMetrics/VictoriaMetrics/lib/fs"
	"github.com/VictoriaMetrics/VictoriaMetrics/lib/logger"
	"github.com/VictoriaMetrics/VictoriaMetrics/lib/mergeset"
	"github.com/VictoriaMetrics/VictoriaMetrics/lib/regexutil"
	"github.com/VictoriaMetrics/VictoriaMetrics/lib/slicesutil"
)

const (
	// (tenantID:streamID) entries have this prefix
	//
	// These entries are used for detecting whether the given stream is already registered
	nsPrefixStreamID = 0

	// (tenantID:streamID -> streamTagsCanonical) entries have this prefix
	nsPrefixStreamIDToStreamTags = 1

	// (tenantID:name:value => streamIDs) entries have this prefix
	nsPrefixTagToStreamIDs = 2
)

// IndexdbStats contains indexdb stats
type IndexdbStats struct {
	// StreamsCreatedTotal is the number of log streams created since the indexdb initialization.
	StreamsCreatedTotal uint64

	// IndexdbSizeBytes is the size of data in indexdb.
	IndexdbSizeBytes uint64

	// IndexdbItemsCount is the number of items in indexdb.
	IndexdbItemsCount uint64

	// IndexdbBlocksCount is the number of blocks in indexdb.
	IndexdbBlocksCount uint64

	// IndexdbPartsCount is the number of parts in indexdb.
	IndexdbPartsCount uint64
}

type indexdb struct {
	// streamsCreatedTotal is the number of log streams created since the indexdb initialization.
	streamsCreatedTotal atomic.Uint64

	// the generation of the filterStreamCache.
	// It is updated each time new item is added to tb.
	filterStreamCacheGeneration atomic.Uint32

	// path is the path to indexdb
	path string

	// partitionName is the name of the partition for the indexdb.
	partitionName string

	// tb is the storage for indexdb
	tb *mergeset.Table

	// indexSearchPool is a pool of indexSearch struct for the given indexdb
	indexSearchPool sync.Pool

	// s is the storage where indexdb belongs to.
	s *Storage
}

func mustCreateIndexdb(path string) {
	fs.MustMkdirFailIfExist(path)
}

func mustOpenIndexdb(path, partitionName string, s *Storage) *indexdb {
	idb := &indexdb{
		path:          path,
		partitionName: partitionName,
		s:             s,
	}
	var isReadOnly atomic.Bool
	idb.tb = mergeset.MustOpenTable(path, s.flushInterval, idb.invalidateStreamFilterCache, mergeTagToStreamIDsRows, &isReadOnly)
	return idb
}

func mustCloseIndexdb(idb *indexdb) {
	idb.tb.MustClose()
	idb.tb = nil
	idb.s = nil
	idb.partitionName = ""
	idb.path = ""
}

func (idb *indexdb) debugFlush() {
	idb.tb.DebugFlush()
}

func (idb *indexdb) updateStats(d *IndexdbStats) {
	d.StreamsCreatedTotal += idb.streamsCreatedTotal.Load()

	var tm mergeset.TableMetrics
	idb.tb.UpdateMetrics(&tm)

	d.IndexdbSizeBytes += tm.InmemorySizeBytes + tm.FileSizeBytes
	d.IndexdbItemsCount += tm.InmemoryItemsCount + tm.FileItemsCount
	d.IndexdbPartsCount += tm.InmemoryPartsCount + tm.FilePartsCount
	d.IndexdbBlocksCount += tm.InmemoryBlocksCount + tm.FileBlocksCount
}

func (idb *indexdb) appendStreamTagsByStreamID(dst []byte, sid *streamID) []byte {
	is := idb.getIndexSearch()
	defer idb.putIndexSearch(is)

	ts := &is.ts
	kb := &is.kb

	kb.B = marshalCommonPrefix(kb.B[:0], nsPrefixStreamIDToStreamTags, sid.tenantID)
	kb.B = sid.id.marshal(kb.B)

	if err := ts.FirstItemWithPrefix(kb.B); err != nil {
		if err == io.EOF {
			return dst
		}
		logger.Panicf("FATAL: unexpected error when searching for StreamTags by streamID=%s in indexdb: %s", sid, err)
	}
	data := ts.Item[len(kb.B):]
	dst = append(dst, data...)
	return dst
}

// hasStreamID returns true if streamID exists in idb
func (idb *indexdb) hasStreamID(sid *streamID) bool {
	is := idb.getIndexSearch()
	defer idb.putIndexSearch(is)

	ts := &is.ts
	kb := &is.kb

	kb.B = marshalCommonPrefix(kb.B, nsPrefixStreamID, sid.tenantID)
	kb.B = sid.id.marshal(kb.B)

	if err := ts.FirstItemWithPrefix(kb.B); err != nil {
		if err == io.EOF {
			return false
		}
		logger.Panicf("FATAL: unexpected error when searching for streamID=%s in indexdb: %s", sid, err)
	}
	return len(kb.B) == len(ts.Item)
}

type indexSearch struct {
	idb *indexdb
	ts  mergeset.TableSearch
	kb  bytesutil.ByteBuffer
}

func (idb *indexdb) getIndexSearch() *indexSearch {
	v := idb.indexSearchPool.Get()
	if v == nil {
		v = &indexSearch{
			idb: idb,
		}
	}
	is := v.(*indexSearch)
	is.ts.Init(idb.tb, false)
	return is
}

func (idb *indexdb) putIndexSearch(is *indexSearch) {
	is.idb = nil
	is.ts.MustClose()
	is.kb.Reset()

	idb.indexSearchPool.Put(is)
}

// searchStreamIDs returns streamIDs for the given tenantIDs and the given stream filters
func (idb *indexdb) searchStreamIDs(tenantIDs []TenantID, sf *StreamFilter) []streamID {
	// Try obtaining streamIDs from cache
	streamIDs, ok := idb.loadStreamIDsFromCache(tenantIDs, sf)
	if ok {
		// Fast path - streamIDs found in the cache.
		return streamIDs
	}

	// Slow path - collect streamIDs from indexdb.

	// Collect streamIDs for all the specified tenantIDs.
	is := idb.getIndexSearch()
	m := make(map[streamID]struct{})
	for _, tenantID := range tenantIDs {
		for _, asf := range sf.orFilters {
			is.updateStreamIDs(m, tenantID, asf)
		}
	}
	idb.putIndexSearch(is)

	// Convert the collected streamIDs from m to sorted slice.
	streamIDs = make([]streamID, 0, len(m))
	for streamID := range m {
		streamIDs = append(streamIDs, streamID)
	}
	sortStreamIDs(streamIDs)

	// Store the collected streamIDs to cache.
	idb.storeStreamIDsToCache(tenantIDs, sf, streamIDs)

	return streamIDs
}

func sortStreamIDs(streamIDs []streamID) {
	sort.Slice(streamIDs, func(i, j int) bool {
		return streamIDs[i].less(&streamIDs[j])
	})
}

func (is *indexSearch) updateStreamIDs(dst map[streamID]struct{}, tenantID TenantID, asf *andStreamFilter) {
	var m map[u128]struct{}
	for _, tf := range asf.tagFilters {
		ids := is.getStreamIDsForTagFilter(tenantID, tf)
		if len(ids) == 0 {
			// There is no need in checking the remaining filters,
			// since the result will be empty in any case.
			return
		}
		if m == nil {
			m = ids
		} else {
			for id := range m {
				if _, ok := ids[id]; !ok {
					delete(m, id)
				}
			}
		}
	}

	var sid streamID
	for id := range m {
		sid.tenantID = tenantID
		sid.id = id
		dst[sid] = struct{}{}
	}
}

func (is *indexSearch) getStreamIDsForTagFilter(tenantID TenantID, tf *streamTagFilter) map[u128]struct{} {
	switch tf.op {
	case "=":
		if tf.value == "" {
			// (field="")
			return is.getStreamIDsForEmptyTagValue(tenantID, tf.tagName)
		}
		// (field="value")
		return is.getStreamIDsForNonEmptyTagValue(tenantID, tf.tagName, tf.value)
	case "!=":
		if tf.value == "" {
			// (field!="")
			return is.getStreamIDsForTagName(tenantID, tf.tagName)
		}
		// (field!="value") => (all and not field="value")
		ids := is.getStreamIDsForTenant(tenantID)
		idsForTag := is.getStreamIDsForNonEmptyTagValue(tenantID, tf.tagName, tf.value)
		for id := range idsForTag {
			delete(ids, id)
		}
		return ids
	case "=~":
		re := tf.regexp
		if re.MatchString("") {
			// (field=~"|re") => (field="" or field=~"re")
			ids := is.getStreamIDsForEmptyTagValue(tenantID, tf.tagName)
			idsForRe := is.getStreamIDsForTagRegexp(tenantID, tf.tagName, re)
			for id := range idsForRe {
				ids[id] = struct{}{}
			}
			return ids
		}
		return is.getStreamIDsForTagRegexp(tenantID, tf.tagName, re)
	case "!~":
		re := tf.regexp
		if re.MatchString("") {
			// (field!~"|re") => (field!="" and not field=~"re")
			ids := is.getStreamIDsForTagName(tenantID, tf.tagName)
			if len(ids) == 0 {
				return ids
			}
			idsForRe := is.getStreamIDsForTagRegexp(tenantID, tf.tagName, re)
			for id := range idsForRe {
				delete(ids, id)
			}
			return ids
		}
		// (field!~"re") => (all and not field=~"re")
		ids := is.getStreamIDsForTenant(tenantID)
		idsForRe := is.getStreamIDsForTagRegexp(tenantID, tf.tagName, re)
		for id := range idsForRe {
			delete(ids, id)
		}
		return ids
	default:
		logger.Panicf("BUG: unexpected operation in stream tag filter: %q", tf.op)
		return nil
	}
}

func (is *indexSearch) getStreamIDsForNonEmptyTagValue(tenantID TenantID, tagName, tagValue string) map[u128]struct{} {
	ids := make(map[u128]struct{})
	var sp tagToStreamIDsRowParser

	ts := &is.ts
	kb := &is.kb
	kb.B = marshalCommonPrefix(kb.B[:0], nsPrefixTagToStreamIDs, tenantID)
	kb.B = marshalTagValue(kb.B, bytesutil.ToUnsafeBytes(tagName))
	kb.B = marshalTagValue(kb.B, bytesutil.ToUnsafeBytes(tagValue))
	prefix := kb.B
	ts.Seek(prefix)
	for ts.NextItem() {
		item := ts.Item
		if !bytes.HasPrefix(item, prefix) {
			break
		}
		tail := item[len(prefix):]
		sp.UpdateStreamIDs(ids, tail)
	}
	if err := ts.Error(); err != nil {
		logger.Panicf("FATAL: unexpected error: %s", err)
	}

	return ids
}

func (is *indexSearch) getStreamIDsForEmptyTagValue(tenantID TenantID, tagName string) map[u128]struct{} {
	ids := is.getStreamIDsForTenant(tenantID)
	idsForTag := is.getStreamIDsForTagName(tenantID, tagName)
	for id := range idsForTag {
		delete(ids, id)
	}
	return ids
}

func (is *indexSearch) getStreamIDsForTenant(tenantID TenantID) map[u128]struct{} {
	ids := make(map[u128]struct{})
	ts := &is.ts
	kb := &is.kb
	kb.B = marshalCommonPrefix(kb.B[:0], nsPrefixStreamID, tenantID)
	prefix := kb.B
	ts.Seek(prefix)
	var id u128
	for ts.NextItem() {
		item := ts.Item
		if !bytes.HasPrefix(item, prefix) {
			break
		}
		tail, err := id.unmarshal(item[len(prefix):])
		if err != nil {
			logger.Panicf("FATAL: cannot unmarshal streamID from (tenantID:streamID) entry: %s", err)
		}
		if len(tail) > 0 {
			logger.Panicf("FATAL: unexpected non-empty tail left after unmarshaling streamID from (tenantID:streamID); tail len=%d", len(tail))
		}
		ids[id] = struct{}{}
	}
	if err := ts.Error(); err != nil {
		logger.Panicf("FATAL: unexpected error: %s", err)
	}

	return ids
}

func (is *indexSearch) getStreamIDsForTagName(tenantID TenantID, tagName string) map[u128]struct{} {
	ids := make(map[u128]struct{})
	var sp tagToStreamIDsRowParser

	ts := &is.ts
	kb := &is.kb
	kb.B = marshalCommonPrefix(kb.B[:0], nsPrefixTagToStreamIDs, tenantID)
	kb.B = marshalTagValue(kb.B, bytesutil.ToUnsafeBytes(tagName))
	prefix := kb.B
	ts.Seek(prefix)
	for ts.NextItem() {
		item := ts.Item
		if !bytes.HasPrefix(item, prefix) {
			break
		}
		tail := item[len(prefix):]
		n := bytes.IndexByte(tail, tagSeparatorChar)
		if n < 0 {
			logger.Panicf("FATAL: cannot find the end of tag value")
		}
		tail = tail[n+1:]
		sp.UpdateStreamIDs(ids, tail)
	}
	if err := ts.Error(); err != nil {
		logger.Panicf("FATAL: unexpected error: %s", err)
	}

	return ids
}

func (is *indexSearch) getStreamIDsForTagRegexp(tenantID TenantID, tagName string, re *regexutil.PromRegex) map[u128]struct{} {
	ids := make(map[u128]struct{})
	var sp tagToStreamIDsRowParser
	var tagValue, prevMatchingTagValue []byte
	var err error

	ts := &is.ts
	kb := &is.kb
	kb.B = marshalCommonPrefix(kb.B[:0], nsPrefixTagToStreamIDs, tenantID)
	kb.B = marshalTagValue(kb.B, bytesutil.ToUnsafeBytes(tagName))
	prefix := kb.B
	ts.Seek(prefix)
	for ts.NextItem() {
		item := ts.Item
		if !bytes.HasPrefix(item, prefix) {
			break
		}
		tail := item[len(prefix):]
		tail, tagValue, err = unmarshalTagValue(tagValue[:0], tail)
		if err != nil {
			logger.Panicf("FATAL: cannot unmarshal tag value: %s", err)
		}
		if !bytes.Equal(tagValue, prevMatchingTagValue) {
			if !re.MatchString(bytesutil.ToUnsafeString(tagValue)) {
				continue
			}
			prevMatchingTagValue = append(prevMatchingTagValue[:0], tagValue...)
		}
		sp.UpdateStreamIDs(ids, tail)
	}
	if err := ts.Error(); err != nil {
		logger.Panicf("FATAL: unexpected error: %s", err)
	}

	return ids
}

<<<<<<< HEAD
func (is *indexSearch) getTenantIDs() []string {
	tenants := make(map[string]struct{})
	ts := &is.ts
	kb := &is.kb

	tID := TenantID{0, 0}

	kb.B = marshalCommonPrefix(kb.B[:0], nsPrefixStreamID, tID)
	ts.Seek(kb.B)

	for ts.NextItem() {
		_, prefix, err := unmarshalCommonPrefix(&tID, ts.Item)
		if err != nil {
			logger.Panicf("FATAL: cannot unmarshal tenantID: %s", err)
		}
		if prefix != nsPrefixStreamID {
			// Reached the end of enteris with the needed prefix.
			break
		}
		tenant := fmt.Sprintf("%d:%d", tID.AccountID, tID.ProjectID)
		tenants[tenant] = struct{}{}
		// Seek for the next (accountID, projectID)
		tID.ProjectID++
		if tID.ProjectID == 0 {
			tID.AccountID++
			if tID.AccountID == 0 {
				// Reached the end (accountID, projectID) space
				break
			}
		}

		kb.B = marshalCommonPrefix(kb.B[:0], nsPrefixStreamID, tID)
		ts.Seek(kb.B)
	}

	if err := ts.Error(); err != nil {
		logger.Panicf("FATAL: error when performing search: %s", err)
	}

	tenantIDs := make([]string, 0)
	for tenantID := range tenants {
		tenantIDs = append(tenantIDs, tenantID)
	}

	return tenantIDs
}

func (idb *indexdb) mustRegisterStream(streamID *streamID, streamTagsCanonical []byte) {
=======
func (idb *indexdb) mustRegisterStream(streamID *streamID, streamTagsCanonical string) {
>>>>>>> 099b2fdb
	st := GetStreamTags()
	mustUnmarshalStreamTags(st, streamTagsCanonical)
	tenantID := streamID.tenantID

	bi := getBatchItems()
	buf := bi.buf[:0]
	items := bi.items[:0]

	// Register tenantID:streamID entry.
	bufLen := len(buf)
	buf = marshalCommonPrefix(buf, nsPrefixStreamID, tenantID)
	buf = streamID.id.marshal(buf)
	items = append(items, buf[bufLen:])

	// Register tenantID:streamID -> streamTagsCanonical entry.
	bufLen = len(buf)
	buf = marshalCommonPrefix(buf, nsPrefixStreamIDToStreamTags, tenantID)
	buf = streamID.id.marshal(buf)
	buf = append(buf, streamTagsCanonical...)
	items = append(items, buf[bufLen:])

	// Register tenantID:name:value -> streamIDs entries.
	tags := st.tags
	for i := range tags {
		bufLen = len(buf)
		buf = marshalCommonPrefix(buf, nsPrefixTagToStreamIDs, tenantID)
		buf = tags[i].indexdbMarshal(buf)
		buf = streamID.id.marshal(buf)
		items = append(items, buf[bufLen:])
	}
	PutStreamTags(st)

	// Add items to the storage
	idb.tb.AddItems(items)

	bi.buf = buf
	bi.items = items
	putBatchItems(bi)

	idb.streamsCreatedTotal.Add(1)
}

func (idb *indexdb) invalidateStreamFilterCache() {
	// This function must be fast, since it is called each
	// time new indexdb entry is added.
	idb.filterStreamCacheGeneration.Add(1)
}

func (idb *indexdb) marshalStreamFilterCacheKey(dst []byte, tenantIDs []TenantID, sf *StreamFilter) []byte {
	dst = encoding.MarshalUint32(dst, idb.filterStreamCacheGeneration.Load())
	dst = encoding.MarshalBytes(dst, bytesutil.ToUnsafeBytes(idb.partitionName))
	dst = encoding.MarshalVarUint64(dst, uint64(len(tenantIDs)))
	for i := range tenantIDs {
		dst = tenantIDs[i].marshal(dst)
	}
	dst = sf.marshalForCacheKey(dst)
	return dst
}

func (idb *indexdb) loadStreamIDsFromCache(tenantIDs []TenantID, sf *StreamFilter) ([]streamID, bool) {
	bb := bbPool.Get()
	bb.B = idb.marshalStreamFilterCacheKey(bb.B[:0], tenantIDs, sf)
	v, ok := idb.s.filterStreamCache.Get(bb.B)
	bbPool.Put(bb)
	if !ok {
		// Cache miss
		return nil, false
	}
	// Cache hit - unpack streamIDs from data.
	data := *(v.(*[]byte))
	n, nSize := encoding.UnmarshalVarUint64(data)
	if nSize <= 0 {
		logger.Panicf("BUG: unexpected error when unmarshaling the number of streamIDs from cache")
	}
	src := data[nSize:]
	streamIDs := make([]streamID, n)
	for i := uint64(0); i < n; i++ {
		tail, err := streamIDs[i].unmarshal(src)
		if err != nil {
			logger.Panicf("BUG: unexpected error when unmarshaling streamID #%d: %s", i, err)
		}
		src = tail
	}
	if len(src) > 0 {
		logger.Panicf("BUG: unexpected non-empty tail left with len=%d", len(src))
	}
	return streamIDs, true
}

func (idb *indexdb) storeStreamIDsToCache(tenantIDs []TenantID, sf *StreamFilter, streamIDs []streamID) {
	// marshal streamIDs
	var b []byte
	b = encoding.MarshalVarUint64(b, uint64(len(streamIDs)))
	for i := 0; i < len(streamIDs); i++ {
		b = streamIDs[i].marshal(b)
	}

	// Store marshaled streamIDs to cache.
	bb := bbPool.Get()
	bb.B = idb.marshalStreamFilterCacheKey(bb.B[:0], tenantIDs, sf)
	idb.s.filterStreamCache.Set(bb.B, &b)
	bbPool.Put(bb)
}

func (idb *indexdb) searchTenants() []string {
	is := idb.getIndexSearch()
	defer idb.putIndexSearch(is)

	return is.getTenantIDs()
}

type batchItems struct {
	buf []byte

	items [][]byte
}

func (bi *batchItems) reset() {
	bi.buf = bi.buf[:0]

	items := bi.items
	for i := range items {
		items[i] = nil
	}
	bi.items = items[:0]
}

func getBatchItems() *batchItems {
	v := batchItemsPool.Get()
	if v == nil {
		return &batchItems{}
	}
	return v.(*batchItems)
}

func putBatchItems(bi *batchItems) {
	bi.reset()
	batchItemsPool.Put(bi)
}

var batchItemsPool sync.Pool

func mergeTagToStreamIDsRows(data []byte, items []mergeset.Item) ([]byte, []mergeset.Item) {
	// Perform quick checks whether items contain rows starting from nsPrefixTagToStreamIDs
	// based on the fact that items are sorted.
	if len(items) <= 2 {
		// The first and the last row must remain unchanged.
		return data, items
	}
	firstItem := items[0].Bytes(data)
	if len(firstItem) > 0 && firstItem[0] > nsPrefixTagToStreamIDs {
		return data, items
	}
	lastItem := items[len(items)-1].Bytes(data)
	if len(lastItem) > 0 && lastItem[0] < nsPrefixTagToStreamIDs {
		return data, items
	}

	// items contain at least one row starting from nsPrefixTagToStreamIDs. Merge rows with common tag.
	tsm := getTagToStreamIDsRowsMerger()
	tsm.dataCopy = append(tsm.dataCopy[:0], data...)
	tsm.itemsCopy = append(tsm.itemsCopy[:0], items...)
	sp := &tsm.sp
	spPrev := &tsm.spPrev
	dstData := data[:0]
	dstItems := items[:0]
	for i, it := range items {
		item := it.Bytes(data)
		if len(item) == 0 || item[0] != nsPrefixTagToStreamIDs || i == 0 || i == len(items)-1 {
			// Write rows not starting with nsPrefixTagToStreamIDs as-is.
			// Additionally write the first and the last row as-is in order to preserve
			// sort order for adjacent blocks.
			dstData, dstItems = tsm.flushPendingStreamIDs(dstData, dstItems, spPrev)
			dstData = append(dstData, item...)
			dstItems = append(dstItems, mergeset.Item{
				Start: uint32(len(dstData) - len(item)),
				End:   uint32(len(dstData)),
			})
			continue
		}
		if err := sp.Init(item); err != nil {
			logger.Panicf("FATAL: cannot parse row during merge: %s", err)
		}
		if sp.StreamIDsLen() >= maxStreamIDsPerRow {
			dstData, dstItems = tsm.flushPendingStreamIDs(dstData, dstItems, spPrev)
			dstData = append(dstData, item...)
			dstItems = append(dstItems, mergeset.Item{
				Start: uint32(len(dstData) - len(item)),
				End:   uint32(len(dstData)),
			})
			continue
		}
		if !sp.EqualPrefix(spPrev) {
			dstData, dstItems = tsm.flushPendingStreamIDs(dstData, dstItems, spPrev)
		}
		sp.ParseStreamIDs()
		tsm.pendingStreamIDs = append(tsm.pendingStreamIDs, sp.StreamIDs...)
		spPrev, sp = sp, spPrev
		if len(tsm.pendingStreamIDs) >= maxStreamIDsPerRow {
			dstData, dstItems = tsm.flushPendingStreamIDs(dstData, dstItems, spPrev)
		}
	}
	if len(tsm.pendingStreamIDs) > 0 {
		logger.Panicf("BUG: tsm.pendingStreamIDs must be empty at this point; got %d items", len(tsm.pendingStreamIDs))
	}
	if !checkItemsSorted(dstData, dstItems) {
		// Items could become unsorted if initial items contain duplicate streamIDs:
		//
		//   item1: 1, 1, 5
		//   item2: 1, 4
		//
		// Items could become the following after the merge:
		//
		//   item1: 1, 5
		//   item2: 1, 4
		//
		// i.e. item1 > item2
		//
		// Leave the original items unmerged, so they can be merged next time.
		// This case should be quite rare - if multiple data points are simultaneously inserted
		// into the same new time series from multiple concurrent goroutines.
		dstData = append(dstData[:0], tsm.dataCopy...)
		dstItems = append(dstItems[:0], tsm.itemsCopy...)
		if !checkItemsSorted(dstData, dstItems) {
			logger.Panicf("BUG: the original items weren't sorted; items=%q", dstItems)
		}
	}
	putTagToStreamIDsRowsMerger(tsm)
	return dstData, dstItems
}

// maxStreamIDsPerRow limits the number of streamIDs in tenantID:name:value -> streamIDs row.
//
// This reduces overhead on index and metaindex in lib/mergeset.
const maxStreamIDsPerRow = 32

type u128Sorter []u128

func (s u128Sorter) Len() int { return len(s) }
func (s u128Sorter) Less(i, j int) bool {
	return s[i].less(&s[j])
}
func (s u128Sorter) Swap(i, j int) {
	s[i], s[j] = s[j], s[i]
}

type tagToStreamIDsRowsMerger struct {
	pendingStreamIDs u128Sorter
	sp               tagToStreamIDsRowParser
	spPrev           tagToStreamIDsRowParser

	itemsCopy []mergeset.Item
	dataCopy  []byte
}

func (tsm *tagToStreamIDsRowsMerger) Reset() {
	tsm.pendingStreamIDs = tsm.pendingStreamIDs[:0]
	tsm.sp.Reset()
	tsm.spPrev.Reset()

	tsm.itemsCopy = tsm.itemsCopy[:0]
	tsm.dataCopy = tsm.dataCopy[:0]
}

func (tsm *tagToStreamIDsRowsMerger) flushPendingStreamIDs(dstData []byte, dstItems []mergeset.Item, sp *tagToStreamIDsRowParser) ([]byte, []mergeset.Item) {
	if len(tsm.pendingStreamIDs) == 0 {
		// Nothing to flush
		return dstData, dstItems
	}
	// Use sort.Sort instead of sort.Slice in order to reduce memory allocations.
	sort.Sort(&tsm.pendingStreamIDs)
	tsm.pendingStreamIDs = removeDuplicateStreamIDs(tsm.pendingStreamIDs)

	// Marshal pendingStreamIDs
	dstDataLen := len(dstData)
	dstData = sp.MarshalPrefix(dstData)
	pendingStreamIDs := tsm.pendingStreamIDs
	for i := range pendingStreamIDs {
		dstData = pendingStreamIDs[i].marshal(dstData)
	}
	dstItems = append(dstItems, mergeset.Item{
		Start: uint32(dstDataLen),
		End:   uint32(len(dstData)),
	})
	tsm.pendingStreamIDs = tsm.pendingStreamIDs[:0]
	return dstData, dstItems
}

func removeDuplicateStreamIDs(sortedStreamIDs []u128) []u128 {
	if len(sortedStreamIDs) < 2 {
		return sortedStreamIDs
	}
	hasDuplicates := false
	for i := 1; i < len(sortedStreamIDs); i++ {
		if sortedStreamIDs[i-1] == sortedStreamIDs[i] {
			hasDuplicates = true
			break
		}
	}
	if !hasDuplicates {
		return sortedStreamIDs
	}
	dstStreamIDs := sortedStreamIDs[:1]
	for i := 1; i < len(sortedStreamIDs); i++ {
		if sortedStreamIDs[i-1] == sortedStreamIDs[i] {
			continue
		}
		dstStreamIDs = append(dstStreamIDs, sortedStreamIDs[i])
	}
	return dstStreamIDs
}

func getTagToStreamIDsRowsMerger() *tagToStreamIDsRowsMerger {
	v := tsmPool.Get()
	if v == nil {
		return &tagToStreamIDsRowsMerger{}
	}
	return v.(*tagToStreamIDsRowsMerger)
}

func putTagToStreamIDsRowsMerger(tsm *tagToStreamIDsRowsMerger) {
	tsm.Reset()
	tsmPool.Put(tsm)
}

var tsmPool sync.Pool

type tagToStreamIDsRowParser struct {
	// TenantID contains TenantID of the parsed row
	TenantID TenantID

	// StreamIDs contains parsed StreamIDs after ParseStreamIDs call
	StreamIDs []u128

	// streamIDsParsed is set to true after ParseStreamIDs call
	streamIDsParsed bool

	// Tag contains parsed tag after Init call
	Tag streamTag

	// tail contains the remaining unparsed streamIDs
	tail []byte
}

func (sp *tagToStreamIDsRowParser) Reset() {
	sp.TenantID.Reset()
	sp.StreamIDs = sp.StreamIDs[:0]
	sp.streamIDsParsed = false
	sp.Tag.reset()
	sp.tail = nil
}

// Init initializes sp from b, which should contain encoded tenantID:name:value -> streamIDs row.
//
// b cannot be reused until Reset call.
//
// ParseStreamIDs() must be called later for obtaining sp.StreamIDs from the given tail.
func (sp *tagToStreamIDsRowParser) Init(b []byte) error {
	tail, nsPrefix, err := unmarshalCommonPrefix(&sp.TenantID, b)
	if err != nil {
		return fmt.Errorf("invalid tenantID:name:value -> streamIDs row %q: %w", b, err)
	}
	if nsPrefix != nsPrefixTagToStreamIDs {
		return fmt.Errorf("invalid prefix for tenantID:name:value -> streamIDs row %q; got %d; want %d", b, nsPrefix, nsPrefixTagToStreamIDs)
	}
	tail, err = sp.Tag.indexdbUnmarshal(tail)
	if err != nil {
		return fmt.Errorf("cannot unmarshal tag from tenantID:name:value -> streamIDs row %q: %w", b, err)
	}
	if err = sp.InitOnlyTail(tail); err != nil {
		return fmt.Errorf("cannot initialize tail from tenantID:name:value -> streamIDs row %q: %w", b, err)
	}
	return nil
}

// MarshalPrefix marshals row prefix without tail to dst.
func (sp *tagToStreamIDsRowParser) MarshalPrefix(dst []byte) []byte {
	dst = marshalCommonPrefix(dst, nsPrefixTagToStreamIDs, sp.TenantID)
	dst = sp.Tag.indexdbMarshal(dst)
	return dst
}

// InitOnlyTail initializes sp.tail from tail, which must contain streamIDs.
//
// tail cannot be reused until Reset call.
//
// ParseStreamIDs() must be called later for obtaining sp.StreamIDs from the given tail.
func (sp *tagToStreamIDsRowParser) InitOnlyTail(tail []byte) error {
	if len(tail) == 0 {
		return fmt.Errorf("missing streamID in the tenantID:name:value -> streamIDs row")
	}
	if len(tail)%16 != 0 {
		return fmt.Errorf("invalid tail length in the tenantID:name:value -> streamIDs row; got %d bytes; must be multiple of 16 bytes", len(tail))
	}
	sp.tail = tail
	sp.streamIDsParsed = false
	return nil
}

// EqualPrefix returns true if prefixes for sp and x are equal.
//
// Prefix contains (tenantID:name:value)
func (sp *tagToStreamIDsRowParser) EqualPrefix(x *tagToStreamIDsRowParser) bool {
	if !sp.TenantID.equal(&x.TenantID) {
		return false
	}
	if !sp.Tag.equal(&x.Tag) {
		return false
	}
	return true
}

// StreamIDsLen returns the number of StreamIDs in the sp.tail
func (sp *tagToStreamIDsRowParser) StreamIDsLen() int {
	return len(sp.tail) / 16
}

// ParseStreamIDs parses StreamIDs from sp.tail into sp.StreamIDs.
func (sp *tagToStreamIDsRowParser) ParseStreamIDs() {
	if sp.streamIDsParsed {
		return
	}
	tail := sp.tail
	n := len(tail) / 16
	sp.StreamIDs = slicesutil.SetLength(sp.StreamIDs, n)
	streamIDs := sp.StreamIDs
	_ = streamIDs[n-1]
	for i := 0; i < n; i++ {
		var err error
		tail, err = streamIDs[i].unmarshal(tail)
		if err != nil {
			logger.Panicf("FATAL: cannot unmarshal streamID: %s", err)
		}
	}
	sp.streamIDsParsed = true
}

func (sp *tagToStreamIDsRowParser) UpdateStreamIDs(ids map[u128]struct{}, tail []byte) {
	sp.Reset()
	if err := sp.InitOnlyTail(tail); err != nil {
		logger.Panicf("FATAL: cannot parse '(date, tag) -> streamIDs' row: %s", err)
	}
	sp.ParseStreamIDs()
	for _, id := range sp.StreamIDs {
		ids[id] = struct{}{}
	}
}

// commonPrefixLen is the length of common prefix for indexdb rows
// 1 byte for ns* prefix + 8 bytes for tenantID
const commonPrefixLen = 1 + 8

func marshalCommonPrefix(dst []byte, nsPrefix byte, tenantID TenantID) []byte {
	dst = append(dst, nsPrefix)
	dst = tenantID.marshal(dst)
	return dst
}

func unmarshalCommonPrefix(dstTenantID *TenantID, src []byte) ([]byte, byte, error) {
	if len(src) < commonPrefixLen {
		return nil, 0, fmt.Errorf("cannot unmarshal common prefix from %d bytes; need at least %d bytes; data=%X", len(src), commonPrefixLen, src)
	}
	prefix := src[0]
	src = src[1:]
	tail, err := dstTenantID.unmarshal(src)
	if err != nil {
		return nil, 0, fmt.Errorf("cannot unmarshal tenantID: %w", err)
	}
	return tail, prefix, nil
}

func checkItemsSorted(data []byte, items []mergeset.Item) bool {
	if len(items) == 0 {
		return true
	}
	prevItem := items[0].String(data)
	for _, it := range items[1:] {
		currItem := it.String(data)
		if prevItem > currItem {
			return false
		}
		prevItem = currItem
	}
	return true
}<|MERGE_RESOLUTION|>--- conflicted
+++ resolved
@@ -437,7 +437,6 @@
 	return ids
 }
 
-<<<<<<< HEAD
 func (is *indexSearch) getTenantIDs() []string {
 	tenants := make(map[string]struct{})
 	ts := &is.ts
@@ -485,10 +484,7 @@
 	return tenantIDs
 }
 
-func (idb *indexdb) mustRegisterStream(streamID *streamID, streamTagsCanonical []byte) {
-=======
 func (idb *indexdb) mustRegisterStream(streamID *streamID, streamTagsCanonical string) {
->>>>>>> 099b2fdb
 	st := GetStreamTags()
 	mustUnmarshalStreamTags(st, streamTagsCanonical)
 	tenantID := streamID.tenantID
