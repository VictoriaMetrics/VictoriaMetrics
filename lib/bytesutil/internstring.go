--- conflicted
+++ resolved
@@ -26,12 +26,6 @@
 	mutableReads uint64
 
 	readonly atomic.Pointer[map[string]internStringMapEntry]
-<<<<<<< HEAD
-
-	cleanupInterval uint64
-	nextCleanupTime atomic.Uint64
-=======
->>>>>>> a4382377
 }
 
 type internStringMapEntry struct {
@@ -45,10 +39,6 @@
 	}
 	readonly := make(map[string]internStringMapEntry)
 	m.readonly.Store(&readonly)
-<<<<<<< HEAD
-	m.cleanupInterval = uint64(cacheExpireDuration.Seconds() / 3)
-	m.nextCleanupTime.Store(fasttime.UnixTimestamp() + m.cleanupInterval)
-=======
 
 	go func() {
 		cleanupInterval := timeutil.AddJitterToDuration(*cacheExpireDuration) / 2
@@ -58,7 +48,6 @@
 		}
 	}()
 
->>>>>>> a4382377
 	return m
 }
 
@@ -70,14 +59,6 @@
 	if isSkipCache(s) {
 		return strings.Clone(s)
 	}
-<<<<<<< HEAD
-	currentTime := fasttime.UnixTimestamp()
-	if currentTime >= m.nextCleanupTime.Load() {
-		m.nextCleanupTime.Store(currentTime + m.cleanupInterval)
-		m.cleanup()
-	}
-=======
->>>>>>> a4382377
 
 	readonly := m.getReadonly()
 	e, ok := readonly[s]
@@ -87,11 +68,7 @@
 	}
 
 	// Slower path - search for the string in mutable map under the lock.
-<<<<<<< HEAD
-	m.mu.Lock()
-=======
 	m.mutableLock.Lock()
->>>>>>> a4382377
 	sInterned, ok := m.mutable[s]
 	if !ok {
 		// Verify whether s has been already registered by concurrent goroutines in m.readonly
