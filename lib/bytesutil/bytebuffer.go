package bytesutil

import (
	"fmt"
	"io"
	"sync"

	"github.com/VictoriaMetrics/VictoriaMetrics/lib/filestream"
	"github.com/VictoriaMetrics/VictoriaMetrics/lib/slicesutil"
)

// ByteBuffer implements a simple byte buffer.
type ByteBuffer struct {
	// B is the underlying byte slice.
	B []byte
}

// Path returns an unique id for bb.
func (bb *ByteBuffer) Path() string {
	return fmt.Sprintf("ByteBuffer/%p/mem", bb)
}

// Reset resets bb.
func (bb *ByteBuffer) Reset() {
	bb.B = bb.B[:0]
}

// Write appends p to bb.
func (bb *ByteBuffer) Write(p []byte) (int, error) {
	bb.B = append(bb.B, p...)
	return len(p), nil
}

// ReadFrom reads all the data from r to bb until EOF.
func (bb *ByteBuffer) ReadFrom(r io.Reader) (int64, error) {
	b := bb.B
	bLen := len(b)
	b = ResizeWithCopyMayOverallocate(b, 4*1024)
	b = b[:cap(b)]
	offset := bLen
	for {
		if free := len(b) - offset; free < offset {
			// grow slice by 30% similar to how Go does this
			// https://go.googlesource.com/go/+/2dda92ff6f9f07eeb110ecbf0fc2d7a0ddd27f9d
			// higher growth rates could consume excessive memory when reading big amounts of data.
			n := 1.3 * float64(len(b))
			b = slicesutil.SetLength(b, int(n))
		}
		n, err := r.Read(b[offset:])
		offset += n
		if err != nil {
			bb.B = b[:offset]
			if err == io.EOF {
				err = nil
			}
			return int64(offset - bLen), err
		}
	}
}

<<<<<<< HEAD
// MustClose closes bb for subsequent reuse.
func (bb *ByteBuffer) MustClose() {
	// Do nothing, since certain code rely on bb reading after MustClose call.
}

=======
>>>>>>> ee3ed8ab
// NewReader returns new reader for the given bb.
func (bb *ByteBuffer) NewReader() filestream.ReadCloser {
	return &reader{
		bb: bb,
	}
}

type reader struct {
	bb *ByteBuffer

	// readOffset is the offset in bb.B for read.
	readOffset int
}

// Path returns an unique id for the underlying ByteBuffer.
func (r *reader) Path() string {
	return r.bb.Path()
}

// Read reads up to len(p) bytes from bb.
func (r *reader) Read(p []byte) (int, error) {
	var err error
	n := copy(p, r.bb.B[r.readOffset:])
	if n < len(p) {
		err = io.EOF
	}
	r.readOffset += n
	return n, err
}

// MustClose closes bb for subsequent reuse.
func (r *reader) MustClose() {
	r.bb = nil
	r.readOffset = 0
}

// ByteBufferPool is a pool of ByteBuffers.
type ByteBufferPool struct {
	p sync.Pool
}

// Get obtains a ByteBuffer from bbp.
func (bbp *ByteBufferPool) Get() *ByteBuffer {
	bbv := bbp.p.Get()
	if bbv == nil {
		return &ByteBuffer{}
	}
	return bbv.(*ByteBuffer)
}

// Put puts bb into bbp.
func (bbp *ByteBufferPool) Put(bb *ByteBuffer) {
	bb.Reset()
	bbp.p.Put(bb)
}<|MERGE_RESOLUTION|>--- conflicted
+++ resolved
@@ -58,14 +58,11 @@
 	}
 }
 
-<<<<<<< HEAD
 // MustClose closes bb for subsequent reuse.
 func (bb *ByteBuffer) MustClose() {
 	// Do nothing, since certain code rely on bb reading after MustClose call.
 }
 
-=======
->>>>>>> ee3ed8ab
 // NewReader returns new reader for the given bb.
 func (bb *ByteBuffer) NewReader() filestream.ReadCloser {
 	return &reader{
