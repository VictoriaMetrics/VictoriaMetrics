--- conflicted
+++ resolved
@@ -468,12 +468,7 @@
 
 }
 
-<<<<<<< HEAD
-func IsScheduledForRemoval(name string) bool {
-	return strings.Contains(name, ".must-remove.")
-=======
 // IsScheduledForRemoval returns true if the filename contains .must-remove. substring
 func IsScheduledForRemoval(filename string) bool {
 	return strings.Contains(filename, ".must-remove.")
->>>>>>> 255a0cf6
 }