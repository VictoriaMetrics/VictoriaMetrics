--- conflicted
+++ resolved
@@ -150,10 +150,6 @@
 			}
 		}
 	}
-<<<<<<< HEAD
-	return hf
-=======
->>>>>>> cdf0a4cf
 }
 
 var metricsHandlerDuration = metrics.NewHistogram(`vm_http_request_duration_seconds{path="/metrics"}`)
