package mergeset

import (
	"bytes"
	"container/heap"
	"fmt"
	"io"

	"github.com/VictoriaMetrics/VictoriaMetrics/lib/logger"
	"github.com/VictoriaMetrics/VictoriaMetrics/lib/slicesutil"
)

// TableSearch is a reusable cursor used for searching in the Table.
type TableSearch struct {
	// Item contains the next item after successful NextItem
	// or FirstItemWithPrefix call.
	//
	// Item contents breaks after the next call to NextItem.
	Item []byte

	tb *Table

	pws []*partWrapper

	psPool []partSearch
	psHeap partSearchHeap

	err error

	nextItemNoop bool
	needClosing  bool
}

func (ts *TableSearch) reset() {
	ts.Item = nil
	ts.tb = nil

	for i := range ts.pws {
		ts.pws[i] = nil
	}
	ts.pws = ts.pws[:0]

	for i := range ts.psPool {
		ts.psPool[i].reset()
	}
	ts.psPool = ts.psPool[:0]

	for i := range ts.psHeap {
		ts.psHeap[i] = nil
	}
	ts.psHeap = ts.psHeap[:0]

	ts.err = nil

	ts.nextItemNoop = false
	ts.needClosing = false
}

// Init initializes ts for searching in the tb.
//
// MustClose must be called when the ts is no longer needed.
func (ts *TableSearch) Init(tb *Table) {
	if ts.needClosing {
		logger.Panicf("BUG: missing MustClose call before the next call to Init")
	}

	ts.reset()

	ts.tb = tb
	ts.needClosing = true

	ts.pws = ts.tb.getParts(ts.pws[:0])

	// Initialize the psPool.
<<<<<<< HEAD
	ts.psPool = slicesutil.ExtendCapacity(ts.psPool, len(ts.pws))
	ts.psPool = ts.psPool[:len(ts.pws)]
=======
	ts.psPool = slicesutil.SetLength(ts.psPool, len(ts.pws))
>>>>>>> 590160dd
	for i, pw := range ts.pws {
		ts.psPool[i].Init(pw.p)
	}
}

// Seek seeks for the first item greater or equal to k in the ts.
func (ts *TableSearch) Seek(k []byte) {
	if err := ts.Error(); err != nil {
		// Do nothing on unrecoverable error.
		return
	}
	ts.err = nil

	// Initialize the psHeap.
	ts.psHeap = ts.psHeap[:0]
	for i := range ts.psPool {
		ps := &ts.psPool[i]
		ps.Seek(k)
		if !ps.NextItem() {
			if err := ps.Error(); err != nil {
				// Return only the first error, since it has no sense in returning all errors.
				ts.err = fmt.Errorf("cannot seek %q: %w", k, err)
				return
			}
			continue
		}
		ts.psHeap = append(ts.psHeap, ps)
	}
	if len(ts.psHeap) == 0 {
		ts.err = io.EOF
		return
	}
	heap.Init(&ts.psHeap)
	ts.Item = ts.psHeap[0].Item
	ts.nextItemNoop = true
}

// FirstItemWithPrefix seeks for the first item with the given prefix in the ts.
//
// It returns io.EOF if such an item doesn't exist.
func (ts *TableSearch) FirstItemWithPrefix(prefix []byte) error {
	ts.Seek(prefix)
	if !ts.NextItem() {
		if err := ts.Error(); err != nil {
			return err
		}
		return io.EOF
	}
	if err := ts.Error(); err != nil {
		return err
	}
	if !bytes.HasPrefix(ts.Item, prefix) {
		return io.EOF
	}
	return nil
}

// NextItem advances to the next item.
func (ts *TableSearch) NextItem() bool {
	if ts.err != nil {
		return false
	}
	if ts.nextItemNoop {
		ts.nextItemNoop = false
		return true
	}

	ts.err = ts.nextBlock()
	if ts.err != nil {
		if ts.err != io.EOF {
			ts.err = fmt.Errorf("cannot obtain the next block to search in the table: %w", ts.err)
		}
		return false
	}
	return true
}

func (ts *TableSearch) nextBlock() error {
	psMin := ts.psHeap[0]
	if psMin.NextItem() {
		heap.Fix(&ts.psHeap, 0)
		ts.Item = ts.psHeap[0].Item
		return nil
	}

	if err := psMin.Error(); err != nil {
		return err
	}

	heap.Pop(&ts.psHeap)

	if len(ts.psHeap) == 0 {
		return io.EOF
	}

	ts.Item = ts.psHeap[0].Item
	return nil
}

// Error returns the last error in ts.
func (ts *TableSearch) Error() error {
	if ts.err == io.EOF {
		return nil
	}
	return ts.err
}

// MustClose closes the ts.
func (ts *TableSearch) MustClose() {
	if !ts.needClosing {
		logger.Panicf("BUG: missing Init call before MustClose call")
	}
	ts.tb.putParts(ts.pws)
	ts.reset()
}

type partSearchHeap []*partSearch

func (psh *partSearchHeap) Len() int {
	return len(*psh)
}

func (psh *partSearchHeap) Less(i, j int) bool {
	x := *psh
	return string(x[i].Item) < string(x[j].Item)
}

func (psh *partSearchHeap) Swap(i, j int) {
	x := *psh
	x[i], x[j] = x[j], x[i]
}

func (psh *partSearchHeap) Push(x interface{}) {
	*psh = append(*psh, x.(*partSearch))
}

func (psh *partSearchHeap) Pop() interface{} {
	a := *psh
	v := a[len(a)-1]
	*psh = a[:len(a)-1]
	return v
}<|MERGE_RESOLUTION|>--- conflicted
+++ resolved
@@ -72,12 +72,7 @@
 	ts.pws = ts.tb.getParts(ts.pws[:0])
 
 	// Initialize the psPool.
-<<<<<<< HEAD
-	ts.psPool = slicesutil.ExtendCapacity(ts.psPool, len(ts.pws))
-	ts.psPool = ts.psPool[:len(ts.pws)]
-=======
 	ts.psPool = slicesutil.SetLength(ts.psPool, len(ts.pws))
->>>>>>> 590160dd
 	for i, pw := range ts.pws {
 		ts.psPool[i].Init(pw.p)
 	}
