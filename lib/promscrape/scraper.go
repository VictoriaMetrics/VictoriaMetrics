package promscrape

import (
	"bytes"
	"crypto/sha256"
	"flag"
	"fmt"
	"os"
	"os/signal"
	"sync"
	"syscall"
	"time"

	"github.com/VictoriaMetrics/VictoriaMetrics/lib/logger"
	"github.com/VictoriaMetrics/VictoriaMetrics/lib/prompbmarshal"
	"github.com/VictoriaMetrics/metrics"
)

var (
	configCheckInterval = flag.Duration("promscrape.configCheckInterval", 0, "Interval for checking for changes in '-promscrape.config' file. "+
		"By default the checking is disabled. Send SIGHUP signal in order to force config check for changes")
	fileSDCheckInterval = flag.Duration("promscrape.fileSDCheckInterval", 30*time.Second, "Interval for checking for changes in 'file_sd_config'. "+
		"See https://prometheus.io/docs/prometheus/latest/configuration/configuration/#file_sd_config for details")
	kubernetesSDCheckInterval = flag.Duration("promscrape.kubernetesSDCheckInterval", 30*time.Second, "Interval for checking for changes in Kubernetes API server. "+
		"This works only if `kubernetes_sd_configs` is configured in '-promscrape.config' file. "+
		"See https://prometheus.io/docs/prometheus/latest/configuration/configuration/#kubernetes_sd_config for details")
	ec2SDCheckInterval = flag.Duration("promscrape.ec2SDCheckInterval", time.Minute, "Interval for checking for changes in ec2. "+
		"This works only if `ec2_sd_configs` is configured in '-promscrape.config' file. "+
		"See https://prometheus.io/docs/prometheus/latest/configuration/configuration/#ec2_sd_config for details")
	gceSDCheckInterval = flag.Duration("promscrape.gceSDCheckInterval", time.Minute, "Interval for checking for changes in gce. "+
		"This works only if `gce_sd_configs` is configured in '-promscrape.config' file. "+
		"See https://prometheus.io/docs/prometheus/latest/configuration/configuration/#gce_sd_config for details")
	promscrapeConfigFile = flag.String("promscrape.config", "", "Optional path to Prometheus config file with 'scrape_configs' section containing targets to scrape. "+
		"See https://prometheus.io/docs/prometheus/latest/configuration/configuration/#scrape_config for details")
)

// Init initializes Prometheus scraper with config from the `-promscrape.config`.
//
// Scraped data is passed to pushData.
func Init(pushData func(wr *prompbmarshal.WriteRequest)) {
	globalStopCh = make(chan struct{})
	scraperWG.Add(1)
	go func() {
		defer scraperWG.Done()
		runScraper(*promscrapeConfigFile, pushData, globalStopCh)
	}()
}

// Stop stops Prometheus scraper.
func Stop() {
	close(globalStopCh)
	scraperWG.Wait()
}

var (
	globalStopCh chan struct{}
	scraperWG    sync.WaitGroup
)

func runScraper(configFile string, pushData func(wr *prompbmarshal.WriteRequest), globalStopCh <-chan struct{}) {
	if configFile == "" {
		// Nothing to scrape.
		return
	}
	sighupCh := make(chan os.Signal, 1)
	signal.Notify(sighupCh, syscall.SIGHUP)

	logger.Infof("reading Prometheus configs from %q", configFile)
	cfg, data, err := loadConfig(configFile)
	if err != nil {
		logger.Fatalf("cannot read %q: %s", configFile, err)
	}

	var tickerCh <-chan time.Time
	if *configCheckInterval > 0 {
		ticker := time.NewTicker(*configCheckInterval)
		tickerCh = ticker.C
		defer ticker.Stop()
	}

	mustStop := false
	for !mustStop {
		stopCh := make(chan struct{})
		staticReloadCh := make(chan struct{})
		fileReloadCh := make(chan struct{})
		k8sReloadCh := make(chan struct{})
		ec2ReloadCh := make(chan struct{})
		gceReloadCh := make(chan struct{})

		var wg sync.WaitGroup
		wg.Add(1)
		go func() {
			defer wg.Done()
			runSDScrapers("static", cfg, pushData, staticReloadCh, stopCh)
		}()
		wg.Add(1)
		go func() {
			defer wg.Done()
			runSDScrapers("file", cfg, pushData, fileReloadCh, stopCh)
		}()
		wg.Add(1)
		go func() {
			defer wg.Done()
			runSDScrapers("k8s", cfg, pushData, k8sReloadCh, stopCh)
		}()
		wg.Add(1)
		go func() {
			defer wg.Done()
			runSDScrapers("ec2", cfg, pushData, k8sReloadCh, stopCh)
		}()
		wg.Add(1)
		go func() {
			defer wg.Done()
			runSDScrapers("gce", cfg, pushData, k8sReloadCh, stopCh)
		}()
		wg.Add(1)
		go func() {
			defer wg.Done()
			runEC2SDScrapers(cfg, pushData, stopCh)
		}()
		wg.Add(1)
		go func() {
			defer wg.Done()
			runGCESDScrapers(cfg, pushData, stopCh)
		}()

		reloadConfigFile := func() {
			cfgNew, dataNew, err := loadConfig(configFile)
			if err != nil {
				logger.Errorf("cannot read %q on SIGHUP: %s; continuing with the previous config", configFile, err)
				return
			}
			if bytes.Equal(data, dataNew) {
				logger.Infof("nothing changed in %q", configFile)
				return
			}
			cfg = cfgNew
			*cfg = *cfgNew
			data = dataNew
			staticReloadCh <- struct{}{}
			fileReloadCh <- struct{}{}
			k8sReloadCh <- struct{}{}
			configReloads.Inc()
		}
	waitForChans:
		select {
		case <-sighupCh:
			logger.Infof("SIGHUP received; reloading Prometheus configs from %q", configFile)
			reloadConfigFile()
			configReloads.Inc()
			goto waitForChans
		case <-tickerCh:
			reloadConfigFile()
			configReloads.Inc()
			goto waitForChans
		case <-globalStopCh:
			close(stopCh)
			mustStop = true
		}

		if !mustStop {
			logger.Infof("found changes in %q; applying these changes", configFile)
		}
		logger.Infof("stopping Prometheus scrapers")
		startTime := time.Now()
		wg.Wait()
		logger.Infof("stopped Prometheus scrapers in %.3f seconds", time.Since(startTime).Seconds())
	}
}

var configReloads = metrics.NewCounter(`vm_promscrape_config_reloads_total`)

var staticTargets = metrics.NewCounter(`vm_promscrape_targets{type="static"}`)
var staticReloads = metrics.NewCounter(`vm_promscrape_reloads_total{type="static"}`)

type SwWithStopCh struct {
	sw     ScrapeWork
	stopCh chan struct{}
}

func runSDScrapers(t string, cfg *Config, pushData func(wr *prompbmarshal.WriteRequest), reloadCh <-chan struct{}, stopCh <-chan struct{}) {
	var sws []ScrapeWork
	var sdTargets *metrics.Counter
	var sdReloader *metrics.Counter
	swsWithStopCh := make(map[string]*SwWithStopCh)

	switch t {
	case "file":
		sdTargets = fileSDTargets
		sdReloader = fileSDReloads
	case "static":
		sdTargets = staticTargets
		sdReloader = staticReloads
	case "k8s":
		sdTargets = kubernetesSDTargets
		sdReloader = kubernetesSDReloads
	case "ec2":
		sdTargets = ec2SDTargets
		sdReloader = ec2SDReloads
	case "gce":
		sdTargets = gceSDTargets
		sdReloader = gceSDReloads
	default:
		return
	}

	loadSwsByType := func(t string, sws []ScrapeWork) []ScrapeWork {
		switch t {
		case "file":
			if cfg.fileSDConfigsCount() == 0 {
				logger.Infof("no fileSDConfigs found, exists...")
				return []ScrapeWork{}
			}
			newSws := cfg.getFileSDScrapeWork(sws)
			return newSws
		case "static":
			newSws := cfg.getStaticScrapeWork()
			if len(sws) == 0 {
				return []ScrapeWork{}
			}
			return newSws
		case "k8s":
			if cfg.kubernetesSDConfigsCount() == 0 {
				return []ScrapeWork{}
			}
			newSws := cfg.getKubernetesSDScrapeWork()
			return newSws
		case "ec2":
			if cfg.ec2SDConfigsCount() == 0 {
				return []ScrapeWork{}
			}
			newSws := cfg.getEC2SDScrapeWork()
			return newSws
		case "gce":
			if cfg.gceSDConfigsCount() == 0 {
				return []ScrapeWork{}
			}
			newSws := cfg.getGCESDScrapeWork()
			return newSws
		default:
			return []ScrapeWork{}
		}

	}
	sws = loadSwsByType(t, nil)

	ticker := time.NewTicker(*fileSDCheckInterval)
	defer ticker.Stop()
	var wg sync.WaitGroup

	runChangedSws := func() {
		newSwsWithStopCh := make(map[string]*SwWithStopCh)
		for _, sw := range sws {
			swHash, err := hashScrapeWork(sw)
			if err != nil {
				logger.Warnf("hash for sw: %v failed, err is: %v", sw, err)
				continue
			}
			logger.Infof("hash for sw: %v success, hash is: %v", sw, swHash)
			newSwsWithStopCh[swHash] = &SwWithStopCh{
				sw:     sw,
				stopCh: make(chan struct{}),
			}
		}
		// 1. run new sw worker
		for newSwHash, _ := range newSwsWithStopCh {
			if swWithStopCh, exists := swsWithStopCh[newSwHash]; exists {
				// same sw worker exists, copy ch
				newSwsWithStopCh[newSwHash].stopCh = swWithStopCh.stopCh
				logger.Infof("old exists sw: %v keep running with hash: %s", swWithStopCh.sw, newSwHash)
				continue
			} else {
				logger.Infof("new sw: %v start running with hash: %s", newSwsWithStopCh[newSwHash].sw, newSwHash)
			}
			// new sw, run it
			wg.Add(1)
			sdTargets.Inc()
			go func(swWithStopCh *SwWithStopCh) {
				defer wg.Done()
				defer sdTargets.Dec()
				runScrapeWorker(swWithStopCh.sw, pushData, swWithStopCh.stopCh)
			}(newSwsWithStopCh[newSwHash])

		}
		// 2. clear old sw worker
		for oldSwHash, swWithStopCh := range swsWithStopCh {
			if _, exists := newSwsWithStopCh[oldSwHash]; exists {
				continue
			}
			logger.Infof("clear old sw: %v start with hash: %s", swWithStopCh.sw, oldSwHash)
			close(swWithStopCh.stopCh)
		}

		// replace swsWithStopCh with new swsWithStopCh
		swsWithStopCh = newSwsWithStopCh
	}

	loadCfg := func(swsNew []ScrapeWork) {
		logger.Infof("reloading scrapers for changed `file_sd_config` targets")
		logger.Infof("begore reload cfg, fd targets number is: %d", fileSDTargets.Get())
		sws = swsNew
		runChangedSws()
		logger.Infof("after reload cfg, fd targets number is: %d", fileSDTargets.Get())

	}

	reloadCfg := func() {
		swsNew := loadSwsByType(t, sws)
		if equalStaticConfigForScrapeWorks(swsNew, sws) {
			return
		}
		loadCfg(swsNew)
	}

	loadCfg(sws)

waitForChans:
	for {
		select {
		case <-ticker.C:
			reloadCfg()
			sdReloader.Inc()
		case <-stopCh:
			break waitForChans
		case <-reloadCh:
			reloadCfg()
			sdReloader.Inc()
		}
	}

	for _, swWithStopCh := range swsWithStopCh {
		close(swWithStopCh.stopCh)
	}

	wg.Wait()

}

var (
	kubernetesSDTargets = metrics.NewCounter(`vm_promscrape_targets{type="kubernetes_sd"}`)
	kubernetesSDReloads = metrics.NewCounter(`vm_promscrape_reloads_total{type="kubernetes_sd"}`)
)

<<<<<<< HEAD
=======
func runEC2SDScrapers(cfg *Config, pushData func(wr *prompbmarshal.WriteRequest), stopCh <-chan struct{}) {
	if cfg.ec2SDConfigsCount() == 0 {
		return
	}
	sws := cfg.getEC2SDScrapeWork()
	ticker := time.NewTicker(*ec2SDCheckInterval)
	defer ticker.Stop()
	mustStop := false
	for !mustStop {
		localStopCh := make(chan struct{})
		var wg sync.WaitGroup
		wg.Add(1)
		go func(sws []ScrapeWork) {
			defer wg.Done()
			logger.Infof("starting %d scrapers for `ec2_sd_config` targets", len(sws))
			ec2SDTargets.Set(uint64(len(sws)))
			runScrapeWorkers(sws, pushData, localStopCh)
			ec2SDTargets.Set(0)
			logger.Infof("stopped all the %d scrapers for `ec2_sd_config` targets", len(sws))
		}(sws)
	waitForChans:
		select {
		case <-ticker.C:
			swsNew := cfg.getEC2SDScrapeWork()
			if equalStaticConfigForScrapeWorks(swsNew, sws) {
				// Nothing changed, continue waiting for updated scrape work
				goto waitForChans
			}
			logger.Infof("restarting scrapers for changed `ec2_sd_config` targets")
			sws = swsNew
		case <-stopCh:
			mustStop = true
		}

		close(localStopCh)
		wg.Wait()
		ec2SDReloads.Inc()
	}
}

>>>>>>> 4470308d
var (
	ec2SDTargets = metrics.NewCounter(`vm_promscrape_targets{type="ec2_sd"}`)
	ec2SDReloads = metrics.NewCounter(`vm_promscrape_reloads_total{type="ec2_sd"}`)
)

<<<<<<< HEAD
=======
func runGCESDScrapers(cfg *Config, pushData func(wr *prompbmarshal.WriteRequest), stopCh <-chan struct{}) {
	if cfg.gceSDConfigsCount() == 0 {
		return
	}
	sws := cfg.getGCESDScrapeWork()
	ticker := time.NewTicker(*gceSDCheckInterval)
	defer ticker.Stop()
	mustStop := false
	for !mustStop {
		localStopCh := make(chan struct{})
		var wg sync.WaitGroup
		wg.Add(1)
		go func(sws []ScrapeWork) {
			defer wg.Done()
			logger.Infof("starting %d scrapers for `gce_sd_config` targets", len(sws))
			gceSDTargets.Set(uint64(len(sws)))
			runScrapeWorkers(sws, pushData, localStopCh)
			gceSDTargets.Set(0)
			logger.Infof("stopped all the %d scrapers for `gce_sd_config` targets", len(sws))
		}(sws)
	waitForChans:
		select {
		case <-ticker.C:
			swsNew := cfg.getGCESDScrapeWork()
			if equalStaticConfigForScrapeWorks(swsNew, sws) {
				// Nothing changed, continue waiting for updated scrape work
				goto waitForChans
			}
			logger.Infof("restarting scrapers for changed `gce_sd_config` targets")
			sws = swsNew
		case <-stopCh:
			mustStop = true
		}

		close(localStopCh)
		wg.Wait()
		gceSDReloads.Inc()
	}
}

>>>>>>> 4470308d
var (
	gceSDTargets = metrics.NewCounter(`vm_promscrape_targets{type="gce_sd"}`)
	gceSDReloads = metrics.NewCounter(`vm_promscrape_reloads_total{type="gce_sd"}`)
)

func runFileSDScrapers(cfg *Config, pushData func(wr *prompbmarshal.WriteRequest), stopCh <-chan struct{}) {
	if cfg.fileSDConfigsCount() == 0 {
		return
	}
	sws := cfg.getFileSDScrapeWork(nil)
	ticker := time.NewTicker(*fileSDCheckInterval)
	defer ticker.Stop()
	mustStop := false
	for !mustStop {
		localStopCh := make(chan struct{})
		var wg sync.WaitGroup
		wg.Add(1)
		go func(sws []ScrapeWork) {
			defer wg.Done()
			logger.Infof("starting %d scrapers for `file_sd_config` targets", len(sws))
			fileSDTargets.Set(uint64(len(sws)))
			runScrapeWorkers(sws, pushData, localStopCh)
			fileSDTargets.Set(0)
			logger.Infof("stopped all the %d scrapers for `file_sd_config` targets", len(sws))
		}(sws)
	waitForChans:
		select {
		case <-ticker.C:
			swsNew := cfg.getFileSDScrapeWork(sws)
			if equalStaticConfigForScrapeWorks(swsNew, sws) {
				// Nothing changed, continue waiting for updated scrape work
				goto waitForChans
			}
			logger.Infof("restarting scrapers for changed `file_sd_config` targets")
			sws = swsNew
		case <-stopCh:
			mustStop = true
		}

		close(localStopCh)
		wg.Wait()
		fileSDReloads.Inc()
	}
}

var (
	fileSDTargets = metrics.NewCounter(`vm_promscrape_targets{type="file_sd"}`)
	fileSDReloads = metrics.NewCounter(`vm_promscrape_reloads_total{type="file_sd"}`)
)

func equalStaticConfigForScrapeWorks(as, bs []ScrapeWork) bool {
	if len(as) != len(bs) {
		return false
	}
	for i := range as {
		if !equalStaticConfigForScrapeWork(&as[i], &bs[i]) {
			return false
		}
	}
	return true
}

func equalStaticConfigForScrapeWork(a, b *ScrapeWork) bool {
	// `static_config` can change only ScrapeURL and Labels. So compare only them.
	if a.ScrapeURL != b.ScrapeURL {
		return false
	}
	if !equalLabels(a.Labels, b.Labels) {
		return false
	}
	return true
}

func equalLabels(as, bs []prompbmarshal.Label) bool {
	if len(as) != len(bs) {
		return false
	}
	for i := range as {
		if !equalLabel(&as[i], &bs[i]) {
			return false
		}
	}
	return true
}

func equalLabel(a, b *prompbmarshal.Label) bool {
	if a.Name != b.Name {
		return false
	}
	if a.Value != b.Value {
		return false
	}
	return true
}

// runScrapeWorkers runs sws.
//
// This function returns after closing stopCh.
func runScrapeWorkers(sws []ScrapeWork, pushData func(wr *prompbmarshal.WriteRequest), stopCh <-chan struct{}) {
	tsmGlobal.RegisterAll(sws)
	var wg sync.WaitGroup
	for i := range sws {
		cfg := &sws[i]
		c := newClient(cfg)
		var sw scrapeWork
		sw.Config = *cfg
		sw.ReadData = c.ReadData
		sw.PushData = pushData
		wg.Add(1)
		go func() {
			defer wg.Done()
			sw.run(stopCh)
		}()
	}
	wg.Wait()
	tsmGlobal.UnregisterAll(sws)
}

func hashScrapeWork(sw ScrapeWork) (string, error) {
	// make ID 0 before hash
	sw.ID = 0
	b, err := bson.Marshal(sw)
	if err != nil {
		return "", err
	}
	h := sha256.New()
	h.Write(b)
	return fmt.Sprintf("%x", h.Sum(nil)), nil
}

func runScrapeWorker(sw ScrapeWork, pushData func(wr *prompbmarshal.WriteRequest), stopCh <-chan struct{}) {
	tsmGlobal.Register(sw)
	c := newClient(&sw)
	var lsw scrapeWork
	lsw.Config = sw
	lsw.ReadData = c.ReadData
	lsw.PushData = pushData
	lsw.run(stopCh)
	tsmGlobal.Unregister(sw)
}<|MERGE_RESOLUTION|>--- conflicted
+++ resolved
@@ -341,141 +341,15 @@
 	kubernetesSDReloads = metrics.NewCounter(`vm_promscrape_reloads_total{type="kubernetes_sd"}`)
 )
 
-<<<<<<< HEAD
-=======
-func runEC2SDScrapers(cfg *Config, pushData func(wr *prompbmarshal.WriteRequest), stopCh <-chan struct{}) {
-	if cfg.ec2SDConfigsCount() == 0 {
-		return
-	}
-	sws := cfg.getEC2SDScrapeWork()
-	ticker := time.NewTicker(*ec2SDCheckInterval)
-	defer ticker.Stop()
-	mustStop := false
-	for !mustStop {
-		localStopCh := make(chan struct{})
-		var wg sync.WaitGroup
-		wg.Add(1)
-		go func(sws []ScrapeWork) {
-			defer wg.Done()
-			logger.Infof("starting %d scrapers for `ec2_sd_config` targets", len(sws))
-			ec2SDTargets.Set(uint64(len(sws)))
-			runScrapeWorkers(sws, pushData, localStopCh)
-			ec2SDTargets.Set(0)
-			logger.Infof("stopped all the %d scrapers for `ec2_sd_config` targets", len(sws))
-		}(sws)
-	waitForChans:
-		select {
-		case <-ticker.C:
-			swsNew := cfg.getEC2SDScrapeWork()
-			if equalStaticConfigForScrapeWorks(swsNew, sws) {
-				// Nothing changed, continue waiting for updated scrape work
-				goto waitForChans
-			}
-			logger.Infof("restarting scrapers for changed `ec2_sd_config` targets")
-			sws = swsNew
-		case <-stopCh:
-			mustStop = true
-		}
-
-		close(localStopCh)
-		wg.Wait()
-		ec2SDReloads.Inc()
-	}
-}
-
->>>>>>> 4470308d
 var (
 	ec2SDTargets = metrics.NewCounter(`vm_promscrape_targets{type="ec2_sd"}`)
 	ec2SDReloads = metrics.NewCounter(`vm_promscrape_reloads_total{type="ec2_sd"}`)
 )
 
-<<<<<<< HEAD
-=======
-func runGCESDScrapers(cfg *Config, pushData func(wr *prompbmarshal.WriteRequest), stopCh <-chan struct{}) {
-	if cfg.gceSDConfigsCount() == 0 {
-		return
-	}
-	sws := cfg.getGCESDScrapeWork()
-	ticker := time.NewTicker(*gceSDCheckInterval)
-	defer ticker.Stop()
-	mustStop := false
-	for !mustStop {
-		localStopCh := make(chan struct{})
-		var wg sync.WaitGroup
-		wg.Add(1)
-		go func(sws []ScrapeWork) {
-			defer wg.Done()
-			logger.Infof("starting %d scrapers for `gce_sd_config` targets", len(sws))
-			gceSDTargets.Set(uint64(len(sws)))
-			runScrapeWorkers(sws, pushData, localStopCh)
-			gceSDTargets.Set(0)
-			logger.Infof("stopped all the %d scrapers for `gce_sd_config` targets", len(sws))
-		}(sws)
-	waitForChans:
-		select {
-		case <-ticker.C:
-			swsNew := cfg.getGCESDScrapeWork()
-			if equalStaticConfigForScrapeWorks(swsNew, sws) {
-				// Nothing changed, continue waiting for updated scrape work
-				goto waitForChans
-			}
-			logger.Infof("restarting scrapers for changed `gce_sd_config` targets")
-			sws = swsNew
-		case <-stopCh:
-			mustStop = true
-		}
-
-		close(localStopCh)
-		wg.Wait()
-		gceSDReloads.Inc()
-	}
-}
-
->>>>>>> 4470308d
 var (
 	gceSDTargets = metrics.NewCounter(`vm_promscrape_targets{type="gce_sd"}`)
 	gceSDReloads = metrics.NewCounter(`vm_promscrape_reloads_total{type="gce_sd"}`)
 )
-
-func runFileSDScrapers(cfg *Config, pushData func(wr *prompbmarshal.WriteRequest), stopCh <-chan struct{}) {
-	if cfg.fileSDConfigsCount() == 0 {
-		return
-	}
-	sws := cfg.getFileSDScrapeWork(nil)
-	ticker := time.NewTicker(*fileSDCheckInterval)
-	defer ticker.Stop()
-	mustStop := false
-	for !mustStop {
-		localStopCh := make(chan struct{})
-		var wg sync.WaitGroup
-		wg.Add(1)
-		go func(sws []ScrapeWork) {
-			defer wg.Done()
-			logger.Infof("starting %d scrapers for `file_sd_config` targets", len(sws))
-			fileSDTargets.Set(uint64(len(sws)))
-			runScrapeWorkers(sws, pushData, localStopCh)
-			fileSDTargets.Set(0)
-			logger.Infof("stopped all the %d scrapers for `file_sd_config` targets", len(sws))
-		}(sws)
-	waitForChans:
-		select {
-		case <-ticker.C:
-			swsNew := cfg.getFileSDScrapeWork(sws)
-			if equalStaticConfigForScrapeWorks(swsNew, sws) {
-				// Nothing changed, continue waiting for updated scrape work
-				goto waitForChans
-			}
-			logger.Infof("restarting scrapers for changed `file_sd_config` targets")
-			sws = swsNew
-		case <-stopCh:
-			mustStop = true
-		}
-
-		close(localStopCh)
-		wg.Wait()
-		fileSDReloads.Inc()
-	}
-}
 
 var (
 	fileSDTargets = metrics.NewCounter(`vm_promscrape_targets{type="file_sd"}`)
