--- conflicted
+++ resolved
@@ -353,12 +353,9 @@
 func doRequestWithPossibleRetry(ctx context.Context, hc *fasthttp.HostClient, req *fasthttp.Request, resp *fasthttp.Response, deadline time.Time) error {
 	sleepTime := time.Second
 	scrapeRequests.Inc()
-<<<<<<< HEAD
 	attempt := 0
-=======
 	reqCtx, cancel := context.WithDeadline(ctx, deadline)
 	defer cancel()
->>>>>>> c87c7d1e
 	for {
 		// Use DoCtx instead of Do in order to support context cancellation
 		err := hc.DoCtx(reqCtx, req, resp)
@@ -371,13 +368,9 @@
 			return err
 		}
 
-<<<<<<< HEAD
 		// the first retry happens without delay (attempt=0) intentionally,
 		// as a special case for handling broken or stale connections.
 		backoffTime := sleepTime * time.Duration(attempt)
-
-=======
->>>>>>> c87c7d1e
 		// Retry request after exponentially increased sleep.
 		maxSleepTime := time.Until(deadline)
 		if backoffTime > maxSleepTime {
