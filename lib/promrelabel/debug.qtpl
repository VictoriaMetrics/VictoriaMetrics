--- conflicted
+++ resolved
@@ -6,7 +6,7 @@
 
 {% stripspace %}
 
-<<<<<<< HEAD
+{% func RelabelDebugSteps(targetURL string, targetID string, dss []DebugStep, metric, relabelConfigs string, err error) %}
 {% func RelabelDebugSteps(isTargetRelabel bool, targetID string, dss []DebugStep, metric, relabelConfigs, format string, err error) %}
   {% if format == "json" %}
       {%= RelabelDebugStepsJSON(isTargetRelabel, targetID, dss, metric, relabelConfigs, err) %}
@@ -16,9 +16,6 @@
 {% endfunc %}
 
 {% func RelabelDebugStepsHTML(isTargetRelabel bool, targetID string, dss []DebugStep, metric, relabelConfigs string, err error) %}
-=======
-{% func RelabelDebugSteps(targetURL string, targetID string, dss []DebugStep, metric, relabelConfigs string, err error) %}
->>>>>>> 3214b1c3
 <!DOCTYPE html>
 <html lang="en">
 <head>
