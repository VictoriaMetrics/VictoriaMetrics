--- conflicted
+++ resolved
@@ -2174,12 +2174,8 @@
 			firstWarn = fmt.Errorf("cannot prefill next indexdb: %w", err)
 		}
 	}
-<<<<<<< HEAD
+
 	if err := s.updatePerDateData(idb, rows, dstMrs); err != nil {
-=======
-
-	if err := s.updatePerDateData(rows, dstMrs); err != nil {
->>>>>>> d47d329c
 		if firstWarn == nil {
 			firstWarn = fmt.Errorf("cannot not update per-day index: %w", err)
 		}
