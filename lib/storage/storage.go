package storage

import (
	"bytes"
	"fmt"
	"math"
	"os"
	"path/filepath"
	"regexp"
	"sort"
	"sync"
	"sync/atomic"
	"time"
	"unsafe"

	"github.com/VictoriaMetrics/VictoriaMetrics/lib/backup/backupnames"
	"github.com/VictoriaMetrics/VictoriaMetrics/lib/bloomfilter"
	"github.com/VictoriaMetrics/VictoriaMetrics/lib/decimal"
	"github.com/VictoriaMetrics/VictoriaMetrics/lib/encoding"
	"github.com/VictoriaMetrics/VictoriaMetrics/lib/fasttime"
	"github.com/VictoriaMetrics/VictoriaMetrics/lib/fs"
	"github.com/VictoriaMetrics/VictoriaMetrics/lib/logger"
	"github.com/VictoriaMetrics/VictoriaMetrics/lib/memory"
	"github.com/VictoriaMetrics/VictoriaMetrics/lib/querytracer"
	"github.com/VictoriaMetrics/VictoriaMetrics/lib/snapshot/snapshotutil"
	"github.com/VictoriaMetrics/VictoriaMetrics/lib/storage/metricnamestats"
	"github.com/VictoriaMetrics/VictoriaMetrics/lib/storage/metricsmetadata"
	"github.com/VictoriaMetrics/VictoriaMetrics/lib/timeutil"
	"github.com/VictoriaMetrics/VictoriaMetrics/lib/uint64set"
	"github.com/VictoriaMetrics/VictoriaMetrics/lib/workingsetcache"
	"github.com/VictoriaMetrics/fastcache"
	"github.com/cespare/xxhash/v2"
)

const (
	retention31Days = 31 * 24 * time.Hour
	retentionMax    = 100 * 12 * retention31Days
	idbPrefilStart  = time.Hour
)

// Storage represents TSDB storage.
type Storage struct {
	rowsReceivedTotal atomic.Uint64
	rowsAddedTotal    atomic.Uint64

	tooSmallTimestampRows atomic.Uint64
	tooBigTimestampRows   atomic.Uint64
	invalidRawMetricNames atomic.Uint64

	timeseriesRepopulated  atomic.Uint64
	timeseriesPreCreated   atomic.Uint64
	newTimeseriesCreated   atomic.Uint64
	slowRowInserts         atomic.Uint64
	slowPerDayIndexInserts atomic.Uint64

	hourlySeriesLimitRowsDropped atomic.Uint64
	dailySeriesLimitRowsDropped  atomic.Uint64

	// legacyNextRotationTimestamp is a timestamp in seconds of the next legacy
	// indexdb rotation.
	legacyNextRotationTimestamp atomic.Int64

	path           string
	cachePath      string
	retentionMsecs int64

	// lock file for exclusive access to the storage on the given path.
	flockF *os.File

	// legacyIndexDBs contains the legacy previous and current
	// IndexDBs if they existed on filesystem before partition
	// index was introduced. The pointer is nil if there are no legacy
	// IndexDBs on filesystem.
	//
	// The support of legacy IndexDBs is required to provide forward
	// compatibility with partition index.
	legacyIndexDBs atomic.Pointer[legacyIndexDBs]

	disablePerDayIndex bool

	tb *table

	// Series cardinality limiters.
	hourlySeriesLimiter *bloomfilter.Limiter
	dailySeriesLimiter  *bloomfilter.Limiter

	// tsidCache is MetricName -> TSID cache.
	tsidCache *workingsetcache.Cache

	// metricIDCache is MetricID -> TSID cache.
	metricIDCache *workingsetcache.Cache

	// metricNameCache is MetricID -> MetricName cache.
	metricNameCache *workingsetcache.Cache

	// Fast cache for MetricID values occurred during the current hour.
	currHourMetricIDs atomic.Pointer[hourMetricIDs]

	// Fast cache for MetricID values occurred during the previous hour.
	prevHourMetricIDs atomic.Pointer[hourMetricIDs]

	// Fast cache for pre-populating per-day inverted index for the next day.
	// This is needed in order to remove CPU usage spikes at 00:00 UTC
	// due to creation of per-day inverted index for active time series.
	// See https://github.com/VictoriaMetrics/VictoriaMetrics/issues/430 for details.
	nextDayMetricIDs atomic.Pointer[nextDayMetricIDs]

	// Pending MetricID values to be added to currHourMetricIDs.
	pendingHourEntriesLock sync.Mutex
	pendingHourEntries     *uint64set.Set

	// Pending MetricIDs to be added to nextDayMetricIDs.
	pendingNextDayMetricIDsLock sync.Mutex
	pendingNextDayMetricIDs     *uint64set.Set

	stopCh chan struct{}

	currHourMetricIDsUpdaterWG sync.WaitGroup
	nextDayMetricIDsUpdaterWG  sync.WaitGroup
	legacyRetentionWatcherWG   sync.WaitGroup
	freeDiskSpaceWatcherWG     sync.WaitGroup

	// The snapshotLock prevents from concurrent creation of snapshots,
	// since this may result in snapshots without recently added data,
	// which may be in the process of flushing to disk by concurrently running
	// snapshot process.
	snapshotLock sync.Mutex

	// The minimum timestamp when composite index search can be used.
	minTimestampForCompositeIndex int64

	// missingMetricIDs maps metricID to the deadline in unix timestamp seconds
	// after which all the indexdb entries for the given metricID
	// must be deleted if index entry isn't found by the given metricID.
	// This is used inside searchMetricNameWithCache() and SearchTSIDs()
	// for detecting permanently missing metricID->metricName/TSID entries.
	// See https://github.com/VictoriaMetrics/VictoriaMetrics/issues/5959
	missingMetricIDsLock          sync.Mutex
	missingMetricIDs              map[uint64]uint64
	missingMetricIDsResetDeadline uint64

	// isReadOnly is set to true when the storage is in read-only mode.
	isReadOnly atomic.Bool

	metricsTracker *metricnamestats.Tracker

	// idbPrefillStartSeconds defines the start time of the idbNext prefill.
	// It helps to spread load in time for index records creation and reduce resource usage.
	idbPrefillStartSeconds int64

	// logNewSeries is used for logging the new series. We will log new series when logNewSeries is true or logNewSeriesUntil is greater than the current time.
	logNewSeries atomic.Bool

	// logNewSeriesUntil is the timestamp until which new series will be logged. We will log new series when logNewSeries is true or logNewSeriesUntil is greater than the current time.
	logNewSeriesUntil atomic.Uint64

	metadataStorage *metricsmetadata.Storage
}

// OpenOptions optional args for MustOpenStorage
type OpenOptions struct {
	Retention             time.Duration
	MaxHourlySeries       int
	MaxDailySeries        int
	DisablePerDayIndex    bool
	TrackMetricNamesStats bool
	IDBPrefillStart       time.Duration
	LogNewSeries          bool
}

// MustOpenStorage opens storage on the given path with the given retentionMsecs.
//
// TODO(@rtm0): Extract legacy IndexDB initialization code into a separate
// method and move it to storage_legacy.go.
func MustOpenStorage(path string, opts OpenOptions) *Storage {
	path, err := filepath.Abs(path)
	if err != nil {
		logger.Panicf("FATAL: cannot determine absolute path for %q: %s", path, err)
	}
	retention := opts.Retention
	if retention <= 0 || retention > retentionMax {
		retention = retentionMax
	}
	idbPrefillStart := opts.IDBPrefillStart
	if idbPrefillStart <= 0 {
		idbPrefillStart = time.Hour
	}
	s := &Storage{
		path:                   path,
		cachePath:              filepath.Join(path, cacheDirname),
		retentionMsecs:         retention.Milliseconds(),
		stopCh:                 make(chan struct{}),
		idbPrefillStartSeconds: idbPrefillStart.Milliseconds() / 1000,
	}
	s.logNewSeries.Store(opts.LogNewSeries)

	fs.MustMkdirIfNotExist(path)

	// Check whether the cache directory must be removed
	// It is removed if it contains resetCacheOnStartupFilename.
	// See https://github.com/VictoriaMetrics/VictoriaMetrics/issues/1447 for details.
	if fs.IsPathExist(filepath.Join(s.cachePath, resetCacheOnStartupFilename)) {
		logger.Infof("removing cache directory at %q, since it contains `%s` file...", s.cachePath, resetCacheOnStartupFilename)
		// Do not use fs.MustRemoveDir() here, since the cache directory may be mounted
		// to a separate filesystem. In this case the fs.MustRemoveDir() will fail while
		// trying to remove the mount root.
		fs.MustRemoveDirContents(s.cachePath)
		logger.Infof("cache directory at %q has been successfully removed", s.cachePath)
	}

	// Protect from concurrent opens.
	s.flockF = fs.MustCreateFlockFile(path)

	// Check whether restore process finished successfully
	restoreLockF := filepath.Join(path, backupnames.RestoreInProgressFilename)
	if fs.IsPathExist(restoreLockF) {
		logger.Panicf("FATAL: incomplete vmrestore run; run vmrestore again or remove lock file %q", restoreLockF)
	}

	// Pre-create snapshots directory if it is missing.
	snapshotsPath := filepath.Join(path, snapshotsDirname)
	fs.MustMkdirIfNotExist(snapshotsPath)

	// Initialize series cardinality limiter.
	if opts.MaxHourlySeries > 0 {
		s.hourlySeriesLimiter = bloomfilter.NewLimiter(opts.MaxHourlySeries, time.Hour)
	}
	if opts.MaxDailySeries > 0 {
		s.dailySeriesLimiter = bloomfilter.NewLimiter(opts.MaxDailySeries, 24*time.Hour)
	}

	// Load caches.
	mem := memory.Allowed()
	s.tsidCache = s.mustLoadCache(tsidCacheFilename, getTSIDCacheSize())
	s.metricIDCache = s.mustLoadCache(metricIDCacheFilename, mem/16)
	s.metricNameCache = s.mustLoadCache(metricNameCacheFilename, getMetricNamesCacheSize())

	if opts.TrackMetricNamesStats {
		mnt := metricnamestats.MustLoadFrom(filepath.Join(s.cachePath, metricNameTrackerFilename), uint64(getMetricNamesStatsCacheSize()))
		s.metricsTracker = mnt
		if mnt.IsEmpty() {
			// metric names tracker performs attempt to track timeseries during ingestion only at tsid cache miss.
			// It allows to do not decrease storage performance.
			logger.Infof("resetting tsidCache in order to properly track metric names stats usage")
			s.tsidCache.Reset()
		}
	}

	s.metadataStorage = metricsmetadata.NewStorage(getMetadataStorageSize())

	// Load metadata
	metadataDir := filepath.Join(path, metadataDirname)
	isEmptyDB := !fs.IsPathExist(filepath.Join(path, indexdbDirname))
	fs.MustMkdirIfNotExist(metadataDir)
	s.minTimestampForCompositeIndex = mustGetMinTimestampForCompositeIndex(metadataDir, isEmptyDB)

	s.disablePerDayIndex = opts.DisablePerDayIndex

	// Load legacy indexDBs.
	legacyIDBPath := filepath.Join(path, indexdbDirname)
	legacyIDBs := s.mustOpenLegacyIndexDBTables(legacyIDBPath)
	s.legacyIndexDBs.Store(legacyIDBs)
	// Initialize legacyNextRotationTimestamp
	nowSecs := int64(fasttime.UnixTimestamp())
	retentionSecs := retention.Milliseconds() / 1000 // not .Seconds() because unnecessary float64 conversion
	nextRotationTimestamp := legacyNextRetentionDeadlineSeconds(nowSecs, retentionSecs, legacyRetentionTimezoneOffsetSecs)
	s.legacyNextRotationTimestamp.Store(nextRotationTimestamp)

	// check for free disk space before opening the table
	// to prevent unexpected part merges. See https://github.com/VictoriaMetrics/VictoriaMetrics/issues/4023
	s.startFreeDiskSpaceWatcher()

	// Load data
	tablePath := filepath.Join(path, dataDirname)
	tb := mustOpenTable(tablePath, s)
	s.tb = tb

	// Add deleted metricIDs from legacy previous and current indexDBs to every
	// partition indexDB. Also add deleted metricIDs from current indexDB to the
	// previous one, because previous may contain the same metrics that wasn't marked as deleted.
	legacyDeletedMetricIDs := &uint64set.Set{}
	idbPrev := legacyIDBs.getIDBPrev()
	if idbPrev != nil {
		legacyDeletedMetricIDs.Union(idbPrev.getDeletedMetricIDs())
	}
	if idbCurr := legacyIDBs.getIDBCurr(); idbCurr != nil {
		legacyDeletedMetricIDs.Union(idbCurr.getDeletedMetricIDs())
	}
	if idbPrev != nil {
		idbPrev.setDeletedMetricIDs(legacyDeletedMetricIDs)
	}
	ptws := tb.GetAllPartitions(nil)
	for _, ptw := range ptws {
		ptw.pt.idb.updateDeletedMetricIDs(legacyDeletedMetricIDs)
	}
	tb.PutPartitions(ptws)

	// Load nextDayMetricIDs cache after the data table is opened since it
	// requires the table to operate properly.
	// Load prevHourMetricIDs, currHourMetricIDs, and nextDayMetricIDs caches
	// after the data table is opened since they require the partition index to
	// operate properly.
	hour := fasttime.UnixHour()
	hmCurr := s.mustLoadHourMetricIDs(hour, currHourMetricIDsFilename)
	hmPrev := s.mustLoadHourMetricIDs(hour-1, prevHourMetricIDsFilename)
	s.currHourMetricIDs.Store(hmCurr)
	s.prevHourMetricIDs.Store(hmPrev)
	s.pendingHourEntries = &uint64set.Set{}
	nextDayMetricIDs := s.mustLoadNextDayMetricIDs()
	s.nextDayMetricIDs.Store(nextDayMetricIDs)
	s.pendingNextDayMetricIDs = &uint64set.Set{}

	s.startCurrHourMetricIDsUpdater()
	s.startNextDayMetricIDsUpdater()
	s.startLegacyRetentionWatcher()

	return s
}

var maxTSIDCacheSize int

// SetTSIDCacheSize overrides the default size of storage/tsid cache
func SetTSIDCacheSize(size int) {
	maxTSIDCacheSize = size
}

func getTSIDCacheSize() int {
	if maxTSIDCacheSize <= 0 {
		return int(float64(memory.Allowed()) * 0.37)
	}
	return maxTSIDCacheSize
}

var maxMetricNamesStatsCacheSize int

// SetMetricNamesStatsCacheSize overrides the default size of storage/metricNamesStatsTracker
func SetMetricNamesStatsCacheSize(size int) {
	maxMetricNamesStatsCacheSize = size
}

func getMetricNamesStatsCacheSize() int {
	if maxMetricNamesStatsCacheSize <= 0 {
		return memory.Allowed() / 100
	}
	return maxMetricNamesStatsCacheSize
}

var maxMetricNameCacheSize int

// SetMetricNameCacheSize overrides the default size of storage/metricName cache
func SetMetricNameCacheSize(size int) {
	maxMetricNameCacheSize = size
}

func getMetricNamesCacheSize() int {
	if maxMetricNameCacheSize <= 0 {
		return memory.Allowed() / 10
	}
	return maxMetricNameCacheSize
}

var maxMetadataStorageSize int

// SetMetadataStorageSize overrides the default size of the metadata store
func SetMetadataStorageSize(size int) {
	maxMetadataStorageSize = size
}

func getMetadataStorageSize() int {
	if maxMetadataStorageSize <= 0 {
		return memory.Allowed() / 100
	}
	return maxMetadataStorageSize
}

// DebugFlush makes sure all the recently added data is visible to search.
//
// Note: this function doesn't store all the in-memory data to disk - it just converts
// recently added items to searchable parts, which can be stored either in memory
// (if they are quite small) or to persistent disk.
//
// This function is for debugging and testing purposes only,
// since it may slow down data ingestion when used frequently.
func (s *Storage) DebugFlush() {
	s.tb.DebugFlush()
	s.legacyDebugFlush()

	hour := fasttime.UnixHour()
	s.updateCurrHourMetricIDs(hour)
}

// MustCreateSnapshot creates snapshot for s and returns the snapshot name.
//
// The method panics in case of any error since it does not accept any user
// input and therefore the error is not recoverable.
func (s *Storage) MustCreateSnapshot() string {
	logger.Infof("creating Storage snapshot for %q...", s.path)
	startTime := time.Now()

	s.snapshotLock.Lock()
	defer s.snapshotLock.Unlock()

	snapshotName := snapshotutil.NewName()
	srcDir := s.path
	dstDir := filepath.Join(srcDir, snapshotsDirname, snapshotName)
	fs.MustMkdirFailIfExist(dstDir)

	smallDir, bigDir, indexDBDir := s.tb.MustCreateSnapshot(snapshotName)

	dstDataDir := filepath.Join(dstDir, dataDirname)
	fs.MustMkdirFailIfExist(dstDataDir)

	dstSmallDir := filepath.Join(dstDataDir, smallDirname)
	fs.MustSymlinkRelative(smallDir, dstSmallDir)

	dstBigDir := filepath.Join(dstDataDir, bigDirname)
	fs.MustSymlinkRelative(bigDir, dstBigDir)

	dstIndexDBDir := filepath.Join(dstDataDir, indexdbDirname)
	fs.MustSymlinkRelative(indexDBDir, dstIndexDBDir)

	fs.MustSyncPath(dstDataDir)

	srcMetadataDir := filepath.Join(srcDir, metadataDirname)
	dstMetadataDir := filepath.Join(dstDir, metadataDirname)
	fs.MustCopyDirectory(srcMetadataDir, dstMetadataDir)

	s.legacyCreateSnapshot(snapshotName, srcDir, dstDir)

	fs.MustSyncPathAndParentDir(dstDir)

	logger.Infof("created Storage snapshot for %q at %q in %.3f seconds", srcDir, dstDir, time.Since(startTime).Seconds())
	return snapshotName
}

func (s *Storage) mustGetSnapshotsCount() int {
	snapshotNames := s.MustListSnapshots()
	return len(snapshotNames)
}

// MustListSnapshots returns sorted list of existing snapshots for s.
//
// The method panics in case of any error since it does not accept any user
// input and therefore the error is not recoverable.
func (s *Storage) MustListSnapshots() []string {
	snapshotsPath := filepath.Join(s.path, snapshotsDirname)
	d, err := os.Open(snapshotsPath)
	if err != nil {
		logger.Panicf("FATAL: cannot open snapshots directory: %v", err)
	}
	defer fs.MustClose(d)

	fnames, err := d.Readdirnames(-1)
	if err != nil {
		logger.Panicf("FATAL: cannot read snapshots directory at %q: %v", snapshotsPath, err)
	}
	snapshotNames := make([]string, 0, len(fnames))
	for _, fname := range fnames {
		if err := snapshotutil.Validate(fname); err != nil {
			continue
		}
		snapshotNames = append(snapshotNames, fname)
	}
	sort.Strings(snapshotNames)
	return snapshotNames
}

// DeleteSnapshot deletes the given snapshot.
func (s *Storage) DeleteSnapshot(snapshotName string) error {
	if err := snapshotutil.Validate(snapshotName); err != nil {
		return fmt.Errorf("invalid snapshotName %q: %w", snapshotName, err)
	}
	snapshotPath := filepath.Join(s.path, snapshotsDirname, snapshotName)

	logger.Infof("deleting snapshot %q...", snapshotPath)
	startTime := time.Now()

	s.tb.MustDeleteSnapshot(snapshotName)
	idbPath := filepath.Join(s.path, indexdbDirname, snapshotsDirname, snapshotName)
	fs.MustRemoveDir(idbPath)
	fs.MustRemoveDir(snapshotPath)

	logger.Infof("deleted snapshot %q in %.3f seconds", snapshotPath, time.Since(startTime).Seconds())

	return nil
}

// MustDeleteStaleSnapshots deletes snapshot older than given maxAge
//
// The method panics in case of any error since it is unrelated to the user
// input and indicates a bug in storage or a problem with the underlying file
// system.
func (s *Storage) MustDeleteStaleSnapshots(maxAge time.Duration) {
	list := s.MustListSnapshots()
	expireDeadline := time.Now().UTC().Add(-maxAge)
	for _, snapshotName := range list {
		t, err := snapshotutil.Time(snapshotName)
		if err != nil {
			// Panic because MustListSnapshots() is expected to return valid
			// snapshot names only.
			logger.Panicf("BUG: cannot parse snapshot date from %q: %v", snapshotName, err)
		}
		if t.Before(expireDeadline) {
			if err := s.DeleteSnapshot(snapshotName); err != nil {
				// Panic because MustListSnapshots() is expected to return valid
				// snapshot names only and DeleteSnapshot() fails only if the
				// snapshot name is invalid.
				logger.Panicf("BUG: cannot delete snapshot %q: %v", snapshotName, err)
			}
		}
	}
}

// Metrics contains essential metrics for the Storage.
type Metrics struct {
	RowsReceivedTotal uint64
	RowsAddedTotal    uint64
	DedupsDuringMerge uint64
	SnapshotsCount    uint64

	TooSmallTimestampRows uint64
	TooBigTimestampRows   uint64
	InvalidRawMetricNames uint64

	TimeseriesRepopulated  uint64
	TimeseriesPreCreated   uint64
	NewTimeseriesCreated   uint64
	SlowRowInserts         uint64
	SlowPerDayIndexInserts uint64

	HourlySeriesLimitRowsDropped   uint64
	HourlySeriesLimitMaxSeries     uint64
	HourlySeriesLimitCurrentSeries uint64

	DailySeriesLimitRowsDropped   uint64
	DailySeriesLimitMaxSeries     uint64
	DailySeriesLimitCurrentSeries uint64

	TimestampsBlocksMerged uint64
	TimestampsBytesSaved   uint64

	TSIDCacheSize         uint64
	TSIDCacheSizeBytes    uint64
	TSIDCacheSizeMaxBytes uint64
	TSIDCacheRequests     uint64
	TSIDCacheMisses       uint64
	TSIDCacheCollisions   uint64

	MetricIDCacheSize         uint64
	MetricIDCacheSizeBytes    uint64
	MetricIDCacheSizeMaxBytes uint64
	MetricIDCacheRequests     uint64
	MetricIDCacheMisses       uint64
	MetricIDCacheCollisions   uint64

	MetricNameCacheSize         uint64
	MetricNameCacheSizeBytes    uint64
	MetricNameCacheSizeMaxBytes uint64
	MetricNameCacheRequests     uint64
	MetricNameCacheMisses       uint64
	MetricNameCacheCollisions   uint64

	HourMetricIDCacheSize      uint64
	HourMetricIDCacheSizeBytes uint64

	NextDayMetricIDCacheSize      uint64
	NextDayMetricIDCacheSizeBytes uint64

	NextRetentionSeconds uint64

	MetricNamesUsageTrackerSize         uint64
	MetricNamesUsageTrackerSizeBytes    uint64
	MetricNamesUsageTrackerSizeMaxBytes uint64

	MetadataStorageItemsCurrent     uint64
	MetadataStorageCurrentSizeBytes uint64
	MetadataStorageMaxSizeBytes     uint64

	DeletedMetricsCount uint64

	TableMetrics TableMetrics
}

// Reset resets m.
func (m *Metrics) Reset() {
	*m = Metrics{}
}

// UpdateMetrics updates m with metrics from s.
func (s *Storage) UpdateMetrics(m *Metrics) {
	m.RowsReceivedTotal += s.rowsReceivedTotal.Load()
	m.RowsAddedTotal += s.rowsAddedTotal.Load()
	m.DedupsDuringMerge = dedupsDuringMerge.Load()
	m.SnapshotsCount += uint64(s.mustGetSnapshotsCount())

	m.TooSmallTimestampRows += s.tooSmallTimestampRows.Load()
	m.TooBigTimestampRows += s.tooBigTimestampRows.Load()
	m.InvalidRawMetricNames += s.invalidRawMetricNames.Load()

	m.TimeseriesRepopulated += s.timeseriesRepopulated.Load()
	m.TimeseriesPreCreated += s.timeseriesPreCreated.Load()
	m.NewTimeseriesCreated += s.newTimeseriesCreated.Load()
	m.SlowRowInserts += s.slowRowInserts.Load()
	m.SlowPerDayIndexInserts += s.slowPerDayIndexInserts.Load()

	if sl := s.hourlySeriesLimiter; sl != nil {
		m.HourlySeriesLimitRowsDropped += s.hourlySeriesLimitRowsDropped.Load()
		m.HourlySeriesLimitMaxSeries += uint64(sl.MaxItems())
		m.HourlySeriesLimitCurrentSeries += uint64(sl.CurrentItems())
	}

	if sl := s.dailySeriesLimiter; sl != nil {
		m.DailySeriesLimitRowsDropped += s.dailySeriesLimitRowsDropped.Load()
		m.DailySeriesLimitMaxSeries += uint64(sl.MaxItems())
		m.DailySeriesLimitCurrentSeries += uint64(sl.CurrentItems())
	}

	m.TimestampsBlocksMerged = timestampsBlocksMerged.Load()
	m.TimestampsBytesSaved = timestampsBytesSaved.Load()

	var cs fastcache.Stats
	s.tsidCache.UpdateStats(&cs)
	m.TSIDCacheSize += cs.EntriesCount
	m.TSIDCacheSizeBytes += cs.BytesSize
	m.TSIDCacheSizeMaxBytes += cs.MaxBytesSize
	m.TSIDCacheRequests += cs.GetCalls
	m.TSIDCacheMisses += cs.Misses
	m.TSIDCacheCollisions += cs.Collisions

	cs.Reset()
	s.metricIDCache.UpdateStats(&cs)
	m.MetricIDCacheSize += cs.EntriesCount
	m.MetricIDCacheSizeBytes += cs.BytesSize
	m.MetricIDCacheSizeMaxBytes += cs.MaxBytesSize
	m.MetricIDCacheRequests += cs.GetCalls
	m.MetricIDCacheMisses += cs.Misses
	m.MetricIDCacheCollisions += cs.Collisions

	cs.Reset()
	s.metricNameCache.UpdateStats(&cs)
	m.MetricNameCacheSize += cs.EntriesCount
	m.MetricNameCacheSizeBytes += cs.BytesSize
	m.MetricNameCacheSizeMaxBytes += cs.MaxBytesSize
	m.MetricNameCacheRequests += cs.GetCalls
	m.MetricNameCacheMisses += cs.Misses
	m.MetricNameCacheCollisions += cs.Collisions

	hmCurr := s.currHourMetricIDs.Load()
	hmPrev := s.prevHourMetricIDs.Load()
	hourMetricIDsLen := hmPrev.m.Len()
	if hmCurr.m.Len() > hourMetricIDsLen {
		hourMetricIDsLen = hmCurr.m.Len()
	}
	m.HourMetricIDCacheSize += uint64(hourMetricIDsLen)
	m.HourMetricIDCacheSizeBytes += hmCurr.m.SizeBytes()
	m.HourMetricIDCacheSizeBytes += hmPrev.m.SizeBytes()

	nextDayMetricIDs := &s.nextDayMetricIDs.Load().metricIDs
	m.NextDayMetricIDCacheSize += uint64(nextDayMetricIDs.Len())
	m.NextDayMetricIDCacheSizeBytes += nextDayMetricIDs.SizeBytes()

	var tm metricnamestats.TrackerMetrics
	s.metricsTracker.UpdateMetrics(&tm)
	m.MetricNamesUsageTrackerSizeBytes = tm.CurrentSizeBytes
	m.MetricNamesUsageTrackerSize = tm.CurrentItemsCount
	m.MetricNamesUsageTrackerSizeMaxBytes = tm.MaxSizeBytes

	var mr metricsmetadata.MetadataStorageMetrics
	s.metadataStorage.UpdateMetrics(&mr)
	m.MetadataStorageItemsCurrent = uint64(mr.ItemsCurrent)
	m.MetadataStorageCurrentSizeBytes = mr.CurrentSizeBytes
	m.MetadataStorageMaxSizeBytes = mr.MaxSizeBytes

	d := s.legacyNextRetentionSeconds()
	if d < 0 {
		d = 0
	}
	m.NextRetentionSeconds = uint64(d)

	s.tb.UpdateMetrics(&m.TableMetrics)
	s.legacyUpdateMetrics(m)

	ptws := s.tb.GetAllPartitions(nil)
	defer s.tb.PutPartitions(ptws)
	legacyIDBs := s.getLegacyIndexDBs()
	defer s.putLegacyIndexDBs(legacyIDBs)
	var dmisCountLegacyPrev, dmisCountLegacyCurr uint64
	if idb := legacyIDBs.getIDBCurr(); idb != nil {
		dmisCountLegacyCurr = uint64(idb.getDeletedMetricIDs().Len())
		m.DeletedMetricsCount += dmisCountLegacyCurr
	}
	if idb := legacyIDBs.getIDBPrev(); idb != nil {
		dmisCountLegacyPrev = uint64(idb.getDeletedMetricIDs().Len())
		// Legacy prev idb also stores a copy of legacy curr idb dmis.
		dmisCountLegacyPrev -= dmisCountLegacyCurr
		m.DeletedMetricsCount += dmisCountLegacyPrev
	}
	for _, ptw := range ptws {
		cnt := uint64(ptw.pt.idb.getDeletedMetricIDs().Len())
		// Each pt idb stores a copy of legacy prev and curr idb dmis.
		cnt -= dmisCountLegacyPrev
		cnt -= dmisCountLegacyCurr
		m.DeletedMetricsCount += cnt
	}
}

// TODO(@rtm0): Move to storage_legacy.go
func (s *Storage) legacyNextRetentionSeconds() int64 {
	return s.legacyNextRotationTimestamp.Load() - int64(fasttime.UnixTimestamp())
}

// SetFreeDiskSpaceLimit sets the minimum free disk space size of current storage path
//
// The function must be called before opening or creating any storage.
func SetFreeDiskSpaceLimit(bytes int64) {
	freeDiskSpaceLimitBytes = uint64(bytes)
}

var freeDiskSpaceLimitBytes uint64

// IsReadOnly returns information is storage in read only mode
func (s *Storage) IsReadOnly() bool {
	return s.isReadOnly.Load()
}

func (s *Storage) startFreeDiskSpaceWatcher() {
	f := func() {
		freeSpaceBytes := fs.MustGetFreeSpace(s.path)
		if freeSpaceBytes < freeDiskSpaceLimitBytes {
			// Switch the storage to readonly mode if there is no enough free space left at s.path
			//
			// Use Load in front of CompareAndSwap in order to avoid slow inter-CPU synchronization
			// when the storage is already in read-only mode.
			if !s.isReadOnly.Load() && s.isReadOnly.CompareAndSwap(false, true) {
				// log notification only on state change
				logger.Warnf("switching the storage at %s to read-only mode, since it has less than -storage.minFreeDiskSpaceBytes=%d of free space: %d bytes left",
					s.path, freeDiskSpaceLimitBytes, freeSpaceBytes)
			}
			return
		}
		// Use Load in front of CompareAndSwap in order to avoid slow inter-CPU synchronization
		// when the storage isn't in read-only mode.
		if s.isReadOnly.Load() && s.isReadOnly.CompareAndSwap(true, false) {
			s.notifyReadWriteMode()
			logger.Warnf("switching the storage at %s to read-write mode, since it has more than -storage.minFreeDiskSpaceBytes=%d of free space: %d bytes left",
				s.path, freeDiskSpaceLimitBytes, freeSpaceBytes)
		}
	}
	f()
	s.freeDiskSpaceWatcherWG.Add(1)
	go func() {
		defer s.freeDiskSpaceWatcherWG.Done()
		d := timeutil.AddJitterToDuration(time.Second)
		ticker := time.NewTicker(d)
		defer ticker.Stop()
		for {
			select {
			case <-s.stopCh:
				return
			case <-ticker.C:
				f()
			}
		}
	}()
}

func (s *Storage) notifyReadWriteMode() {
	s.tb.NotifyReadWriteMode()
	s.legacyNotifyReadWriteMode()
}

// TODO(@rtm0): Move to storage_legacy.go
func (s *Storage) startLegacyRetentionWatcher() {
	if !s.hasLegacyIndexDBs() {
		return
	}
	s.legacyRetentionWatcherWG.Add(1)
	go func() {
		s.legacyRetentionWatcher()
		s.legacyRetentionWatcherWG.Done()
	}()
}

// TODO(@rtm0): Move to storage_legacy.go
func (s *Storage) legacyRetentionWatcher() {
	for {
		d := s.legacyNextRetentionSeconds()
		select {
		case <-s.stopCh:
			return
		case currentTime := <-time.After(time.Second * time.Duration(d)):
			s.legacyMustRotateIndexDB(currentTime)
			if !s.hasLegacyIndexDBs() {
				return
			}
		}
	}
}

func (s *Storage) startCurrHourMetricIDsUpdater() {
	s.currHourMetricIDsUpdaterWG.Add(1)
	go func() {
		s.currHourMetricIDsUpdater()
		s.currHourMetricIDsUpdaterWG.Done()
	}()
}

func (s *Storage) startNextDayMetricIDsUpdater() {
	s.nextDayMetricIDsUpdaterWG.Add(1)
	go func() {
		s.nextDayMetricIDsUpdater()
		s.nextDayMetricIDsUpdaterWG.Done()
	}()
}

func (s *Storage) currHourMetricIDsUpdater() {
	d := timeutil.AddJitterToDuration(time.Second * 10)
	ticker := time.NewTicker(d)
	defer ticker.Stop()
	for {
		select {
		case <-s.stopCh:
			hour := fasttime.UnixHour()
			s.updateCurrHourMetricIDs(hour)
			return
		case <-ticker.C:
			hour := fasttime.UnixHour()
			s.updateCurrHourMetricIDs(hour)
		}
	}
}

func (s *Storage) nextDayMetricIDsUpdater() {
	d := timeutil.AddJitterToDuration(time.Second * 11)
	ticker := time.NewTicker(d)
	defer ticker.Stop()
	for {
		select {
		case <-s.stopCh:
			s.updateNextDayMetricIDs()
			return
		case <-ticker.C:
			s.updateNextDayMetricIDs()
		}
	}
}

func (s *Storage) resetAndSaveTSIDCache() {
	// Reset cache and then store the reset cache on disk in order to prevent
	// from inconsistent behaviour after possible unclean shutdown.
	// See https://github.com/VictoriaMetrics/VictoriaMetrics/issues/1347
	s.tsidCache.Reset()
	s.mustSaveCache(s.tsidCache, tsidCacheFilename)
}

// MustClose closes the storage.
//
// It is expected that the s is no longer used during the close.
func (s *Storage) MustClose() {
	close(s.stopCh)

	s.freeDiskSpaceWatcherWG.Wait()
	s.legacyRetentionWatcherWG.Wait()
	s.currHourMetricIDsUpdaterWG.Wait()
	s.nextDayMetricIDsUpdaterWG.Wait()

	s.tb.MustClose()

	s.legacyMustCloseIndexDBs()

	// Save caches.
	s.mustSaveCache(s.tsidCache, tsidCacheFilename)
	s.tsidCache.Stop()
	s.mustSaveCache(s.metricIDCache, metricIDCacheFilename)
	s.metricIDCache.Stop()
	s.mustSaveCache(s.metricNameCache, metricNameCacheFilename)
	s.metricNameCache.Stop()

	hmCurr := s.currHourMetricIDs.Load()
	s.mustSaveHourMetricIDs(hmCurr, currHourMetricIDsFilename)
	hmPrev := s.prevHourMetricIDs.Load()
	s.mustSaveHourMetricIDs(hmPrev, prevHourMetricIDsFilename)

	nextDayMetricIDs := s.nextDayMetricIDs.Load()
	s.mustSaveNextDayMetricIDs(nextDayMetricIDs)

	s.metricsTracker.MustClose()

	s.metadataStorage.MustClose()

	// Release lock file.
	fs.MustClose(s.flockF)
	s.flockF = nil

	// Stop series limiters.
	if sl := s.hourlySeriesLimiter; sl != nil {
		sl.MustStop()
	}
	if sl := s.dailySeriesLimiter; sl != nil {
		sl.MustStop()
	}
}

<<<<<<< HEAD
func (s *Storage) mustLoadNextDayMetricIDs() *byDateMetricIDEntry {
	nextDay := fasttime.UnixDate() + 1
	ptw := s.tb.MustGetPartition(int64(nextDay) * msecPerDay)
	nextDayIDBID := ptw.pt.idb.id
	s.tb.PutPartition(ptw)
	e := &byDateMetricIDEntry{
		k: dateKey{
			// idbID field is used only to cache idb id for the next day to
			// avoid getting it every time a new batch of metric rows is
			// ingested. See updatePerDateData().
			idbID: nextDayIDBID,
			date:  nextDay,
		},
=======
func (s *Storage) mustLoadNextDayMetricIDs(generation, date uint64) *nextDayMetricIDs {
	e := &nextDayMetricIDs{
		generation: generation,
		date:       date,
>>>>>>> 49b0a4fb
	}
	path := filepath.Join(s.cachePath, nextDayMetricIDsFilename)
	if !fs.IsPathExist(path) {
		return e
	}
	src, err := os.ReadFile(path)
	if err != nil {
		logger.Panicf("FATAL: cannot read %s: %s", path, err)
	}
	if len(src) < 16 {
		logger.Errorf("discarding %s, since it has broken header; got %d bytes; want %d bytes", path, len(src), 16)
		return e
	}

	// Unmarshal header
	dateLoaded := encoding.UnmarshalUint64(src)
	src = src[8:]
	if dateLoaded != nextDay {
		logger.Infof("discarding %s, since it contains data for stale date; got %d; want %d", path, dateLoaded, nextDay)
		return e
	}

	// Unmarshal uint64set
	m, tail, err := unmarshalUint64Set(src)
	if err != nil {
		logger.Infof("discarding %s because cannot load uint64set: %s", path, err)
		return e
	}
	if len(tail) > 0 {
		logger.Infof("discarding %s because non-empty tail left; len(tail)=%d", path, len(tail))
		return e
	}
	e.metricIDs = *m
	return e
}

func (s *Storage) mustLoadHourMetricIDs(hour uint64, name string) *hourMetricIDs {
	hm := &hourMetricIDs{
		hour:  hour,
		idbID: s.tb.MustGetIndexDBIDByHour(hour),
	}
	path := filepath.Join(s.cachePath, name)
	if !fs.IsPathExist(path) {
		return hm
	}
	src, err := os.ReadFile(path)
	if err != nil {
		logger.Panicf("FATAL: cannot read %s: %s", path, err)
	}
	if len(src) < 16 {
		logger.Errorf("discarding %s, since it has broken header; got %d bytes; want %d bytes", path, len(src), 16)
		return hm
	}

	// Unmarshal header
	hourLoaded := encoding.UnmarshalUint64(src)
	src = src[8:]
	if hourLoaded != hour {
		logger.Infof("discarding %s, since it contains outdated hour; got %d; want %d", path, hourLoaded, hour)
		return hm
	}

	// Unmarshal uint64set
	m, tail, err := unmarshalUint64Set(src)
	if err != nil {
		logger.Infof("discarding %s because cannot load uint64set: %s", path, err)
		return hm
	}
	if len(tail) > 0 {
		logger.Infof("discarding %s because non-empty tail left; len(tail)=%d", path, len(tail))
		return hm
	}
	hm.m = m
	return hm
}

func (s *Storage) mustSaveNextDayMetricIDs(e *nextDayMetricIDs) {
	path := filepath.Join(s.cachePath, nextDayMetricIDsFilename)
<<<<<<< HEAD
	dst := make([]byte, 0, e.v.Len()*8+8)

	// Marshal header
	dst = encoding.MarshalUint64(dst, e.k.date)
=======
	dst := make([]byte, 0, e.metricIDs.Len()*8+16)

	// Marshal header
	dst = encoding.MarshalUint64(dst, e.generation)
	dst = encoding.MarshalUint64(dst, e.date)
>>>>>>> 49b0a4fb

	// Marshal e.v
	dst = marshalUint64Set(dst, &e.metricIDs)

	fs.MustWriteSync(path, dst)
}

func (s *Storage) mustSaveHourMetricIDs(hm *hourMetricIDs, name string) {
	path := filepath.Join(s.cachePath, name)
	dst := make([]byte, 0, hm.m.Len()*8+24)

	// Marshal header
	dst = encoding.MarshalUint64(dst, hm.hour)

	// Marshal hm.m
	dst = marshalUint64Set(dst, hm.m)

	fs.MustWriteSync(path, dst)
}

func unmarshalUint64Set(src []byte) (*uint64set.Set, []byte, error) {
	mLen := encoding.UnmarshalUint64(src)
	src = src[8:]
	if uint64(len(src)) < 8*mLen {
		return nil, nil, fmt.Errorf("cannot unmarshal uint64set; got %d bytes; want at least %d bytes", len(src), 8*mLen)
	}
	m := &uint64set.Set{}
	for i := uint64(0); i < mLen; i++ {
		metricID := encoding.UnmarshalUint64(src)
		src = src[8:]
		m.Add(metricID)
	}
	return m, src, nil
}

func marshalUint64Set(dst []byte, m *uint64set.Set) []byte {
	dst = encoding.MarshalUint64(dst, uint64(m.Len()))
	m.ForEach(func(part []uint64) bool {
		for _, metricID := range part {
			dst = encoding.MarshalUint64(dst, metricID)
		}
		return true
	})
	return dst
}

func mustGetMinTimestampForCompositeIndex(metadataDir string, isEmptyDB bool) int64 {
	path := filepath.Join(metadataDir, "minTimestampForCompositeIndex")
	minTimestamp, err := loadMinTimestampForCompositeIndex(path)
	if err == nil {
		return minTimestamp
	}
	if !os.IsNotExist(err) {
		logger.Errorf("cannot read minTimestampForCompositeIndex, so trying to re-create it; error: %s", err)
	}
	date := time.Now().UnixNano() / 1e6 / msecPerDay
	if !isEmptyDB {
		// The current and the next day can already contain non-composite indexes,
		// so they cannot be queried with composite indexes.
		date += 2
	} else {
		date = 0
	}
	minTimestamp = date * msecPerDay
	dateBuf := encoding.MarshalInt64(nil, minTimestamp)
	fs.MustWriteAtomic(path, dateBuf, true)
	return minTimestamp
}

func loadMinTimestampForCompositeIndex(path string) (int64, error) {
	data, err := os.ReadFile(path)
	if err != nil {
		return 0, err
	}
	if len(data) != 8 {
		return 0, fmt.Errorf("unexpected length of %q; got %d bytes; want 8 bytes", path, len(data))
	}
	return encoding.UnmarshalInt64(data), nil
}

func (s *Storage) mustLoadCache(name string, sizeBytes int) *workingsetcache.Cache {
	path := filepath.Join(s.cachePath, name)
	return workingsetcache.Load(path, sizeBytes)
}

func (s *Storage) mustSaveCache(c *workingsetcache.Cache, name string) {
	saveCacheLock.Lock()
	defer saveCacheLock.Unlock()

	path := filepath.Join(s.cachePath, name)
	c.MustSave(path)
}

// saveCacheLock prevents from data races when multiple concurrent goroutines save the same cache.
var saveCacheLock sync.Mutex

// LegacySetRetentionTimezoneOffset sets the offset, which is used for
// calculating the time for legacy indexdb rotation.
//
// See https://github.com/VictoriaMetrics/VictoriaMetrics/pull/2574
//
// TODO(@rtm0): Move to storage_legacy.go
func LegacySetRetentionTimezoneOffset(offset time.Duration) {
	legacyRetentionTimezoneOffsetSecs = int64(offset.Seconds())
}

// TODO(@rtm0): Move to storage_legacy.go
var legacyRetentionTimezoneOffsetSecs int64

// TODO(@rtm0): Move to storage_legacy.go
func legacyNextRetentionDeadlineSeconds(atSecs, retentionSecs, offsetSecs int64) int64 {
	// Round retentionSecs to days. This guarantees that per-day inverted index works as expected
	const secsPerDay = 24 * 3600
	retentionSecs = ((retentionSecs + secsPerDay - 1) / secsPerDay) * secsPerDay

	// Schedule the deadline to +4 hours from the next retention period start
	// because of historical reasons - see https://github.com/VictoriaMetrics/VictoriaMetrics/issues/248
	offsetSecs -= 4 * 3600

	// Make sure that offsetSecs doesn't exceed retentionSecs
	offsetSecs %= retentionSecs

	// align the retention deadline to multiples of retentionSecs
	// This makes the deadline independent of atSecs.
	deadline := ((atSecs + offsetSecs + retentionSecs - 1) / retentionSecs) * retentionSecs

	// Apply the provided offsetSecs
	deadline -= offsetSecs

	return deadline
}

func (s *Storage) getMetricNameFromCache(dst []byte, metricID uint64) []byte {
	// There is no need in checking for deleted metricIDs here, since they
	// must be checked by the caller.
	key := (*[unsafe.Sizeof(metricID)]byte)(unsafe.Pointer(&metricID))
	return s.metricNameCache.Get(dst, key[:])
}

func (s *Storage) putMetricNameToCache(metricID uint64, metricName []byte) {
	key := (*[unsafe.Sizeof(metricID)]byte)(unsafe.Pointer(&metricID))
	s.metricNameCache.Set(key[:], metricName)
}

// searchAndMerge concurrently performs a search operation on all partition
// IndexDBs that overlap with the given time range and optionally legacy current
// and previous IndexDBs. The individual search results are then merged.
//
// The function creates a child query tracer for each search function call and
// closes it once the search() returns. Thus, implementations of search func
// must not close the query tracer that they receive.
func searchAndMerge[T any](qt *querytracer.Tracer, s *Storage, tr TimeRange, search func(qt *querytracer.Tracer, idb *indexDB, tr TimeRange) (T, error), merge func([]T) T) (T, error) {
	qt = qt.NewChild("search indexDBs: timeRange=%v", &tr)
	defer qt.Done()

	var idbs []*indexDB

	ptws := s.tb.GetPartitions(tr)
	defer s.tb.PutPartitions(ptws)
	for _, ptw := range ptws {
		idbs = append(idbs, ptw.pt.idb)
	}

	legacyIDBs := s.getLegacyIndexDBs()
	defer s.putLegacyIndexDBs(legacyIDBs)
	idbs = legacyIDBs.appendTo(idbs)

	if len(idbs) == 0 {
		qt.Printf("no indexDBs found")
		var zeroValue T
		return zeroValue, nil
	}

	data := make([]T, len(idbs))
	errs := make([]error, len(idbs))

	if len(idbs) == 1 {
		// It is faster to process one indexDB without spawning goroutines.
		idb := idbs[0]
		searchTR := s.adjustTimeRange(tr, idb.tr)
		qtChild := qt.NewChild("search indexDB %s: timeRange=%v", idb.name, &searchTR)
		data[0], errs[0] = search(qtChild, idb, searchTR)
		qtChild.Done()
	} else {
		qtSearch := qt.NewChild("search %d indexDBs in parallel", len(idbs))
		var wg sync.WaitGroup
		for i, idb := range idbs {
			searchTR := s.adjustTimeRange(tr, idb.tr)
			qtChild := qtSearch.NewChild("search indexDB %s: timeRange=%v", idb.name, &searchTR)
			wg.Add(1)
			go func(qt *querytracer.Tracer, i int, idb *indexDB, tr TimeRange) {
				defer wg.Done()
				defer qt.Done()
				data[i], errs[i] = search(qt, idb, tr)
			}(qtChild, i, idb, searchTR)
		}
		wg.Wait()
		qtSearch.Done()
	}

	for _, err := range errs {
		if err != nil {
			var zeroValue T
			return zeroValue, err
		}
	}

	qtMerge := qt.NewChild("merge search results")
	result := merge(data)
	qtMerge.Done()

	return result, nil
}

// searchAndMergeUniq is a specific searchAndMerge operation that is common for
// most index searches. It expects each individual search to return a set of
// strings. The results of all individual searches are then unioned and the
// resulting set is converted into a slice. If result contains more than
// maxResults elements, it is truncated to maxResults.
//
// The final result is not sorted since it must be done by vmselect.
func searchAndMergeUniq(qt *querytracer.Tracer, s *Storage, tr TimeRange, search func(qt *querytracer.Tracer, idb *indexDB, tr TimeRange) (map[string]struct{}, error), maxResults int) ([]string, error) {
	merge := func(data []map[string]struct{}) map[string]struct{} {
		if len(data) == 0 {
			return nil
		}

		totalLen := 0
		for _, d := range data {
			totalLen += len(d)
		}

		if totalLen > maxResults {
			totalLen = maxResults
		}

		all := make(map[string]struct{}, totalLen)
		for _, d := range data {
			for v := range d {
				if len(all) >= maxResults {
					return all
				}
				all[v] = struct{}{}
			}
		}
		return all
	}

	m, err := searchAndMerge(qt, s, tr, search, merge)
	if err != nil {
		return nil, err
	}

	res := make([]string, 0, len(m))
	for k := range m {
		res = append(res, k)
	}
	return res, nil
}

// SearchTSIDs searches the TSIDs that correspond to filters within the given
// time range.
//
// The returned TSIDs are sorted.
//
// The method will fail if the number of found TSIDs exceeds maxMetrics or the
// search has not completed within the specified deadline.
func (s *Storage) SearchTSIDs(qt *querytracer.Tracer, tfss []*TagFilters, tr TimeRange, maxMetrics int, deadline uint64) ([]TSID, error) {
	qt = qt.NewChild("search TSIDs: filters=%s, timeRange=%s, maxMetrics=%d", tfss, &tr, maxMetrics)
	defer qt.Done()

	search := func(qt *querytracer.Tracer, idb *indexDB, tr TimeRange) ([]TSID, error) {
		return idb.SearchTSIDs(qt, tfss, tr, maxMetrics, deadline)
	}

	merge := func(data [][]TSID) []TSID {
		tsidss := make([][]TSID, 0, len(data))
		for _, d := range data {
			if len(d) > 0 {
				tsidss = append(tsidss, d)
			}
		}
		if len(tsidss) == 0 {
			return nil
		}
		if len(tsidss) == 1 {
			return tsidss[0]
		}
		return mergeSortedTSIDs(tsidss)
	}

	tsids, err := searchAndMerge(qt, s, tr, search, merge)
	if err != nil {
		return nil, err
	}

	return tsids, nil
}

// SearchMetricNames returns marshaled metric names matching the given tfss on
// the given tr.
//
// The marshaled metric names must be unmarshaled via
// MetricName.UnmarshalString().
func (s *Storage) SearchMetricNames(qt *querytracer.Tracer, tfss []*TagFilters, tr TimeRange, maxMetrics int, deadline uint64) ([]string, error) {
	qt = qt.NewChild("search metric names: filters=%s, timeRange=%s, maxMetrics: %d", tfss, &tr, maxMetrics)
	search := func(qt *querytracer.Tracer, idb *indexDB, tr TimeRange) ([]string, error) {
		return idb.SearchMetricNames(qt, tfss, tr, maxMetrics, deadline)
	}

	merge := func(data [][]string) []string {
		var n int
		for _, d := range data {
			n += len(d)
		}
		seen := make(map[string]struct{}, n)
		all := make([]string, 0, n)
		for _, d := range data {
			for _, v := range d {
				if _, ok := seen[v]; !ok {
					all = append(all, v)
					seen[v] = struct{}{}
				}
			}
		}
		return all
	}
	res, err := searchAndMerge(qt, s, tr, search, merge)
	if err != nil {
		return nil, err
	}
	qt.Donef("found %d metric names", len(res))
	return res, nil
}

// ErrDeadlineExceeded is returned when the request times out.
var ErrDeadlineExceeded = fmt.Errorf("deadline exceeded")

// DeleteSeries marks as deleted all series matching the given tfss and
// updates or resets all caches where the corresponding TSIDs and MetricIDs may
// be stored.
//
// If the number of the series exceeds maxMetrics, no series will be deleted and
// an error will be returned. Otherwise, the function returns the number of
// metrics deleted.
//
// If legacy indexDBs are present, the method will also delete the metricIDs
// from them.
func (s *Storage) DeleteSeries(qt *querytracer.Tracer, tfss []*TagFilters, maxMetrics int) (int, error) {
	qt = qt.NewChild("delete series: filters=%s, maxMetrics=%d", tfss, maxMetrics)
	defer qt.Done()

	if len(tfss) == 0 {
		return 0, nil
	}

	// Not deleting in parallel because the deletion operation is rare.

	all := &uint64set.Set{}
	legacyDMIs, err := s.legacyDeleteSeries(qt, tfss, maxMetrics)
	if err != nil {
		return 0, err
	}
	all.UnionMayOwn(legacyDMIs)

	ptws := s.tb.GetAllPartitions(nil)
	defer s.tb.PutPartitions(ptws)

	for _, ptw := range ptws {
		idb := ptw.pt.idb
		qt.Printf("start deleting from %s partition indexDB", idb.name)
		if legacyDMIs.Len() > 0 {
			idb.updateDeletedMetricIDs(legacyDMIs)
		}
		dmis, err := idb.DeleteSeries(qt, tfss, maxMetrics)
		if err != nil {
			return 0, err
		}
		n := dmis.Len()
		all.UnionMayOwn(dmis)
		qt.Printf("deleted %d metricIDs from %s partition indexDB", n, idb.name)
	}

	// Do not reset MetricID->MetricName cache, since it must be used only
	// after filtering out deleted metricIDs.

	n := all.Len()
	qt.Donef("deleted %d unique metricIDs", n)
	return n, nil
}

// SearchLabelNames searches for label names matching the given tfss on tr.
func (s *Storage) SearchLabelNames(qt *querytracer.Tracer, tfss []*TagFilters, tr TimeRange, maxLabelNames, maxMetrics int, deadline uint64) ([]string, error) {
	qt = qt.NewChild("search for label names: filters=%s, timeRange=%s, maxLabelNames=%d, maxMetrics=%d", tfss, &tr, maxLabelNames, maxMetrics)
	defer qt.Done()

	search := func(qt *querytracer.Tracer, idb *indexDB, tr TimeRange) (map[string]struct{}, error) {
		return idb.SearchLabelNames(qt, tfss, tr, maxLabelNames, maxMetrics, deadline)
	}
	res, err := searchAndMergeUniq(qt, s, tr, search, maxLabelNames)
	if err != nil {
		return nil, err
	}
	qt.Printf("found %d label names", len(res))
	return res, nil
}

// SearchLabelValues searches for label values for the given labelName, filters and tr.
func (s *Storage) SearchLabelValues(qt *querytracer.Tracer, labelName string, tfss []*TagFilters, tr TimeRange, maxLabelValues, maxMetrics int, deadline uint64) ([]string, error) {
	qt = qt.NewChild("search for label values: labelName=%q, filters=%s, timeRange=%s, maxLabelNames=%d, maxMetrics=%d", labelName, tfss, &tr, maxLabelValues, maxMetrics)
	defer qt.Done()

	search := func(qt *querytracer.Tracer, idb *indexDB, tr TimeRange) (map[string]struct{}, error) {
		return idb.SearchLabelValues(qt, labelName, tfss, tr, maxLabelValues, maxMetrics, deadline)
	}
	res, err := searchAndMergeUniq(qt, s, tr, search, maxLabelValues)
	if err != nil {
		return nil, err
	}
	qt.Printf("found %d label values", len(res))
	return res, err
}

// SearchTagValueSuffixes returns all the tag value suffixes for the given
// tagKey and tagValuePrefix on the given tr.
//
// This allows implementing
// https://graphite-api.readthedocs.io/en/latest/api.html#metrics-find
// or similar APIs.
//
// If more than maxTagValueSuffixes suffixes is found, then only the first
// maxTagValueSuffixes suffixes is returned.
func (s *Storage) SearchTagValueSuffixes(qt *querytracer.Tracer, tr TimeRange, tagKey, tagValuePrefix string, delimiter byte, maxTagValueSuffixes int, deadline uint64) ([]string, error) {
	search := func(qt *querytracer.Tracer, idb *indexDB, tr TimeRange) (map[string]struct{}, error) {
		return idb.SearchTagValueSuffixes(qt, tr, tagKey, tagValuePrefix, delimiter, maxTagValueSuffixes, deadline)
	}
	res, err := searchAndMergeUniq(qt, s, tr, search, maxTagValueSuffixes)
	if err != nil {
		return nil, err
	}
	qt.Printf("found %d tag value suffixes", len(res))
	return res, err
}

// SearchGraphitePaths returns all the matching paths for the given graphite
// query on the given tr.
func (s *Storage) SearchGraphitePaths(qt *querytracer.Tracer, tr TimeRange, query []byte, maxPaths int, deadline uint64) ([]string, error) {
	query = replaceAlternateRegexpsWithGraphiteWildcards(query)
	search := func(qt *querytracer.Tracer, idb *indexDB, tr TimeRange) (map[string]struct{}, error) {
		return idb.SearchGraphitePaths(qt, tr, nil, query, maxPaths, deadline)
	}

	res, err := searchAndMergeUniq(qt, s, tr, search, maxPaths)
	if err != nil {
		return nil, err
	}
	qt.Printf("found %d graphite paths", len(res))
	return res, err
}

// replaceAlternateRegexpsWithGraphiteWildcards replaces (foo|..|bar) with {foo,...,bar} in b and returns the new value.
func replaceAlternateRegexpsWithGraphiteWildcards(b []byte) []byte {
	var dst []byte
	for {
		n := bytes.IndexByte(b, '(')
		if n < 0 {
			if len(dst) == 0 {
				// Fast path - b doesn't contain the opening brace.
				return b
			}
			dst = append(dst, b...)
			return dst
		}
		dst = append(dst, b[:n]...)
		b = b[n+1:]
		n = bytes.IndexByte(b, ')')
		if n < 0 {
			dst = append(dst, '(')
			dst = append(dst, b...)
			return dst
		}
		x := b[:n]
		b = b[n+1:]
		if string(x) == ".*" {
			dst = append(dst, '*')
			continue
		}
		dst = append(dst, '{')
		for len(x) > 0 {
			n = bytes.IndexByte(x, '|')
			if n < 0 {
				dst = append(dst, x...)
				break
			}
			dst = append(dst, x[:n]...)
			x = x[n+1:]
			dst = append(dst, ',')
		}
		dst = append(dst, '}')
	}
}

// GetSeriesCount returns the total number of time series registered in all
// indexDBs. It can return inflated value if the same time series are stored in
// more than one indexDB.
//
// It also includes the deleted series.
func (s *Storage) GetSeriesCount(deadline uint64) (uint64, error) {
	tr := TimeRange{
		MinTimestamp: 0,
		MaxTimestamp: time.Now().UnixMilli(),
	}
	search := func(_ *querytracer.Tracer, idb *indexDB, _ TimeRange) (uint64, error) {
		return idb.GetSeriesCount(deadline)
	}
	merge := func(data []uint64) uint64 {
		var total uint64
		for _, cnt := range data {
			total += cnt
		}
		return total
	}
	return searchAndMerge(nil, s, tr, search, merge)
}

// GetTSDBStatus returns TSDB status data for /api/v1/status/tsdb
//
// The method does not provide status for legacy IDBs because merging partition
// indexDB and legacy indexDB statuses is non-trivial and not many users use
// this status for historical data.
func (s *Storage) GetTSDBStatus(qt *querytracer.Tracer, tfss []*TagFilters, date uint64, focusLabel string, topN, maxMetrics int, deadline uint64) (*TSDBStatus, error) {
	ptws := s.tb.GetPartitions(TimeRange{
		MinTimestamp: int64(date) * msecPerDay,
		MaxTimestamp: int64(date+1)*msecPerDay - 1,
	})
	defer s.tb.PutPartitions(ptws)

	if len(ptws) == 0 {
		return &TSDBStatus{}, nil
	}
	if s.disablePerDayIndex {
		date = globalIndexDate
	}

	res, err := ptws[0].pt.idb.GetTSDBStatus(qt, tfss, date, focusLabel, topN, maxMetrics, deadline)
	if err != nil {
		return nil, err
	}
	if s.metricsTracker != nil && len(res.SeriesCountByMetricName) > 0 {
		// for performance reason always check if metricsTracker is configured
		names := make([]string, len(res.SeriesCountByMetricName))
		for idx, mns := range res.SeriesCountByMetricName {
			names[idx] = mns.Name
		}
		res.SeriesQueryStatsByMetricName = s.metricsTracker.GetStatRecordsForNames(0, 0, names)
	}
	return res, nil
}

// MetricRow is a metric to insert into storage.
type MetricRow struct {
	// MetricNameRaw contains raw metric name, which must be decoded
	// with MetricName.UnmarshalRaw.
	MetricNameRaw []byte

	Timestamp int64
	Value     float64
}

// CopyFrom copies src to mr.
func (mr *MetricRow) CopyFrom(src *MetricRow) {
	mr.MetricNameRaw = append(mr.MetricNameRaw[:0], src.MetricNameRaw...)
	mr.Timestamp = src.Timestamp
	mr.Value = src.Value
}

// String returns string representation of the mr.
func (mr *MetricRow) String() string {
	metricName := string(mr.MetricNameRaw)
	var mn MetricName
	if err := mn.UnmarshalRaw(mr.MetricNameRaw); err == nil {
		metricName = mn.String()
	}
	return fmt.Sprintf("%s (Timestamp=%d, Value=%f)", metricName, mr.Timestamp, mr.Value)
}

// Marshal appends marshaled mr to dst and returns the result.
func (mr *MetricRow) Marshal(dst []byte) []byte {
	dst = encoding.MarshalBytes(dst, mr.MetricNameRaw)
	dst = encoding.MarshalUint64(dst, uint64(mr.Timestamp))
	dst = encoding.MarshalUint64(dst, math.Float64bits(mr.Value))
	return dst
}

// UnmarshalX unmarshals mr from src and returns the remaining tail from src.
//
// mr refers to src, so it remains valid until src changes.
func (mr *MetricRow) UnmarshalX(src []byte) ([]byte, error) {
	metricNameRaw, nSize := encoding.UnmarshalBytes(src)
	if nSize <= 0 {
		return src, fmt.Errorf("cannot unmarshal MetricName")
	}
	tail := src[nSize:]
	mr.MetricNameRaw = metricNameRaw

	if len(tail) < 8 {
		return tail, fmt.Errorf("cannot unmarshal Timestamp: want %d bytes; have %d bytes", 8, len(tail))
	}
	timestamp := encoding.UnmarshalUint64(tail)
	tail = tail[8:]
	mr.Timestamp = int64(timestamp)

	if len(tail) < 8 {
		return tail, fmt.Errorf("cannot unmarshal Value: want %d bytes; have %d bytes", 8, len(tail))
	}
	value := encoding.UnmarshalUint64(tail)
	tail = tail[8:]
	mr.Value = math.Float64frombits(value)

	return tail, nil
}

// ForceMergePartitions force-merges partitions in s with names starting from the given partitionNamePrefix.
//
// Partitions are merged sequentially in order to reduce load on the system.
func (s *Storage) ForceMergePartitions(partitionNamePrefix string) error {
	return s.tb.ForceMergePartitions(partitionNamePrefix)
}

// AddRows adds the given mrs to s.
//
// The caller should limit the number of concurrent AddRows calls to the number
// of available CPU cores in order to limit memory usage.
func (s *Storage) AddRows(mrs []MetricRow, precisionBits uint8) {
	if len(mrs) == 0 {
		return
	}

	// Add rows to the storage in blocks with limited size in order to reduce memory usage.
	ic := getMetricRowsInsertCtx()
	maxBlockLen := len(ic.rrs)
	for len(mrs) > 0 {
		mrsBlock := mrs
		if len(mrs) > maxBlockLen {
			mrsBlock = mrs[:maxBlockLen]
			mrs = mrs[maxBlockLen:]
		} else {
			mrs = nil
		}
		rowsAdded := s.add(ic.rrs, ic.tmpMrs, mrsBlock, precisionBits)

		// If the number of received rows is greater than the number of added
		// rows, then some rows have failed to add. Check logs for the first
		// error.
		s.rowsAddedTotal.Add(uint64(rowsAdded))
		s.rowsReceivedTotal.Add(uint64(len(mrsBlock)))
	}
	putMetricRowsInsertCtx(ic)
}

type metricRowsInsertCtx struct {
	rrs    []rawRow
	tmpMrs []*MetricRow
}

func getMetricRowsInsertCtx() *metricRowsInsertCtx {
	v := metricRowsInsertCtxPool.Get()
	if v == nil {
		v = &metricRowsInsertCtx{
			rrs:    make([]rawRow, maxMetricRowsPerBlock),
			tmpMrs: make([]*MetricRow, maxMetricRowsPerBlock),
		}
	}
	return v.(*metricRowsInsertCtx)
}

func putMetricRowsInsertCtx(ic *metricRowsInsertCtx) {
	tmpMrs := ic.tmpMrs
	for i := range tmpMrs {
		tmpMrs[i] = nil
	}
	metricRowsInsertCtxPool.Put(ic)
}

var metricRowsInsertCtxPool sync.Pool

const maxMetricRowsPerBlock = 8000

func (s *Storage) date(millis int64) uint64 {
	if s.disablePerDayIndex {
		return globalIndexDate
	}
	return uint64(millis) / msecPerDay
}

// It has been found empirically, that once the time range is bigger than 40
// days searching using per-day index becomes slower than using global index.
//
// TODO(rtm0): Extract into a flag?
const maxDaysForPerDaySearch = 40

// adjustTimeRange decides whether to use the time range as is or use
// globalIndexTimeRange based on the time range length and -disablePerDayIndex
// flag.
func (s *Storage) adjustTimeRange(searchTR, idbTR TimeRange) TimeRange {
	// If the per day index is disabled, unconditionally search global index.
	if s.disablePerDayIndex {
		return globalIndexTimeRange
	}

	tr := idbTR
	if searchTR.MinTimestamp > idbTR.MinTimestamp {
		tr.MinTimestamp = searchTR.MinTimestamp
	}
	if searchTR.MaxTimestamp < idbTR.MaxTimestamp {
		tr.MaxTimestamp = searchTR.MaxTimestamp
	}

	// For legacy IndexDBs only, partition indexDBs can't span more than a
	// month.
	minDate, maxDate := tr.DateRange()
	if maxDate-minDate > maxDaysForPerDaySearch {
		return globalIndexTimeRange
	}

	// For partition IndexDBs only. If the final time range is still the same as
	// the idb time range, then return globalIndexTimeRange to indicate that we
	// want to search the global index since the entire index db needs to be
	// searched anyway.
	if tr == idbTR {
		return globalIndexTimeRange
	}

	return tr
}

// RegisterMetricNames registers all the metric names from mrs in the indexdb, so they can be queried later.
//
// The the MetricRow.Timestamp is used for registering the metric name at the given day according to the timestamp.
// Th MetricRow.Value field is ignored.
func (s *Storage) RegisterMetricNames(qt *querytracer.Tracer, mrs []MetricRow) {
	qt = qt.NewChild("registering %d series", len(mrs))
	defer qt.Done()
	var metricNameBuf []byte
	var lTSID legacyTSID
	mn := GetMetricName()
	defer PutMetricName(mn)

	var newSeriesCount uint64
	var seriesRepopulated uint64

	var ptw *partitionWrapper
	var idb *indexDB
	var is *indexSearch
	var deletedMetricIDs *uint64set.Set

	var firstWarn error
	for i := range mrs {
		mr := &mrs[i]
		if !s.registerSeriesCardinality(mr.MetricNameRaw) {
			// Skip row, since it exceeds cardinality limit
			continue
		}

		date := uint64(mr.Timestamp) / msecPerDay

		if ptw == nil || !ptw.pt.HasTimestamp(mr.Timestamp) {
			if ptw != nil {
				if is != nil {
					idb.putIndexSearch(is)
				}
				s.tb.PutPartition(ptw)
			}
			ptw = s.tb.MustGetPartition(mr.Timestamp)
			idb = ptw.pt.idb
			is = idb.getIndexSearch(noDeadline)
			deletedMetricIDs = idb.getDeletedMetricIDs()
		}

		if s.getTSIDFromCache(&lTSID, mr.MetricNameRaw) && !deletedMetricIDs.Has(lTSID.TSID.MetricID) {
			// Fast path - the TSID for the given mr.MetricNameRaw has been
			// found in cache and isn't deleted. If the TSID is deleted, we
			// re-register time series. Eventually, the deleted TSID will be
			// removed from the cache.

			if !is.hasMetricID(lTSID.TSID.MetricID) {
				if err := mn.UnmarshalRaw(mr.MetricNameRaw); err != nil {
					if firstWarn == nil {
						firstWarn = fmt.Errorf("cannot unmarshal MetricNameRaw %q: %w", mr.MetricNameRaw, err)
					}
					s.invalidRawMetricNames.Add(1)
					continue
				}
				mn.sortTags()
				idb.createGlobalIndexes(&lTSID.TSID, mn)
				idb.createPerDayIndexes(date, &lTSID.TSID, mn)
				seriesRepopulated++
			} else if !is.hasDateMetricID(date, lTSID.TSID.MetricID) {
				if err := mn.UnmarshalRaw(mr.MetricNameRaw); err != nil {
					if firstWarn == nil {
						firstWarn = fmt.Errorf("cannot unmarshal MetricNameRaw %q: %w", mr.MetricNameRaw, err)
					}
					s.invalidRawMetricNames.Add(1)
					continue
				}
				mn.sortTags()
				idb.createPerDayIndexes(date, &lTSID.TSID, mn)
			}

			continue
		}

		// Slow path - search TSID for the given metricName in indexdb.

		// Construct canonical metric name - it is used below.
		if err := mn.UnmarshalRaw(mr.MetricNameRaw); err != nil {
			// Do not stop adding rows on error - just skip invalid row.
			// This guarantees that invalid rows don't prevent
			// from adding valid rows into the storage.
			if firstWarn == nil {
				firstWarn = fmt.Errorf("cannot umarshal MetricNameRaw %q: %w", mr.MetricNameRaw, err)
			}
			s.invalidRawMetricNames.Add(1)
			continue
		}
		mn.sortTags()
		metricNameBuf = mn.Marshal(metricNameBuf[:0])

		if is.getTSIDByMetricName(&lTSID.TSID, metricNameBuf, date) {
			// Slower path - the TSID has been found in indexdb.
			s.storeTSIDToCache(&lTSID, mr.MetricNameRaw)
			continue
		}

		// Slowest path - there is no TSID in indexdb for the given mr.MetricNameRaw. Create it.
		generateTSID(&lTSID.TSID, mn)
		createAllIndexesForMetricName(idb, mn, &lTSID.TSID, date)
		s.storeTSIDToCache(&lTSID, mr.MetricNameRaw)
		newSeriesCount++
	}
	if ptw != nil {
		if is != nil {
			idb.putIndexSearch(is)
		}
		idb = nil
		s.tb.PutPartition(ptw)
	}

	s.newTimeseriesCreated.Add(newSeriesCount)
	s.timeseriesRepopulated.Add(seriesRepopulated)

	// There is no need in pre-filling idbNext here, since RegisterMetricNames() is rarely called.
	// So it is OK to register metric names in blocking manner after indexdb rotation.

	if firstWarn != nil {
		logger.Warnf("cannot create some metrics: %s", firstWarn)
	}
}

func (s *Storage) add(rows []rawRow, dstMrs []*MetricRow, mrs []MetricRow, precisionBits uint8) int {
	logNewSeries := s.logNewSeries.Load() || s.logNewSeriesUntil.Load() >= fasttime.UnixTimestamp()
	hmPrev := s.prevHourMetricIDs.Load()
	hmCurr := s.currHourMetricIDs.Load()
	var pendingHourEntries []uint64
	addToPendingHourEntries := func(hour, metricID uint64) {
		if hour == hmCurr.hour && !hmCurr.m.Has(metricID) {
			pendingHourEntries = append(pendingHourEntries, metricID)
		}
	}

	mn := GetMetricName()
	defer PutMetricName(mn)

	var (
		// These vars are used for speeding up bulk imports of multiple adjacent rows for the same metricName.
		prevTSID          TSID
		prevMetricNameRaw []byte
	)
	var metricNameBuf []byte

	var slowInsertsCount uint64
	var newSeriesCount uint64
	var seriesRepopulated uint64

	minTimestamp, maxTimestamp := s.tb.getMinMaxTimestamps()

	var lTSID legacyTSID
	var ptw *partitionWrapper
	var idb *indexDB
	var is *indexSearch
	var deletedMetricIDs *uint64set.Set

	// Log only the first error, since it has no sense in logging all errors.
	var firstWarn error

	j := 0
	for i := range mrs {
		mr := &mrs[i]
		if math.IsNaN(mr.Value) {
			if !decimal.IsStaleNaN(mr.Value) {
				// Skip NaNs other than Prometheus staleness marker, since the underlying encoding
				// doesn't know how to work with them.
				continue
			}
		}
		if mr.Timestamp < minTimestamp {
			// Skip rows with too small timestamps outside the retention.
			if firstWarn == nil {
				metricName := getUserReadableMetricName(mr.MetricNameRaw)
				firstWarn = fmt.Errorf("cannot insert row with too small timestamp %d outside the retention; minimum allowed timestamp is %d; "+
					"probably you need updating -retentionPeriod command-line flag; metricName: %s",
					mr.Timestamp, minTimestamp, metricName)
			}
			s.tooSmallTimestampRows.Add(1)
			continue
		}
		if mr.Timestamp > maxTimestamp {
			// Skip rows with too big timestamps significantly exceeding the current time.
			if firstWarn == nil {
				metricName := getUserReadableMetricName(mr.MetricNameRaw)
				firstWarn = fmt.Errorf("cannot insert row with too big timestamp %d exceeding the current time; maximum allowed timestamp is %d; metricName: %s",
					mr.Timestamp, maxTimestamp, metricName)
			}
			s.tooBigTimestampRows.Add(1)
			continue
		}
		dstMrs[j] = mr
		r := &rows[j]
		j++
		r.Timestamp = mr.Timestamp
		r.Value = mr.Value
		r.PrecisionBits = precisionBits
		date := s.date(r.Timestamp)
		hour := uint64(r.Timestamp) / msecPerHour

		if ptw == nil || !ptw.pt.HasTimestamp(r.Timestamp) {
			if ptw != nil {
				if is != nil {
					idb.putIndexSearch(is)
				}
				s.tb.PutPartition(ptw)
			}
			ptw = s.tb.MustGetPartition(r.Timestamp)
			idb = ptw.pt.idb
			is = idb.getIndexSearch(noDeadline)
			deletedMetricIDs = idb.getDeletedMetricIDs()
		}

		// Search for TSID for the given mr.MetricNameRaw and store it at r.TSID.
		if string(mr.MetricNameRaw) == string(prevMetricNameRaw) {
			// Fast path - the current mr contains the same metric name as the previous mr, so it contains the same TSID.
			// This path should trigger on bulk imports when many rows contain the same MetricNameRaw.

			if !is.hasMetricID(prevTSID.MetricID) {
				// The found TSID is not present in the current indexDB (one
				// that corresponds to the timestamp of the current sample).
				// Create it in the current indexdb.

				if err := mn.UnmarshalRaw(mr.MetricNameRaw); err != nil {
					if firstWarn == nil {
						firstWarn = fmt.Errorf("cannot unmarshal MetricNameRaw %q: %w", mr.MetricNameRaw, err)
					}
					j--
					s.invalidRawMetricNames.Add(1)
					continue
				}
				mn.sortTags()
				idb.createGlobalIndexes(&prevTSID, mn)
			}
			r.TSID = prevTSID
			continue
		}
		if !s.registerSeriesCardinality(mr.MetricNameRaw) {
			// Skip row, since it exceeds cardinality limit
			j--
			continue
		}

		if s.getTSIDFromCache(&lTSID, mr.MetricNameRaw) && !deletedMetricIDs.Has(lTSID.TSID.MetricID) {
			// Fast path - the TSID for the given mr.MetricNameRaw has been found in cache and isn't deleted.

			r.TSID = lTSID.TSID
			prevTSID = r.TSID
			prevMetricNameRaw = mr.MetricNameRaw

			if !is.hasMetricID(lTSID.TSID.MetricID) {
				// The found TSID is from the another partition indexdb. Create it in the current partition indexdb.
				if err := mn.UnmarshalRaw(mr.MetricNameRaw); err != nil {
					if firstWarn == nil {
						firstWarn = fmt.Errorf("cannot unmarshal MetricNameRaw %q: %w", mr.MetricNameRaw, err)
					}
					j--
					s.invalidRawMetricNames.Add(1)
					continue
				}
				mn.sortTags()

				// Only create an entry to the global index.
				// Do not add to tsidCache because it is already there.
				// Do not create an entry in per-day index and do not add to
				// dateMetricIDCache because this will be done in updatePerDateData().
				idb.createGlobalIndexes(&lTSID.TSID, mn)
				seriesRepopulated++
				slowInsertsCount++
			}
			addToPendingHourEntries(hour, lTSID.TSID.MetricID)
			continue
		}

		// Slow path - the TSID for the given mr.MetricNameRaw is missing in the cache.
		slowInsertsCount++

		// Construct canonical metric name - it is used below.
		if err := mn.UnmarshalRaw(mr.MetricNameRaw); err != nil {
			if firstWarn == nil {
				firstWarn = fmt.Errorf("cannot unmarshal MetricNameRaw %q: %w", mr.MetricNameRaw, err)
			}
			j--
			s.invalidRawMetricNames.Add(1)
			continue
		}
		mn.sortTags()
		metricNameBuf = mn.Marshal(metricNameBuf[:0])

		// register metric name on tsid cache miss
		// it allows to track metric names since last tsid cache reset
		// and skip index scan to fill metrics tracker
		s.metricsTracker.RegisterIngestRequest(0, 0, mn.MetricGroup)

		// Search for TSID for the given mr.MetricNameRaw in the indexdb.
		if is.getTSIDByMetricName(&lTSID.TSID, metricNameBuf, date) {
			// Slower path - the TSID has been found in indexdb.

			s.storeTSIDToCache(&lTSID, mr.MetricNameRaw)

			r.TSID = lTSID.TSID
			prevTSID = lTSID.TSID
			prevMetricNameRaw = mr.MetricNameRaw

			addToPendingHourEntries(hour, lTSID.TSID.MetricID)
			continue
		}

		// Slowest path - the TSID for the given mr.MetricNameRaw isn't found in indexdb. Create it.
		generateTSID(&lTSID.TSID, mn)
		createAllIndexesForMetricName(idb, mn, &lTSID.TSID, date)
		s.storeTSIDToCache(&lTSID, mr.MetricNameRaw)
		newSeriesCount++

		r.TSID = lTSID.TSID
		prevTSID = r.TSID
		prevMetricNameRaw = mr.MetricNameRaw

		addToPendingHourEntries(hour, lTSID.TSID.MetricID)

		if logNewSeries {
			logger.Infof("new series created: %s", mn.String())
		}
	}
	if idb != nil {
		if is != nil {
			idb.putIndexSearch(is)
		}
		idb = nil
		s.tb.PutPartition(ptw)
	}

	s.slowRowInserts.Add(slowInsertsCount)
	s.newTimeseriesCreated.Add(newSeriesCount)
	s.timeseriesRepopulated.Add(seriesRepopulated)

	dstMrs = dstMrs[:j]
	rows = rows[:j]

	if len(pendingHourEntries) > 0 {
		s.pendingHourEntriesLock.Lock()
		s.pendingHourEntries.AddMulti(pendingHourEntries)
		s.pendingHourEntriesLock.Unlock()
	}

	if err := s.prefillNextIndexDB(rows, dstMrs); err != nil {
		if firstWarn == nil {
			firstWarn = fmt.Errorf("cannot prefill next indexdb: %w", err)
		}
	}

	if err := s.updatePerDateData(rows, dstMrs, hmPrev, hmCurr); err != nil {
		if firstWarn == nil {
			firstWarn = fmt.Errorf("cannot not update per-day index: %w", err)
		}
	}

	if firstWarn != nil {
		storageAddRowsLogger.Warnf("warn occurred during rows addition: %s", firstWarn)
	}

	s.tb.MustAddRows(rows)

	return len(rows)
}

var storageAddRowsLogger = logger.WithThrottler("storageAddRows", 5*time.Second)

// SetLogNewSeriesUntil sets the timestamp until which new series will be logged.
func (s *Storage) SetLogNewSeriesUntil(t uint64) {
	s.logNewSeriesUntil.Store(t)
}

func createAllIndexesForMetricName(db *indexDB, mn *MetricName, tsid *TSID, date uint64) {
	db.createGlobalIndexes(tsid, mn)
	db.createPerDayIndexes(date, tsid, mn)
}

func (s *Storage) registerSeriesCardinality(metricNameRaw []byte) bool {
	if s.hourlySeriesLimiter == nil && s.dailySeriesLimiter == nil {
		return true
	}

	metricID := xxhash.Sum64(metricNameRaw)
	if sl := s.hourlySeriesLimiter; sl != nil && !sl.Add(metricID) {
		s.hourlySeriesLimitRowsDropped.Add(1)
		logSkippedSeries(metricNameRaw, "-storage.maxHourlySeries", sl.MaxItems())
		return false
	}
	if sl := s.dailySeriesLimiter; sl != nil && !sl.Add(metricID) {
		s.dailySeriesLimitRowsDropped.Add(1)
		logSkippedSeries(metricNameRaw, "-storage.maxDailySeries", sl.MaxItems())
		return false
	}
	return true
}

func logSkippedSeries(metricNameRaw []byte, flagName string, flagValue int) {
	select {
	case <-logSkippedSeriesTicker.C:
		// Do not use logger.WithThrottler() here, since this will result in increased CPU load
		// because of getUserReadableMetricName() calls per each logSkippedSeries call.
		userReadableMetricName := getUserReadableMetricName(metricNameRaw)
		logger.Warnf("skip series %s because %s=%d reached", userReadableMetricName, flagName, flagValue)
	default:
	}
}

var logSkippedSeriesTicker = time.NewTicker(5 * time.Second)

func getUserReadableMetricName(metricNameRaw []byte) string {
	mn := GetMetricName()
	defer PutMetricName(mn)
	if err := mn.UnmarshalRaw(metricNameRaw); err != nil {
		return fmt.Sprintf("cannot unmarshal metricNameRaw %q: %s", metricNameRaw, err)
	}
	return mn.String()
}

// prefillNextIndexDB gradually pre-populates the indexDB of the next partition
// during the last idbPrefillStartSeconds seconds before that partition becomes
// the current one. This is needed in order to reduce spikes in CPU and disk IO
// usage just after the switch.
//
// See https://github.com/VictoriaMetrics/VictoriaMetrics/issues/1401.
func (s *Storage) prefillNextIndexDB(rows []rawRow, mrs []*MetricRow) error {
	now := time.Unix(int64(fasttime.UnixTimestamp()), 0).UTC()
	nextMonth := time.Date(now.Year(), now.Month()+1, 1, 0, 0, 0, 0, time.UTC)
	d := nextMonth.Sub(now).Seconds()
	if d >= float64(s.idbPrefillStartSeconds) {
		// Fast path: nothing to pre-fill because it is too early.
		// The pre-fill is started during the last hour before the indexdb rotation.
		return nil
	}

	// Slower path: less than nextPrefillStartSeconds left for the next indexdb rotation.
	// Pre-populate idbNext with the increasing probability until the rotation.
	// The probability increases from 0% to 100% proportioinally to d=[nextPrefillStartSeconds .. 0].
	pMin := d / float64(s.idbPrefillStartSeconds)

	ptwNext := s.tb.MustGetPartition(nextMonth.UnixMilli())
	idbNext := ptwNext.pt.idb
	defer s.tb.PutPartition(ptwNext)
	isNext := idbNext.getIndexSearch(noDeadline)
	defer idbNext.putIndexSearch(isNext)

	var firstError error
	var lTSID legacyTSID
	mn := GetMetricName()
	defer PutMetricName(mn)

	// Only prefill index for samples whose timestamp falls within the last
	// idbPrefillStartSeconds of the current month.
	tr := TimeRange{
		MinTimestamp: nextMonth.UnixMilli() - s.idbPrefillStartSeconds*1000,
		MaxTimestamp: nextMonth.UnixMilli() - 1,
	}
	// Use the first date of the next month for prefilling the index.
	date := s.date(nextMonth.UnixMilli())

	timeseriesPreCreated := uint64(0)
	for i := range rows {
		r := &rows[i]

		if !tr.contains(r.Timestamp) {
			continue
		}

		p := float64(uint32(fastHashUint64(r.TSID.MetricID))) / (1 << 32)
		if p < pMin {
			// Fast path: it is too early to pre-fill indexes for the given MetricID.
			continue
		}

		// Check whether the given (date, metricID) is already present in idbNext.
		metricID := r.TSID.MetricID
		if isNext.hasDateMetricID(date, metricID) {
			continue
		}

		// Slow path: pre-fill indexes in idbNext.
		metricNameRaw := mrs[i].MetricNameRaw
		if err := mn.UnmarshalRaw(metricNameRaw); err != nil {
			if firstError == nil {
				firstError = fmt.Errorf("cannot unmarshal MetricNameRaw %q: %w", metricNameRaw, err)
			}
			s.invalidRawMetricNames.Add(1)
			continue
		}
		mn.sortTags()

		createAllIndexesForMetricName(idbNext, mn, &r.TSID, date)
		lTSID.TSID = r.TSID
		s.storeTSIDToCache(&lTSID, metricNameRaw)
		timeseriesPreCreated++
	}
	s.timeseriesPreCreated.Add(timeseriesPreCreated)

	return firstError
}

func (s *Storage) updatePerDateData(rows []rawRow, mrs []*MetricRow, hmPrev, hmCurr *hourMetricIDs) error {
	if s.disablePerDayIndex {
		return nil
	}

	var date uint64
	var hour uint64
	var prevTimestamp int64
	var (
		// These vars are used for speeding up bulk imports when multiple adjacent rows
		// contain the same (metricID, date) pairs.
		prevDate     uint64
		prevMetricID uint64
	)
	var ptw *partitionWrapper
	var idb *indexDB

	hmPrevDate := hmPrev.hour / 24
<<<<<<< HEAD
	nextDayMetricIDsCache := s.nextDayMetricIDs.Load()
	nextDayIDBID := nextDayMetricIDsCache.k.idbID
	nextDayMetricIDs := &nextDayMetricIDsCache.v
=======
	nextDayMetricIDs := &s.nextDayMetricIDs.Load().metricIDs
>>>>>>> 49b0a4fb
	ts := fasttime.UnixTimestamp()
	// Start pre-populating the next per-day inverted index during the last hour of the current day.
	// pMin linearly increases from 0 to 1 during the last hour of the day.
	pMin := (float64(ts%(3600*24)) / 3600) - 23
	type pendingDateMetricID struct {
		date uint64
		tsid *TSID
		mr   *MetricRow
	}
	var pendingDateMetricIDs []pendingDateMetricID
	var pendingNextDayMetricIDs []uint64
	for i := range rows {
		r := &rows[i]
		if r.Timestamp != prevTimestamp {
			date = uint64(r.Timestamp) / msecPerDay
			hour = uint64(r.Timestamp) / msecPerHour
			prevTimestamp = r.Timestamp
		}
		metricID := r.TSID.MetricID
		if metricID == prevMetricID && date == prevDate {
			// Fast path for bulk import of multiple rows with the same (date, metricID) pairs.
			continue
		}
		prevDate = date
		prevMetricID = metricID
		if hour == hmCurr.hour {
			// The row belongs to the current hour. Check for the current hour cache.
			if hmCurr.m.Has(metricID) {
				// Fast path: the metricID is in the current hour cache.
				// This means the metricID has been already added to per-day inverted index.

				// Gradually pre-populate per-day inverted index for the next day during the last hour of the current day.
				// This should reduce CPU usage spike and slowdown at the beginning of the next day
				// when entries for all the active time series must be added to the index.
				// This should address https://github.com/VictoriaMetrics/VictoriaMetrics/issues/430.
				//
				// Do this only if the next day is in the same partition indexDB.
				// If next day is in another partition indexDB, the prefill is
				// handled separately in prefillNextIndexDB.
				// TODO(@rtm0): See if prefillNextIndexDB() logic can be moved here.
				if hmCurr.idbID == nextDayIDBID && pMin > 0 {
					p := float64(uint32(fastHashUint64(metricID))) / (1 << 32)
					if p < pMin && !nextDayMetricIDs.Has(metricID) {
						pendingDateMetricIDs = append(pendingDateMetricIDs, pendingDateMetricID{
							date: date + 1,
							tsid: &r.TSID,
							mr:   mrs[i],
						})
						pendingNextDayMetricIDs = append(pendingNextDayMetricIDs, metricID)
					}
				}
				continue
			}
			if hmPrev.idbID == hmCurr.idbID && date == hmPrevDate && hmPrev.m.Has(metricID) {
				// The metricID is already registered for the current day on the previous hour.
				continue
			}
		}

		if ptw == nil || !ptw.pt.HasTimestamp(r.Timestamp) {
			if ptw != nil {
				s.tb.PutPartition(ptw)
			}
			ptw = s.tb.MustGetPartition(r.Timestamp)
			idb = ptw.pt.idb
		}

		// Slower path: check the dateMetricIDCache if the (date, metricID) pair
		// is already present in indexDB.
		//
		// TODO(@rtm0): indexDB.dateMetricIDCache should not be used directly
		// since its purpose is to optimize is.hasDateMetricID(). See if this
		// function could be changed so that it does not rely on this cache.
		if idb.dateMetricIDCache.Has(date, metricID) {
			continue
		}
		// Slow path: store the (date, metricID) entry in the indexDB.
		pendingDateMetricIDs = append(pendingDateMetricIDs, pendingDateMetricID{
			date: date,
			tsid: &r.TSID,
			mr:   mrs[i],
		})
	}
	if ptw != nil {
		s.tb.PutPartition(ptw)
		ptw = nil
		idb = nil
	}

	if len(pendingNextDayMetricIDs) > 0 {
		s.pendingNextDayMetricIDsLock.Lock()
		s.pendingNextDayMetricIDs.AddMulti(pendingNextDayMetricIDs)
		s.pendingNextDayMetricIDsLock.Unlock()
	}
	if len(pendingDateMetricIDs) == 0 {
		// Fast path - there are no new (date, metricID) entries.
		return nil
	}

	// Slow path - add new (date, metricID) entries to indexDB.

	s.slowPerDayIndexInserts.Add(uint64(len(pendingDateMetricIDs)))
	// Sort pendingDateMetricIDs by (date, metricID) in order to speed up `is` search in the loop below.
	sort.Slice(pendingDateMetricIDs, func(i, j int) bool {
		a := pendingDateMetricIDs[i]
		b := pendingDateMetricIDs[j]
		if a.date != b.date {
			return a.date < b.date
		}
		return a.tsid.MetricID < b.tsid.MetricID
	})

	var firstError error
	mn := GetMetricName()
	var is *indexSearch
	for _, dmid := range pendingDateMetricIDs {
		date := dmid.date
		metricID := dmid.tsid.MetricID
		timestamp := int64(date) * msecPerDay
		if ptw == nil || !ptw.pt.HasTimestamp(timestamp) {
			if ptw != nil {
				if is != nil {
					idb.putIndexSearch(is)
				}
				s.tb.PutPartition(ptw)
			}
			ptw = s.tb.MustGetPartition(timestamp)
			idb = ptw.pt.idb
			is = idb.getIndexSearch(noDeadline)
		}

		if !is.hasDateMetricID(date, metricID) {
			// The (date, metricID) entry is missing in the indexDB. Add it there together with per-day index.
			// It is OK if the (date, metricID) entry is added multiple times to indexdb
			// by concurrent goroutines.
			if err := mn.UnmarshalRaw(dmid.mr.MetricNameRaw); err != nil {
				if firstError == nil {
					firstError = fmt.Errorf("cannot unmarshal MetricNameRaw %q: %w", dmid.mr.MetricNameRaw, err)
				}
				s.invalidRawMetricNames.Add(1)
				continue
			}
			mn.sortTags()
			idb.createPerDayIndexes(date, dmid.tsid, mn)
		}
	}
	if ptw != nil {
		if is != nil {
			idb.putIndexSearch(is)
		}
		idb = nil
		s.tb.PutPartition(ptw)
	}

	PutMetricName(mn)
	return firstError
}

func fastHashUint64(x uint64) uint64 {
	x ^= x >> 12 // a
	x ^= x << 25 // b
	x ^= x >> 27 // c
	return x * 2685821657736338717
}

// dateMetricIDCache is fast cache for holding (date, metricID) entries.
//
// It should be faster than map[date]*uint64set.Set on multicore systems.
type dateMetricIDCache struct {
	syncsCount  atomic.Uint64
	resetsCount atomic.Uint64

	// Contains immutable map
	byDate atomic.Pointer[byDateMetricIDMap]

	// Contains mutable map protected by mu
	byDateMutable *byDateMetricIDMap

	// Contains the number of slow accesses to byDateMutable.
	// Is used for deciding when to merge byDateMutable to byDate.
	// Protected by mu.
	slowHits int

	mu sync.Mutex
}

func newDateMetricIDCache() *dateMetricIDCache {
	var dmc dateMetricIDCache
	dmc.resetLocked()
	return &dmc
}

func (dmc *dateMetricIDCache) resetLocked() {
	// Do not reset syncsCount and resetsCount
	dmc.byDate.Store(newByDateMetricIDMap())
	dmc.byDateMutable = newByDateMetricIDMap()
	dmc.slowHits = 0

	dmc.resetsCount.Add(1)
}

func (dmc *dateMetricIDCache) EntriesCount() int {
	byDate := dmc.byDate.Load()
	n := 0
	for _, metricIDs := range byDate.m {
		n += metricIDs.Len()
	}
	return n
}

func (dmc *dateMetricIDCache) SizeBytes() uint64 {
	byDate := dmc.byDate.Load()
	n := uint64(0)
	for _, metricIDs := range byDate.m {
		n += metricIDs.SizeBytes()
	}
	return n
}

func (dmc *dateMetricIDCache) Has(date, metricID uint64) bool {
	if byDate := dmc.byDate.Load(); byDate.get(date).Has(metricID) {
		// Fast path. The majority of calls must go here.
		return true
	}
	// Slow path. Acquire the lock and search the immutable map again and then
	// also search the mutable map.
	return dmc.hasSlow(date, metricID)
}

func (dmc *dateMetricIDCache) hasSlow(date, metricID uint64) bool {
	dmc.mu.Lock()
	defer dmc.mu.Unlock()

	// First, check immutable map again because the entry may have been moved to
	// the immutable map by the time the caller acquires the lock.
	byDate := dmc.byDate.Load()
	v := byDate.get(date)
	if v.Has(metricID) {
		return true
	}

	// Then check immutable map.
	vMutable := dmc.byDateMutable.get(date)
	ok := vMutable.Has(metricID)
	if ok {
		dmc.slowHits++
		if dmc.slowHits > (v.Len()+vMutable.Len())/2 {
			// It is cheaper to merge byDateMutable into byDate than to pay inter-cpu sync costs when accessing vMutable.
			dmc.syncLocked()
			dmc.slowHits = 0
		}
	}
	return ok
}

func (dmc *dateMetricIDCache) Set(date, metricID uint64) {
	dmc.mu.Lock()
	v := dmc.byDateMutable.getOrCreate(date)
	v.Add(metricID)
	dmc.mu.Unlock()
}

func (dmc *dateMetricIDCache) syncLocked() {
	if len(dmc.byDateMutable.m) == 0 {
		// Nothing to sync.
		return
	}

	// Merge data from byDate into byDateMutable and then atomically replace byDate with the merged data.
	byDate := dmc.byDate.Load()
	byDateMutable := dmc.byDateMutable
	byDateMutable.hotEntry.Store(nil)

	keepDatesMap := make(map[uint64]struct{}, len(byDateMutable.m))
	for date, metricIDsMutable := range byDateMutable.m {
		keepDatesMap[date] = struct{}{}
		metricIDs := byDate.get(date)
		if metricIDs == nil {
			// Nothing to merge
			continue
		}
		metricIDs = metricIDs.Clone()
		metricIDs.Union(metricIDsMutable)
		byDateMutable.m[date] = metricIDs
	}

	// Copy entries from byDate, which are missing in byDateMutable
	allDatesMap := make(map[uint64]struct{}, len(byDate.m))
	for date, metricIDs := range byDate.m {
		allDatesMap[date] = struct{}{}
		v := byDateMutable.get(date)
		if v != nil {
			continue
		}
		byDateMutable.m[date] = metricIDs
	}

	if len(byDateMutable.m) > 2 {
		// Keep only entries for the last two dates from allDatesMap plus all the entries for byDateMutable.
		dates := make([]uint64, 0, len(allDatesMap))
		for date := range allDatesMap {
			dates = append(dates, date)
		}
		sort.Slice(dates, func(i, j int) bool {
			return dates[i] < dates[j]
		})
		if len(dates) > 2 {
			dates = dates[len(dates)-2:]
		}
		for _, date := range dates {
			keepDatesMap[date] = struct{}{}
		}
		for date := range byDateMutable.m {
			if _, ok := keepDatesMap[date]; !ok {
				delete(byDateMutable.m, date)
			}
		}
	}

	// Atomically replace byDate with byDateMutable
	dmc.byDate.Store(dmc.byDateMutable)
	dmc.byDateMutable = newByDateMetricIDMap()

	dmc.syncsCount.Add(1)

	if dmc.SizeBytes() > uint64(memory.Allowed())/256 {
		dmc.resetLocked()
	}
}

// dateMetricIDs holds the date and corresponding metricIDs together and is used
// for implementing hot entry fast path in byDateMetricIDMap.
type dateMetricIDs struct {
	date      uint64
	metricIDs *uint64set.Set
}

type byDateMetricIDMap struct {
	hotEntry atomic.Pointer[dateMetricIDs]
	m        map[uint64]*uint64set.Set
}

func newByDateMetricIDMap() *byDateMetricIDMap {
	dmm := &byDateMetricIDMap{
		m: make(map[uint64]*uint64set.Set),
	}
	return dmm
}

func (dmm *byDateMetricIDMap) get(date uint64) *uint64set.Set {
	hotEntry := dmm.hotEntry.Load()
	if hotEntry != nil && hotEntry.date == date {
		// Fast path
		return hotEntry.metricIDs
	}
	// Slow path
	metricIDs := dmm.m[date]
	if metricIDs == nil {
		return nil
	}
	e := &dateMetricIDs{
		date:      date,
		metricIDs: metricIDs,
	}
	dmm.hotEntry.Store(e)
	return metricIDs
}

func (dmm *byDateMetricIDMap) getOrCreate(date uint64) *uint64set.Set {
	metricIDs := dmm.get(date)
	if metricIDs != nil {
		return metricIDs
	}
	metricIDs = &uint64set.Set{}
	dmm.m[date] = metricIDs
	return metricIDs
}

<<<<<<< HEAD
type dateKey struct {
	idbID uint64
	date  uint64
}

type byDateMetricIDEntry struct {
	k dateKey
	v uint64set.Set
=======
// nextDayMetricIDs is a cache that holds the metricIDs for the next day.
// The cache is used for improving the performance of data ingestion during
// the last hour of the day when the per-day index is prefilled with the next
// day entries (see updatePerDayData()).
type nextDayMetricIDs struct {
	generation uint64
	date       uint64
	metricIDs  uint64set.Set
>>>>>>> 49b0a4fb
}

func (s *Storage) updateNextDayMetricIDs() {
	nextDay := fasttime.UnixDate() + 1
	ptw := s.tb.MustGetPartition(int64(nextDay) * msecPerDay)
	nextDayIDBID := ptw.pt.idb.id
	s.tb.PutPartition(ptw)
	e := s.nextDayMetricIDs.Load()
	s.pendingNextDayMetricIDsLock.Lock()
	pendingMetricIDs := s.pendingNextDayMetricIDs
	s.pendingNextDayMetricIDs = &uint64set.Set{}
	s.pendingNextDayMetricIDsLock.Unlock()
<<<<<<< HEAD
	// Not comparing indexDB IDs because different idb ids imply different date.
	if pendingMetricIDs.Len() == 0 && e.k.date == nextDay {
=======
	if pendingMetricIDs.Len() == 0 && e.generation == generation && e.date == date {
>>>>>>> 49b0a4fb
		// Fast path: nothing to update.
		return
	}

	// Slow path: union pendingMetricIDs with e.v
<<<<<<< HEAD
	//
	// In partition index, two adjacent dates may correspond to two different
	// indexDBs. For example, 2025-01-31 corresponds to 2025_01 partition
	// indexDB, while 2025-02-01 corresponds to 2025_02 partition indexDB.
	// In order to prefill the next day index correctly, the nextDayMetricIDs
	// cache must contain the entries for one indexDB only and if the nextDay
	// happens to be in a different indexDB the cache needs to be reset. But
	// since different indexDBs imply different dates, it is enough to compare
	// just dates.
	if e.k.date == nextDay {
		pendingMetricIDs.Union(&e.v)
=======
	if e.generation == generation && e.date == date {
		pendingMetricIDs.Union(&e.metricIDs)
>>>>>>> 49b0a4fb
	} else {
		// Do not add pendingMetricIDs from the previous day to the current day,
		// since this may result in missing registration of the metricIDs in the per-day inverted index.
		// See https://github.com/VictoriaMetrics/VictoriaMetrics/issues/3309
		pendingMetricIDs = &uint64set.Set{}
	}
<<<<<<< HEAD
	k := dateKey{
		// idbID field is used only to cache idb id for the next day to avoid
		// getting it every time a new batch of metric rows is ingested (see
		// updatePerDateData()).
		idbID: nextDayIDBID,
		date:  nextDay,
	}
	eNew := &byDateMetricIDEntry{
		k: k,
		v: *pendingMetricIDs,
=======
	eNew := &nextDayMetricIDs{
		generation: generation,
		date:       date,
		metricIDs:  *pendingMetricIDs,
>>>>>>> 49b0a4fb
	}
	s.nextDayMetricIDs.Store(eNew)
}

func (s *Storage) updateCurrHourMetricIDs(hour uint64) {
	hm := s.currHourMetricIDs.Load()
	s.pendingHourEntriesLock.Lock()
	newMetricIDs := s.pendingHourEntries
	s.pendingHourEntries = &uint64set.Set{}
	s.pendingHourEntriesLock.Unlock()

	if newMetricIDs.Len() == 0 && hm.hour == hour {
		// Fast path: nothing to update.
		return
	}

	// Slow path: hm.m must be updated with non-empty s.pendingHourEntries.
	idbID := hm.idbID
	var m *uint64set.Set
	if hm.hour == hour {
		m = hm.m.Clone()
		m.Union(newMetricIDs)
	} else {
		idbID = s.tb.MustGetIndexDBIDByHour(hour)
		m = newMetricIDs
		if hour%24 == 0 {
			// Do not add pending metricIDs from the previous hour to the current hour on the next day,
			// since this may result in missing registration of the metricIDs in the per-day inverted index.
			// See https://github.com/VictoriaMetrics/VictoriaMetrics/issues/3309
			m = &uint64set.Set{}
		}
	}
	hmNew := &hourMetricIDs{
		m:     m,
		hour:  hour,
		idbID: idbID,
	}
	s.currHourMetricIDs.Store(hmNew)
	if hm.hour != hour {
		s.prevHourMetricIDs.Store(hm)
	}
}

type hourMetricIDs struct {
	m     *uint64set.Set
	hour  uint64
	idbID uint64
}

type legacyTSID struct {
	TSID TSID

	// This field used to store the stores the indexdb generation value to
	// identify to which indexdb belongs this TSID. After switching to the
	// partition indexDB this field is not needed anymore, however we still
	// need to preserve it in order to adhere tsidCache data format.
	_ uint64
}

func (s *Storage) getTSIDFromCache(dst *legacyTSID, metricName []byte) bool {
	buf := (*[unsafe.Sizeof(*dst)]byte)(unsafe.Pointer(dst))[:]
	buf = s.tsidCache.Get(buf[:0], metricName)
	return uintptr(len(buf)) == unsafe.Sizeof(*dst)
}

func (s *Storage) storeTSIDToCache(tsid *legacyTSID, metricName []byte) {
	buf := (*[unsafe.Sizeof(*tsid)]byte)(unsafe.Pointer(tsid))[:]
	s.tsidCache.Set(metricName, buf)
}

// TODO(@rtm0): Move to storage_legacy.go
func (s *Storage) mustOpenLegacyIndexDBTables(path string) *legacyIndexDBs {
	if !fs.IsPathExist(path) {
		return nil
	}

	// Search for the two most recent tables: prev and curr.

	// Placing the regexp inside the func in order to keep legacy code close to
	// each other and because this function is called only once on startup.
	indexDBTableNameRegexp := regexp.MustCompile("^[0-9A-F]{16}$")
	des := fs.MustReadDir(path)
	var tableNames []string
	for _, de := range des {
		if !fs.IsDirOrSymlink(de) {
			// Skip non-directories.
			continue
		}
		tableName := de.Name()
		if !indexDBTableNameRegexp.MatchString(tableName) {
			// Skip invalid directories.
			continue
		}
		tableDirPath := filepath.Join(path, tableName)
		if fs.IsPartiallyRemovedDir(tableDirPath) {
			// Finish the removal of partially deleted directory, which can occur
			// when the directory was removed during unclean shutdown.
			fs.MustRemoveDir(tableDirPath)
			continue
		}
		tableNames = append(tableNames, tableName)
	}
	sort.Slice(tableNames, func(i, j int) bool {
		return tableNames[i] < tableNames[j]
	})

	if len(tableNames) > 3 {
		// Remove all the tables except the last three tables.
		for _, tn := range tableNames[:len(tableNames)-3] {
			pathToRemove := filepath.Join(path, tn)
			logger.Infof("removing obsolete indexdb dir %q...", pathToRemove)
			fs.MustRemoveDir(pathToRemove)
			logger.Infof("removed obsolete indexdb dir %q", pathToRemove)
		}
		fs.MustSyncPath(path)
		tableNames = tableNames[len(tableNames)-3:]
	}
	if len(tableNames) == 3 {
		// Also remove next idb.
		pathToRemove := filepath.Join(path, tableNames[2])
		logger.Infof("removing next indexdb dir %q...", pathToRemove)
		fs.MustRemoveDir(pathToRemove)
		logger.Infof("removed next indexdb dir %q", pathToRemove)
		fs.MustSyncPath(path)
		tableNames = tableNames[:2]
	}

	numIDBs := len(tableNames)
	legacyIDBs := &legacyIndexDBs{}

	if numIDBs == 0 {
		return nil
	}

	if numIDBs > 1 {
		currPath := filepath.Join(path, tableNames[1])
		legacyIDBs.idbCurr = mustOpenLegacyIndexDB(currPath, s)
	}

	if numIDBs > 0 {
		prevPath := filepath.Join(path, tableNames[0])
		legacyIDBs.idbPrev = mustOpenLegacyIndexDB(prevPath, s)
	}

	return legacyIDBs
}

// wasMetricIDMissingBefore checks if passed metricID was already registered as missing before.
// It returns true if metricID was registered as missing for more than 60s.
//
// This function is called when storage can't find TSID for corresponding metricID.
// There are the following expected cases when this may happen:
//  1. The corresponding metricID -> metricName/tsid entry isn't visible for search yet.
//     The solution is to wait for some time and try the search again.
//     It is OK if newly registered time series isn't visible for search during some time.
//     This should resolve https://github.com/VictoriaMetrics/VictoriaMetrics/issues/5959
//  2. The metricID -> metricName/tsid entry doesn't exist in the indexdb.
//     This is possible after unclean shutdown or after restoring of indexdb from a snapshot.
//     In this case the metricID must be deleted, so new metricID is registered
//     again when new sample for the given metric is ingested next time.
func (s *Storage) wasMetricIDMissingBefore(metricID uint64) bool {
	ct := fasttime.UnixTimestamp()
	s.missingMetricIDsLock.Lock()
	defer s.missingMetricIDsLock.Unlock()

	if ct > s.missingMetricIDsResetDeadline {
		s.missingMetricIDs = nil
		s.missingMetricIDsResetDeadline = ct + 2*60
	}
	deleteDeadline, ok := s.missingMetricIDs[metricID]
	if !ok {
		if s.missingMetricIDs == nil {
			s.missingMetricIDs = make(map[uint64]uint64)
		}
		deleteDeadline = ct + 60
		s.missingMetricIDs[metricID] = deleteDeadline
	}
	return ct > deleteDeadline
}

// MetricNamesStatsResponse contains metric names usage stats API response
type MetricNamesStatsResponse = metricnamestats.StatsResult

// MetricNamesStatsRecord represents record at MetricNamesStatsResponse
type MetricNamesStatsRecord = metricnamestats.StatRecord

// GetMetricNamesStats returns metric names usage stats with given limit and le predicate
func (s *Storage) GetMetricNamesStats(_ *querytracer.Tracer, limit, le int, matchPattern string) MetricNamesStatsResponse {
	return s.metricsTracker.GetStats(limit, le, matchPattern)
}

// ResetMetricNamesStats resets state for metric names usage tracker
func (s *Storage) ResetMetricNamesStats(_ *querytracer.Tracer) {
	s.metricsTracker.Reset(s.tsidCache.Reset)
}

// GetMetadataRows returns time series metric names metadata for the given args
func (s *Storage) GetMetadataRows(qt *querytracer.Tracer, limit int, metricName string) []*metricsmetadata.Row {
	var (
		res []*metricsmetadata.Row
	)

	qt = qt.NewChild("search metrics metadata rows limit=%d,metricName=%q", limit, metricName)
	res = s.metadataStorage.Get(limit, metricName)
	qt.Printf("found %d metadata rows", len(res))
	qt.Done()
	return res
}

// AddMetadataRows writes time series metric names metadata into storage
func (s *Storage) AddMetadataRows(rows []metricsmetadata.Row) {
	s.metadataStorage.Add(rows)
}<|MERGE_RESOLUTION|>--- conflicted
+++ resolved
@@ -901,26 +901,17 @@
 	}
 }
 
-<<<<<<< HEAD
-func (s *Storage) mustLoadNextDayMetricIDs() *byDateMetricIDEntry {
+func (s *Storage) mustLoadNextDayMetricIDs() *nextDayMetricIDs {
 	nextDay := fasttime.UnixDate() + 1
 	ptw := s.tb.MustGetPartition(int64(nextDay) * msecPerDay)
 	nextDayIDBID := ptw.pt.idb.id
 	s.tb.PutPartition(ptw)
-	e := &byDateMetricIDEntry{
-		k: dateKey{
-			// idbID field is used only to cache idb id for the next day to
-			// avoid getting it every time a new batch of metric rows is
-			// ingested. See updatePerDateData().
-			idbID: nextDayIDBID,
-			date:  nextDay,
-		},
-=======
-func (s *Storage) mustLoadNextDayMetricIDs(generation, date uint64) *nextDayMetricIDs {
 	e := &nextDayMetricIDs{
-		generation: generation,
-		date:       date,
->>>>>>> 49b0a4fb
+		// idbID field is used only to cache idb id for the next day to
+		// avoid getting it every time a new batch of metric rows is
+		// ingested. See updatePerDateData().
+		idbID: nextDayIDBID,
+		date:  nextDay,
 	}
 	path := filepath.Join(s.cachePath, nextDayMetricIDsFilename)
 	if !fs.IsPathExist(path) {
@@ -999,20 +990,12 @@
 
 func (s *Storage) mustSaveNextDayMetricIDs(e *nextDayMetricIDs) {
 	path := filepath.Join(s.cachePath, nextDayMetricIDsFilename)
-<<<<<<< HEAD
-	dst := make([]byte, 0, e.v.Len()*8+8)
+	dst := make([]byte, 0, e.metricIDs.Len()*8+8)
 
 	// Marshal header
-	dst = encoding.MarshalUint64(dst, e.k.date)
-=======
-	dst := make([]byte, 0, e.metricIDs.Len()*8+16)
-
-	// Marshal header
-	dst = encoding.MarshalUint64(dst, e.generation)
 	dst = encoding.MarshalUint64(dst, e.date)
->>>>>>> 49b0a4fb
-
-	// Marshal e.v
+
+	// Marshal metricIDs
 	dst = marshalUint64Set(dst, &e.metricIDs)
 
 	fs.MustWriteSync(path, dst)
@@ -2265,13 +2248,9 @@
 	var idb *indexDB
 
 	hmPrevDate := hmPrev.hour / 24
-<<<<<<< HEAD
 	nextDayMetricIDsCache := s.nextDayMetricIDs.Load()
-	nextDayIDBID := nextDayMetricIDsCache.k.idbID
-	nextDayMetricIDs := &nextDayMetricIDsCache.v
-=======
-	nextDayMetricIDs := &s.nextDayMetricIDs.Load().metricIDs
->>>>>>> 49b0a4fb
+	nextDayIDBID := nextDayMetricIDsCache.idbID
+	nextDayMetricIDs := &nextDayMetricIDsCache.metricIDs
 	ts := fasttime.UnixTimestamp()
 	// Start pre-populating the next per-day inverted index during the last hour of the current day.
 	// pMin linearly increases from 0 to 1 during the last hour of the day.
@@ -2650,25 +2629,14 @@
 	return metricIDs
 }
 
-<<<<<<< HEAD
-type dateKey struct {
-	idbID uint64
-	date  uint64
-}
-
-type byDateMetricIDEntry struct {
-	k dateKey
-	v uint64set.Set
-=======
 // nextDayMetricIDs is a cache that holds the metricIDs for the next day.
 // The cache is used for improving the performance of data ingestion during
 // the last hour of the day when the per-day index is prefilled with the next
 // day entries (see updatePerDayData()).
 type nextDayMetricIDs struct {
-	generation uint64
-	date       uint64
-	metricIDs  uint64set.Set
->>>>>>> 49b0a4fb
+	idbID     uint64
+	date      uint64
+	metricIDs uint64set.Set
 }
 
 func (s *Storage) updateNextDayMetricIDs() {
@@ -2681,18 +2649,13 @@
 	pendingMetricIDs := s.pendingNextDayMetricIDs
 	s.pendingNextDayMetricIDs = &uint64set.Set{}
 	s.pendingNextDayMetricIDsLock.Unlock()
-<<<<<<< HEAD
 	// Not comparing indexDB IDs because different idb ids imply different date.
-	if pendingMetricIDs.Len() == 0 && e.k.date == nextDay {
-=======
-	if pendingMetricIDs.Len() == 0 && e.generation == generation && e.date == date {
->>>>>>> 49b0a4fb
+	if pendingMetricIDs.Len() == 0 && e.date == nextDay {
 		// Fast path: nothing to update.
 		return
 	}
 
-	// Slow path: union pendingMetricIDs with e.v
-<<<<<<< HEAD
+	// Slow path: union pendingMetricIDs with e.metricIDs
 	//
 	// In partition index, two adjacent dates may correspond to two different
 	// indexDBs. For example, 2025-01-31 corresponds to 2025_01 partition
@@ -2702,35 +2665,21 @@
 	// happens to be in a different indexDB the cache needs to be reset. But
 	// since different indexDBs imply different dates, it is enough to compare
 	// just dates.
-	if e.k.date == nextDay {
-		pendingMetricIDs.Union(&e.v)
-=======
-	if e.generation == generation && e.date == date {
+	if e.date == nextDay {
 		pendingMetricIDs.Union(&e.metricIDs)
->>>>>>> 49b0a4fb
 	} else {
 		// Do not add pendingMetricIDs from the previous day to the current day,
 		// since this may result in missing registration of the metricIDs in the per-day inverted index.
 		// See https://github.com/VictoriaMetrics/VictoriaMetrics/issues/3309
 		pendingMetricIDs = &uint64set.Set{}
 	}
-<<<<<<< HEAD
-	k := dateKey{
+	eNew := &nextDayMetricIDs{
 		// idbID field is used only to cache idb id for the next day to avoid
 		// getting it every time a new batch of metric rows is ingested (see
 		// updatePerDateData()).
-		idbID: nextDayIDBID,
-		date:  nextDay,
-	}
-	eNew := &byDateMetricIDEntry{
-		k: k,
-		v: *pendingMetricIDs,
-=======
-	eNew := &nextDayMetricIDs{
-		generation: generation,
-		date:       date,
-		metricIDs:  *pendingMetricIDs,
->>>>>>> 49b0a4fb
+		idbID:     nextDayIDBID,
+		date:      nextDay,
+		metricIDs: *pendingMetricIDs,
 	}
 	s.nextDayMetricIDs.Store(eNew)
 }
