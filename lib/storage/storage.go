package storage

import (
	"bytes"
	"fmt"
	"math"
	"os"
	"path/filepath"
	"regexp"
	"sort"
	"sync"
	"sync/atomic"
	"time"
	"unsafe"

	"github.com/VictoriaMetrics/VictoriaMetrics/lib/backup/backupnames"
	"github.com/VictoriaMetrics/VictoriaMetrics/lib/bloomfilter"
	"github.com/VictoriaMetrics/VictoriaMetrics/lib/decimal"
	"github.com/VictoriaMetrics/VictoriaMetrics/lib/encoding"
	"github.com/VictoriaMetrics/VictoriaMetrics/lib/fasttime"
	"github.com/VictoriaMetrics/VictoriaMetrics/lib/fs"
	"github.com/VictoriaMetrics/VictoriaMetrics/lib/logger"
	"github.com/VictoriaMetrics/VictoriaMetrics/lib/memory"
	"github.com/VictoriaMetrics/VictoriaMetrics/lib/querytracer"
	"github.com/VictoriaMetrics/VictoriaMetrics/lib/snapshot/snapshotutil"
	"github.com/VictoriaMetrics/VictoriaMetrics/lib/storage/metricnamestats"
	"github.com/VictoriaMetrics/VictoriaMetrics/lib/timeutil"
	"github.com/VictoriaMetrics/VictoriaMetrics/lib/uint64set"
	"github.com/VictoriaMetrics/VictoriaMetrics/lib/workingsetcache"
	"github.com/VictoriaMetrics/fastcache"
	"github.com/cespare/xxhash/v2"
)

const (
	retention31Days = 31 * 24 * time.Hour
	retentionMax    = 100 * 12 * retention31Days
	idbPrefilStart  = time.Hour
)

// Storage represents TSDB storage.
type Storage struct {
	rowsReceivedTotal atomic.Uint64
	rowsAddedTotal    atomic.Uint64

	tooSmallTimestampRows atomic.Uint64
	tooBigTimestampRows   atomic.Uint64
	invalidRawMetricNames atomic.Uint64

	timeseriesRepopulated  atomic.Uint64
	timeseriesPreCreated   atomic.Uint64
	newTimeseriesCreated   atomic.Uint64
	slowRowInserts         atomic.Uint64
	slowPerDayIndexInserts atomic.Uint64

	hourlySeriesLimitRowsDropped atomic.Uint64
	dailySeriesLimitRowsDropped  atomic.Uint64

	// legacyNextRotationTimestamp is a timestamp in seconds of the next legacy
	// indexdb rotation.
	legacyNextRotationTimestamp atomic.Int64

	path           string
	cachePath      string
	retentionMsecs int64

	// lock file for exclusive access to the storage on the given path.
	flockF *os.File

	// legacyIndexDBs contains the legacy previous and current
	// IndexDBs if they existed on filesystem before partition
	// index was introduced. The pointer is nil if there are no legacy
	// IndexDBs on filesystem.
	//
	// The support of legacy IndexDBs is required to provide forward
	// compatibility with partition index.
	legacyIndexDBs atomic.Pointer[legacyIndexDBs]

	disablePerDayIndex bool

	tb *table

	// Series cardinality limiters.
	hourlySeriesLimiter *bloomfilter.Limiter
	dailySeriesLimiter  *bloomfilter.Limiter

	// tsidCache is MetricName -> TSID cache.
	tsidCache *workingsetcache.Cache

	// metricIDCache is MetricID -> TSID cache.
	metricIDCache *workingsetcache.Cache

	// metricNameCache is MetricID -> MetricName cache.
	metricNameCache *workingsetcache.Cache

	// dateMetricIDCache is (indexDB.id, Date, MetricID) cache.
	dateMetricIDCache *dateMetricIDCache

	// Fast cache for MetricID values occurred during the current hour.
	currHourMetricIDs atomic.Pointer[hourMetricIDs]

	// Fast cache for MetricID values occurred during the previous hour.
	prevHourMetricIDs atomic.Pointer[hourMetricIDs]

	// Fast cache for pre-populating per-day inverted index for the next day.
	// This is needed in order to remove CPU usage spikes at 00:00 UTC
	// due to creation of per-day inverted index for active time series.
	// See https://github.com/VictoriaMetrics/VictoriaMetrics/issues/430 for details.
	nextDayMetricIDs atomic.Pointer[byDateMetricIDEntry]

	// Pending MetricID values to be added to currHourMetricIDs.
	pendingHourEntriesLock sync.Mutex
	pendingHourEntries     *uint64set.Set

	// Pending MetricIDs to be added to nextDayMetricIDs.
	pendingNextDayMetricIDsLock sync.Mutex
	pendingNextDayMetricIDs     *uint64set.Set

	stopCh chan struct{}

	currHourMetricIDsUpdaterWG sync.WaitGroup
	nextDayMetricIDsUpdaterWG  sync.WaitGroup
	legacyRetentionWatcherWG   sync.WaitGroup
	freeDiskSpaceWatcherWG     sync.WaitGroup

	// The snapshotLock prevents from concurrent creation of snapshots,
	// since this may result in snapshots without recently added data,
	// which may be in the process of flushing to disk by concurrently running
	// snapshot process.
	snapshotLock sync.Mutex

	// The minimum timestamp when composite index search can be used.
	minTimestampForCompositeIndex int64

	// missingMetricIDs maps metricID to the deadline in unix timestamp seconds
	// after which all the indexdb entries for the given metricID
	// must be deleted if index entry isn't found by the given metricID.
	// This is used inside searchMetricNameWithCache() and getTSIDsFromMetricIDs()
	// for detecting permanently missing metricID->metricName/TSID entries.
	// See https://github.com/VictoriaMetrics/VictoriaMetrics/issues/5959
	missingMetricIDsLock          sync.Mutex
	missingMetricIDs              map[uint64]uint64
	missingMetricIDsResetDeadline uint64

	// isReadOnly is set to true when the storage is in read-only mode.
	isReadOnly atomic.Bool

	metricsTracker *metricnamestats.Tracker

	// idbPrefillStartSeconds defines the start time of the idbNext prefill.
	// It helps to spread load in time for index records creation and reduce resource usage.
	idbPrefillStartSeconds int64

	// logNewSeries is used for logging the new series. We will log new series when logNewSeries is true or logNewSeriesUntil is greater than the current time.
	logNewSeries atomic.Bool

	// logNewSeriesUntil is the timestamp until which new series will be logged. We will log new series when logNewSeries is true or logNewSeriesUntil is greater than the current time.
	logNewSeriesUntil atomic.Uint64
}

// OpenOptions optional args for MustOpenStorage
type OpenOptions struct {
	Retention             time.Duration
	MaxHourlySeries       int
	MaxDailySeries        int
	DisablePerDayIndex    bool
	TrackMetricNamesStats bool
	IDBPrefillStart       time.Duration
	LogNewSeries          bool
}

// MustOpenStorage opens storage on the given path with the given retentionMsecs.
//
// TODO(@rtm0): Extract legacy IndexDB initialization code into a separate
// method and move it to storage_legacy.go.
func MustOpenStorage(path string, opts OpenOptions) *Storage {
	path, err := filepath.Abs(path)
	if err != nil {
		logger.Panicf("FATAL: cannot determine absolute path for %q: %s", path, err)
	}
	retention := opts.Retention
	if retention <= 0 || retention > retentionMax {
		retention = retentionMax
	}
	idbPrefillStart := opts.IDBPrefillStart
	if idbPrefillStart <= 0 {
		idbPrefillStart = time.Hour
	}
	s := &Storage{
		path:                   path,
		cachePath:              filepath.Join(path, cacheDirname),
		retentionMsecs:         retention.Milliseconds(),
		stopCh:                 make(chan struct{}),
		idbPrefillStartSeconds: idbPrefillStart.Milliseconds() / 1000,
	}
	s.logNewSeries.Store(opts.LogNewSeries)

	fs.MustMkdirIfNotExist(path)

	// Check whether the cache directory must be removed
	// It is removed if it contains resetCacheOnStartupFilename.
	// See https://github.com/VictoriaMetrics/VictoriaMetrics/issues/1447 for details.
	if fs.IsPathExist(filepath.Join(s.cachePath, resetCacheOnStartupFilename)) {
		logger.Infof("removing cache directory at %q, since it contains `%s` file...", s.cachePath, resetCacheOnStartupFilename)
		// Do not use fs.MustRemoveDir() here, since the cache directory may be mounted
		// to a separate filesystem. In this case the fs.MustRemoveDir() will fail while
		// trying to remove the mount root.
		fs.MustRemoveDirContents(s.cachePath)
		logger.Infof("cache directory at %q has been successfully removed", s.cachePath)
	}

	// Protect from concurrent opens.
	s.flockF = fs.MustCreateFlockFile(path)

	// Check whether restore process finished successfully
	restoreLockF := filepath.Join(path, backupnames.RestoreInProgressFilename)
	if fs.IsPathExist(restoreLockF) {
		logger.Panicf("FATAL: incomplete vmrestore run; run vmrestore again or remove lock file %q", restoreLockF)
	}

	// Pre-create snapshots directory if it is missing.
	snapshotsPath := filepath.Join(path, snapshotsDirname)
	fs.MustMkdirIfNotExist(snapshotsPath)

	// Initialize series cardinality limiter.
	if opts.MaxHourlySeries > 0 {
		s.hourlySeriesLimiter = bloomfilter.NewLimiter(opts.MaxHourlySeries, time.Hour)
	}
	if opts.MaxDailySeries > 0 {
		s.dailySeriesLimiter = bloomfilter.NewLimiter(opts.MaxDailySeries, 24*time.Hour)
	}

	// Load caches.
	mem := memory.Allowed()
	s.tsidCache = s.mustLoadCache("metricName_tsid", getTSIDCacheSize())
	s.metricIDCache = s.mustLoadCache("metricID_tsid", mem/16)
	s.metricNameCache = s.mustLoadCache("metricID_metricName", getMetricNamesCacheSize())
	s.dateMetricIDCache = newDateMetricIDCache()

	if opts.TrackMetricNamesStats {
		mnt := metricnamestats.MustLoadFrom(filepath.Join(s.cachePath, "metric_usage_tracker"), uint64(getMetricNamesStatsCacheSize()))
		s.metricsTracker = mnt
		if mnt.IsEmpty() {
			// metric names tracker performs attempt to track timeseries during ingestion only at tsid cache miss.
			// It allows to do not decrease storage performance.
			logger.Infof("resetting tsidCache in order to properly track metric names stats usage")
			s.tsidCache.Reset()
		}
	}

	// Load metadata
	metadataDir := filepath.Join(path, metadataDirname)
	isEmptyDB := !fs.IsPathExist(filepath.Join(path, indexdbDirname))
	fs.MustMkdirIfNotExist(metadataDir)
	s.minTimestampForCompositeIndex = mustGetMinTimestampForCompositeIndex(metadataDir, isEmptyDB)

	s.disablePerDayIndex = opts.DisablePerDayIndex

	// Load legacy indexDBs.
	legacyIDBPath := filepath.Join(path, indexdbDirname)
	legacyIDBs := s.mustOpenLegacyIndexDBTables(legacyIDBPath)
	s.legacyIndexDBs.Store(legacyIDBs)
	// Initialize legacyNextRotationTimestamp
	nowSecs := int64(fasttime.UnixTimestamp())
	retentionSecs := retention.Milliseconds() / 1000 // not .Seconds() because unnecessary float64 conversion
	nextRotationTimestamp := legacyNextRetentionDeadlineSeconds(nowSecs, retentionSecs, legacyRetentionTimezoneOffsetSecs)
	s.legacyNextRotationTimestamp.Store(nextRotationTimestamp)

	// check for free disk space before opening the table
	// to prevent unexpected part merges. See https://github.com/VictoriaMetrics/VictoriaMetrics/issues/4023
	s.startFreeDiskSpaceWatcher()

	// Load data
	tablePath := filepath.Join(path, dataDirname)
	tb := mustOpenTable(tablePath, s)
	s.tb = tb

	// Add deleted metricIDs from legacy previous and current indexDBs to every
	// partition indexDB. Also add deleted metricIDs from current indexDB to the
	// previous one, because previous may contain the same metrics that wasn't marked as deleted.
	legacyDeletedMetricIDs := &uint64set.Set{}
	idbPrev := legacyIDBs.getIDBPrev()
	if idbPrev != nil {
		legacyDeletedMetricIDs.Union(idbPrev.getDeletedMetricIDs())
	}
	if idbCurr := legacyIDBs.getIDBCurr(); idbCurr != nil {
		legacyDeletedMetricIDs.Union(idbCurr.getDeletedMetricIDs())
	}
	if idbPrev != nil {
		idbPrev.setDeletedMetricIDs(legacyDeletedMetricIDs)
	}
	ptws := tb.GetAllPartitions(nil)
	for _, ptw := range ptws {
		ptw.pt.idb.updateDeletedMetricIDs(legacyDeletedMetricIDs)
	}
	tb.PutPartitions(ptws)

	// Load nextDayMetricIDs cache after the data table is opened since it
	// requires the table to operate properly.
	// Load prevHourMetricIDs, currHourMetricIDs, and nextDayMetricIDs caches
	// after the data table is opened since they require the partition index to
	// operate properly.
	hour := fasttime.UnixHour()
	hmCurr := s.mustLoadHourMetricIDs(hour, "curr_hour_metric_ids_v2")
	hmPrev := s.mustLoadHourMetricIDs(hour-1, "prev_hour_metric_ids_v2")
	s.currHourMetricIDs.Store(hmCurr)
	s.prevHourMetricIDs.Store(hmPrev)
	s.pendingHourEntries = &uint64set.Set{}
	date := fasttime.UnixDate()
	nextDayMetricIDs := s.mustLoadNextDayMetricIDs(date)
	s.nextDayMetricIDs.Store(nextDayMetricIDs)
	s.pendingNextDayMetricIDs = &uint64set.Set{}

	s.startCurrHourMetricIDsUpdater()
	s.startNextDayMetricIDsUpdater()
	s.startLegacyRetentionWatcher()

	return s
}

var maxTSIDCacheSize int

// SetTSIDCacheSize overrides the default size of storage/tsid cache
func SetTSIDCacheSize(size int) {
	maxTSIDCacheSize = size
}

func getTSIDCacheSize() int {
	if maxTSIDCacheSize <= 0 {
		return int(float64(memory.Allowed()) * 0.37)
	}
	return maxTSIDCacheSize
}

var maxMetricNamesStatsCacheSize int

// SetMetricNamesStatsCacheSize overrides the default size of storage/metricNamesStatsTracker
func SetMetricNamesStatsCacheSize(size int) {
	maxMetricNamesStatsCacheSize = size
}

func getMetricNamesStatsCacheSize() int {
	if maxMetricNamesStatsCacheSize <= 0 {
		return memory.Allowed() / 100
	}
	return maxMetricNamesStatsCacheSize
}

var maxMetricNameCacheSize int

// SetMetricNameCacheSize overrides the default size of storage/metricName cache
func SetMetricNameCacheSize(size int) {
	maxMetricNameCacheSize = size
}

func getMetricNamesCacheSize() int {
	if maxMetricNameCacheSize <= 0 {
		return memory.Allowed() / 10
	}
	return maxMetricNameCacheSize
}

// DebugFlush makes sure all the recently added data is visible to search.
//
// Note: this function doesn't store all the in-memory data to disk - it just converts
// recently added items to searchable parts, which can be stored either in memory
// (if they are quite small) or to persistent disk.
//
// This function is for debugging and testing purposes only,
// since it may slow down data ingestion when used frequently.
func (s *Storage) DebugFlush() {
	s.tb.DebugFlush()
	s.legacyDebugFlush()

	hour := fasttime.UnixHour()
	s.updateCurrHourMetricIDs(hour)
}

// MustCreateSnapshot creates snapshot for s and returns the snapshot name.
//
// The method panics in case of any error since it does not accept any user
// input and therefore the error is not recoverable.
func (s *Storage) MustCreateSnapshot() string {
	logger.Infof("creating Storage snapshot for %q...", s.path)
	startTime := time.Now()

	s.snapshotLock.Lock()
	defer s.snapshotLock.Unlock()

	snapshotName := snapshotutil.NewName()
	srcDir := s.path
	dstDir := filepath.Join(srcDir, snapshotsDirname, snapshotName)
	fs.MustMkdirFailIfExist(dstDir)

	smallDir, bigDir, indexDBDir := s.tb.MustCreateSnapshot(snapshotName)

	dstDataDir := filepath.Join(dstDir, dataDirname)
	fs.MustMkdirFailIfExist(dstDataDir)

	dstSmallDir := filepath.Join(dstDataDir, smallDirname)
	fs.MustSymlinkRelative(smallDir, dstSmallDir)

	dstBigDir := filepath.Join(dstDataDir, bigDirname)
	fs.MustSymlinkRelative(bigDir, dstBigDir)

	dstIndexDBDir := filepath.Join(dstDataDir, indexdbDirname)
	fs.MustSymlinkRelative(indexDBDir, dstIndexDBDir)

	fs.MustSyncPath(dstDataDir)

	srcMetadataDir := filepath.Join(srcDir, metadataDirname)
	dstMetadataDir := filepath.Join(dstDir, metadataDirname)
	fs.MustCopyDirectory(srcMetadataDir, dstMetadataDir)

	s.legacyCreateSnapshot(snapshotName, srcDir, dstDir)

	fs.MustSyncPathAndParentDir(dstDir)

	logger.Infof("created Storage snapshot for %q at %q in %.3f seconds", srcDir, dstDir, time.Since(startTime).Seconds())
	return snapshotName
}

func (s *Storage) mustGetSnapshotsCount() int {
	snapshotNames := s.MustListSnapshots()
	return len(snapshotNames)
}

// MustListSnapshots returns sorted list of existing snapshots for s.
//
// The method panics in case of any error since it does not accept any user
// input and therefore the error is not recoverable.
func (s *Storage) MustListSnapshots() []string {
	snapshotsPath := filepath.Join(s.path, snapshotsDirname)
	d, err := os.Open(snapshotsPath)
	if err != nil {
		logger.Panicf("FATAL: cannot open snapshots directory: %v", err)
	}
	defer fs.MustClose(d)

	fnames, err := d.Readdirnames(-1)
	if err != nil {
		logger.Panicf("FATAL: cannot read snapshots directory at %q: %v", snapshotsPath, err)
	}
	snapshotNames := make([]string, 0, len(fnames))
	for _, fname := range fnames {
		if err := snapshotutil.Validate(fname); err != nil {
			continue
		}
		snapshotNames = append(snapshotNames, fname)
	}
	sort.Strings(snapshotNames)
	return snapshotNames
}

// DeleteSnapshot deletes the given snapshot.
func (s *Storage) DeleteSnapshot(snapshotName string) error {
	if err := snapshotutil.Validate(snapshotName); err != nil {
		return fmt.Errorf("invalid snapshotName %q: %w", snapshotName, err)
	}
	snapshotPath := filepath.Join(s.path, snapshotsDirname, snapshotName)

	logger.Infof("deleting snapshot %q...", snapshotPath)
	startTime := time.Now()

	s.tb.MustDeleteSnapshot(snapshotName)
	idbPath := filepath.Join(s.path, indexdbDirname, snapshotsDirname, snapshotName)
	fs.MustRemoveDir(idbPath)
	fs.MustRemoveDir(snapshotPath)

	logger.Infof("deleted snapshot %q in %.3f seconds", snapshotPath, time.Since(startTime).Seconds())

	return nil
}

// MustDeleteStaleSnapshots deletes snapshot older than given maxAge
//
// The method panics in case of any error since it is unrelated to the user
// input and indicates a bug in storage or a problem with the underlying file
// system.
func (s *Storage) MustDeleteStaleSnapshots(maxAge time.Duration) {
	list := s.MustListSnapshots()
	expireDeadline := time.Now().UTC().Add(-maxAge)
	for _, snapshotName := range list {
		t, err := snapshotutil.Time(snapshotName)
		if err != nil {
			// Panic because MustListSnapshots() is expected to return valid
			// snapshot names only.
			logger.Panicf("BUG: cannot parse snapshot date from %q: %v", snapshotName, err)
		}
		if t.Before(expireDeadline) {
			if err := s.DeleteSnapshot(snapshotName); err != nil {
				// Panic because MustListSnapshots() is expected to return valid
				// snapshot names only and DeleteSnapshot() fails only if the
				// snapshot name is invalid.
				logger.Panicf("BUG: cannot delete snapshot %q: %v", snapshotName, err)
			}
		}
	}
}

// Metrics contains essential metrics for the Storage.
type Metrics struct {
	RowsReceivedTotal uint64
	RowsAddedTotal    uint64
	DedupsDuringMerge uint64
	SnapshotsCount    uint64

	TooSmallTimestampRows uint64
	TooBigTimestampRows   uint64
	InvalidRawMetricNames uint64

	TimeseriesRepopulated  uint64
	TimeseriesPreCreated   uint64
	NewTimeseriesCreated   uint64
	SlowRowInserts         uint64
	SlowPerDayIndexInserts uint64

	HourlySeriesLimitRowsDropped   uint64
	HourlySeriesLimitMaxSeries     uint64
	HourlySeriesLimitCurrentSeries uint64

	DailySeriesLimitRowsDropped   uint64
	DailySeriesLimitMaxSeries     uint64
	DailySeriesLimitCurrentSeries uint64

	TimestampsBlocksMerged uint64
	TimestampsBytesSaved   uint64

	TSIDCacheSize                uint64
	TSIDCacheSizeBytes           uint64
	TSIDCacheSizeMaxBytes        uint64
	TSIDCacheRequests            uint64
	TSIDCacheMisses              uint64
	TSIDCacheCollisions          uint64
	TSIDCacheSizeEvictionBytes   uint64
	TSIDCacheExpireEvictionBytes uint64
	TSIDCacheMissEvictionBytes   uint64

	MetricIDCacheSize                uint64
	MetricIDCacheSizeBytes           uint64
	MetricIDCacheSizeMaxBytes        uint64
	MetricIDCacheRequests            uint64
	MetricIDCacheMisses              uint64
	MetricIDCacheCollisions          uint64
	MetricIDCacheSizeEvictionBytes   uint64
	MetricIDCacheExpireEvictionBytes uint64
	MetricIDCacheMissEvictionBytes   uint64

	MetricNameCacheSize                uint64
	MetricNameCacheSizeBytes           uint64
	MetricNameCacheSizeMaxBytes        uint64
	MetricNameCacheRequests            uint64
	MetricNameCacheMisses              uint64
	MetricNameCacheCollisions          uint64
	MetricNameCacheSizeEvictionBytes   uint64
	MetricNameCacheExpireEvictionBytes uint64
	MetricNameCacheMissEvictionBytes   uint64

	DateMetricIDCacheSize        uint64
	DateMetricIDCacheSizeBytes   uint64
	DateMetricIDCacheSyncsCount  uint64
	DateMetricIDCacheResetsCount uint64

	HourMetricIDCacheSize      uint64
	HourMetricIDCacheSizeBytes uint64

	NextDayMetricIDCacheSize      uint64
	NextDayMetricIDCacheSizeBytes uint64

	NextRetentionSeconds uint64

	MetricNamesUsageTrackerSize         uint64
	MetricNamesUsageTrackerSizeBytes    uint64
	MetricNamesUsageTrackerSizeMaxBytes uint64

<<<<<<< HEAD
	TableMetrics TableMetrics
=======
	DeletedMetricsCount uint64

	IndexDBMetrics IndexDBMetrics
	TableMetrics   TableMetrics
>>>>>>> 63a6b9b8
}

// Reset resets m.
func (m *Metrics) Reset() {
	*m = Metrics{}
}

// UpdateMetrics updates m with metrics from s.
func (s *Storage) UpdateMetrics(m *Metrics) {
	m.RowsReceivedTotal += s.rowsReceivedTotal.Load()
	m.RowsAddedTotal += s.rowsAddedTotal.Load()
	m.DedupsDuringMerge = dedupsDuringMerge.Load()
	m.SnapshotsCount += uint64(s.mustGetSnapshotsCount())

	m.TooSmallTimestampRows += s.tooSmallTimestampRows.Load()
	m.TooBigTimestampRows += s.tooBigTimestampRows.Load()
	m.InvalidRawMetricNames += s.invalidRawMetricNames.Load()

	m.TimeseriesRepopulated += s.timeseriesRepopulated.Load()
	m.TimeseriesPreCreated += s.timeseriesPreCreated.Load()
	m.NewTimeseriesCreated += s.newTimeseriesCreated.Load()
	m.SlowRowInserts += s.slowRowInserts.Load()
	m.SlowPerDayIndexInserts += s.slowPerDayIndexInserts.Load()

	if sl := s.hourlySeriesLimiter; sl != nil {
		m.HourlySeriesLimitRowsDropped += s.hourlySeriesLimitRowsDropped.Load()
		m.HourlySeriesLimitMaxSeries += uint64(sl.MaxItems())
		m.HourlySeriesLimitCurrentSeries += uint64(sl.CurrentItems())
	}

	if sl := s.dailySeriesLimiter; sl != nil {
		m.DailySeriesLimitRowsDropped += s.dailySeriesLimitRowsDropped.Load()
		m.DailySeriesLimitMaxSeries += uint64(sl.MaxItems())
		m.DailySeriesLimitCurrentSeries += uint64(sl.CurrentItems())
	}

	m.TimestampsBlocksMerged = timestampsBlocksMerged.Load()
	m.TimestampsBytesSaved = timestampsBytesSaved.Load()

	var cs fastcache.Stats
	s.tsidCache.UpdateStats(&cs)
	m.TSIDCacheSize += cs.EntriesCount
	m.TSIDCacheSizeBytes += cs.BytesSize
	m.TSIDCacheSizeMaxBytes += cs.MaxBytesSize
	m.TSIDCacheRequests += cs.GetCalls
	m.TSIDCacheMisses += cs.Misses
	m.TSIDCacheCollisions += cs.Collisions
	m.TSIDCacheExpireEvictionBytes += s.tsidCache.ExpireEvictionBytes.Load()
	m.TSIDCacheMissEvictionBytes += s.tsidCache.MissEvictionBytes.Load()
	m.TSIDCacheSizeEvictionBytes += s.tsidCache.SizeEvictionBytes.Load()

	cs.Reset()
	s.metricIDCache.UpdateStats(&cs)
	m.MetricIDCacheSize += cs.EntriesCount
	m.MetricIDCacheSizeBytes += cs.BytesSize
	m.MetricIDCacheSizeMaxBytes += cs.MaxBytesSize
	m.MetricIDCacheRequests += cs.GetCalls
	m.MetricIDCacheMisses += cs.Misses
	m.MetricIDCacheCollisions += cs.Collisions
	m.MetricIDCacheExpireEvictionBytes += s.metricIDCache.ExpireEvictionBytes.Load()
	m.MetricIDCacheMissEvictionBytes += s.metricIDCache.MissEvictionBytes.Load()
	m.MetricIDCacheSizeEvictionBytes += s.metricIDCache.SizeEvictionBytes.Load()

	cs.Reset()
	s.metricNameCache.UpdateStats(&cs)
	m.MetricNameCacheSize += cs.EntriesCount
	m.MetricNameCacheSizeBytes += cs.BytesSize
	m.MetricNameCacheSizeMaxBytes += cs.MaxBytesSize
	m.MetricNameCacheRequests += cs.GetCalls
	m.MetricNameCacheMisses += cs.Misses
	m.MetricNameCacheCollisions += cs.Collisions
	m.MetricNameCacheExpireEvictionBytes += s.metricNameCache.ExpireEvictionBytes.Load()
	m.MetricNameCacheMissEvictionBytes += s.metricNameCache.MissEvictionBytes.Load()
	m.MetricNameCacheSizeEvictionBytes += s.metricNameCache.SizeEvictionBytes.Load()

	m.DateMetricIDCacheSize += uint64(s.dateMetricIDCache.EntriesCount())
	m.DateMetricIDCacheSizeBytes += uint64(s.dateMetricIDCache.SizeBytes())
	m.DateMetricIDCacheSyncsCount += s.dateMetricIDCache.syncsCount.Load()
	m.DateMetricIDCacheResetsCount += s.dateMetricIDCache.resetsCount.Load()

	hmCurr := s.currHourMetricIDs.Load()
	hmPrev := s.prevHourMetricIDs.Load()
	hourMetricIDsLen := hmPrev.m.Len()
	if hmCurr.m.Len() > hourMetricIDsLen {
		hourMetricIDsLen = hmCurr.m.Len()
	}
	m.HourMetricIDCacheSize += uint64(hourMetricIDsLen)
	m.HourMetricIDCacheSizeBytes += hmCurr.m.SizeBytes()
	m.HourMetricIDCacheSizeBytes += hmPrev.m.SizeBytes()

	nextDayMetricIDs := &s.nextDayMetricIDs.Load().v
	m.NextDayMetricIDCacheSize += uint64(nextDayMetricIDs.Len())
	m.NextDayMetricIDCacheSizeBytes += nextDayMetricIDs.SizeBytes()

	var tm metricnamestats.TrackerMetrics
	s.metricsTracker.UpdateMetrics(&tm)
	m.MetricNamesUsageTrackerSizeBytes = tm.CurrentSizeBytes
	m.MetricNamesUsageTrackerSize = tm.CurrentItemsCount
	m.MetricNamesUsageTrackerSizeMaxBytes = tm.MaxSizeBytes

	d := s.legacyNextRetentionSeconds()
	if d < 0 {
		d = 0
	}
	m.NextRetentionSeconds = uint64(d)

<<<<<<< HEAD
=======
	m.DeletedMetricsCount += uint64(s.getDeletedMetricIDs().Len())

	idbPrev, idbCurr := s.getPrevAndCurrIndexDBs()
	defer s.putPrevAndCurrIndexDBs(idbPrev, idbCurr)
	idbCurr.UpdateMetrics(&m.IndexDBMetrics)
	idbPrev.UpdateMetrics(&m.IndexDBMetrics)
>>>>>>> 63a6b9b8
	s.tb.UpdateMetrics(&m.TableMetrics)
	s.legacyUpdateMetrics(m)
}

// TODO(@rtm0): Move to storage_legacy.go
func (s *Storage) legacyNextRetentionSeconds() int64 {
	return s.legacyNextRotationTimestamp.Load() - int64(fasttime.UnixTimestamp())
}

// SetFreeDiskSpaceLimit sets the minimum free disk space size of current storage path
//
// The function must be called before opening or creating any storage.
func SetFreeDiskSpaceLimit(bytes int64) {
	freeDiskSpaceLimitBytes = uint64(bytes)
}

var freeDiskSpaceLimitBytes uint64

// IsReadOnly returns information is storage in read only mode
func (s *Storage) IsReadOnly() bool {
	return s.isReadOnly.Load()
}

func (s *Storage) startFreeDiskSpaceWatcher() {
	f := func() {
		freeSpaceBytes := fs.MustGetFreeSpace(s.path)
		if freeSpaceBytes < freeDiskSpaceLimitBytes {
			// Switch the storage to readonly mode if there is no enough free space left at s.path
			//
			// Use Load in front of CompareAndSwap in order to avoid slow inter-CPU synchronization
			// when the storage is already in read-only mode.
			if !s.isReadOnly.Load() && s.isReadOnly.CompareAndSwap(false, true) {
				// log notification only on state change
				logger.Warnf("switching the storage at %s to read-only mode, since it has less than -storage.minFreeDiskSpaceBytes=%d of free space: %d bytes left",
					s.path, freeDiskSpaceLimitBytes, freeSpaceBytes)
			}
			return
		}
		// Use Load in front of CompareAndSwap in order to avoid slow inter-CPU synchronization
		// when the storage isn't in read-only mode.
		if s.isReadOnly.Load() && s.isReadOnly.CompareAndSwap(true, false) {
			s.notifyReadWriteMode()
			logger.Warnf("switching the storage at %s to read-write mode, since it has more than -storage.minFreeDiskSpaceBytes=%d of free space: %d bytes left",
				s.path, freeDiskSpaceLimitBytes, freeSpaceBytes)
		}
	}
	f()
	s.freeDiskSpaceWatcherWG.Add(1)
	go func() {
		defer s.freeDiskSpaceWatcherWG.Done()
		d := timeutil.AddJitterToDuration(time.Second)
		ticker := time.NewTicker(d)
		defer ticker.Stop()
		for {
			select {
			case <-s.stopCh:
				return
			case <-ticker.C:
				f()
			}
		}
	}()
}

func (s *Storage) notifyReadWriteMode() {
	s.tb.NotifyReadWriteMode()
	s.legacyNotifyReadWriteMode()
}

// TODO(@rtm0): Move to storage_legacy.go
func (s *Storage) startLegacyRetentionWatcher() {
	if !s.hasLegacyIndexDBs() {
		return
	}
	s.legacyRetentionWatcherWG.Add(1)
	go func() {
		s.legacyRetentionWatcher()
		s.legacyRetentionWatcherWG.Done()
	}()
}

// TODO(@rtm0): Move to storage_legacy.go
func (s *Storage) legacyRetentionWatcher() {
	for {
		d := s.legacyNextRetentionSeconds()
		select {
		case <-s.stopCh:
			return
		case currentTime := <-time.After(time.Second * time.Duration(d)):
			s.legacyMustRotateIndexDB(currentTime)
			if !s.hasLegacyIndexDBs() {
				return
			}
		}
	}
}

func (s *Storage) startCurrHourMetricIDsUpdater() {
	s.currHourMetricIDsUpdaterWG.Add(1)
	go func() {
		s.currHourMetricIDsUpdater()
		s.currHourMetricIDsUpdaterWG.Done()
	}()
}

func (s *Storage) startNextDayMetricIDsUpdater() {
	s.nextDayMetricIDsUpdaterWG.Add(1)
	go func() {
		s.nextDayMetricIDsUpdater()
		s.nextDayMetricIDsUpdaterWG.Done()
	}()
}

func (s *Storage) currHourMetricIDsUpdater() {
	d := timeutil.AddJitterToDuration(time.Second * 10)
	ticker := time.NewTicker(d)
	defer ticker.Stop()
	for {
		select {
		case <-s.stopCh:
			hour := fasttime.UnixHour()
			s.updateCurrHourMetricIDs(hour)
			return
		case <-ticker.C:
			hour := fasttime.UnixHour()
			s.updateCurrHourMetricIDs(hour)
		}
	}
}

func (s *Storage) nextDayMetricIDsUpdater() {
	d := timeutil.AddJitterToDuration(time.Second * 11)
	ticker := time.NewTicker(d)
	defer ticker.Stop()
	for {
		select {
		case <-s.stopCh:
			date := fasttime.UnixDate() + 1
			s.updateNextDayMetricIDs(date)
			return
		case <-ticker.C:
			date := fasttime.UnixDate() + 1
			s.updateNextDayMetricIDs(date)
		}
	}
}

func (s *Storage) resetAndSaveTSIDCache() {
	// Reset cache and then store the reset cache on disk in order to prevent
	// from inconsistent behaviour after possible unclean shutdown.
	// See https://github.com/VictoriaMetrics/VictoriaMetrics/issues/1347
	s.tsidCache.Reset()
	s.mustSaveCache(s.tsidCache, "metricName_tsid")
}

// MustClose closes the storage.
//
// It is expected that the s is no longer used during the close.
func (s *Storage) MustClose() {
	close(s.stopCh)

	s.freeDiskSpaceWatcherWG.Wait()
	s.legacyRetentionWatcherWG.Wait()
	s.currHourMetricIDsUpdaterWG.Wait()
	s.nextDayMetricIDsUpdaterWG.Wait()

	s.tb.MustClose()

	s.legacyMustCloseIndexDBs()

	// Save caches.
	s.mustSaveCache(s.tsidCache, "metricName_tsid")
	s.tsidCache.Stop()
	s.mustSaveCache(s.metricIDCache, "metricID_tsid")
	s.metricIDCache.Stop()
	s.mustSaveCache(s.metricNameCache, "metricID_metricName")
	s.metricNameCache.Stop()

	hmCurr := s.currHourMetricIDs.Load()
	s.mustSaveHourMetricIDs(hmCurr, "curr_hour_metric_ids_v2")
	hmPrev := s.prevHourMetricIDs.Load()
	s.mustSaveHourMetricIDs(hmPrev, "prev_hour_metric_ids_v2")

	nextDayMetricIDs := s.nextDayMetricIDs.Load()
	s.mustSaveNextDayMetricIDs(nextDayMetricIDs)

	s.metricsTracker.MustClose()
	// Release lock file.
	fs.MustClose(s.flockF)
	s.flockF = nil

	// Stop series limiters.
	if sl := s.hourlySeriesLimiter; sl != nil {
		sl.MustStop()
	}
	if sl := s.dailySeriesLimiter; sl != nil {
		sl.MustStop()
	}
}

func (s *Storage) mustLoadNextDayMetricIDs(date uint64) *byDateMetricIDEntry {
	ts := int64(date) * msecPerDay
	ptw := s.tb.MustGetPartition(ts)
	defer s.tb.PutPartition(ptw)

	idb := ptw.pt.idb

	e := &byDateMetricIDEntry{
		k: dateKey{
			idbID: idb.id,
			date:  date,
		},
	}
	name := "next_day_metric_ids_v2"
	path := filepath.Join(s.cachePath, name)
	if !fs.IsPathExist(path) {
		return e
	}
	src, err := os.ReadFile(path)
	if err != nil {
		logger.Panicf("FATAL: cannot read %s: %s", path, err)
	}
	if len(src) < 24 {
		logger.Errorf("discarding %s, since it has broken header; got %d bytes; want %d bytes", path, len(src), 24)
		return e
	}

	// Unmarshal header
	idbIDLoaded := encoding.UnmarshalUint64(src)
	src = src[8:]
	if idbIDLoaded != idb.id {
		logger.Infof("discarding %s, since it contains data for indexDB from previous month; got %d; want %d", path, idbIDLoaded, idb.id)
		return e
	}
	dateLoaded := encoding.UnmarshalUint64(src)
	src = src[8:]
	if dateLoaded != date {
		logger.Infof("discarding %s, since it contains data for stale date; got %d; want %d", path, dateLoaded, date)
		return e
	}

	// Unmarshal uint64set
	m, tail, err := unmarshalUint64Set(src)
	if err != nil {
		logger.Infof("discarding %s because cannot load uint64set: %s", path, err)
		return e
	}
	if len(tail) > 0 {
		logger.Infof("discarding %s because non-empty tail left; len(tail)=%d", path, len(tail))
		return e
	}
	e.v = *m
	return e
}

func (s *Storage) mustLoadHourMetricIDs(hour uint64, name string) *hourMetricIDs {
	hm := &hourMetricIDs{
		hour:  hour,
		idbID: s.tb.MustGetIndexDBIDByHour(hour),
	}
	path := filepath.Join(s.cachePath, name)
	if !fs.IsPathExist(path) {
		return hm
	}
	src, err := os.ReadFile(path)
	if err != nil {
		logger.Panicf("FATAL: cannot read %s: %s", path, err)
	}
	if len(src) < 16 {
		logger.Errorf("discarding %s, since it has broken header; got %d bytes; want %d bytes", path, len(src), 16)
		return hm
	}

	// Unmarshal header
	hourLoaded := encoding.UnmarshalUint64(src)
	src = src[8:]
	if hourLoaded != hour {
		logger.Infof("discarding %s, since it contains outdated hour; got %d; want %d", path, hourLoaded, hour)
		return hm
	}

	// Unmarshal uint64set
	m, tail, err := unmarshalUint64Set(src)
	if err != nil {
		logger.Infof("discarding %s because cannot load uint64set: %s", path, err)
		return hm
	}
	if len(tail) > 0 {
		logger.Infof("discarding %s because non-empty tail left; len(tail)=%d", path, len(tail))
		return hm
	}
	hm.m = m
	return hm
}

func (s *Storage) mustSaveNextDayMetricIDs(e *byDateMetricIDEntry) {
	name := "next_day_metric_ids_v2"
	path := filepath.Join(s.cachePath, name)
	dst := make([]byte, 0, e.v.Len()*8+16)

	// Marshal header
	dst = encoding.MarshalUint64(dst, e.k.idbID)
	dst = encoding.MarshalUint64(dst, e.k.date)

	// Marshal e.v
	dst = marshalUint64Set(dst, &e.v)

	fs.MustWriteSync(path, dst)
}

func (s *Storage) mustSaveHourMetricIDs(hm *hourMetricIDs, name string) {
	path := filepath.Join(s.cachePath, name)
	dst := make([]byte, 0, hm.m.Len()*8+24)

	// Marshal header
	dst = encoding.MarshalUint64(dst, hm.hour)

	// Marshal hm.m
	dst = marshalUint64Set(dst, hm.m)

	fs.MustWriteSync(path, dst)
}

func unmarshalUint64Set(src []byte) (*uint64set.Set, []byte, error) {
	mLen := encoding.UnmarshalUint64(src)
	src = src[8:]
	if uint64(len(src)) < 8*mLen {
		return nil, nil, fmt.Errorf("cannot unmarshal uint64set; got %d bytes; want at least %d bytes", len(src), 8*mLen)
	}
	m := &uint64set.Set{}
	for i := uint64(0); i < mLen; i++ {
		metricID := encoding.UnmarshalUint64(src)
		src = src[8:]
		m.Add(metricID)
	}
	return m, src, nil
}

func marshalUint64Set(dst []byte, m *uint64set.Set) []byte {
	dst = encoding.MarshalUint64(dst, uint64(m.Len()))
	m.ForEach(func(part []uint64) bool {
		for _, metricID := range part {
			dst = encoding.MarshalUint64(dst, metricID)
		}
		return true
	})
	return dst
}

func mustGetMinTimestampForCompositeIndex(metadataDir string, isEmptyDB bool) int64 {
	path := filepath.Join(metadataDir, "minTimestampForCompositeIndex")
	minTimestamp, err := loadMinTimestampForCompositeIndex(path)
	if err == nil {
		return minTimestamp
	}
	if !os.IsNotExist(err) {
		logger.Errorf("cannot read minTimestampForCompositeIndex, so trying to re-create it; error: %s", err)
	}
	date := time.Now().UnixNano() / 1e6 / msecPerDay
	if !isEmptyDB {
		// The current and the next day can already contain non-composite indexes,
		// so they cannot be queried with composite indexes.
		date += 2
	} else {
		date = 0
	}
	minTimestamp = date * msecPerDay
	dateBuf := encoding.MarshalInt64(nil, minTimestamp)
	fs.MustWriteAtomic(path, dateBuf, true)
	return minTimestamp
}

func loadMinTimestampForCompositeIndex(path string) (int64, error) {
	data, err := os.ReadFile(path)
	if err != nil {
		return 0, err
	}
	if len(data) != 8 {
		return 0, fmt.Errorf("unexpected length of %q; got %d bytes; want 8 bytes", path, len(data))
	}
	return encoding.UnmarshalInt64(data), nil
}

func (s *Storage) mustLoadCache(name string, sizeBytes int) *workingsetcache.Cache {
	path := filepath.Join(s.cachePath, name)
	return workingsetcache.Load(path, sizeBytes)
}

func (s *Storage) mustSaveCache(c *workingsetcache.Cache, name string) {
	saveCacheLock.Lock()
	defer saveCacheLock.Unlock()

	path := filepath.Join(s.cachePath, name)
	if err := c.Save(path); err != nil {
		logger.Panicf("FATAL: cannot save cache to %q: %s", path, err)
	}
}

// saveCacheLock prevents from data races when multiple concurrent goroutines save the same cache.
var saveCacheLock sync.Mutex

// LegacySetRetentionTimezoneOffset sets the offset, which is used for
// calculating the time for legacy indexdb rotation.
//
// See https://github.com/VictoriaMetrics/VictoriaMetrics/pull/2574
//
// TODO(@rtm0): Move to storage_legacy.go
func LegacySetRetentionTimezoneOffset(offset time.Duration) {
	legacyRetentionTimezoneOffsetSecs = int64(offset.Seconds())
}

// TODO(@rtm0): Move to storage_legacy.go
var legacyRetentionTimezoneOffsetSecs int64

// TODO(@rtm0): Move to storage_legacy.go
func legacyNextRetentionDeadlineSeconds(atSecs, retentionSecs, offsetSecs int64) int64 {
	// Round retentionSecs to days. This guarantees that per-day inverted index works as expected
	const secsPerDay = 24 * 3600
	retentionSecs = ((retentionSecs + secsPerDay - 1) / secsPerDay) * secsPerDay

	// Schedule the deadline to +4 hours from the next retention period start
	// because of historical reasons - see https://github.com/VictoriaMetrics/VictoriaMetrics/issues/248
	offsetSecs -= 4 * 3600

	// Make sure that offsetSecs doesn't exceed retentionSecs
	offsetSecs %= retentionSecs

	// align the retention deadline to multiples of retentionSecs
	// This makes the deadline independent of atSecs.
	deadline := ((atSecs + offsetSecs + retentionSecs - 1) / retentionSecs) * retentionSecs

	// Apply the provided offsetSecs
	deadline -= offsetSecs

	return deadline
}

func (s *Storage) getMetricNameFromCache(dst []byte, metricID uint64) []byte {
	// There is no need in checking for deleted metricIDs here, since they
	// must be checked by the caller.
	key := (*[unsafe.Sizeof(metricID)]byte)(unsafe.Pointer(&metricID))
	return s.metricNameCache.Get(dst, key[:])
}

func (s *Storage) putMetricNameToCache(metricID uint64, metricName []byte) {
	key := (*[unsafe.Sizeof(metricID)]byte)(unsafe.Pointer(&metricID))
	s.metricNameCache.Set(key[:], metricName)
}

// searchAndMerge concurrently performs a search operation on all partition
// IndexDBs that overlap with the given time range and optionally legacy current
// and previous IndexDBs. The individual search results are then merged.
//
// The function creates a child query tracer for each search function call and
// closes it once the search() returns. Thus, implementations of search func
// must not close the query tracer that they receive.
func searchAndMerge[T any](qt *querytracer.Tracer, s *Storage, tr TimeRange, search func(qt *querytracer.Tracer, idb *indexDB, tr TimeRange) (T, error), merge func([]T) T) (T, error) {
	qt = qt.NewChild("search indexDBs: timeRange=%v", &tr)
	defer qt.Done()

	var idbs []*indexDB

	ptws := s.tb.GetPartitions(tr)
	defer s.tb.PutPartitions(ptws)
	for _, ptw := range ptws {
		idbs = append(idbs, ptw.pt.idb)
	}

	legacyIDBs := s.getLegacyIndexDBs()
	defer s.putLegacyIndexDBs(legacyIDBs)
	idbs = legacyIDBs.appendTo(idbs)

	if len(idbs) == 0 {
		qt.Printf("no indexDBs found")
		var zeroValue T
		return zeroValue, nil
	}

	data := make([]T, len(idbs))
	errs := make([]error, len(idbs))

	if len(idbs) == 1 {
		// It is faster to process one indexDB without spawning goroutines.
		idb := idbs[0]
		searchTR := s.adjustTimeRange(tr, idb.tr)
		qtChild := qt.NewChild("search indexDB %s: timeRange=%v", idb.name, &searchTR)
		data[0], errs[0] = search(qtChild, idb, searchTR)
		qtChild.Done()
	} else {
		qtSearch := qt.NewChild("search %d indexDBs in parallel", len(idbs))
		var wg sync.WaitGroup
		for i, idb := range idbs {
			searchTR := s.adjustTimeRange(tr, idb.tr)
			qtChild := qtSearch.NewChild("search indexDB %s: timeRange=%v", idb.name, &searchTR)
			wg.Add(1)
			go func(qt *querytracer.Tracer, i int, idb *indexDB, tr TimeRange) {
				defer wg.Done()
				defer qt.Done()
				data[i], errs[i] = search(qt, idb, tr)
			}(qtChild, i, idb, searchTR)
		}
		wg.Wait()
		qtSearch.Done()
	}

	for _, err := range errs {
		if err != nil {
			var zeroValue T
			return zeroValue, err
		}
	}

	qtMerge := qt.NewChild("merge search results")
	result := merge(data)
	qtMerge.Done()

	return result, nil
}

// searchAndMergeUniq is a specific searchAndMerge operation that is common for
// most index searches. It expects each individual search to return a set of
// strings. The results of all individual searches are then unioned and the
// resulting set is converted into a slice. If result contains more than
// maxResults elements, it is truncated to maxResults.
//
// The final result is not sorted since it must be done by vmselect.
func searchAndMergeUniq(qt *querytracer.Tracer, s *Storage, tr TimeRange, search func(qt *querytracer.Tracer, idb *indexDB, tr TimeRange) (map[string]struct{}, error), maxResults int) ([]string, error) {
	merge := func(data []map[string]struct{}) map[string]struct{} {
		if len(data) == 0 {
			return nil
		}

		totalLen := 0
		for _, d := range data {
			totalLen += len(d)
		}

		if totalLen > maxResults {
			totalLen = maxResults
		}

		all := make(map[string]struct{}, totalLen)
		for _, d := range data {
			for v := range d {
				if len(all) >= maxResults {
					return all
				}
				all[v] = struct{}{}
			}
		}
		return all
	}

	m, err := searchAndMerge(qt, s, tr, search, merge)
	if err != nil {
		return nil, err
	}

	res := make([]string, 0, len(m))
	for k := range m {
		res = append(res, k)
	}
	return res, nil
}

// searchMetricName searches the name of a metric by id in curr and prev
// indexDBs. If cache is enabled (noCache is false), the name is first
// searched in metricNameCache and also stored in that cache when found in one
// of the indexDBs.
//
// Unlike other index search methods, this one requires getting the prev and
// curr indexDBs before calling it. This is because this method is supposed to
// be called multiple times quickly and on the same indexDBs. While getting the
// indexDBs everytime the method is called 1) may be much slower because of the
// locks and 2) the set of indexDBs may change between the calls due to indexDB
// rotation.
func (s *Storage) searchMetricName(idb *indexDB, legacyIDBs *legacyIndexDBs, dst []byte, metricID uint64, noCache bool) ([]byte, bool) {
	if !noCache {
		metricName := s.getMetricNameFromCache(dst, metricID)
		if len(metricName) > len(dst) {
			return metricName, true
		}
	}

	var found bool
	if idb != nil {
		dst, found = idb.searchMetricName(dst, metricID, noCache)
		if found {
			if !noCache {
				s.putMetricNameToCache(metricID, dst)
			}
			return dst, true
		}
	}

	// Fallback to current legacy indexDB.
	if idb := legacyIDBs.getIDBCurr(); idb != nil {
		dst, found = idb.searchMetricName(dst, metricID, noCache)
		if found {
			if !noCache {
				s.putMetricNameToCache(metricID, dst)
			}
			return dst, true
		}
	}

	// Fallback to previous legacy indexDB.
	if idb := legacyIDBs.getIDBPrev(); idb != nil {
		dst, found = idb.searchMetricName(dst, metricID, noCache)
		if found {
			if !noCache {
				s.putMetricNameToCache(metricID, dst)
			}
			return dst, true
		}
	}

	// Not deleting metricID if no corresponding metricName has been found
	// because it is not known which indexDB metricID belongs to.
	// For cases when this does happen see indexDB.SearchMetricNames() and
	// indexDB.getTSIDsFromMetricIDs()).

	return dst, false
}

// SearchMetricNames returns marshaled metric names matching the given tfss on
// the given tr.
//
// The marshaled metric names must be unmarshaled via
// MetricName.UnmarshalString().
func (s *Storage) SearchMetricNames(qt *querytracer.Tracer, tfss []*TagFilters, tr TimeRange, maxMetrics int, deadline uint64) ([]string, error) {
	qt = qt.NewChild("search metric names: filters=%s, timeRange=%s, maxMetrics: %d", tfss, &tr, maxMetrics)
	search := func(qt *querytracer.Tracer, idb *indexDB, tr TimeRange) ([]string, error) {
		return idb.SearchMetricNames(qt, tfss, tr, maxMetrics, deadline)
	}

	merge := func(data [][]string) []string {
		var n int
		for _, d := range data {
			n += len(d)
		}
		seen := make(map[string]struct{}, n)
		all := make([]string, 0, n)
		for _, d := range data {
			for _, v := range d {
				if _, ok := seen[v]; !ok {
					all = append(all, v)
					seen[v] = struct{}{}
				}
			}
		}
		return all
	}
	res, err := searchAndMerge(qt, s, tr, search, merge)
	if err != nil {
		return nil, err
	}
	qt.Donef("found %d metric names", len(res))
	return res, nil
}

// ErrDeadlineExceeded is returned when the request times out.
var ErrDeadlineExceeded = fmt.Errorf("deadline exceeded")

// DeleteSeries marks as deleted all series matching the given tfss and
// updates or resets all caches where the corresponding TSIDs and MetricIDs may
// be stored.
//
// If the number of the series exceeds maxMetrics, no series will be deleted and
// an error will be returned. Otherwise, the function returns the number of
// metrics deleted.
//
// If legacy indexDBs are present, the method will also delete the metricIDs
// from them.
func (s *Storage) DeleteSeries(qt *querytracer.Tracer, tfss []*TagFilters, maxMetrics int) (int, error) {
	qt = qt.NewChild("delete series: filters=%s, maxMetrics=%d", tfss, maxMetrics)
	defer qt.Done()

	if len(tfss) == 0 {
		return 0, nil
	}

	// Not deleting in parallel because the deletion operation is rare.

	all := &uint64set.Set{}
	legacyDMIs, err := s.legacyDeleteSeries(qt, tfss, maxMetrics)
	if err != nil {
		return 0, err
	}
	all.UnionMayOwn(legacyDMIs)

	ptws := s.tb.GetAllPartitions(nil)
	defer s.tb.PutPartitions(ptws)

	for _, ptw := range ptws {
		idb := ptw.pt.idb
		qt.Printf("start deleting from %s partition indexDB", idb.name)
		if legacyDMIs.Len() > 0 {
			idb.updateDeletedMetricIDs(legacyDMIs)
		}
		dmis, err := idb.DeleteSeries(qt, tfss, maxMetrics)
		if err != nil {
			return 0, err
		}
		n := dmis.Len()
		all.UnionMayOwn(dmis)
		qt.Printf("deleted %d metricIDs from %s partition indexDB", n, idb.name)
	}

	// Do not reset MetricID->MetricName cache, since it must be used only
	// after filtering out deleted metricIDs.

	n := all.Len()
	qt.Donef("deleted %d unique metricIDs", n)
	return n, nil
}

// SearchLabelNames searches for label names matching the given tfss on tr.
func (s *Storage) SearchLabelNames(qt *querytracer.Tracer, tfss []*TagFilters, tr TimeRange, maxLabelNames, maxMetrics int, deadline uint64) ([]string, error) {
	qt = qt.NewChild("search for label names: filters=%s, timeRange=%s, maxLabelNames=%d, maxMetrics=%d", tfss, &tr, maxLabelNames, maxMetrics)
	defer qt.Done()

	search := func(qt *querytracer.Tracer, idb *indexDB, tr TimeRange) (map[string]struct{}, error) {
		return idb.SearchLabelNames(qt, tfss, tr, maxLabelNames, maxMetrics, deadline)
	}
	res, err := searchAndMergeUniq(qt, s, tr, search, maxLabelNames)
	if err != nil {
		return nil, err
	}
	qt.Printf("found %d label names", len(res))
	return res, nil
}

// SearchLabelValues searches for label values for the given labelName, filters and tr.
func (s *Storage) SearchLabelValues(qt *querytracer.Tracer, labelName string, tfss []*TagFilters, tr TimeRange, maxLabelValues, maxMetrics int, deadline uint64) ([]string, error) {
	qt = qt.NewChild("search for label values: labelName=%q, filters=%s, timeRange=%s, maxLabelNames=%d, maxMetrics=%d", labelName, tfss, &tr, maxLabelValues, maxMetrics)
	defer qt.Done()

	search := func(qt *querytracer.Tracer, idb *indexDB, tr TimeRange) (map[string]struct{}, error) {
		return idb.SearchLabelValues(qt, labelName, tfss, tr, maxLabelValues, maxMetrics, deadline)
	}
	res, err := searchAndMergeUniq(qt, s, tr, search, maxLabelValues)
	if err != nil {
		return nil, err
	}
	qt.Printf("found %d label values", len(res))
	return res, err
}

// SearchTagValueSuffixes returns all the tag value suffixes for the given
// tagKey and tagValuePrefix on the given tr.
//
// This allows implementing
// https://graphite-api.readthedocs.io/en/latest/api.html#metrics-find
// or similar APIs.
//
// If more than maxTagValueSuffixes suffixes is found, then only the first
// maxTagValueSuffixes suffixes is returned.
func (s *Storage) SearchTagValueSuffixes(qt *querytracer.Tracer, tr TimeRange, tagKey, tagValuePrefix string, delimiter byte, maxTagValueSuffixes int, deadline uint64) ([]string, error) {
	search := func(qt *querytracer.Tracer, idb *indexDB, tr TimeRange) (map[string]struct{}, error) {
		return idb.SearchTagValueSuffixes(qt, tr, tagKey, tagValuePrefix, delimiter, maxTagValueSuffixes, deadline)
	}
	res, err := searchAndMergeUniq(qt, s, tr, search, maxTagValueSuffixes)
	if err != nil {
		return nil, err
	}
	qt.Printf("found %d tag value suffixes", len(res))
	return res, err
}

// SearchGraphitePaths returns all the matching paths for the given graphite
// query on the given tr.
func (s *Storage) SearchGraphitePaths(qt *querytracer.Tracer, tr TimeRange, query []byte, maxPaths int, deadline uint64) ([]string, error) {
	query = replaceAlternateRegexpsWithGraphiteWildcards(query)
	search := func(qt *querytracer.Tracer, idb *indexDB, tr TimeRange) (map[string]struct{}, error) {
		return idb.SearchGraphitePaths(qt, tr, nil, query, maxPaths, deadline)
	}

	res, err := searchAndMergeUniq(qt, s, tr, search, maxPaths)
	if err != nil {
		return nil, err
	}
	qt.Printf("found %d graphite paths", len(res))
	return res, err
}

// replaceAlternateRegexpsWithGraphiteWildcards replaces (foo|..|bar) with {foo,...,bar} in b and returns the new value.
func replaceAlternateRegexpsWithGraphiteWildcards(b []byte) []byte {
	var dst []byte
	for {
		n := bytes.IndexByte(b, '(')
		if n < 0 {
			if len(dst) == 0 {
				// Fast path - b doesn't contain the opening brace.
				return b
			}
			dst = append(dst, b...)
			return dst
		}
		dst = append(dst, b[:n]...)
		b = b[n+1:]
		n = bytes.IndexByte(b, ')')
		if n < 0 {
			dst = append(dst, '(')
			dst = append(dst, b...)
			return dst
		}
		x := b[:n]
		b = b[n+1:]
		if string(x) == ".*" {
			dst = append(dst, '*')
			continue
		}
		dst = append(dst, '{')
		for len(x) > 0 {
			n = bytes.IndexByte(x, '|')
			if n < 0 {
				dst = append(dst, x...)
				break
			}
			dst = append(dst, x[:n]...)
			x = x[n+1:]
			dst = append(dst, ',')
		}
		dst = append(dst, '}')
	}
}

// GetSeriesCount returns the total number of time series registered in all
// indexDBs. It can return inflated value if the same time series are stored in
// more than one indexDB.
//
// It also includes the deleted series.
func (s *Storage) GetSeriesCount(deadline uint64) (uint64, error) {
	tr := TimeRange{
		MinTimestamp: 0,
		MaxTimestamp: time.Now().UnixMilli(),
	}
	search := func(_ *querytracer.Tracer, idb *indexDB, _ TimeRange) (uint64, error) {
		return idb.GetSeriesCount(deadline)
	}
	merge := func(data []uint64) uint64 {
		var total uint64
		for _, cnt := range data {
			total += cnt
		}
		return total
	}
	return searchAndMerge(nil, s, tr, search, merge)
}

// GetTSDBStatus returns TSDB status data for /api/v1/status/tsdb
//
// The method does not provide status for legacy IDBs because merging partition
// indexDB and legacy indexDB statuses is non-trivial and not many users use
// this status for historical data.
func (s *Storage) GetTSDBStatus(qt *querytracer.Tracer, tfss []*TagFilters, date uint64, focusLabel string, topN, maxMetrics int, deadline uint64) (*TSDBStatus, error) {
	ptws := s.tb.GetPartitions(TimeRange{
		MinTimestamp: int64(date) * msecPerDay,
		MaxTimestamp: int64(date+1)*msecPerDay - 1,
	})
	defer s.tb.PutPartitions(ptws)

	if len(ptws) == 0 {
		return &TSDBStatus{}, nil
	}
	if s.disablePerDayIndex {
		date = globalIndexDate
	}

	res, err := ptws[0].pt.idb.GetTSDBStatus(qt, tfss, date, focusLabel, topN, maxMetrics, deadline)
	if err != nil {
		return nil, err
	}
	if s.metricsTracker != nil && len(res.SeriesCountByMetricName) > 0 {
		// for performance reason always check if metricsTracker is configured
		names := make([]string, len(res.SeriesCountByMetricName))
		for idx, mns := range res.SeriesCountByMetricName {
			names[idx] = mns.Name
		}
		res.SeriesQueryStatsByMetricName = s.metricsTracker.GetStatRecordsForNames(0, 0, names)
	}
	return res, nil
}

// MetricRow is a metric to insert into storage.
type MetricRow struct {
	// MetricNameRaw contains raw metric name, which must be decoded
	// with MetricName.UnmarshalRaw.
	MetricNameRaw []byte

	Timestamp int64
	Value     float64
}

// CopyFrom copies src to mr.
func (mr *MetricRow) CopyFrom(src *MetricRow) {
	mr.MetricNameRaw = append(mr.MetricNameRaw[:0], src.MetricNameRaw...)
	mr.Timestamp = src.Timestamp
	mr.Value = src.Value
}

// String returns string representation of the mr.
func (mr *MetricRow) String() string {
	metricName := string(mr.MetricNameRaw)
	var mn MetricName
	if err := mn.UnmarshalRaw(mr.MetricNameRaw); err == nil {
		metricName = mn.String()
	}
	return fmt.Sprintf("%s (Timestamp=%d, Value=%f)", metricName, mr.Timestamp, mr.Value)
}

// Marshal appends marshaled mr to dst and returns the result.
func (mr *MetricRow) Marshal(dst []byte) []byte {
	dst = encoding.MarshalBytes(dst, mr.MetricNameRaw)
	dst = encoding.MarshalUint64(dst, uint64(mr.Timestamp))
	dst = encoding.MarshalUint64(dst, math.Float64bits(mr.Value))
	return dst
}

// UnmarshalX unmarshals mr from src and returns the remaining tail from src.
//
// mr refers to src, so it remains valid until src changes.
func (mr *MetricRow) UnmarshalX(src []byte) ([]byte, error) {
	metricNameRaw, nSize := encoding.UnmarshalBytes(src)
	if nSize <= 0 {
		return src, fmt.Errorf("cannot unmarshal MetricName")
	}
	tail := src[nSize:]
	mr.MetricNameRaw = metricNameRaw

	if len(tail) < 8 {
		return tail, fmt.Errorf("cannot unmarshal Timestamp: want %d bytes; have %d bytes", 8, len(tail))
	}
	timestamp := encoding.UnmarshalUint64(tail)
	tail = tail[8:]
	mr.Timestamp = int64(timestamp)

	if len(tail) < 8 {
		return tail, fmt.Errorf("cannot unmarshal Value: want %d bytes; have %d bytes", 8, len(tail))
	}
	value := encoding.UnmarshalUint64(tail)
	tail = tail[8:]
	mr.Value = math.Float64frombits(value)

	return tail, nil
}

// ForceMergePartitions force-merges partitions in s with names starting from the given partitionNamePrefix.
//
// Partitions are merged sequentially in order to reduce load on the system.
func (s *Storage) ForceMergePartitions(partitionNamePrefix string) error {
	return s.tb.ForceMergePartitions(partitionNamePrefix)
}

// AddRows adds the given mrs to s.
//
// The caller should limit the number of concurrent AddRows calls to the number
// of available CPU cores in order to limit memory usage.
func (s *Storage) AddRows(mrs []MetricRow, precisionBits uint8) {
	if len(mrs) == 0 {
		return
	}

	// Add rows to the storage in blocks with limited size in order to reduce memory usage.
	ic := getMetricRowsInsertCtx()
	maxBlockLen := len(ic.rrs)
	for len(mrs) > 0 {
		mrsBlock := mrs
		if len(mrs) > maxBlockLen {
			mrsBlock = mrs[:maxBlockLen]
			mrs = mrs[maxBlockLen:]
		} else {
			mrs = nil
		}
		rowsAdded := s.add(ic.rrs, ic.tmpMrs, mrsBlock, precisionBits)

		// If the number of received rows is greater than the number of added
		// rows, then some rows have failed to add. Check logs for the first
		// error.
		s.rowsAddedTotal.Add(uint64(rowsAdded))
		s.rowsReceivedTotal.Add(uint64(len(mrsBlock)))
	}
	putMetricRowsInsertCtx(ic)
}

type metricRowsInsertCtx struct {
	rrs    []rawRow
	tmpMrs []*MetricRow
}

func getMetricRowsInsertCtx() *metricRowsInsertCtx {
	v := metricRowsInsertCtxPool.Get()
	if v == nil {
		v = &metricRowsInsertCtx{
			rrs:    make([]rawRow, maxMetricRowsPerBlock),
			tmpMrs: make([]*MetricRow, maxMetricRowsPerBlock),
		}
	}
	return v.(*metricRowsInsertCtx)
}

func putMetricRowsInsertCtx(ic *metricRowsInsertCtx) {
	tmpMrs := ic.tmpMrs
	for i := range tmpMrs {
		tmpMrs[i] = nil
	}
	metricRowsInsertCtxPool.Put(ic)
}

var metricRowsInsertCtxPool sync.Pool

const maxMetricRowsPerBlock = 8000

func (s *Storage) date(millis int64) uint64 {
	if s.disablePerDayIndex {
		return globalIndexDate
	}
	return uint64(millis) / msecPerDay
}

// It has been found empirically, that once the time range is bigger than 40
// days searching using per-day index becomes slower than using global index.
//
// TODO(rtm0): Extract into a flag?
const maxDaysForPerDaySearch = 40

// adjustTimeRange decides whether to use the time range as is or use
// globalIndexTimeRange based on the time range length and -disablePerDayIndex
// flag.
func (s *Storage) adjustTimeRange(searchTR, idbTR TimeRange) TimeRange {
	// If the per day index is disabled, unconditionally search global index.
	if s.disablePerDayIndex {
		return globalIndexTimeRange
	}

	tr := idbTR
	if searchTR.MinTimestamp > idbTR.MinTimestamp {
		tr.MinTimestamp = searchTR.MinTimestamp
	}
	if searchTR.MaxTimestamp < idbTR.MaxTimestamp {
		tr.MaxTimestamp = searchTR.MaxTimestamp
	}

	// For legacy IndexDBs only, partition indexDBs can't span more than a
	// month.
	minDate, maxDate := tr.DateRange()
	if maxDate-minDate > maxDaysForPerDaySearch {
		return globalIndexTimeRange
	}

	// For partition IndexDBs only. If the final time range is still the same as
	// the idb time range, then return globalIndexTimeRange to indicate that we
	// want to search the global index since the entire index db needs to be
	// searched anyway.
	if tr == idbTR {
		return globalIndexTimeRange
	}

	return tr
}

// RegisterMetricNames registers all the metric names from mrs in the indexdb, so they can be queried later.
//
// The the MetricRow.Timestamp is used for registering the metric name at the given day according to the timestamp.
// Th MetricRow.Value field is ignored.
func (s *Storage) RegisterMetricNames(qt *querytracer.Tracer, mrs []MetricRow) {
	qt = qt.NewChild("registering %d series", len(mrs))
	defer qt.Done()
	var metricNameBuf []byte
	var lTSID legacyTSID
	mn := GetMetricName()
	defer PutMetricName(mn)

	var newSeriesCount uint64
	var seriesRepopulated uint64

	var ptw *partitionWrapper
	var idb *indexDB
	var is *indexSearch
	var deletedMetricIDs *uint64set.Set

	var firstWarn error
	for i := range mrs {
		mr := &mrs[i]
		if !s.registerSeriesCardinality(mr.MetricNameRaw) {
			// Skip row, since it exceeds cardinality limit
			continue
		}

		date := uint64(mr.Timestamp) / msecPerDay

		if ptw == nil || !ptw.pt.HasTimestamp(mr.Timestamp) {
			if ptw != nil {
				if is != nil {
					idb.putIndexSearch(is)
				}
				s.tb.PutPartition(ptw)
			}
			ptw = s.tb.MustGetPartition(mr.Timestamp)
			idb = ptw.pt.idb
			is = idb.getIndexSearch(noDeadline)
			deletedMetricIDs = idb.getDeletedMetricIDs()
		}

		if s.getTSIDFromCache(&lTSID, mr.MetricNameRaw) && !deletedMetricIDs.Has(lTSID.TSID.MetricID) {
			// Fast path - the TSID for the given mr.MetricNameRaw has been
			// found in cache and isn't deleted. If the TSID is deleted, we
			// re-register time series. Eventually, the deleted TSID will be
			// removed from the cache.

			if !is.hasMetricID(lTSID.TSID.MetricID) {
				if err := mn.UnmarshalRaw(mr.MetricNameRaw); err != nil {
					if firstWarn == nil {
						firstWarn = fmt.Errorf("cannot unmarshal MetricNameRaw %q: %w", mr.MetricNameRaw, err)
					}
					s.invalidRawMetricNames.Add(1)
					continue
				}
				mn.sortTags()
				idb.createGlobalIndexes(&lTSID.TSID, mn)
			}
			if !s.dateMetricIDCache.Has(idb.id, date, lTSID.TSID.MetricID) {
				if !is.hasDateMetricID(date, lTSID.TSID.MetricID) {
					if err := mn.UnmarshalRaw(mr.MetricNameRaw); err != nil {
						if firstWarn == nil {
							firstWarn = fmt.Errorf("cannot unmarshal MetricNameRaw %q: %w", mr.MetricNameRaw, err)
						}
						s.invalidRawMetricNames.Add(1)
						continue
					}
					mn.sortTags()
					idb.createPerDayIndexes(date, &lTSID.TSID, mn)
				}
				s.dateMetricIDCache.Set(idb.id, date, lTSID.TSID.MetricID)
			}
			continue
		}

		// Slow path - search TSID for the given metricName in indexdb.

		// Construct canonical metric name - it is used below.
		if err := mn.UnmarshalRaw(mr.MetricNameRaw); err != nil {
			// Do not stop adding rows on error - just skip invalid row.
			// This guarantees that invalid rows don't prevent
			// from adding valid rows into the storage.
			if firstWarn == nil {
				firstWarn = fmt.Errorf("cannot umarshal MetricNameRaw %q: %w", mr.MetricNameRaw, err)
			}
			s.invalidRawMetricNames.Add(1)
			continue
		}
		mn.sortTags()
		metricNameBuf = mn.Marshal(metricNameBuf[:0])

		if is.getTSIDByMetricName(&lTSID.TSID, metricNameBuf, date) {
			// Slower path - the TSID has been found in indexdb.

			s.storeTSIDToCaches(mr.MetricNameRaw, &lTSID, idb.id, date)
			continue
		}

		// Slowest path - there is no TSID in indexdb for the given mr.MetricNameRaw. Create it.
		generateTSID(&lTSID.TSID, mn)

		// Schedule creating TSID indexes instead of creating them synchronously.
		// This should keep stable the ingestion rate when new time series are ingested.
		createAllIndexesForMetricName(idb, mn, &lTSID.TSID, date)
		s.storeTSIDToCaches(mr.MetricNameRaw, &lTSID, idb.id, date)
		newSeriesCount++
	}
	if ptw != nil {
		if is != nil {
			idb.putIndexSearch(is)
		}
		idb = nil
		s.tb.PutPartition(ptw)
	}

	s.newTimeseriesCreated.Add(newSeriesCount)
	s.timeseriesRepopulated.Add(seriesRepopulated)

	// There is no need in pre-filling idbNext here, since RegisterMetricNames() is rarely called.
	// So it is OK to register metric names in blocking manner after indexdb rotation.

	if firstWarn != nil {
		logger.Warnf("cannot create some metrics: %s", firstWarn)
	}
}

func (s *Storage) add(rows []rawRow, dstMrs []*MetricRow, mrs []MetricRow, precisionBits uint8) int {
	logNewSeries := s.logNewSeries.Load() || s.logNewSeriesUntil.Load() >= fasttime.UnixTimestamp()
	hmPrev := s.prevHourMetricIDs.Load()
	hmCurr := s.currHourMetricIDs.Load()
	var pendingHourEntries []uint64
	addToPendingHourEntries := func(hour, metricID uint64) {
		if hour == hmCurr.hour && !hmCurr.m.Has(metricID) {
			pendingHourEntries = append(pendingHourEntries, metricID)
		}
	}

	mn := GetMetricName()
	defer PutMetricName(mn)

	var (
		// These vars are used for speeding up bulk imports of multiple adjacent rows for the same metricName.
		prevTSID          TSID
		prevMetricNameRaw []byte
	)
	var metricNameBuf []byte

	var slowInsertsCount uint64
	var newSeriesCount uint64
	var seriesRepopulated uint64

	minTimestamp, maxTimestamp := s.tb.getMinMaxTimestamps()

	var lTSID legacyTSID
	var ptw *partitionWrapper
	var idb *indexDB
	var is *indexSearch
	var deletedMetricIDs *uint64set.Set

	// Log only the first error, since it has no sense in logging all errors.
	var firstWarn error

	j := 0
	for i := range mrs {
		mr := &mrs[i]
		if math.IsNaN(mr.Value) {
			if !decimal.IsStaleNaN(mr.Value) {
				// Skip NaNs other than Prometheus staleness marker, since the underlying encoding
				// doesn't know how to work with them.
				continue
			}
		}
		if mr.Timestamp < minTimestamp {
			// Skip rows with too small timestamps outside the retention.
			if firstWarn == nil {
				metricName := getUserReadableMetricName(mr.MetricNameRaw)
				firstWarn = fmt.Errorf("cannot insert row with too small timestamp %d outside the retention; minimum allowed timestamp is %d; "+
					"probably you need updating -retentionPeriod command-line flag; metricName: %s",
					mr.Timestamp, minTimestamp, metricName)
			}
			s.tooSmallTimestampRows.Add(1)
			continue
		}
		if mr.Timestamp > maxTimestamp {
			// Skip rows with too big timestamps significantly exceeding the current time.
			if firstWarn == nil {
				metricName := getUserReadableMetricName(mr.MetricNameRaw)
				firstWarn = fmt.Errorf("cannot insert row with too big timestamp %d exceeding the current time; maximum allowed timestamp is %d; metricName: %s",
					mr.Timestamp, maxTimestamp, metricName)
			}
			s.tooBigTimestampRows.Add(1)
			continue
		}
		dstMrs[j] = mr
		r := &rows[j]
		j++
		r.Timestamp = mr.Timestamp
		r.Value = mr.Value
		r.PrecisionBits = precisionBits
		date := s.date(r.Timestamp)
		hour := uint64(r.Timestamp) / msecPerHour

		if ptw == nil || !ptw.pt.HasTimestamp(r.Timestamp) {
			if ptw != nil {
				if is != nil {
					idb.putIndexSearch(is)
				}
				s.tb.PutPartition(ptw)
			}
			ptw = s.tb.MustGetPartition(r.Timestamp)
			idb = ptw.pt.idb
			is = idb.getIndexSearch(noDeadline)
			deletedMetricIDs = idb.getDeletedMetricIDs()
		}

		// Search for TSID for the given mr.MetricNameRaw and store it at r.TSID.
		if string(mr.MetricNameRaw) == string(prevMetricNameRaw) {
			// Fast path - the current mr contains the same metric name as the previous mr, so it contains the same TSID.
			// This path should trigger on bulk imports when many rows contain the same MetricNameRaw.

			if !is.hasMetricID(prevTSID.MetricID) {
				// The found TSID is not present in the current indexDB (one
				// that corresponds to the timestamp of the current sample).
				// Create it in the current indexdb.

				if err := mn.UnmarshalRaw(mr.MetricNameRaw); err != nil {
					if firstWarn == nil {
						firstWarn = fmt.Errorf("cannot unmarshal MetricNameRaw %q: %w", mr.MetricNameRaw, err)
					}
					j--
					s.invalidRawMetricNames.Add(1)
					continue
				}
				mn.sortTags()
				idb.createGlobalIndexes(&prevTSID, mn)
			}
			r.TSID = prevTSID
			continue
		}
		if !s.registerSeriesCardinality(mr.MetricNameRaw) {
			// Skip row, since it exceeds cardinality limit
			j--
			continue
		}

		if s.getTSIDFromCache(&lTSID, mr.MetricNameRaw) && !deletedMetricIDs.Has(lTSID.TSID.MetricID) {
			// Fast path - the TSID for the given mr.MetricNameRaw has been found in cache and isn't deleted.

			r.TSID = lTSID.TSID
			prevTSID = r.TSID
			prevMetricNameRaw = mr.MetricNameRaw

			if !is.hasMetricID(lTSID.TSID.MetricID) {
				// The found TSID is from the another partition indexdb. Create it in the current partition indexdb.
				if err := mn.UnmarshalRaw(mr.MetricNameRaw); err != nil {
					if firstWarn == nil {
						firstWarn = fmt.Errorf("cannot unmarshal MetricNameRaw %q: %w", mr.MetricNameRaw, err)
					}
					j--
					s.invalidRawMetricNames.Add(1)
					continue
				}
				mn.sortTags()

				// Only create an entry to the global index.
				// Do not add to tsidCache because it is already there.
				// Do not create an entry in per-day index and do not add to
				// dateMetricIDCache because this will be done in updatePerDateData().
				idb.createGlobalIndexes(&lTSID.TSID, mn)

				seriesRepopulated++
				slowInsertsCount++
			}
			addToPendingHourEntries(hour, lTSID.TSID.MetricID)
			continue
		}

		// Slow path - the TSID for the given mr.MetricNameRaw is missing in the cache.
		slowInsertsCount++

		// Construct canonical metric name - it is used below.
		if err := mn.UnmarshalRaw(mr.MetricNameRaw); err != nil {
			if firstWarn == nil {
				firstWarn = fmt.Errorf("cannot unmarshal MetricNameRaw %q: %w", mr.MetricNameRaw, err)
			}
			j--
			s.invalidRawMetricNames.Add(1)
			continue
		}
		mn.sortTags()
		metricNameBuf = mn.Marshal(metricNameBuf[:0])

		// register metric name on tsid cache miss
		// it allows to track metric names since last tsid cache reset
		// and skip index scan to fill metrics tracker
		s.metricsTracker.RegisterIngestRequest(0, 0, mn.MetricGroup)

		// Search for TSID for the given mr.MetricNameRaw in the indexdb.
		if is.getTSIDByMetricName(&lTSID.TSID, metricNameBuf, date) {
			// Slower path - the TSID has been found in indexdb.

			s.storeTSIDToCaches(mr.MetricNameRaw, &lTSID, idb.id, date)

			r.TSID = lTSID.TSID
			prevTSID = lTSID.TSID
			prevMetricNameRaw = mr.MetricNameRaw

			addToPendingHourEntries(hour, lTSID.TSID.MetricID)
			continue
		}

		// Slowest path - the TSID for the given mr.MetricNameRaw isn't found in indexdb. Create it.
		generateTSID(&lTSID.TSID, mn)

		createAllIndexesForMetricName(idb, mn, &lTSID.TSID, date)
		s.storeTSIDToCaches(mr.MetricNameRaw, &lTSID, idb.id, date)
		newSeriesCount++

		r.TSID = lTSID.TSID
		prevTSID = r.TSID
		prevMetricNameRaw = mr.MetricNameRaw

		addToPendingHourEntries(hour, lTSID.TSID.MetricID)

		if logNewSeries {
			logger.Infof("new series created: %s", mn.String())
		}
	}
	if idb != nil {
		if is != nil {
			idb.putIndexSearch(is)
		}
		idb = nil
		s.tb.PutPartition(ptw)
	}

	s.slowRowInserts.Add(slowInsertsCount)
	s.newTimeseriesCreated.Add(newSeriesCount)
	s.timeseriesRepopulated.Add(seriesRepopulated)

	dstMrs = dstMrs[:j]
	rows = rows[:j]

	if len(pendingHourEntries) > 0 {
		s.pendingHourEntriesLock.Lock()
		s.pendingHourEntries.AddMulti(pendingHourEntries)
		s.pendingHourEntriesLock.Unlock()
	}

	if err := s.prefillNextIndexDB(rows, dstMrs); err != nil {
		if firstWarn == nil {
			firstWarn = fmt.Errorf("cannot prefill next indexdb: %w", err)
		}
	}

	if err := s.updatePerDateData(rows, dstMrs, hmPrev, hmCurr); err != nil {
		if firstWarn == nil {
			firstWarn = fmt.Errorf("cannot not update per-day index: %w", err)
		}
	}

	if firstWarn != nil {
		storageAddRowsLogger.Warnf("warn occurred during rows addition: %s", firstWarn)
	}

	s.tb.MustAddRows(rows)

	return len(rows)
}

var storageAddRowsLogger = logger.WithThrottler("storageAddRows", 5*time.Second)

// SetLogNewSeriesUntil sets the timestamp until which new series will be logged.
func (s *Storage) SetLogNewSeriesUntil(t uint64) {
	s.logNewSeriesUntil.Store(t)
}

func createAllIndexesForMetricName(db *indexDB, mn *MetricName, tsid *TSID, date uint64) {
	db.createGlobalIndexes(tsid, mn)
	db.createPerDayIndexes(date, tsid, mn)
}

func (s *Storage) storeTSIDToCaches(metricNameRaw []byte, lTSID *legacyTSID, idbID, date uint64) {
	// Store the TSID to cache, so future rows for that TSID are ingested via
	// fast path.
	s.storeTSIDToCache(lTSID, metricNameRaw)

	// Register the (indexDB.id, date, metricID) entry in the cache,
	// so next time the entry is found there instead of searching for it in the
	// indexdb.
	s.dateMetricIDCache.Set(idbID, date, lTSID.TSID.MetricID)
}

func (s *Storage) registerSeriesCardinality(metricNameRaw []byte) bool {
	if s.hourlySeriesLimiter == nil && s.dailySeriesLimiter == nil {
		return true
	}

	metricID := xxhash.Sum64(metricNameRaw)
	if sl := s.hourlySeriesLimiter; sl != nil && !sl.Add(metricID) {
		s.hourlySeriesLimitRowsDropped.Add(1)
		logSkippedSeries(metricNameRaw, "-storage.maxHourlySeries", sl.MaxItems())
		return false
	}
	if sl := s.dailySeriesLimiter; sl != nil && !sl.Add(metricID) {
		s.dailySeriesLimitRowsDropped.Add(1)
		logSkippedSeries(metricNameRaw, "-storage.maxDailySeries", sl.MaxItems())
		return false
	}
	return true
}

func logSkippedSeries(metricNameRaw []byte, flagName string, flagValue int) {
	select {
	case <-logSkippedSeriesTicker.C:
		// Do not use logger.WithThrottler() here, since this will result in increased CPU load
		// because of getUserReadableMetricName() calls per each logSkippedSeries call.
		userReadableMetricName := getUserReadableMetricName(metricNameRaw)
		logger.Warnf("skip series %s because %s=%d reached", userReadableMetricName, flagName, flagValue)
	default:
	}
}

var logSkippedSeriesTicker = time.NewTicker(5 * time.Second)

func getUserReadableMetricName(metricNameRaw []byte) string {
	mn := GetMetricName()
	defer PutMetricName(mn)
	if err := mn.UnmarshalRaw(metricNameRaw); err != nil {
		return fmt.Sprintf("cannot unmarshal metricNameRaw %q: %s", metricNameRaw, err)
	}
	return mn.String()
}

// prefillNextIndexDB gradually pre-populates the indexDB of the next partition
// during the last hour before that partition becomes the current one. This is
// needed in order to reduce spikes in CPU and disk IO usage just after the
// switch. See https://github.com/VictoriaMetrics/VictoriaMetrics/issues/1401.
func (s *Storage) prefillNextIndexDB(rows []rawRow, mrs []*MetricRow) error {
	now := time.Unix(int64(fasttime.UnixTimestamp()), 0).UTC()
	nextMonth := time.Date(now.Year(), now.Month()+1, 1, 0, 0, 0, 0, time.UTC)
	d := nextMonth.Sub(now).Seconds()
	if d >= float64(s.idbPrefillStartSeconds) {
		// Fast path: nothing to pre-fill because it is too early.
		// The pre-fill is started during the last hour before the indexdb rotation.
		return nil
	}

	// Slower path: less than nextPrefillStartSeconds left for the next indexdb rotation.
	// Pre-populate idbNext with the increasing probability until the rotation.
	// The probability increases from 0% to 100% proportioinally to d=[nextPrefillStartSeconds .. 0].
	pMin := d / float64(s.idbPrefillStartSeconds)

	ptwNext := s.tb.MustGetPartition(nextMonth.UnixMilli())
	idbNext := ptwNext.pt.idb
	defer s.tb.PutPartition(ptwNext)
	isNext := idbNext.getIndexSearch(noDeadline)
	defer idbNext.putIndexSearch(isNext)

	var firstError error
	var lTSID legacyTSID
	mn := GetMetricName()
	defer PutMetricName(mn)

	// Only prefill index for samples whose timestamp falls within the last
	// idbPrefillStartSeconds of the current month.
	tr := TimeRange{
		MinTimestamp: nextMonth.UnixMilli() - s.idbPrefillStartSeconds*1000,
		MaxTimestamp: nextMonth.UnixMilli() - 1,
	}
	// Use the first date of the next month for prefilling the index.
	date := s.date(nextMonth.UnixMilli())

	timeseriesPreCreated := uint64(0)
	for i := range rows {
		r := &rows[i]

		if r.Timestamp < tr.MinTimestamp || r.Timestamp > tr.MaxTimestamp {
			continue
		}

		p := float64(uint32(fastHashUint64(r.TSID.MetricID))) / (1 << 32)
		if p < pMin {
			// Fast path: it is too early to pre-fill indexes for the given MetricID.
			continue
		}

		// Check whether the given MetricID is already present in dateMetricIDCache.
		metricID := r.TSID.MetricID
		if s.dateMetricIDCache.Has(idbNext.id, date, metricID) {
			// Indexes are already pre-filled.
			continue
		}

		// Check whether the given (date, metricID) is already present in idbNext.
		if isNext.hasDateMetricID(date, metricID) {
			// Indexes are already pre-filled at idbNext.
			//
			// Register the (indexDB.id, date, metricID) entry in the cache,
			// so next time the entry is found there instead of searching for it in the indexdb.
			s.dateMetricIDCache.Set(idbNext.id, date, metricID)
			continue
		}

		// Slow path: pre-fill indexes in idbNext.
		metricNameRaw := mrs[i].MetricNameRaw
		if err := mn.UnmarshalRaw(metricNameRaw); err != nil {
			if firstError == nil {
				firstError = fmt.Errorf("cannot unmarshal MetricNameRaw %q: %w", metricNameRaw, err)
			}
			s.invalidRawMetricNames.Add(1)
			continue
		}
		mn.sortTags()

		createAllIndexesForMetricName(idbNext, mn, &r.TSID, date)
		lTSID.TSID = r.TSID
		s.storeTSIDToCaches(metricNameRaw, &lTSID, idbNext.id, date)
		timeseriesPreCreated++
	}
	s.timeseriesPreCreated.Add(timeseriesPreCreated)

	return firstError
}

func (s *Storage) updatePerDateData(rows []rawRow, mrs []*MetricRow, hmPrev, hmCurr *hourMetricIDs) error {
	if s.disablePerDayIndex {
		return nil
	}

	var date uint64
	var hour uint64
	var prevTimestamp int64
	var (
		// These vars are used for speeding up bulk imports when multiple adjacent rows
		// contain the same (metricID, date) pairs.
		prevDate     uint64
		prevMetricID uint64
	)

	var ptw *partitionWrapper
	var idb *indexDB

	hmPrevDate := hmPrev.hour / 24
	nextDayMetricIDsCache := s.nextDayMetricIDs.Load()
	nextDayIDBID := nextDayMetricIDsCache.k.idbID
	nextDayMetricIDs := &nextDayMetricIDsCache.v
	ts := fasttime.UnixTimestamp()
	// Start pre-populating the next per-day inverted index during the last hour of the current day.
	// pMin linearly increases from 0 to 1 during the last hour of the day.
	pMin := (float64(ts%(3600*24)) / 3600) - 23
	type pendingDateMetricID struct {
		date uint64
		tsid *TSID
		mr   *MetricRow
	}
	var pendingDateMetricIDs []pendingDateMetricID
	var pendingNextDayMetricIDs []uint64
	for i := range rows {
		r := &rows[i]
		if r.Timestamp != prevTimestamp {
			date = uint64(r.Timestamp) / msecPerDay
			hour = uint64(r.Timestamp) / msecPerHour
			prevTimestamp = r.Timestamp
		}
		metricID := r.TSID.MetricID
		if metricID == prevMetricID && date == prevDate {
			// Fast path for bulk import of multiple rows with the same (date, metricID) pairs.
			continue
		}
		prevDate = date
		prevMetricID = metricID
		if hour == hmCurr.hour {
			// The row belongs to the current hour. Check for the current hour cache.
			if hmCurr.m.Has(metricID) {
				// Fast path: the metricID is in the current hour cache.
				// This means the metricID has been already added to per-day inverted index.

				// Gradually pre-populate per-day inverted index for the next day during the last hour of the current day.
				// This should reduce CPU usage spike and slowdown at the beginning of the next day
				// when entries for all the active time series must be added to the index.
				// This should address https://github.com/VictoriaMetrics/VictoriaMetrics/issues/430.
				//
				// Do this only if the next day is in the same partition indexDB.
				// If next day is in another partition indexDB, the prefill is
				// handled separately in prefillNextIndexDB.
				// TODO(@rtm0): See if prefillNextIndexDB() logic can be moved here.
				if hmCurr.idbID == nextDayIDBID && pMin > 0 {
					p := float64(uint32(fastHashUint64(metricID))) / (1 << 32)
					if p < pMin && !nextDayMetricIDs.Has(metricID) {
						pendingDateMetricIDs = append(pendingDateMetricIDs, pendingDateMetricID{
							date: date + 1,
							tsid: &r.TSID,
							mr:   mrs[i],
						})
						pendingNextDayMetricIDs = append(pendingNextDayMetricIDs, metricID)
					}
				}
				continue
			}
			if hmPrev.idbID == hmCurr.idbID && date == hmPrevDate && hmPrev.m.Has(metricID) {
				// The metricID is already registered for the current day on the previous hour.
				continue
			}
		}

		if ptw == nil || !ptw.pt.HasTimestamp(r.Timestamp) {
			if ptw != nil {
				s.tb.PutPartition(ptw)
			}
			ptw = s.tb.MustGetPartition(r.Timestamp)
			idb = ptw.pt.idb
		}

		// Slower path: check global cache for (indexDB.id, date, metricID) entry.
		if s.dateMetricIDCache.Has(idb.id, date, metricID) {
			continue
		}
		// Slow path: store the (date, metricID) entry in the indexDB.
		pendingDateMetricIDs = append(pendingDateMetricIDs, pendingDateMetricID{
			date: date,
			tsid: &r.TSID,
			mr:   mrs[i],
		})
	}
	if ptw != nil {
		s.tb.PutPartition(ptw)
		ptw = nil
		idb = nil
	}

	if len(pendingNextDayMetricIDs) > 0 {
		s.pendingNextDayMetricIDsLock.Lock()
		s.pendingNextDayMetricIDs.AddMulti(pendingNextDayMetricIDs)
		s.pendingNextDayMetricIDsLock.Unlock()
	}
	if len(pendingDateMetricIDs) == 0 {
		// Fast path - there are no new (date, metricID) entries.
		return nil
	}

	// Slow path - add new (date, metricID) entries to indexDB.

	s.slowPerDayIndexInserts.Add(uint64(len(pendingDateMetricIDs)))
	// Sort pendingDateMetricIDs by (date, metricID) in order to speed up `is` search in the loop below.
	sort.Slice(pendingDateMetricIDs, func(i, j int) bool {
		a := pendingDateMetricIDs[i]
		b := pendingDateMetricIDs[j]
		if a.date != b.date {
			return a.date < b.date
		}
		return a.tsid.MetricID < b.tsid.MetricID
	})

	var firstError error
	dateMetricIDsForCache := make(map[uint64][]dateMetricID)
	mn := GetMetricName()
	var is *indexSearch
	for _, dmid := range pendingDateMetricIDs {
		date := dmid.date
		metricID := dmid.tsid.MetricID
		timestamp := int64(date) * msecPerDay
		if ptw == nil || !ptw.pt.HasTimestamp(timestamp) {
			if ptw != nil {
				if is != nil {
					idb.putIndexSearch(is)
				}
				s.tb.PutPartition(ptw)
			}
			ptw = s.tb.MustGetPartition(timestamp)
			idb = ptw.pt.idb
			is = idb.getIndexSearch(noDeadline)
		}

		if !is.hasDateMetricID(date, metricID) {
			// The (date, metricID) entry is missing in the indexDB. Add it there together with per-day index.
			// It is OK if the (date, metricID) entry is added multiple times to indexdb
			// by concurrent goroutines.
			if err := mn.UnmarshalRaw(dmid.mr.MetricNameRaw); err != nil {
				if firstError == nil {
					firstError = fmt.Errorf("cannot unmarshal MetricNameRaw %q: %w", dmid.mr.MetricNameRaw, err)
				}
				s.invalidRawMetricNames.Add(1)
				continue
			}
			mn.sortTags()
			idb.createPerDayIndexes(date, dmid.tsid, mn)
		}

		dateMetricIDsForCache[idb.id] = append(dateMetricIDsForCache[idb.id], dateMetricID{
			date:     date,
			metricID: metricID,
		})
	}
	if ptw != nil {
		if is != nil {
			idb.putIndexSearch(is)
		}
		idb = nil
		s.tb.PutPartition(ptw)
	}

	PutMetricName(mn)
	// The (date, metricID) entries must be added to cache only after they have been successfully added to indexDB.
	for idbID, dateMetricIDs := range dateMetricIDsForCache {
		s.dateMetricIDCache.Store(idbID, dateMetricIDs)
	}
	return firstError
}

func fastHashUint64(x uint64) uint64 {
	x ^= x >> 12 // a
	x ^= x << 25 // b
	x ^= x >> 27 // c
	return x * 2685821657736338717
}

// dateMetricIDCache is fast cache for holding (date, metricID) entries.
//
// It should be faster than map[date]*uint64set.Set on multicore systems.
type dateMetricIDCache struct {
	syncsCount  atomic.Uint64
	resetsCount atomic.Uint64

	// Contains immutable map
	byDate atomic.Pointer[byDateMetricIDMap]

	// Contains mutable map protected by mu
	byDateMutable *byDateMetricIDMap

	// Contains the number of slow accesses to byDateMutable.
	// Is used for deciding when to merge byDateMutable to byDate.
	// Protected by mu.
	slowHits int

	mu sync.Mutex
}

func newDateMetricIDCache() *dateMetricIDCache {
	var dmc dateMetricIDCache
	dmc.resetLocked()
	return &dmc
}

func (dmc *dateMetricIDCache) resetLocked() {
	// Do not reset syncsCount and resetsCount
	dmc.byDate.Store(newByDateMetricIDMap())
	dmc.byDateMutable = newByDateMetricIDMap()
	dmc.slowHits = 0

	dmc.resetsCount.Add(1)
}

func (dmc *dateMetricIDCache) EntriesCount() int {
	byDate := dmc.byDate.Load()
	n := 0
	for _, e := range byDate.m {
		n += e.v.Len()
	}
	return n
}

func (dmc *dateMetricIDCache) SizeBytes() uint64 {
	byDate := dmc.byDate.Load()
	n := uint64(0)
	for _, e := range byDate.m {
		n += e.v.SizeBytes()
	}
	return n
}

func (dmc *dateMetricIDCache) Has(idbID, date, metricID uint64) bool {
	byDate := dmc.byDate.Load()
	v := byDate.get(idbID, date)
	if v.Has(metricID) {
		// Fast path. The majority of calls must go here.
		return true
	}

	// Slow path. Acquire the lock and search the immutable map again and then
	// also search the mutable map.
	return dmc.hasSlow(idbID, date, metricID)
}

func (dmc *dateMetricIDCache) hasSlow(idbID, date, metricID uint64) bool {
	dmc.mu.Lock()
	defer dmc.mu.Unlock()

	// First, check immutable map again because the entry may have been moved to
	// the immutable map by the time the caller acquires the lock.
	byDate := dmc.byDate.Load()
	v := byDate.get(idbID, date)
	if v.Has(metricID) {
		return true
	}

	// Then check immutable map.
	vMutable := dmc.byDateMutable.get(idbID, date)
	ok := vMutable.Has(metricID)
	if ok {
		dmc.slowHits++
		if dmc.slowHits > (v.Len()+vMutable.Len())/2 {
			// It is cheaper to merge byDateMutable into byDate than to pay inter-cpu sync costs when accessing vMutable.
			dmc.syncLocked()
			dmc.slowHits = 0
		}
	}
	return ok
}

type dateMetricID struct {
	date     uint64
	metricID uint64
}

func (dmc *dateMetricIDCache) Store(idbID uint64, dmids []dateMetricID) {
	var prevDate uint64
	metricIDs := make([]uint64, 0, len(dmids))
	dmc.mu.Lock()
	for _, dmid := range dmids {
		if prevDate == dmid.date {
			metricIDs = append(metricIDs, dmid.metricID)
			continue
		}
		if len(metricIDs) > 0 {
			v := dmc.byDateMutable.getOrCreate(idbID, prevDate)
			v.AddMulti(metricIDs)
		}
		metricIDs = append(metricIDs[:0], dmid.metricID)
		prevDate = dmid.date
	}
	if len(metricIDs) > 0 {
		v := dmc.byDateMutable.getOrCreate(idbID, prevDate)
		v.AddMulti(metricIDs)
	}
	dmc.mu.Unlock()
}

func (dmc *dateMetricIDCache) Set(idbID, date, metricID uint64) {
	dmc.mu.Lock()
	v := dmc.byDateMutable.getOrCreate(idbID, date)
	v.Add(metricID)
	dmc.mu.Unlock()
}

func (dmc *dateMetricIDCache) syncLocked() {
	if len(dmc.byDateMutable.m) == 0 {
		// Nothing to sync.
		return
	}

	// Merge data from byDate into byDateMutable and then atomically replace byDate with the merged data.
	byDate := dmc.byDate.Load()
	byDateMutable := dmc.byDateMutable
	byDateMutable.hotEntry.Store(&byDateMetricIDEntry{})

	keepDatesMap := make(map[uint64]struct{}, len(byDateMutable.m))
	for k, e := range byDateMutable.m {
		keepDatesMap[k.date] = struct{}{}
		v := byDate.get(k.idbID, k.date)
		if v == nil {
			// Nothing to merge
			continue
		}
		v = v.Clone()
		v.Union(&e.v)
		dme := &byDateMetricIDEntry{
			k: k,
			v: *v,
		}
		byDateMutable.m[k] = dme
	}

	// Copy entries from byDate, which are missing in byDateMutable
	allDatesMap := make(map[uint64]struct{}, len(byDate.m))
	for k, e := range byDate.m {
		allDatesMap[k.date] = struct{}{}
		v := byDateMutable.get(k.idbID, k.date)
		if v != nil {
			continue
		}
		byDateMutable.m[k] = e
	}

	if len(byDateMutable.m) > 2 {
		// Keep only entries for the last two dates from allDatesMap plus all the entries for byDateMutable.
		dates := make([]uint64, 0, len(allDatesMap))
		for date := range allDatesMap {
			dates = append(dates, date)
		}
		sort.Slice(dates, func(i, j int) bool {
			return dates[i] < dates[j]
		})
		if len(dates) > 2 {
			dates = dates[len(dates)-2:]
		}
		for _, date := range dates {
			keepDatesMap[date] = struct{}{}
		}
		for k := range byDateMutable.m {
			if _, ok := keepDatesMap[k.date]; !ok {
				delete(byDateMutable.m, k)
			}
		}
	}

	// Atomically replace byDate with byDateMutable
	dmc.byDate.Store(dmc.byDateMutable)
	dmc.byDateMutable = newByDateMetricIDMap()

	dmc.syncsCount.Add(1)

	if dmc.SizeBytes() > uint64(memory.Allowed())/256 {
		dmc.resetLocked()
	}
}

type byDateMetricIDMap struct {
	hotEntry atomic.Pointer[byDateMetricIDEntry]
	m        map[dateKey]*byDateMetricIDEntry
}

type dateKey struct {
	idbID uint64
	date  uint64
}

func newByDateMetricIDMap() *byDateMetricIDMap {
	dmm := &byDateMetricIDMap{
		m: make(map[dateKey]*byDateMetricIDEntry),
	}
	dmm.hotEntry.Store(&byDateMetricIDEntry{})
	return dmm
}

func (dmm *byDateMetricIDMap) get(idbID, date uint64) *uint64set.Set {
	hotEntry := dmm.hotEntry.Load()
	if hotEntry.k.idbID == idbID && hotEntry.k.date == date {
		// Fast path
		return &hotEntry.v
	}
	// Slow path
	k := dateKey{
		idbID: idbID,
		date:  date,
	}
	e := dmm.m[k]
	if e == nil {
		return nil
	}
	dmm.hotEntry.Store(e)
	return &e.v
}

func (dmm *byDateMetricIDMap) getOrCreate(idbID, date uint64) *uint64set.Set {
	v := dmm.get(idbID, date)
	if v != nil {
		return v
	}
	k := dateKey{
		idbID: idbID,
		date:  date,
	}
	e := &byDateMetricIDEntry{
		k: k,
	}
	dmm.m[k] = e
	return &e.v
}

type byDateMetricIDEntry struct {
	k dateKey
	v uint64set.Set
}

func (s *Storage) updateNextDayMetricIDs(date uint64) {
	ts := int64(date) * msecPerDay
	ptw := s.tb.MustGetPartition(ts)
	idb := ptw.pt.idb
	defer s.tb.PutPartition(ptw)

	e := s.nextDayMetricIDs.Load()
	s.pendingNextDayMetricIDsLock.Lock()
	pendingMetricIDs := s.pendingNextDayMetricIDs
	s.pendingNextDayMetricIDs = &uint64set.Set{}
	s.pendingNextDayMetricIDsLock.Unlock()
	if pendingMetricIDs.Len() == 0 && e.k.idbID == idb.id && e.k.date == date {
		// Fast path: nothing to update.
		return
	}

	// Slow path: union pendingMetricIDs with e.v
	if e.k.idbID == idb.id && e.k.date == date {
		pendingMetricIDs.Union(&e.v)
	} else {
		// Do not add pendingMetricIDs from the previous day to the current day,
		// since this may result in missing registration of the metricIDs in the per-day inverted index.
		// See https://github.com/VictoriaMetrics/VictoriaMetrics/issues/3309
		pendingMetricIDs = &uint64set.Set{}
	}
	k := dateKey{
		idbID: idb.id,
		date:  date,
	}
	eNew := &byDateMetricIDEntry{
		k: k,
		v: *pendingMetricIDs,
	}
	s.nextDayMetricIDs.Store(eNew)
}

func (s *Storage) updateCurrHourMetricIDs(hour uint64) {
	hm := s.currHourMetricIDs.Load()
	s.pendingHourEntriesLock.Lock()
	newMetricIDs := s.pendingHourEntries
	s.pendingHourEntries = &uint64set.Set{}
	s.pendingHourEntriesLock.Unlock()

	if newMetricIDs.Len() == 0 && hm.hour == hour {
		// Fast path: nothing to update.
		return
	}

	// Slow path: hm.m must be updated with non-empty s.pendingHourEntries.
	idbID := hm.idbID
	var m *uint64set.Set
	if hm.hour == hour {
		m = hm.m.Clone()
		m.Union(newMetricIDs)
	} else {
		idbID = s.tb.MustGetIndexDBIDByHour(hour)
		m = newMetricIDs
		if hour%24 == 0 {
			// Do not add pending metricIDs from the previous hour to the current hour on the next day,
			// since this may result in missing registration of the metricIDs in the per-day inverted index.
			// See https://github.com/VictoriaMetrics/VictoriaMetrics/issues/3309
			m = &uint64set.Set{}
		}
	}
	hmNew := &hourMetricIDs{
		m:     m,
		hour:  hour,
		idbID: idbID,
	}
	s.currHourMetricIDs.Store(hmNew)
	if hm.hour != hour {
		s.prevHourMetricIDs.Store(hm)
	}
}

type hourMetricIDs struct {
	m     *uint64set.Set
	hour  uint64
	idbID uint64
}

type legacyTSID struct {
	TSID TSID

	// This field used to store the stores the indexdb generation value to
	// identify to which indexdb belongs this TSID. After switching to the
	// partition indexDB this field is not needed anymore, however we still
	// need to preserve it in order to adhere tsidCache data format.
	_ uint64
}

func (s *Storage) getTSIDFromCache(dst *legacyTSID, metricName []byte) bool {
	buf := (*[unsafe.Sizeof(*dst)]byte)(unsafe.Pointer(dst))[:]
	buf = s.tsidCache.Get(buf[:0], metricName)
	return uintptr(len(buf)) == unsafe.Sizeof(*dst)
}

func (s *Storage) storeTSIDToCache(tsid *legacyTSID, metricName []byte) {
	buf := (*[unsafe.Sizeof(*tsid)]byte)(unsafe.Pointer(tsid))[:]
	s.tsidCache.Set(metricName, buf)
}

// TODO(@rtm0): Move to storage_legacy.go
func (s *Storage) mustOpenLegacyIndexDBTables(path string) *legacyIndexDBs {
	if !fs.IsPathExist(path) {
		return nil
	}

	// Search for the two most recent tables: prev and curr.

	// Placing the regexp inside the func in order to keep legacy code close to
	// each other and because this function is called only once on startup.
	indexDBTableNameRegexp := regexp.MustCompile("^[0-9A-F]{16}$")
	des := fs.MustReadDir(path)
	var tableNames []string
	for _, de := range des {
		if !fs.IsDirOrSymlink(de) {
			// Skip non-directories.
			continue
		}
		tableName := de.Name()
		if !indexDBTableNameRegexp.MatchString(tableName) {
			// Skip invalid directories.
			continue
		}
		tableDirPath := filepath.Join(path, tableName)
		if fs.IsPartiallyRemovedDir(tableDirPath) {
			// Finish the removal of partially deleted directory, which can occur
			// when the directory was removed during unclean shutdown.
			fs.MustRemoveDir(tableDirPath)
			continue
		}
		tableNames = append(tableNames, tableName)
	}
	sort.Slice(tableNames, func(i, j int) bool {
		return tableNames[i] < tableNames[j]
	})

	if len(tableNames) > 3 {
		// Remove all the tables except the last three tables.
		for _, tn := range tableNames[:len(tableNames)-3] {
			pathToRemove := filepath.Join(path, tn)
			logger.Infof("removing obsolete indexdb dir %q...", pathToRemove)
			fs.MustRemoveDir(pathToRemove)
			logger.Infof("removed obsolete indexdb dir %q", pathToRemove)
		}
		fs.MustSyncPath(path)
		tableNames = tableNames[len(tableNames)-3:]
	}
	if len(tableNames) == 3 {
		// Also remove next idb.
		pathToRemove := filepath.Join(path, tableNames[2])
		logger.Infof("removing next indexdb dir %q...", pathToRemove)
		fs.MustRemoveDir(pathToRemove)
		logger.Infof("removed next indexdb dir %q", pathToRemove)
		fs.MustSyncPath(path)
		tableNames = tableNames[:2]
	}

	numIDBs := len(tableNames)
	legacyIDBs := &legacyIndexDBs{}

	if numIDBs == 0 {
		return nil
	}

	if numIDBs > 1 {
		currPath := filepath.Join(path, tableNames[1])
		legacyIDBs.idbCurr = mustOpenLegacyIndexDB(currPath, s)
	}

	if numIDBs > 0 {
		prevPath := filepath.Join(path, tableNames[0])
		legacyIDBs.idbPrev = mustOpenLegacyIndexDB(prevPath, s)
	}

	return legacyIDBs
}

// wasMetricIDMissingBefore checks if passed metricID was already registered as missing before.
// It returns true if metricID was registered as missing for more than 60s.
//
// This function is called when storage can't find TSID for corresponding metricID.
// There are the following expected cases when this may happen:
//  1. The corresponding metricID -> metricName/tsid entry isn't visible for search yet.
//     The solution is to wait for some time and try the search again.
//     It is OK if newly registered time series isn't visible for search during some time.
//     This should resolve https://github.com/VictoriaMetrics/VictoriaMetrics/issues/5959
//  2. The metricID -> metricName/tsid entry doesn't exist in the indexdb.
//     This is possible after unclean shutdown or after restoring of indexdb from a snapshot.
//     In this case the metricID must be deleted, so new metricID is registered
//     again when new sample for the given metric is ingested next time.
func (s *Storage) wasMetricIDMissingBefore(metricID uint64) bool {
	ct := fasttime.UnixTimestamp()
	s.missingMetricIDsLock.Lock()
	defer s.missingMetricIDsLock.Unlock()

	if ct > s.missingMetricIDsResetDeadline {
		s.missingMetricIDs = nil
		s.missingMetricIDsResetDeadline = ct + 2*60
	}
	deleteDeadline, ok := s.missingMetricIDs[metricID]
	if !ok {
		if s.missingMetricIDs == nil {
			s.missingMetricIDs = make(map[uint64]uint64)
		}
		deleteDeadline = ct + 60
		s.missingMetricIDs[metricID] = deleteDeadline
	}
	return ct > deleteDeadline
}

// MetricNamesStatsResponse contains metric names usage stats API response
type MetricNamesStatsResponse = metricnamestats.StatsResult

// MetricNamesStatsRecord represents record at MetricNamesStatsResponse
type MetricNamesStatsRecord = metricnamestats.StatRecord

// GetMetricNamesStats returns metric names usage stats with given limit and le predicate
func (s *Storage) GetMetricNamesStats(_ *querytracer.Tracer, limit, le int, matchPattern string) MetricNamesStatsResponse {
	return s.metricsTracker.GetStats(limit, le, matchPattern)
}

// ResetMetricNamesStats resets state for metric names usage tracker
func (s *Storage) ResetMetricNamesStats(_ *querytracer.Tracer) {
	s.metricsTracker.Reset(s.tsidCache.Reset)
}<|MERGE_RESOLUTION|>--- conflicted
+++ resolved
@@ -572,14 +572,7 @@
 	MetricNamesUsageTrackerSizeBytes    uint64
 	MetricNamesUsageTrackerSizeMaxBytes uint64
 
-<<<<<<< HEAD
 	TableMetrics TableMetrics
-=======
-	DeletedMetricsCount uint64
-
-	IndexDBMetrics IndexDBMetrics
-	TableMetrics   TableMetrics
->>>>>>> 63a6b9b8
 }
 
 // Reset resets m.
@@ -686,15 +679,6 @@
 	}
 	m.NextRetentionSeconds = uint64(d)
 
-<<<<<<< HEAD
-=======
-	m.DeletedMetricsCount += uint64(s.getDeletedMetricIDs().Len())
-
-	idbPrev, idbCurr := s.getPrevAndCurrIndexDBs()
-	defer s.putPrevAndCurrIndexDBs(idbPrev, idbCurr)
-	idbCurr.UpdateMetrics(&m.IndexDBMetrics)
-	idbPrev.UpdateMetrics(&m.IndexDBMetrics)
->>>>>>> 63a6b9b8
 	s.tb.UpdateMetrics(&m.TableMetrics)
 	s.legacyUpdateMetrics(m)
 }
