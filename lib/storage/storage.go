package storage

import (
	"bytes"
	"fmt"
	"io"
	"math"
	"os"
	"path/filepath"
	"regexp"
	"sort"
	"strings"
	"sync"
	"sync/atomic"
	"time"
	"unsafe"

	"github.com/VictoriaMetrics/VictoriaMetrics/lib/backup/backupnames"
	"github.com/VictoriaMetrics/VictoriaMetrics/lib/bloomfilter"
	"github.com/VictoriaMetrics/VictoriaMetrics/lib/bytesutil"
	"github.com/VictoriaMetrics/VictoriaMetrics/lib/decimal"
	"github.com/VictoriaMetrics/VictoriaMetrics/lib/encoding"
	"github.com/VictoriaMetrics/VictoriaMetrics/lib/fasttime"
	"github.com/VictoriaMetrics/VictoriaMetrics/lib/fs"
	"github.com/VictoriaMetrics/VictoriaMetrics/lib/logger"
	"github.com/VictoriaMetrics/VictoriaMetrics/lib/memory"
	"github.com/VictoriaMetrics/VictoriaMetrics/lib/querytracer"
	"github.com/VictoriaMetrics/VictoriaMetrics/lib/snapshot/snapshotutil"
	"github.com/VictoriaMetrics/VictoriaMetrics/lib/timeutil"
	"github.com/VictoriaMetrics/VictoriaMetrics/lib/uint64set"
	"github.com/VictoriaMetrics/VictoriaMetrics/lib/workingsetcache"
	"github.com/VictoriaMetrics/fastcache"
	"github.com/VictoriaMetrics/metricsql"
)

const (
	retention31Days = 31 * 24 * time.Hour
	retentionMax    = 100 * 12 * retention31Days
)

// Storage represents TSDB storage.
type Storage struct {
	rowsReceivedTotal atomic.Uint64
	rowsAddedTotal    atomic.Uint64

	tooSmallTimestampRows atomic.Uint64
	tooBigTimestampRows   atomic.Uint64
	invalidRawMetricNames atomic.Uint64

	timeseriesRepopulated  atomic.Uint64
	timeseriesPreCreated   atomic.Uint64
	newTimeseriesCreated   atomic.Uint64
	slowRowInserts         atomic.Uint64
	slowPerDayIndexInserts atomic.Uint64
	slowMetricNameLoads    atomic.Uint64

	hourlySeriesLimitRowsDropped atomic.Uint64
	dailySeriesLimitRowsDropped  atomic.Uint64

	// nextRotationTimestamp is a timestamp in seconds of the next indexdb rotation.
	//
	// It is used for gradual pre-population of the idbNext during the last hour before the indexdb rotation.
	// in order to reduce spikes in CPU and disk IO usage just after the rotiation.
	// See https://github.com/VictoriaMetrics/VictoriaMetrics/issues/1401
	nextRotationTimestamp atomic.Int64

	path           string
	cachePath      string
	retentionMsecs int64

	// lock file for exclusive access to the storage on the given path.
	flockF *os.File

	// idbCurr contains the currently used indexdb.
	idbCurr atomic.Pointer[indexDB]

	// idbNext is the next indexdb, which will become idbCurr at the next rotation.
	//
	// It is started to be gradually pre-populated with the data for active time series during the last hour
	// before nextRotationTimestamp.
	// This reduces spikes in CPU and disk IO usage just after the rotiation.
	// See https://github.com/VictoriaMetrics/VictoriaMetrics/issues/1401
	idbNext atomic.Pointer[indexDB]

	disablePerDayIndex bool

	tb *table

	// Series cardinality limiters.
	hourlySeriesLimiter *bloomfilter.Limiter
	dailySeriesLimiter  *bloomfilter.Limiter

	// tsidCache is MetricName -> TSID cache.
	tsidCache *workingsetcache.Cache

	// metricIDCache is MetricID -> TSID cache.
	metricIDCache *workingsetcache.Cache

	// metricNameCache is MetricID -> MetricName cache.
	metricNameCache *workingsetcache.Cache

	// dateMetricIDCache is (generation, Date, MetricID) cache, where generation is the indexdb generation.
	// See generationTSID for details.
	dateMetricIDCache *dateMetricIDCache

	// Fast cache for MetricID values occurred during the current hour.
	currHourMetricIDs atomic.Pointer[hourMetricIDs]

	// Fast cache for MetricID values occurred during the previous hour.
	prevHourMetricIDs atomic.Pointer[hourMetricIDs]

	// Fast cache for pre-populating per-day inverted index for the next day.
	// This is needed in order to remove CPU usage spikes at 00:00 UTC
	// due to creation of per-day inverted index for active time series.
	// See https://github.com/VictoriaMetrics/VictoriaMetrics/issues/430 for details.
	nextDayMetricIDs atomic.Pointer[byDateMetricIDEntry]

	// Pending MetricID values to be added to currHourMetricIDs.
	pendingHourEntriesLock sync.Mutex
	pendingHourEntries     *uint64set.Set

	// Pending MetricIDs to be added to nextDayMetricIDs.
	pendingNextDayMetricIDsLock sync.Mutex
	pendingNextDayMetricIDs     *uint64set.Set

	// prefetchedMetricIDs contains metricIDs for pre-fetched metricNames in the prefetchMetricNames function.
	prefetchedMetricIDsLock sync.Mutex
	prefetchedMetricIDs     *uint64set.Set

	// prefetchedMetricIDsDeadline is used for periodic reset of prefetchedMetricIDs in order to limit its size under high rate of creating new series.
	prefetchedMetricIDsDeadline atomic.Uint64

	stopCh chan struct{}

	currHourMetricIDsUpdaterWG sync.WaitGroup
	nextDayMetricIDsUpdaterWG  sync.WaitGroup
	retentionWatcherWG         sync.WaitGroup
	freeDiskSpaceWatcherWG     sync.WaitGroup

	// The snapshotLock prevents from concurrent creation of snapshots,
	// since this may result in snapshots without recently added data,
	// which may be in the process of flushing to disk by concurrently running
	// snapshot process.
	snapshotLock sync.Mutex

	// The minimum timestamp when composite index search can be used.
	minTimestampForCompositeIndex int64

	// An inmemory set of deleted metricIDs.
	//
	// It is safe to keep the set in memory even for big number of deleted
	// metricIDs, since it usually requires 1 bit per deleted metricID.
	deletedMetricIDs           atomic.Pointer[uint64set.Set]
	deletedMetricIDsUpdateLock sync.Mutex

	// missingMetricIDs maps metricID to the deadline in unix timestamp seconds
	// after which all the indexdb entries for the given metricID
	// must be deleted if index entry isn't found by the given metricID.
	// This is used inside searchMetricNameWithCache() and getTSIDsFromMetricIDs()
	// for detecting permanently missing metricID->metricName/TSID entries.
	// See https://github.com/VictoriaMetrics/VictoriaMetrics/issues/5959
	missingMetricIDsLock          sync.Mutex
	missingMetricIDs              map[uint64]uint64
	missingMetricIDsResetDeadline uint64

	// isReadOnly is set to true when the storage is in read-only mode.
	isReadOnly atomic.Bool
}

// OpenOptions optional args for MustOpenStorage
type OpenOptions struct {
	Retention       time.Duration
	MaxHourlySeries int
	MaxDailySeries  int
}

// MustOpenStorage opens storage on the given path with the given retentionMsecs.
<<<<<<< HEAD
func MustOpenStorage(path string, retention time.Duration, maxHourlySeries, maxDailySeries int, disablePerDayIndex bool) *Storage {
=======
func MustOpenStorage(path string, opts OpenOptions) *Storage {
>>>>>>> 6d7f82dd
	path, err := filepath.Abs(path)
	if err != nil {
		logger.Panicf("FATAL: cannot determine absolute path for %q: %s", path, err)
	}
	retention := opts.Retention
	if retention <= 0 || retention > retentionMax {
		retention = retentionMax
	}
	s := &Storage{
		path:           path,
		cachePath:      filepath.Join(path, cacheDirname),
		retentionMsecs: retention.Milliseconds(),
		stopCh:         make(chan struct{}),
	}
	fs.MustMkdirIfNotExist(path)

	// Check whether the cache directory must be removed
	// It is removed if it contains resetCacheOnStartupFilename.
	// See https://github.com/VictoriaMetrics/VictoriaMetrics/issues/1447 for details.
	if fs.IsPathExist(filepath.Join(s.cachePath, resetCacheOnStartupFilename)) {
		logger.Infof("removing cache directory at %q, since it contains `%s` file...", s.cachePath, resetCacheOnStartupFilename)
		// Do not use fs.MustRemoveAll() here, since the cache directory may be mounted
		// to a separate filesystem. In this case the fs.MustRemoveAll() will fail while
		// trying to remove the mount root.
		fs.RemoveDirContents(s.cachePath)
		logger.Infof("cache directory at %q has been successfully removed", s.cachePath)
	}

	// Protect from concurrent opens.
	s.flockF = fs.MustCreateFlockFile(path)

	// Check whether restore process finished successfully
	restoreLockF := filepath.Join(path, backupnames.RestoreInProgressFilename)
	if fs.IsPathExist(restoreLockF) {
		logger.Panicf("FATAL: incomplete vmrestore run; run vmrestore again or remove lock file %q", restoreLockF)
	}

	// Pre-create snapshots directory if it is missing.
	snapshotsPath := filepath.Join(path, snapshotsDirname)
	fs.MustMkdirIfNotExist(snapshotsPath)
	fs.MustRemoveTemporaryDirs(snapshotsPath)

	// Initialize series cardinality limiter.
	if opts.MaxHourlySeries > 0 {
		s.hourlySeriesLimiter = bloomfilter.NewLimiter(opts.MaxHourlySeries, time.Hour)
	}
	if opts.MaxDailySeries > 0 {
		s.dailySeriesLimiter = bloomfilter.NewLimiter(opts.MaxDailySeries, 24*time.Hour)
	}

	// Load caches.
	mem := memory.Allowed()
	s.tsidCache = s.mustLoadCache("metricName_tsid", getTSIDCacheSize())
	s.metricIDCache = s.mustLoadCache("metricID_tsid", mem/16)
	s.metricNameCache = s.mustLoadCache("metricID_metricName", mem/10)
	s.dateMetricIDCache = newDateMetricIDCache()

	hour := fasttime.UnixHour()
	hmCurr := s.mustLoadHourMetricIDs(hour, "curr_hour_metric_ids")
	hmPrev := s.mustLoadHourMetricIDs(hour-1, "prev_hour_metric_ids")
	s.currHourMetricIDs.Store(hmCurr)
	s.prevHourMetricIDs.Store(hmPrev)
	s.pendingHourEntries = &uint64set.Set{}

	s.pendingNextDayMetricIDs = &uint64set.Set{}

	s.prefetchedMetricIDs = &uint64set.Set{}

	// Load metadata
	metadataDir := filepath.Join(path, metadataDirname)
	isEmptyDB := !fs.IsPathExist(filepath.Join(path, indexdbDirname))
	fs.MustMkdirIfNotExist(metadataDir)
	s.minTimestampForCompositeIndex = mustGetMinTimestampForCompositeIndex(metadataDir, isEmptyDB)

	// Load indexdb
	idbPath := filepath.Join(path, indexdbDirname)
	idbSnapshotsPath := filepath.Join(idbPath, snapshotsDirname)
	fs.MustMkdirIfNotExist(idbSnapshotsPath)
	fs.MustRemoveTemporaryDirs(idbSnapshotsPath)
	idbNext, idbCurr, idbPrev := s.mustOpenIndexDBTables(idbPath)

	idbCurr.SetExtDB(idbPrev)
	idbNext.SetExtDB(idbCurr)

	s.idbCurr.Store(idbCurr)
	s.idbNext.Store(idbNext)

	s.disablePerDayIndex = disablePerDayIndex

	// Initialize nextRotationTimestamp
	nowSecs := int64(fasttime.UnixTimestamp())
	retentionSecs := retention.Milliseconds() / 1000 // not .Seconds() because unnecessary float64 conversion
	nextRotationTimestamp := nextRetentionDeadlineSeconds(nowSecs, retentionSecs, retentionTimezoneOffsetSecs)
	s.nextRotationTimestamp.Store(nextRotationTimestamp)

	// Load nextDayMetricIDs cache
	date := fasttime.UnixDate()
	nextDayMetricIDs := s.mustLoadNextDayMetricIDs(idbCurr.generation, date)
	s.nextDayMetricIDs.Store(nextDayMetricIDs)

	// Load deleted metricIDs from idbCurr and idbPrev
	dmisCurr, err := idbCurr.loadDeletedMetricIDs()
	if err != nil {
		logger.Panicf("FATAL: cannot load deleted metricIDs for the current indexDB at %q: %s", path, err)
	}
	dmisPrev, err := idbPrev.loadDeletedMetricIDs()
	if err != nil {
		logger.Panicf("FATAL: cannot load deleted metricIDs for the previous indexDB at %q: %s", path, err)
	}
	s.setDeletedMetricIDs(dmisCurr)
	s.updateDeletedMetricIDs(dmisPrev)

	// check for free disk space before opening the table
	// to prevent unexpected part merges. See https://github.com/VictoriaMetrics/VictoriaMetrics/issues/4023
	s.startFreeDiskSpaceWatcher()

	// Load data
	tablePath := filepath.Join(path, dataDirname)
	tb := mustOpenTable(tablePath, s)
	s.tb = tb

	s.startCurrHourMetricIDsUpdater()
	s.startNextDayMetricIDsUpdater()
	s.startRetentionWatcher()

	return s
}

var maxTSIDCacheSize int

// SetTSIDCacheSize overrides the default size of storage/tsid cache
func SetTSIDCacheSize(size int) {
	maxTSIDCacheSize = size
}

func getTSIDCacheSize() int {
	if maxTSIDCacheSize <= 0 {
		return int(float64(memory.Allowed()) * 0.37)
	}
	return maxTSIDCacheSize
}

func (s *Storage) getDeletedMetricIDs() *uint64set.Set {
	return s.deletedMetricIDs.Load()
}

func (s *Storage) setDeletedMetricIDs(dmis *uint64set.Set) {
	s.deletedMetricIDs.Store(dmis)
}

func (s *Storage) updateDeletedMetricIDs(metricIDs *uint64set.Set) {
	s.deletedMetricIDsUpdateLock.Lock()
	dmisOld := s.getDeletedMetricIDs()
	dmisNew := dmisOld.Clone()
	dmisNew.Union(metricIDs)
	s.setDeletedMetricIDs(dmisNew)
	s.deletedMetricIDsUpdateLock.Unlock()
}

// DebugFlush makes sure all the recently added data is visible to search.
//
// Note: this function doesn't store all the in-memory data to disk - it just converts
// recently added items to searchable parts, which can be stored either in memory
// (if they are quite small) or to persistent disk.
//
// This function is for debugging and testing purposes only,
// since it may slow down data ingestion when used frequently.
func (s *Storage) DebugFlush() {
	s.tb.flushPendingRows()
	idb := s.idb()
	idb.tb.DebugFlush()
	idb.doExtDB(func(extDB *indexDB) {
		extDB.tb.DebugFlush()
	})
}

// CreateSnapshot creates snapshot for s and returns the snapshot name.
func (s *Storage) CreateSnapshot() (string, error) {
	logger.Infof("creating Storage snapshot for %q...", s.path)
	startTime := time.Now()

	s.snapshotLock.Lock()
	defer s.snapshotLock.Unlock()

	var dirsToRemoveOnError []string
	defer func() {
		for _, dir := range dirsToRemoveOnError {
			fs.MustRemoveAll(dir)
		}
	}()

	snapshotName := snapshotutil.NewName()
	srcDir := s.path
	dstDir := filepath.Join(srcDir, snapshotsDirname, snapshotName)
	fs.MustMkdirFailIfExist(dstDir)
	dirsToRemoveOnError = append(dirsToRemoveOnError, dstDir)

	smallDir, bigDir := s.tb.MustCreateSnapshot(snapshotName)
	dirsToRemoveOnError = append(dirsToRemoveOnError, smallDir, bigDir)

	dstDataDir := filepath.Join(dstDir, dataDirname)
	fs.MustMkdirFailIfExist(dstDataDir)

	dstSmallDir := filepath.Join(dstDataDir, smallDirname)
	fs.MustSymlinkRelative(smallDir, dstSmallDir)

	dstBigDir := filepath.Join(dstDataDir, bigDirname)
	fs.MustSymlinkRelative(bigDir, dstBigDir)

	fs.MustSyncPath(dstDataDir)

	srcMetadataDir := filepath.Join(srcDir, metadataDirname)
	dstMetadataDir := filepath.Join(dstDir, metadataDirname)
	fs.MustCopyDirectory(srcMetadataDir, dstMetadataDir)

	idbSnapshot := filepath.Join(srcDir, indexdbDirname, snapshotsDirname, snapshotName)
	idb := s.idb()
	currSnapshot := filepath.Join(idbSnapshot, idb.name)
	if err := idb.tb.CreateSnapshotAt(currSnapshot); err != nil {
		return "", fmt.Errorf("cannot create curr indexDB snapshot: %w", err)
	}
	dirsToRemoveOnError = append(dirsToRemoveOnError, idbSnapshot)

	var err error
	idb.doExtDB(func(extDB *indexDB) {
		prevSnapshot := filepath.Join(idbSnapshot, extDB.name)
		err = extDB.tb.CreateSnapshotAt(prevSnapshot)
	})
	if err != nil {
		return "", fmt.Errorf("cannot create prev indexDB snapshot: %w", err)
	}
	dstIdbDir := filepath.Join(dstDir, indexdbDirname)
	fs.MustSymlinkRelative(idbSnapshot, dstIdbDir)

	fs.MustSyncPath(dstDir)

	logger.Infof("created Storage snapshot for %q at %q in %.3f seconds", srcDir, dstDir, time.Since(startTime).Seconds())
	dirsToRemoveOnError = nil
	return snapshotName, nil
}

func (s *Storage) mustGetSnapshotsCount() int {
	snapshotNames, err := s.ListSnapshots()
	if err != nil {
		logger.Panicf("FATAL: cannot list snapshots: %s", err)
	}
	return len(snapshotNames)
}

// ListSnapshots returns sorted list of existing snapshots for s.
func (s *Storage) ListSnapshots() ([]string, error) {
	snapshotsPath := filepath.Join(s.path, snapshotsDirname)
	d, err := os.Open(snapshotsPath)
	if err != nil {
		return nil, fmt.Errorf("cannot open snapshots directory: %w", err)
	}
	defer fs.MustClose(d)

	fnames, err := d.Readdirnames(-1)
	if err != nil {
		return nil, fmt.Errorf("cannot read snapshots directory at %q: %w", snapshotsPath, err)
	}
	snapshotNames := make([]string, 0, len(fnames))
	for _, fname := range fnames {
		if err := snapshotutil.Validate(fname); err != nil {
			continue
		}
		snapshotNames = append(snapshotNames, fname)
	}
	sort.Strings(snapshotNames)
	return snapshotNames, nil
}

// DeleteSnapshot deletes the given snapshot.
func (s *Storage) DeleteSnapshot(snapshotName string) error {
	if err := snapshotutil.Validate(snapshotName); err != nil {
		return fmt.Errorf("invalid snapshotName %q: %w", snapshotName, err)
	}
	snapshotPath := filepath.Join(s.path, snapshotsDirname, snapshotName)

	logger.Infof("deleting snapshot %q...", snapshotPath)
	startTime := time.Now()

	s.tb.MustDeleteSnapshot(snapshotName)
	idbPath := filepath.Join(s.path, indexdbDirname, snapshotsDirname, snapshotName)
	fs.MustRemoveDirAtomic(idbPath)
	fs.MustRemoveDirAtomic(snapshotPath)

	logger.Infof("deleted snapshot %q in %.3f seconds", snapshotPath, time.Since(startTime).Seconds())

	return nil
}

// DeleteStaleSnapshots deletes snapshot older than given maxAge
func (s *Storage) DeleteStaleSnapshots(maxAge time.Duration) error {
	list, err := s.ListSnapshots()
	if err != nil {
		return err
	}
	expireDeadline := time.Now().UTC().Add(-maxAge)
	for _, snapshotName := range list {
		t, err := snapshotutil.Time(snapshotName)
		if err != nil {
			return fmt.Errorf("cannot parse snapshot date from %q: %w", snapshotName, err)
		}
		if t.Before(expireDeadline) {
			if err := s.DeleteSnapshot(snapshotName); err != nil {
				return fmt.Errorf("cannot delete snapshot %q: %w", snapshotName, err)
			}
		}
	}
	return nil
}

func (s *Storage) idb() *indexDB {
	return s.idbCurr.Load()
}

// Metrics contains essential metrics for the Storage.
type Metrics struct {
	RowsReceivedTotal uint64
	RowsAddedTotal    uint64
	DedupsDuringMerge uint64
	SnapshotsCount    uint64

	TooSmallTimestampRows uint64
	TooBigTimestampRows   uint64
	InvalidRawMetricNames uint64

	TimeseriesRepopulated  uint64
	TimeseriesPreCreated   uint64
	NewTimeseriesCreated   uint64
	SlowRowInserts         uint64
	SlowPerDayIndexInserts uint64
	SlowMetricNameLoads    uint64

	HourlySeriesLimitRowsDropped   uint64
	HourlySeriesLimitMaxSeries     uint64
	HourlySeriesLimitCurrentSeries uint64

	DailySeriesLimitRowsDropped   uint64
	DailySeriesLimitMaxSeries     uint64
	DailySeriesLimitCurrentSeries uint64

	TimestampsBlocksMerged uint64
	TimestampsBytesSaved   uint64

	TSIDCacheSize         uint64
	TSIDCacheSizeBytes    uint64
	TSIDCacheSizeMaxBytes uint64
	TSIDCacheRequests     uint64
	TSIDCacheMisses       uint64
	TSIDCacheCollisions   uint64

	MetricIDCacheSize         uint64
	MetricIDCacheSizeBytes    uint64
	MetricIDCacheSizeMaxBytes uint64
	MetricIDCacheRequests     uint64
	MetricIDCacheMisses       uint64
	MetricIDCacheCollisions   uint64

	MetricNameCacheSize         uint64
	MetricNameCacheSizeBytes    uint64
	MetricNameCacheSizeMaxBytes uint64
	MetricNameCacheRequests     uint64
	MetricNameCacheMisses       uint64
	MetricNameCacheCollisions   uint64

	DateMetricIDCacheSize        uint64
	DateMetricIDCacheSizeBytes   uint64
	DateMetricIDCacheSyncsCount  uint64
	DateMetricIDCacheResetsCount uint64

	HourMetricIDCacheSize      uint64
	HourMetricIDCacheSizeBytes uint64

	NextDayMetricIDCacheSize      uint64
	NextDayMetricIDCacheSizeBytes uint64

	PrefetchedMetricIDsSize      uint64
	PrefetchedMetricIDsSizeBytes uint64

	NextRetentionSeconds uint64

	IndexDBMetrics IndexDBMetrics
	TableMetrics   TableMetrics
}

// Reset resets m.
func (m *Metrics) Reset() {
	*m = Metrics{}
}

// UpdateMetrics updates m with metrics from s.
func (s *Storage) UpdateMetrics(m *Metrics) {
	m.RowsReceivedTotal += s.rowsReceivedTotal.Load()
	m.RowsAddedTotal += s.rowsAddedTotal.Load()
	m.DedupsDuringMerge = dedupsDuringMerge.Load()
	m.SnapshotsCount += uint64(s.mustGetSnapshotsCount())

	m.TooSmallTimestampRows += s.tooSmallTimestampRows.Load()
	m.TooBigTimestampRows += s.tooBigTimestampRows.Load()
	m.InvalidRawMetricNames += s.invalidRawMetricNames.Load()

	m.TimeseriesRepopulated += s.timeseriesRepopulated.Load()
	m.TimeseriesPreCreated += s.timeseriesPreCreated.Load()
	m.NewTimeseriesCreated += s.newTimeseriesCreated.Load()
	m.SlowRowInserts += s.slowRowInserts.Load()
	m.SlowPerDayIndexInserts += s.slowPerDayIndexInserts.Load()
	m.SlowMetricNameLoads += s.slowMetricNameLoads.Load()

	if sl := s.hourlySeriesLimiter; sl != nil {
		m.HourlySeriesLimitRowsDropped += s.hourlySeriesLimitRowsDropped.Load()
		m.HourlySeriesLimitMaxSeries += uint64(sl.MaxItems())
		m.HourlySeriesLimitCurrentSeries += uint64(sl.CurrentItems())
	}

	if sl := s.dailySeriesLimiter; sl != nil {
		m.DailySeriesLimitRowsDropped += s.dailySeriesLimitRowsDropped.Load()
		m.DailySeriesLimitMaxSeries += uint64(sl.MaxItems())
		m.DailySeriesLimitCurrentSeries += uint64(sl.CurrentItems())
	}

	m.TimestampsBlocksMerged = timestampsBlocksMerged.Load()
	m.TimestampsBytesSaved = timestampsBytesSaved.Load()

	var cs fastcache.Stats
	s.tsidCache.UpdateStats(&cs)
	m.TSIDCacheSize += cs.EntriesCount
	m.TSIDCacheSizeBytes += cs.BytesSize
	m.TSIDCacheSizeMaxBytes += cs.MaxBytesSize
	m.TSIDCacheRequests += cs.GetCalls
	m.TSIDCacheMisses += cs.Misses
	m.TSIDCacheCollisions += cs.Collisions

	cs.Reset()
	s.metricIDCache.UpdateStats(&cs)
	m.MetricIDCacheSize += cs.EntriesCount
	m.MetricIDCacheSizeBytes += cs.BytesSize
	m.MetricIDCacheSizeMaxBytes += cs.MaxBytesSize
	m.MetricIDCacheRequests += cs.GetCalls
	m.MetricIDCacheMisses += cs.Misses
	m.MetricIDCacheCollisions += cs.Collisions

	cs.Reset()
	s.metricNameCache.UpdateStats(&cs)
	m.MetricNameCacheSize += cs.EntriesCount
	m.MetricNameCacheSizeBytes += cs.BytesSize
	m.MetricNameCacheSizeMaxBytes += cs.MaxBytesSize
	m.MetricNameCacheRequests += cs.GetCalls
	m.MetricNameCacheMisses += cs.Misses
	m.MetricNameCacheCollisions += cs.Collisions

	m.DateMetricIDCacheSize += uint64(s.dateMetricIDCache.EntriesCount())
	m.DateMetricIDCacheSizeBytes += uint64(s.dateMetricIDCache.SizeBytes())
	m.DateMetricIDCacheSyncsCount += s.dateMetricIDCache.syncsCount.Load()
	m.DateMetricIDCacheResetsCount += s.dateMetricIDCache.resetsCount.Load()

	hmCurr := s.currHourMetricIDs.Load()
	hmPrev := s.prevHourMetricIDs.Load()
	hourMetricIDsLen := hmPrev.m.Len()
	if hmCurr.m.Len() > hourMetricIDsLen {
		hourMetricIDsLen = hmCurr.m.Len()
	}
	m.HourMetricIDCacheSize += uint64(hourMetricIDsLen)
	m.HourMetricIDCacheSizeBytes += hmCurr.m.SizeBytes()
	m.HourMetricIDCacheSizeBytes += hmPrev.m.SizeBytes()

	nextDayMetricIDs := &s.nextDayMetricIDs.Load().v
	m.NextDayMetricIDCacheSize += uint64(nextDayMetricIDs.Len())
	m.NextDayMetricIDCacheSizeBytes += nextDayMetricIDs.SizeBytes()

	s.prefetchedMetricIDsLock.Lock()
	prefetchedMetricIDs := s.prefetchedMetricIDs
	m.PrefetchedMetricIDsSize += uint64(prefetchedMetricIDs.Len())
	m.PrefetchedMetricIDsSizeBytes += uint64(prefetchedMetricIDs.SizeBytes())
	s.prefetchedMetricIDsLock.Unlock()

	d := s.nextRetentionSeconds()
	if d < 0 {
		d = 0
	}
	m.NextRetentionSeconds = uint64(d)

	s.idb().UpdateMetrics(&m.IndexDBMetrics)
	s.tb.UpdateMetrics(&m.TableMetrics)
}

func (s *Storage) nextRetentionSeconds() int64 {
	return s.nextRotationTimestamp.Load() - int64(fasttime.UnixTimestamp())
}

// SetFreeDiskSpaceLimit sets the minimum free disk space size of current storage path
//
// The function must be called before opening or creating any storage.
func SetFreeDiskSpaceLimit(bytes int64) {
	freeDiskSpaceLimitBytes = uint64(bytes)
}

var freeDiskSpaceLimitBytes uint64

// IsReadOnly returns information is storage in read only mode
func (s *Storage) IsReadOnly() bool {
	return s.isReadOnly.Load()
}

func (s *Storage) startFreeDiskSpaceWatcher() {
	f := func() {
		freeSpaceBytes := fs.MustGetFreeSpace(s.path)
		if freeSpaceBytes < freeDiskSpaceLimitBytes {
			// Switch the storage to readonly mode if there is no enough free space left at s.path
			//
			// Use Load in front of CompareAndSwap in order to avoid slow inter-CPU synchronization
			// when the storage is already in read-only mode.
			if !s.isReadOnly.Load() && s.isReadOnly.CompareAndSwap(false, true) {
				// log notification only on state change
				logger.Warnf("switching the storage at %s to read-only mode, since it has less than -storage.minFreeDiskSpaceBytes=%d of free space: %d bytes left",
					s.path, freeDiskSpaceLimitBytes, freeSpaceBytes)
			}
			return
		}
		// Use Load in front of CompareAndSwap in order to avoid slow inter-CPU synchronization
		// when the storage isn't in read-only mode.
		if s.isReadOnly.Load() && s.isReadOnly.CompareAndSwap(true, false) {
			s.notifyReadWriteMode()
			logger.Warnf("switching the storage at %s to read-write mode, since it has more than -storage.minFreeDiskSpaceBytes=%d of free space: %d bytes left",
				s.path, freeDiskSpaceLimitBytes, freeSpaceBytes)
		}
	}
	f()
	s.freeDiskSpaceWatcherWG.Add(1)
	go func() {
		defer s.freeDiskSpaceWatcherWG.Done()
		d := timeutil.AddJitterToDuration(time.Second)
		ticker := time.NewTicker(d)
		defer ticker.Stop()
		for {
			select {
			case <-s.stopCh:
				return
			case <-ticker.C:
				f()
			}
		}
	}()
}

func (s *Storage) notifyReadWriteMode() {
	s.tb.NotifyReadWriteMode()

	idb := s.idb()
	idb.tb.NotifyReadWriteMode()
	idb.doExtDB(func(extDB *indexDB) {
		extDB.tb.NotifyReadWriteMode()
	})
}

func (s *Storage) startRetentionWatcher() {
	s.retentionWatcherWG.Add(1)
	go func() {
		s.retentionWatcher()
		s.retentionWatcherWG.Done()
	}()
}

func (s *Storage) retentionWatcher() {
	for {
		d := s.nextRetentionSeconds()
		select {
		case <-s.stopCh:
			return
		case currentTime := <-time.After(time.Second * time.Duration(d)):
			s.mustRotateIndexDB(currentTime)
		}
	}
}

func (s *Storage) startCurrHourMetricIDsUpdater() {
	s.currHourMetricIDsUpdaterWG.Add(1)
	go func() {
		s.currHourMetricIDsUpdater()
		s.currHourMetricIDsUpdaterWG.Done()
	}()
}

func (s *Storage) startNextDayMetricIDsUpdater() {
	s.nextDayMetricIDsUpdaterWG.Add(1)
	go func() {
		s.nextDayMetricIDsUpdater()
		s.nextDayMetricIDsUpdaterWG.Done()
	}()
}

func (s *Storage) currHourMetricIDsUpdater() {
	d := timeutil.AddJitterToDuration(time.Second * 10)
	ticker := time.NewTicker(d)
	defer ticker.Stop()
	for {
		select {
		case <-s.stopCh:
			hour := fasttime.UnixHour()
			s.updateCurrHourMetricIDs(hour)
			return
		case <-ticker.C:
			hour := fasttime.UnixHour()
			s.updateCurrHourMetricIDs(hour)
		}
	}
}

func (s *Storage) nextDayMetricIDsUpdater() {
	d := timeutil.AddJitterToDuration(time.Second * 11)
	ticker := time.NewTicker(d)
	defer ticker.Stop()
	for {
		select {
		case <-s.stopCh:
			date := fasttime.UnixDate()
			s.updateNextDayMetricIDs(date)
			return
		case <-ticker.C:
			date := fasttime.UnixDate()
			s.updateNextDayMetricIDs(date)
		}
	}
}

func (s *Storage) mustRotateIndexDB(currentTime time.Time) {
	// Create new indexdb table, which will be used as idbNext
	newTableName := nextIndexDBTableName()
	idbNewPath := filepath.Join(s.path, indexdbDirname, newTableName)
	idbNew := mustOpenIndexDB(idbNewPath, s, &s.isReadOnly)

	// Update nextRotationTimestamp
	nextRotationTimestamp := currentTime.Unix() + s.retentionMsecs/1000
	s.nextRotationTimestamp.Store(nextRotationTimestamp)

	// Set idbNext to idbNew
	idbNext := s.idbNext.Load()
	idbNew.SetExtDB(idbNext)
	s.idbNext.Store(idbNew)

	// Set idbCurr to idbNext
	idbCurr := s.idb()
	s.idbCurr.Store(idbNext)

	// Schedule data removal for idbPrev
	idbCurr.doExtDB(func(extDB *indexDB) {
		extDB.scheduleToDrop()
	})
	idbCurr.SetExtDB(nil)

	// Persist changes on the file system.
	fs.MustSyncPath(s.path)

	// Do not flush tsidCache to avoid read/write path slowdown.
	// The cache is automatically re-populated with new TSID entries
	// with the updated indexdb generation.
	// See https://github.com/VictoriaMetrics/VictoriaMetrics/issues/1401

	// Flush metric id caches for the current and the previous hour,
	// since they may contain entries missing in idbCurr after the rotation.
	// This should prevent from missing data in queries when
	// the following steps are performed for short -retentionPeriod (e.g. 1 day):
	//
	// 1. Add samples for some series between 3-4 UTC. These series are registered in currHourMetricIDs.
	// 2. The indexdb rotation is performed at 4 UTC. currHourMetricIDs is moved to prevHourMetricIDs.
	// 3. Continue adding samples for series from step 1 during time range 4-5 UTC.
	//    These series are already registered in prevHourMetricIDs, so VM doesn't add per-day entries to the current indexdb.
	// 4. Stop adding new samples for these series just before 5 UTC.
	// 5. The next indexdb rotation is performed at 4 UTC next day.
	//    The information about the series added at step 3 disappears from indexdb, since the old indexdb from step 1 is deleted,
	//    while the current indexdb doesn't contain information about the series.
	//    So queries for the last 24 hours stop returning samples added at step 3.
	// See https://github.com/VictoriaMetrics/VictoriaMetrics/issues/2698
	s.pendingHourEntriesLock.Lock()
	s.pendingHourEntries = &uint64set.Set{}
	s.pendingHourEntriesLock.Unlock()
	s.currHourMetricIDs.Store(&hourMetricIDs{})
	s.prevHourMetricIDs.Store(&hourMetricIDs{})

	// Do not flush dateMetricIDCache, since it contains entries prefixed with idb generation.

	// There is no need in resetting nextDayMetricIDs, since it contains entries prefixed with idb generation.

	// Do not flush metricIDCache and metricNameCache, since all the metricIDs
	// from prev idb remain valid after the rotation.
}

func (s *Storage) resetAndSaveTSIDCache() {
	// Reset cache and then store the reset cache on disk in order to prevent
	// from inconsistent behaviour after possible unclean shutdown.
	// See https://github.com/VictoriaMetrics/VictoriaMetrics/issues/1347
	s.tsidCache.Reset()
	s.mustSaveCache(s.tsidCache, "metricName_tsid")
}

// MustClose closes the storage.
//
// It is expected that the s is no longer used during the close.
func (s *Storage) MustClose() {
	close(s.stopCh)

	s.freeDiskSpaceWatcherWG.Wait()
	s.retentionWatcherWG.Wait()
	s.currHourMetricIDsUpdaterWG.Wait()
	s.nextDayMetricIDsUpdaterWG.Wait()

	s.tb.MustClose()
	s.idb().MustClose()

	// Save caches.
	s.mustSaveCache(s.tsidCache, "metricName_tsid")
	s.tsidCache.Stop()
	s.mustSaveCache(s.metricIDCache, "metricID_tsid")
	s.metricIDCache.Stop()
	s.mustSaveCache(s.metricNameCache, "metricID_metricName")
	s.metricNameCache.Stop()

	hmCurr := s.currHourMetricIDs.Load()
	s.mustSaveHourMetricIDs(hmCurr, "curr_hour_metric_ids")
	hmPrev := s.prevHourMetricIDs.Load()
	s.mustSaveHourMetricIDs(hmPrev, "prev_hour_metric_ids")

	nextDayMetricIDs := s.nextDayMetricIDs.Load()
	s.mustSaveNextDayMetricIDs(nextDayMetricIDs)

	// Release lock file.
	fs.MustClose(s.flockF)
	s.flockF = nil

	// Stop series limiters.
	if sl := s.hourlySeriesLimiter; sl != nil {
		sl.MustStop()
	}
	if sl := s.dailySeriesLimiter; sl != nil {
		sl.MustStop()
	}
}

func (s *Storage) mustLoadNextDayMetricIDs(generation, date uint64) *byDateMetricIDEntry {
	e := &byDateMetricIDEntry{
		k: generationDateKey{
			generation: generation,
			date:       date,
		},
	}
	name := "next_day_metric_ids_v2"
	path := filepath.Join(s.cachePath, name)
	if !fs.IsPathExist(path) {
		return e
	}
	src, err := os.ReadFile(path)
	if err != nil {
		logger.Panicf("FATAL: cannot read %s: %s", path, err)
	}
	if len(src) < 24 {
		logger.Errorf("discarding %s, since it has broken header; got %d bytes; want %d bytes", path, len(src), 24)
		return e
	}

	// Unmarshal header
	generationLoaded := encoding.UnmarshalUint64(src)
	src = src[8:]
	if generationLoaded != generation {
		logger.Infof("discarding %s, since it contains data for stale generation; got %d; want %d", path, generationLoaded, generation)
	}
	dateLoaded := encoding.UnmarshalUint64(src)
	src = src[8:]
	if dateLoaded != date {
		logger.Infof("discarding %s, since it contains data for stale date; got %d; want %d", path, dateLoaded, date)
		return e
	}

	// Unmarshal uint64set
	m, tail, err := unmarshalUint64Set(src)
	if err != nil {
		logger.Infof("discarding %s because cannot load uint64set: %s", path, err)
		return e
	}
	if len(tail) > 0 {
		logger.Infof("discarding %s because non-empty tail left; len(tail)=%d", path, len(tail))
		return e
	}
	e.v = *m
	return e
}

func (s *Storage) mustLoadHourMetricIDs(hour uint64, name string) *hourMetricIDs {
	hm := &hourMetricIDs{
		hour: hour,
	}
	path := filepath.Join(s.cachePath, name)
	if !fs.IsPathExist(path) {
		return hm
	}
	src, err := os.ReadFile(path)
	if err != nil {
		logger.Panicf("FATAL: cannot read %s: %s", path, err)
	}
	if len(src) < 16 {
		logger.Errorf("discarding %s, since it has broken header; got %d bytes; want %d bytes", path, len(src), 16)
		return hm
	}

	// Unmarshal header
	hourLoaded := encoding.UnmarshalUint64(src)
	src = src[8:]
	if hourLoaded != hour {
		logger.Infof("discarding %s, since it contains outdated hour; got %d; want %d", path, hourLoaded, hour)
		return hm
	}

	// Unmarshal uint64set
	m, tail, err := unmarshalUint64Set(src)
	if err != nil {
		logger.Infof("discarding %s because cannot load uint64set: %s", path, err)
		return hm
	}
	if len(tail) > 0 {
		logger.Infof("discarding %s because non-empty tail left; len(tail)=%d", path, len(tail))
		return hm
	}
	hm.m = m
	return hm
}

func (s *Storage) mustSaveNextDayMetricIDs(e *byDateMetricIDEntry) {
	name := "next_day_metric_ids_v2"
	path := filepath.Join(s.cachePath, name)
	dst := make([]byte, 0, e.v.Len()*8+16)

	// Marshal header
	dst = encoding.MarshalUint64(dst, e.k.generation)
	dst = encoding.MarshalUint64(dst, e.k.date)

	// Marshal e.v
	dst = marshalUint64Set(dst, &e.v)

	if err := os.WriteFile(path, dst, 0644); err != nil {
		logger.Panicf("FATAL: cannot write %d bytes to %q: %s", len(dst), path, err)
	}
}

func (s *Storage) mustSaveHourMetricIDs(hm *hourMetricIDs, name string) {
	path := filepath.Join(s.cachePath, name)
	dst := make([]byte, 0, hm.m.Len()*8+24)

	// Marshal header
	dst = encoding.MarshalUint64(dst, hm.hour)

	// Marshal hm.m
	dst = marshalUint64Set(dst, hm.m)

	if err := os.WriteFile(path, dst, 0644); err != nil {
		logger.Panicf("FATAL: cannot write %d bytes to %q: %s", len(dst), path, err)
	}
}

func unmarshalUint64Set(src []byte) (*uint64set.Set, []byte, error) {
	mLen := encoding.UnmarshalUint64(src)
	src = src[8:]
	if uint64(len(src)) < 8*mLen {
		return nil, nil, fmt.Errorf("cannot unmarshal uint64set; got %d bytes; want at least %d bytes", len(src), 8*mLen)
	}
	m := &uint64set.Set{}
	for i := uint64(0); i < mLen; i++ {
		metricID := encoding.UnmarshalUint64(src)
		src = src[8:]
		m.Add(metricID)
	}
	return m, src, nil
}

func marshalUint64Set(dst []byte, m *uint64set.Set) []byte {
	dst = encoding.MarshalUint64(dst, uint64(m.Len()))
	m.ForEach(func(part []uint64) bool {
		for _, metricID := range part {
			dst = encoding.MarshalUint64(dst, metricID)
		}
		return true
	})
	return dst
}

func mustGetMinTimestampForCompositeIndex(metadataDir string, isEmptyDB bool) int64 {
	path := filepath.Join(metadataDir, "minTimestampForCompositeIndex")
	minTimestamp, err := loadMinTimestampForCompositeIndex(path)
	if err == nil {
		return minTimestamp
	}
	if !os.IsNotExist(err) {
		logger.Errorf("cannot read minTimestampForCompositeIndex, so trying to re-create it; error: %s", err)
	}
	date := time.Now().UnixNano() / 1e6 / msecPerDay
	if !isEmptyDB {
		// The current and the next day can already contain non-composite indexes,
		// so they cannot be queried with composite indexes.
		date += 2
	} else {
		date = 0
	}
	minTimestamp = date * msecPerDay
	dateBuf := encoding.MarshalInt64(nil, minTimestamp)
	fs.MustWriteAtomic(path, dateBuf, true)
	return minTimestamp
}

func loadMinTimestampForCompositeIndex(path string) (int64, error) {
	data, err := os.ReadFile(path)
	if err != nil {
		return 0, err
	}
	if len(data) != 8 {
		return 0, fmt.Errorf("unexpected length of %q; got %d bytes; want 8 bytes", path, len(data))
	}
	return encoding.UnmarshalInt64(data), nil
}

func (s *Storage) mustLoadCache(name string, sizeBytes int) *workingsetcache.Cache {
	path := filepath.Join(s.cachePath, name)
	return workingsetcache.Load(path, sizeBytes)
}

func (s *Storage) mustSaveCache(c *workingsetcache.Cache, name string) {
	saveCacheLock.Lock()
	defer saveCacheLock.Unlock()

	path := filepath.Join(s.cachePath, name)
	if err := c.Save(path); err != nil {
		logger.Panicf("FATAL: cannot save cache to %q: %s", path, err)
	}
}

// saveCacheLock prevents from data races when multiple concurrent goroutines save the same cache.
var saveCacheLock sync.Mutex

// SetRetentionTimezoneOffset sets the offset, which is used for calculating the time for indexdb rotation.
// See https://github.com/VictoriaMetrics/VictoriaMetrics/pull/2574
func SetRetentionTimezoneOffset(offset time.Duration) {
	retentionTimezoneOffsetSecs = int64(offset.Seconds())
}

var retentionTimezoneOffsetSecs int64

func nextRetentionDeadlineSeconds(atSecs, retentionSecs, offsetSecs int64) int64 {
	// Round retentionSecs to days. This guarantees that per-day inverted index works as expected
	const secsPerDay = 24 * 3600
	retentionSecs = ((retentionSecs + secsPerDay - 1) / secsPerDay) * secsPerDay

	// Schedule the deadline to +4 hours from the next retention period start
	// because of historical reasons - see https://github.com/VictoriaMetrics/VictoriaMetrics/issues/248
	offsetSecs -= 4 * 3600

	// Make sure that offsetSecs doesn't exceed retentionSecs
	offsetSecs %= retentionSecs

	// align the retention deadline to multiples of retentionSecs
	// This makes the deadline independent of atSecs.
	deadline := ((atSecs + offsetSecs + retentionSecs - 1) / retentionSecs) * retentionSecs

	// Apply the provided offsetSecs
	deadline -= offsetSecs

	return deadline
}

// SearchMetricNames returns marshaled metric names matching the given tfss on
// the given tr.
//
// The marshaled metric names must be unmarshaled via
// MetricName.UnmarshalString().
//
// If -disablePerDayIndex flag is not set, the metric names are searched
// within the given time range (as long as the time range is no more than 40
// days), i.e. the per-day index are used for searching.
//
// If -disablePerDayIndex is set or the time range is more than 40 days, the
// time range is ignored and the metrics are searched within the entire
// retention period, i.e. the global index are used for searching.
func (s *Storage) SearchMetricNames(qt *querytracer.Tracer, tfss []*TagFilters, tr TimeRange, maxMetrics int, deadline uint64) ([]string, error) {
	tr = s.adjustTimeRange(tr)
	qt = qt.NewChild("search for matching metric names: filters=%s, timeRange=%s", tfss, &tr)
	defer qt.Done()

	metricIDs, err := s.idb().searchMetricIDs(qt, tfss, tr, maxMetrics, deadline)
	if err != nil {
		return nil, err
	}
	if len(metricIDs) == 0 {
		return nil, nil
	}
	if err = s.prefetchMetricNames(qt, metricIDs, deadline); err != nil {
		return nil, err
	}
	idb := s.idb()
	metricNames := make([]string, 0, len(metricIDs))
	metricNamesSeen := make(map[string]struct{}, len(metricIDs))
	var metricName []byte
	for i, metricID := range metricIDs {
		if i&paceLimiterSlowIterationsMask == 0 {
			if err := checkSearchDeadlineAndPace(deadline); err != nil {
				return nil, err
			}
		}
		var ok bool
		metricName, ok = idb.searchMetricName(metricName[:0], metricID, false)
		if !ok {
			// Skip missing metricName for metricID.
			// It should be automatically fixed. See indexDB.searchMetricNameWithCache for details.
			continue
		}
		if _, ok := metricNamesSeen[string(metricName)]; ok {
			// The given metric name was already seen; skip it
			continue
		}
		metricNames = append(metricNames, string(metricName))
		metricNamesSeen[metricNames[len(metricNames)-1]] = struct{}{}
	}
	qt.Printf("loaded %d metric names", len(metricNames))
	return metricNames, nil
}

// prefetchMetricNames pre-fetches metric names for the given srcMetricIDs into metricID->metricName cache.
//
// This should speed-up further searchMetricNameWithCache calls for srcMetricIDs from tsids.
//
// It is expected that srcMetricIDs are already sorted by the caller. Otherwise the pre-fetching may be slow.
func (s *Storage) prefetchMetricNames(qt *querytracer.Tracer, srcMetricIDs []uint64, deadline uint64) error {
	qt = qt.NewChild("prefetch metric names for %d metricIDs", len(srcMetricIDs))
	defer qt.Done()

	if len(srcMetricIDs) < 500 {
		qt.Printf("skip pre-fetching metric names for low number of metric ids=%d", len(srcMetricIDs))
		return nil
	}

	var metricIDs []uint64
	s.prefetchedMetricIDsLock.Lock()
	prefetchedMetricIDs := s.prefetchedMetricIDs
	for _, metricID := range srcMetricIDs {
		if prefetchedMetricIDs.Has(metricID) {
			continue
		}
		metricIDs = append(metricIDs, metricID)
	}
	s.prefetchedMetricIDsLock.Unlock()

	qt.Printf("%d out of %d metric names must be pre-fetched", len(metricIDs), len(srcMetricIDs))
	if len(metricIDs) < 500 {
		// It is cheaper to skip pre-fetching and obtain metricNames inline.
		qt.Printf("skip pre-fetching metric names for low number of missing metric ids=%d", len(metricIDs))
		return nil
	}
	s.slowMetricNameLoads.Add(uint64(len(metricIDs)))

	// Pre-fetch metricIDs.
	var missingMetricIDs []uint64
	var metricName []byte
	var err error
	idb := s.idb()
	is := idb.getIndexSearch(deadline)
	defer idb.putIndexSearch(is)
	for loops, metricID := range metricIDs {
		if loops&paceLimiterSlowIterationsMask == 0 {
			if err := checkSearchDeadlineAndPace(is.deadline); err != nil {
				return err
			}
		}
		var ok bool
		metricName, ok = is.searchMetricNameWithCache(metricName[:0], metricID)
		if !ok {
			missingMetricIDs = append(missingMetricIDs, metricID)
			continue
		}
	}
	idb.doExtDB(func(extDB *indexDB) {
		is := extDB.getIndexSearch(deadline)
		defer extDB.putIndexSearch(is)
		for loops, metricID := range missingMetricIDs {
			if loops&paceLimiterSlowIterationsMask == 0 {
				if err = checkSearchDeadlineAndPace(is.deadline); err != nil {
					return
				}
			}
			metricName, _ = is.searchMetricNameWithCache(metricName[:0], metricID)
		}
	})
	if err != nil && err != io.EOF {
		return err
	}
	qt.Printf("pre-fetch metric names for %d metric ids", len(metricIDs))

	// Store the pre-fetched metricIDs, so they aren't pre-fetched next time.
	s.prefetchedMetricIDsLock.Lock()
	if fasttime.UnixTimestamp() > s.prefetchedMetricIDsDeadline.Load() {
		// Periodically reset the prefetchedMetricIDs in order to limit its size.
		s.prefetchedMetricIDs = &uint64set.Set{}
		d := timeutil.AddJitterToDuration(time.Second * 20 * 60)
		metricIDsDeadline := fasttime.UnixTimestamp() + uint64(d.Seconds())
		s.prefetchedMetricIDsDeadline.Store(metricIDsDeadline)
	}
	s.prefetchedMetricIDs.AddMulti(metricIDs)
	s.prefetchedMetricIDsLock.Unlock()

	qt.Printf("cache metric ids for pre-fetched metric names")
	return nil
}

// ErrDeadlineExceeded is returned when the request times out.
var ErrDeadlineExceeded = fmt.Errorf("deadline exceeded")

// DeleteSeries deletes the series matching the given tfss.
//
// If the number of the series exceeds maxMetrics, no series will be deleted and
// an error will be returned. Otherwise, the funciton returns the number of
// metrics deleted.
func (s *Storage) DeleteSeries(qt *querytracer.Tracer, tfss []*TagFilters, maxMetrics int) (int, error) {
	deletedCount, err := s.idb().DeleteTSIDs(qt, tfss, maxMetrics)
	if err != nil {
		return deletedCount, fmt.Errorf("cannot delete tsids: %w", err)
	}
	// Do not reset MetricName->TSID cache, since it is already reset inside DeleteTSIDs.

	// Do not reset MetricID->MetricName cache, since it must be used only
	// after filtering out deleted metricIDs.

	return deletedCount, nil
}

// SearchLabelNames searches for label names matching the given tfss on tr.
//
// If -disablePerDayIndex flag is not set, the label names are searched
// within the given time range (as long as the time range is no more than 40
// days), i.e. the per-day index are used for searching.
//
// If -disablePerDayIndex is set or the time range is more than 40 days, the
// time range is ignored and the label names are searched within the entire
// retention period, i.e. the global index are used for searching.
func (s *Storage) SearchLabelNames(qt *querytracer.Tracer, tfss []*TagFilters, tr TimeRange, maxLabelNames, maxMetrics int, deadline uint64) ([]string, error) {
	tr = s.adjustTimeRange(tr)
	return s.idb().SearchLabelNames(qt, tfss, tr, maxLabelNames, maxMetrics, deadline)
}

// SearchLabelValues searches for label values for the given labelName, filters
// and tr.
//
// If -disablePerDayIndex flag is not set, the label values are searched
// within the given time range (as long as the time range is no more than 40
// days), i.e. the per-day index are used for searching.
//
// If -disablePerDayIndex is set or the time range is more than 40 days, the
// time range is ignored and the label values are searched within the entire
// retention period, i.e. the global index are used for searching.
func (s *Storage) SearchLabelValues(qt *querytracer.Tracer, labelName string, tfss []*TagFilters, tr TimeRange, maxLabelValues, maxMetrics int, deadline uint64) ([]string, error) {
	tr = s.adjustTimeRange(tr)

	idb := s.idb()

	key := labelName
	if key == "__name__" {
		key = ""
	}
	if len(tfss) == 1 && len(tfss[0].tfs) == 1 && string(tfss[0].tfs[0].key) == key {
		// tfss contains only a single filter on labelName. It is faster searching for label values
		// without any filters and limits and then later applying the filter and the limit to the found label values.
		qt.Printf("search for up to %d values for the label %q on the time range %s", maxMetrics, labelName, &tr)

		lvs, err := idb.SearchLabelValues(qt, labelName, nil, tr, maxMetrics, maxMetrics, deadline)
		if err != nil {
			return nil, err
		}
		needSlowSearch := len(lvs) == maxMetrics

		lvsLen := len(lvs)
		lvs = filterLabelValues(lvs, &tfss[0].tfs[0], key)
		qt.Printf("found %d out of %d values for the label %q after filtering", len(lvs), lvsLen, labelName)
		if len(lvs) >= maxLabelValues {
			qt.Printf("leave %d out of %d values for the label %q because of the limit", maxLabelValues, len(lvs), labelName)
			lvs = lvs[:maxLabelValues]

			// We found at least maxLabelValues unique values for the label with the given filters.
			// It is OK returning all these values instead of falling back to the slow search.
			needSlowSearch = false
		}
		if !needSlowSearch {
			return lvs, nil
		}
		qt.Printf("fall back to slow search because only a subset of label values is found")
	}

	return idb.SearchLabelValues(qt, labelName, tfss, tr, maxLabelValues, maxMetrics, deadline)
}

func filterLabelValues(lvs []string, tf *tagFilter, key string) []string {
	var b []byte
	result := lvs[:0]
	for _, lv := range lvs {
		b = marshalCommonPrefix(b[:0], nsPrefixTagToMetricIDs)
		b = marshalTagValue(b, bytesutil.ToUnsafeBytes(key))
		b = marshalTagValue(b, bytesutil.ToUnsafeBytes(lv))
		ok, err := tf.match(b)
		if err != nil {
			logger.Panicf("BUG: cannot match label %q=%q with tagFilter %s: %w", key, lv, tf.String(), err)
		}
		if ok {
			result = append(result, lv)
		}
	}
	return result
}

// SearchTagValueSuffixes returns all the tag value suffixes for the given
// tagKey and tagValuePrefix on the given tr.
//
// This allows implementing
// https://graphite-api.readthedocs.io/en/latest/api.html#metrics-find
// or similar APIs.
//
// If more than maxTagValueSuffixes suffixes is found, then only the first
// maxTagValueSuffixes suffixes is returned.
//
// If -disablePerDayIndex flag is not set, the tag value suffixes are searched
// within the given time range (as long as the time range is no more than 40
// days), i.e. the per-day index are used for searching.
//
// If -disablePerDayIndex is set or the time range is more than 40 days, the
// time range is ignored and the tag value suffixes are searched within the
// entire retention period, i.e. the global index are used for searching.
func (s *Storage) SearchTagValueSuffixes(qt *querytracer.Tracer, tr TimeRange, tagKey, tagValuePrefix string,
	delimiter byte, maxTagValueSuffixes int, deadline uint64,
) ([]string, error) {
	tr = s.adjustTimeRange(tr)
	return s.idb().SearchTagValueSuffixes(qt, tr, tagKey, tagValuePrefix, delimiter, maxTagValueSuffixes, deadline)
}

// SearchGraphitePaths returns all the matching paths for the given graphite
// query on the given tr.
//
// If -disablePerDayIndex flag is not set, the graphite paths are searched
// within the given time range (as long as the time range is no more than 40
// days), i.e. the per-day index are used for searching.
//
// If -disablePerDayIndex is set or the time range is more than 40 days, the
// time range is ignored and the graphite paths are searched within the entire
// retention period, i.e. global index are used for searching.
func (s *Storage) SearchGraphitePaths(qt *querytracer.Tracer, tr TimeRange, query []byte, maxPaths int, deadline uint64) ([]string, error) {
	tr = s.adjustTimeRange(tr)
	query = replaceAlternateRegexpsWithGraphiteWildcards(query)
	return s.searchGraphitePaths(qt, tr, nil, query, maxPaths, deadline)
}

// replaceAlternateRegexpsWithGraphiteWildcards replaces (foo|..|bar) with {foo,...,bar} in b and returns the new value.
func replaceAlternateRegexpsWithGraphiteWildcards(b []byte) []byte {
	var dst []byte
	for {
		n := bytes.IndexByte(b, '(')
		if n < 0 {
			if len(dst) == 0 {
				// Fast path - b doesn't contain the openining brace.
				return b
			}
			dst = append(dst, b...)
			return dst
		}
		dst = append(dst, b[:n]...)
		b = b[n+1:]
		n = bytes.IndexByte(b, ')')
		if n < 0 {
			dst = append(dst, '(')
			dst = append(dst, b...)
			return dst
		}
		x := b[:n]
		b = b[n+1:]
		if string(x) == ".*" {
			dst = append(dst, '*')
			continue
		}
		dst = append(dst, '{')
		for len(x) > 0 {
			n = bytes.IndexByte(x, '|')
			if n < 0 {
				dst = append(dst, x...)
				break
			}
			dst = append(dst, x[:n]...)
			x = x[n+1:]
			dst = append(dst, ',')
		}
		dst = append(dst, '}')
	}
}

func (s *Storage) searchGraphitePaths(qt *querytracer.Tracer, tr TimeRange, qHead, qTail []byte, maxPaths int, deadline uint64) ([]string, error) {
	n := bytes.IndexAny(qTail, "*[{")
	if n < 0 {
		// Verify that qHead matches a metric name.
		qHead = append(qHead, qTail...)
		suffixes, err := s.SearchTagValueSuffixes(qt, tr, "", bytesutil.ToUnsafeString(qHead), '.', 1, deadline)
		if err != nil {
			return nil, err
		}
		if len(suffixes) == 0 {
			// The query doesn't match anything.
			return nil, nil
		}
		if len(suffixes[0]) > 0 {
			// The query matches a metric name with additional suffix.
			return nil, nil
		}
		return []string{string(qHead)}, nil
	}
	qHead = append(qHead, qTail[:n]...)
	suffixes, err := s.SearchTagValueSuffixes(qt, tr, "", bytesutil.ToUnsafeString(qHead), '.', maxPaths, deadline)
	if err != nil {
		return nil, err
	}
	if len(suffixes) == 0 {
		return nil, nil
	}
	if len(suffixes) >= maxPaths {
		return nil, fmt.Errorf("more than maxPaths=%d suffixes found", maxPaths)
	}
	qNode := qTail[n:]
	qTail = nil
	mustMatchLeafs := true
	if m := bytes.IndexByte(qNode, '.'); m >= 0 {
		qTail = qNode[m+1:]
		qNode = qNode[:m+1]
		mustMatchLeafs = false
	}
	re, err := getRegexpForGraphiteQuery(string(qNode))
	if err != nil {
		return nil, err
	}
	qHeadLen := len(qHead)
	var paths []string
	for _, suffix := range suffixes {
		if len(paths) > maxPaths {
			return nil, fmt.Errorf("more than maxPath=%d paths found", maxPaths)
		}
		if !re.MatchString(suffix) {
			continue
		}
		if mustMatchLeafs {
			qHead = append(qHead[:qHeadLen], suffix...)
			paths = append(paths, string(qHead))
			continue
		}
		qHead = append(qHead[:qHeadLen], suffix...)
		ps, err := s.searchGraphitePaths(qt, tr, qHead, qTail, maxPaths, deadline)
		if err != nil {
			return nil, err
		}
		paths = append(paths, ps...)
	}
	return paths, nil
}

func getRegexpForGraphiteQuery(q string) (*regexp.Regexp, error) {
	parts, tail := getRegexpPartsForGraphiteQuery(q)
	if len(tail) > 0 {
		return nil, fmt.Errorf("unexpected tail left after parsing %q: %q", q, tail)
	}
	reStr := "^" + strings.Join(parts, "") + "$"
	return metricsql.CompileRegexp(reStr)
}

func getRegexpPartsForGraphiteQuery(q string) ([]string, string) {
	var parts []string
	for {
		n := strings.IndexAny(q, "*{}[,")
		if n < 0 {
			parts = append(parts, regexp.QuoteMeta(q))
			return parts, ""
		}
		parts = append(parts, regexp.QuoteMeta(q[:n]))
		q = q[n:]
		switch q[0] {
		case ',', '}':
			return parts, q
		case '*':
			parts = append(parts, "[^.]*")
			q = q[1:]
		case '{':
			var tmp []string
			for {
				a, tail := getRegexpPartsForGraphiteQuery(q[1:])
				tmp = append(tmp, strings.Join(a, ""))
				if len(tail) == 0 {
					parts = append(parts, regexp.QuoteMeta("{"))
					parts = append(parts, strings.Join(tmp, ","))
					return parts, ""
				}
				if tail[0] == ',' {
					q = tail
					continue
				}
				if tail[0] == '}' {
					if len(tmp) == 1 {
						parts = append(parts, tmp[0])
					} else {
						parts = append(parts, "(?:"+strings.Join(tmp, "|")+")")
					}
					q = tail[1:]
					break
				}
				logger.Panicf("BUG: unexpected first char at tail %q; want `.` or `}`", tail)
			}
		case '[':
			n := strings.IndexByte(q, ']')
			if n < 0 {
				parts = append(parts, regexp.QuoteMeta(q))
				return parts, ""
			}
			parts = append(parts, q[:n+1])
			q = q[n+1:]
		}
	}
}

// GetSeriesCount returns the approximate number of unique time series.
//
// It includes the deleted series too and may count the same series
// up to two times - in db and extDB.
func (s *Storage) GetSeriesCount(deadline uint64) (uint64, error) {
	return s.idb().GetSeriesCount(deadline)
}

// GetTSDBStatus returns TSDB status data for /api/v1/status/tsdb
//
// If -disablePerDayIndex flag is not set, the status is calculated for the
// given date, i.e. the per-day index are used for calculation.
//
// Otherwise, the date is ignored and the status is calculated for the entire
// retention period, i.e. the global index are used for calculation.
func (s *Storage) GetTSDBStatus(qt *querytracer.Tracer, tfss []*TagFilters, date uint64, focusLabel string, topN, maxMetrics int, deadline uint64) (*TSDBStatus, error) {
	if s.disablePerDayIndex {
		date = globalIndexDate
	}
	return s.idb().GetTSDBStatus(qt, tfss, date, focusLabel, topN, maxMetrics, deadline)
}

// MetricRow is a metric to insert into storage.
type MetricRow struct {
	// MetricNameRaw contains raw metric name, which must be decoded
	// with MetricName.UnmarshalRaw.
	MetricNameRaw []byte

	Timestamp int64
	Value     float64
}

// CopyFrom copies src to mr.
func (mr *MetricRow) CopyFrom(src *MetricRow) {
	mr.MetricNameRaw = append(mr.MetricNameRaw[:0], src.MetricNameRaw...)
	mr.Timestamp = src.Timestamp
	mr.Value = src.Value
}

// String returns string representation of the mr.
func (mr *MetricRow) String() string {
	metricName := string(mr.MetricNameRaw)
	var mn MetricName
	if err := mn.UnmarshalRaw(mr.MetricNameRaw); err == nil {
		metricName = mn.String()
	}
	return fmt.Sprintf("%s (Timestamp=%d, Value=%f)", metricName, mr.Timestamp, mr.Value)
}

// Marshal appends marshaled mr to dst and returns the result.
func (mr *MetricRow) Marshal(dst []byte) []byte {
	dst = encoding.MarshalBytes(dst, mr.MetricNameRaw)
	dst = encoding.MarshalUint64(dst, uint64(mr.Timestamp))
	dst = encoding.MarshalUint64(dst, math.Float64bits(mr.Value))
	return dst
}

// UnmarshalX unmarshals mr from src and returns the remaining tail from src.
//
// mr refers to src, so it remains valid until src changes.
func (mr *MetricRow) UnmarshalX(src []byte) ([]byte, error) {
	metricNameRaw, nSize := encoding.UnmarshalBytes(src)
	if nSize <= 0 {
		return src, fmt.Errorf("cannot unmarshal MetricName")
	}
	tail := src[nSize:]
	mr.MetricNameRaw = metricNameRaw

	if len(tail) < 8 {
		return tail, fmt.Errorf("cannot unmarshal Timestamp: want %d bytes; have %d bytes", 8, len(tail))
	}
	timestamp := encoding.UnmarshalUint64(tail)
	tail = tail[8:]
	mr.Timestamp = int64(timestamp)

	if len(tail) < 8 {
		return tail, fmt.Errorf("cannot unmarshal Value: want %d bytes; have %d bytes", 8, len(tail))
	}
	value := encoding.UnmarshalUint64(tail)
	tail = tail[8:]
	mr.Value = math.Float64frombits(value)

	return tail, nil
}

// ForceMergePartitions force-merges partitions in s with names starting from the given partitionNamePrefix.
//
// Partitions are merged sequentially in order to reduce load on the system.
func (s *Storage) ForceMergePartitions(partitionNamePrefix string) error {
	return s.tb.ForceMergePartitions(partitionNamePrefix)
}

// AddRows adds the given mrs to s.
//
// The caller should limit the number of concurrent AddRows calls to the number
// of available CPU cores in order to limit memory usage.
func (s *Storage) AddRows(mrs []MetricRow, precisionBits uint8) {
	if len(mrs) == 0 {
		return
	}

	// Add rows to the storage in blocks with limited size in order to reduce memory usage.
	ic := getMetricRowsInsertCtx()
	maxBlockLen := len(ic.rrs)
	for len(mrs) > 0 {
		mrsBlock := mrs
		if len(mrs) > maxBlockLen {
			mrsBlock = mrs[:maxBlockLen]
			mrs = mrs[maxBlockLen:]
		} else {
			mrs = nil
		}
		rowsAdded := s.add(ic.rrs, ic.tmpMrs, mrsBlock, precisionBits)

		// If the number of received rows is greater than the number of added
		// rows, then some rows have failed to add. Check logs for the first
		// error.
		s.rowsAddedTotal.Add(uint64(rowsAdded))
		s.rowsReceivedTotal.Add(uint64(len(mrsBlock)))
	}
	putMetricRowsInsertCtx(ic)
}

type metricRowsInsertCtx struct {
	rrs    []rawRow
	tmpMrs []*MetricRow
}

func getMetricRowsInsertCtx() *metricRowsInsertCtx {
	v := metricRowsInsertCtxPool.Get()
	if v == nil {
		v = &metricRowsInsertCtx{
			rrs:    make([]rawRow, maxMetricRowsPerBlock),
			tmpMrs: make([]*MetricRow, maxMetricRowsPerBlock),
		}
	}
	return v.(*metricRowsInsertCtx)
}

func putMetricRowsInsertCtx(ic *metricRowsInsertCtx) {
	tmpMrs := ic.tmpMrs
	for i := range tmpMrs {
		tmpMrs[i] = nil
	}
	metricRowsInsertCtxPool.Put(ic)
}

var metricRowsInsertCtxPool sync.Pool

const maxMetricRowsPerBlock = 8000

func (s *Storage) date(millis int64) uint64 {
	if s.disablePerDayIndex {
		return globalIndexDate
	}
	return uint64(millis) / msecPerDay
}

// It has been found empirically, that once the time range is bigger than 40
// days searching using per-day index becomes slower than using global index.
//
// TODO(rtm0): Extract into a flag?
const maxDaysForPerDaySearch = 40

// adjustTimeRange decides whether to use the time range as is or use
// globalIndexTimeRange based on the time range length and -disablePerDayIndex
// flag.
func (s *Storage) adjustTimeRange(tr TimeRange) TimeRange {
	if s.disablePerDayIndex {
		return globalIndexTimeRange
	}

	minDate, maxDate := tr.DateRange()
	if maxDate-minDate > maxDaysForPerDaySearch {
		return globalIndexTimeRange
	}

	return tr
}

// RegisterMetricNames registers all the metric names from mrs in the indexdb, so they can be queried later.
//
// The the MetricRow.Timestamp is used for registering the metric name at the given day according to the timestamp.
// Th MetricRow.Value field is ignored.
func (s *Storage) RegisterMetricNames(qt *querytracer.Tracer, mrs []MetricRow) {
	qt = qt.NewChild("registering %d series", len(mrs))
	defer qt.Done()
	var metricNameBuf []byte
	var genTSID generationTSID
	mn := GetMetricName()
	defer PutMetricName(mn)

	var newSeriesCount uint64
	var seriesRepopulated uint64

	idb := s.idb()
	generation := idb.generation
	is := idb.getIndexSearch(noDeadline)
	defer idb.putIndexSearch(is)
	var firstWarn error
	for i := range mrs {
		mr := &mrs[i]
		date := s.date(mr.Timestamp)
		if s.getTSIDFromCache(&genTSID, mr.MetricNameRaw) {
			// Fast path - mr.MetricNameRaw has been already registered in the current idb.
			if !s.registerSeriesCardinality(genTSID.TSID.MetricID, mr.MetricNameRaw) {
				// Skip row, since it exceeds cardinality limit
				continue
			}
			if genTSID.generation < generation {
				// The found TSID is from the previous indexdb. Create it in the current indexdb.

				if err := mn.UnmarshalRaw(mr.MetricNameRaw); err != nil {
					// Do not stop adding rows on error - just skip invalid row.
					// This guarantees that invalid rows don't prevent
					// from adding valid rows into the storage.
					if firstWarn == nil {
						firstWarn = fmt.Errorf("cannot umarshal MetricNameRaw %q: %w", mr.MetricNameRaw, err)
					}
					s.invalidRawMetricNames.Add(1)
					continue
				}
				mn.sortTags()

				createAllIndexesForMetricName(is, mn, &genTSID.TSID, date)
				genTSID.generation = generation
				s.putSeriesToCache(mr.MetricNameRaw, &genTSID, date)
				seriesRepopulated++
			} else if !s.dateMetricIDCache.Has(generation, date, genTSID.TSID.MetricID) {
				if !is.hasDateMetricIDNoExtDB(date, genTSID.TSID.MetricID) {
					if err := mn.UnmarshalRaw(mr.MetricNameRaw); err != nil {
						if firstWarn == nil {
							firstWarn = fmt.Errorf("cannot unmarshal MetricNameRaw %q: %w", mr.MetricNameRaw, err)
						}
						continue
					}
					mn.sortTags()
					is.createPerDayIndexes(date, &genTSID.TSID, mn)
				}
				s.dateMetricIDCache.Set(generation, date, genTSID.TSID.MetricID)
			}
			continue
		}

		// Slow path - search TSID for the given metricName in indexdb.

		// Construct canonical metric name - it is used below.
		if err := mn.UnmarshalRaw(mr.MetricNameRaw); err != nil {
			// Do not stop adding rows on error - just skip invalid row.
			// This guarantees that invalid rows don't prevent
			// from adding valid rows into the storage.
			if firstWarn == nil {
				firstWarn = fmt.Errorf("cannot umarshal MetricNameRaw %q: %w", mr.MetricNameRaw, err)
			}
			s.invalidRawMetricNames.Add(1)
			continue
		}
		mn.sortTags()
		metricNameBuf = mn.Marshal(metricNameBuf[:0])

		if is.getTSIDByMetricName(&genTSID, metricNameBuf, date) {
			// Slower path - the TSID has been found in indexdb.

			if !s.registerSeriesCardinality(genTSID.TSID.MetricID, mr.MetricNameRaw) {
				// Skip the row, since it exceeds the configured cardinality limit.
				continue
			}

			if genTSID.generation < generation {
				// The found TSID is from the previous indexdb. Create it in the current indexdb.
				createAllIndexesForMetricName(is, mn, &genTSID.TSID, date)
				genTSID.generation = generation
				seriesRepopulated++
			}
			s.putSeriesToCache(mr.MetricNameRaw, &genTSID, date)
			continue
		}

		// Slowest path - there is no TSID in indexdb for the given mr.MetricNameRaw. Create it.
		generateTSID(&genTSID.TSID, mn)

		if !s.registerSeriesCardinality(genTSID.TSID.MetricID, mr.MetricNameRaw) {
			// Skip the row, since it exceeds the configured cardinality limit.
			continue
		}

		// Schedule creating TSID indexes instead of creating them synchronously.
		// This should keep stable the ingestion rate when new time series are ingested.
		createAllIndexesForMetricName(is, mn, &genTSID.TSID, date)
		genTSID.generation = generation
		s.putSeriesToCache(mr.MetricNameRaw, &genTSID, date)
		newSeriesCount++
	}

	s.newTimeseriesCreated.Add(newSeriesCount)
	s.timeseriesRepopulated.Add(seriesRepopulated)

	// There is no need in pre-filling idbNext here, since RegisterMetricNames() is rarely called.
	// So it is OK to register metric names in blocking manner after indexdb rotation.

	if firstWarn != nil {
		logger.Warnf("cannot create some metrics: %s", firstWarn)
	}
}

func (s *Storage) add(rows []rawRow, dstMrs []*MetricRow, mrs []MetricRow, precisionBits uint8) int {
	idb := s.idb()
	generation := idb.generation
	is := idb.getIndexSearch(noDeadline)
	defer idb.putIndexSearch(is)

	mn := GetMetricName()
	defer PutMetricName(mn)

	var (
		// These vars are used for speeding up bulk imports of multiple adjacent rows for the same metricName.
		prevTSID          TSID
		prevMetricNameRaw []byte
	)
	var metricNameBuf []byte

	var slowInsertsCount uint64
	var newSeriesCount uint64
	var seriesRepopulated uint64

	minTimestamp, maxTimestamp := s.tb.getMinMaxTimestamps()

	var genTSID generationTSID

	// Log only the first error, since it has no sense in logging all errors.
	var firstWarn error

	j := 0
	for i := range mrs {
		mr := &mrs[i]
		if math.IsNaN(mr.Value) {
			if !decimal.IsStaleNaN(mr.Value) {
				// Skip NaNs other than Prometheus staleness marker, since the underlying encoding
				// doesn't know how to work with them.
				continue
			}
		}
		if mr.Timestamp < minTimestamp {
			// Skip rows with too small timestamps outside the retention.
			if firstWarn == nil {
				metricName := getUserReadableMetricName(mr.MetricNameRaw)
				firstWarn = fmt.Errorf("cannot insert row with too small timestamp %d outside the retention; minimum allowed timestamp is %d; "+
					"probably you need updating -retentionPeriod command-line flag; metricName: %s",
					mr.Timestamp, minTimestamp, metricName)
			}
			s.tooSmallTimestampRows.Add(1)
			continue
		}
		if mr.Timestamp > maxTimestamp {
			// Skip rows with too big timestamps significantly exceeding the current time.
			if firstWarn == nil {
				metricName := getUserReadableMetricName(mr.MetricNameRaw)
				firstWarn = fmt.Errorf("cannot insert row with too big timestamp %d exceeding the current time; maximum allowed timestamp is %d; metricName: %s",
					mr.Timestamp, maxTimestamp, metricName)
			}
			s.tooBigTimestampRows.Add(1)
			continue
		}
		dstMrs[j] = mr
		r := &rows[j]
		j++
		r.Timestamp = mr.Timestamp
		r.Value = mr.Value
		r.PrecisionBits = precisionBits
		date := s.date(r.Timestamp)

		// Search for TSID for the given mr.MetricNameRaw and store it at r.TSID.
		if string(mr.MetricNameRaw) == string(prevMetricNameRaw) {
			// Fast path - the current mr contains the same metric name as the previous mr, so it contains the same TSID.
			// This path should trigger on bulk imports when many rows contain the same MetricNameRaw.
			r.TSID = prevTSID
			continue
		}
		if s.getTSIDFromCache(&genTSID, mr.MetricNameRaw) {
			// Fast path - the TSID for the given mr.MetricNameRaw has been found in cache and isn't deleted.
			// There is no need in checking whether r.TSID.MetricID is deleted, since tsidCache doesn't
			// contain MetricName->TSID entries for deleted time series.
			// See Storage.DeleteSeries code for details.

			if !s.registerSeriesCardinality(genTSID.TSID.MetricID, mr.MetricNameRaw) {
				// Skip row, since it exceeds cardinality limit
				j--
				continue
			}
			r.TSID = genTSID.TSID
			prevTSID = r.TSID
			prevMetricNameRaw = mr.MetricNameRaw

			if genTSID.generation < generation {
				// The found TSID is from the previous indexdb. Create it in the current indexdb.
				if err := mn.UnmarshalRaw(mr.MetricNameRaw); err != nil {
					if firstWarn == nil {
						firstWarn = fmt.Errorf("cannot unmarshal MetricNameRaw %q: %w", mr.MetricNameRaw, err)
					}
					j--
					s.invalidRawMetricNames.Add(1)
					continue
				}
				mn.sortTags()

				createAllIndexesForMetricName(is, mn, &genTSID.TSID, date)
				genTSID.generation = generation
				s.putSeriesToCache(mr.MetricNameRaw, &genTSID, date)
				seriesRepopulated++
				slowInsertsCount++
			}
			continue
		}

		// Slow path - the TSID for the given mr.MetricNameRaw is missing in the cache.
		slowInsertsCount++

		// Construct canonical metric name - it is used below.
		if err := mn.UnmarshalRaw(mr.MetricNameRaw); err != nil {
			if firstWarn == nil {
				firstWarn = fmt.Errorf("cannot unmarshal MetricNameRaw %q: %w", mr.MetricNameRaw, err)
			}
			j--
			s.invalidRawMetricNames.Add(1)
			continue
		}
		mn.sortTags()
		metricNameBuf = mn.Marshal(metricNameBuf[:0])

		// Search for TSID for the given mr.MetricNameRaw in the indexdb.
		if is.getTSIDByMetricName(&genTSID, metricNameBuf, date) {
			// Slower path - the TSID has been found in indexdb.

			if !s.registerSeriesCardinality(genTSID.TSID.MetricID, mr.MetricNameRaw) {
				// Skip the row, since it exceeds the configured cardinality limit.
				j--
				continue
			}

			if genTSID.generation < generation {
				// The found TSID is from the previous indexdb. Create it in the current indexdb.
				createAllIndexesForMetricName(is, mn, &genTSID.TSID, date)
				genTSID.generation = generation
				seriesRepopulated++
			}
			s.putSeriesToCache(mr.MetricNameRaw, &genTSID, date)

			r.TSID = genTSID.TSID
			prevTSID = genTSID.TSID
			prevMetricNameRaw = mr.MetricNameRaw
			continue
		}

		// Slowest path - the TSID for the given mr.MetricNameRaw isn't found in indexdb. Create it.
		generateTSID(&genTSID.TSID, mn)

		if !s.registerSeriesCardinality(genTSID.TSID.MetricID, mr.MetricNameRaw) {
			// Skip the row, since it exceeds the configured cardinality limit.
			j--
			continue
		}

		createAllIndexesForMetricName(is, mn, &genTSID.TSID, date)
		genTSID.generation = generation
		s.putSeriesToCache(mr.MetricNameRaw, &genTSID, date)
		newSeriesCount++

		r.TSID = genTSID.TSID
		prevTSID = r.TSID
		prevMetricNameRaw = mr.MetricNameRaw

		if logNewSeries {
			logger.Infof("new series created: %s", mn.String())
		}
	}

	s.slowRowInserts.Add(slowInsertsCount)
	s.newTimeseriesCreated.Add(newSeriesCount)
	s.timeseriesRepopulated.Add(seriesRepopulated)

	dstMrs = dstMrs[:j]
	rows = rows[:j]

	if err := s.prefillNextIndexDB(rows, dstMrs); err != nil {
		if firstWarn == nil {
			firstWarn = fmt.Errorf("cannot prefill next indexdb: %w", err)
		}
	}
	if err := s.updatePerDateData(rows, dstMrs); err != nil {
		if firstWarn == nil {
			firstWarn = fmt.Errorf("cannot not update per-day index: %w", err)
		}
	}

	if firstWarn != nil {
		storageAddRowsLogger.Warnf("warn occurred during rows addition: %s", firstWarn)
	}

	s.tb.MustAddRows(rows)

	return len(rows)
}

var storageAddRowsLogger = logger.WithThrottler("storageAddRows", 5*time.Second)

// SetLogNewSeries updates new series logging.
//
// This function must be called before any calling any storage functions.
func SetLogNewSeries(ok bool) {
	logNewSeries = ok
}

var logNewSeries = false

func createAllIndexesForMetricName(is *indexSearch, mn *MetricName, tsid *TSID, date uint64) {
	is.createGlobalIndexes(tsid, mn)
	is.createPerDayIndexes(date, tsid, mn)
}

func (s *Storage) putSeriesToCache(metricNameRaw []byte, genTSID *generationTSID, date uint64) {
	// Store the TSID for the current indexdb into cache,
	// so future rows for that TSID are ingested via fast path.
	s.putTSIDToCache(genTSID, metricNameRaw)

	// Register the (generation, date, metricID) entry in the cache,
	// so next time the entry is found there instead of searching for it in the indexdb.
	s.dateMetricIDCache.Set(genTSID.generation, date, genTSID.TSID.MetricID)
}

func (s *Storage) registerSeriesCardinality(metricID uint64, metricNameRaw []byte) bool {
	if sl := s.hourlySeriesLimiter; sl != nil && !sl.Add(metricID) {
		s.hourlySeriesLimitRowsDropped.Add(1)
		logSkippedSeries(metricNameRaw, "-storage.maxHourlySeries", sl.MaxItems())
		return false
	}
	if sl := s.dailySeriesLimiter; sl != nil && !sl.Add(metricID) {
		s.dailySeriesLimitRowsDropped.Add(1)
		logSkippedSeries(metricNameRaw, "-storage.maxDailySeries", sl.MaxItems())
		return false
	}
	return true
}

func logSkippedSeries(metricNameRaw []byte, flagName string, flagValue int) {
	select {
	case <-logSkippedSeriesTicker.C:
		// Do not use logger.WithThrottler() here, since this will result in increased CPU load
		// because of getUserReadableMetricName() calls per each logSkippedSeries call.
		userReadableMetricName := getUserReadableMetricName(metricNameRaw)
		logger.Warnf("skip series %s because %s=%d reached", userReadableMetricName, flagName, flagValue)
	default:
	}
}

var logSkippedSeriesTicker = time.NewTicker(5 * time.Second)

func getUserReadableMetricName(metricNameRaw []byte) string {
	mn := GetMetricName()
	defer PutMetricName(mn)
	if err := mn.UnmarshalRaw(metricNameRaw); err != nil {
		return fmt.Sprintf("cannot unmarshal metricNameRaw %q: %s", metricNameRaw, err)
	}
	return mn.String()
}

func (s *Storage) prefillNextIndexDB(rows []rawRow, mrs []*MetricRow) error {
	d := s.nextRetentionSeconds()
	if d >= 3600 {
		// Fast path: nothing to pre-fill because it is too early.
		// The pre-fill is started during the last hour before the indexdb rotation.
		return nil
	}

	// Slower path: less than hour left for the next indexdb rotation.
	// Pre-populate idbNext with the increasing probability until the rotation.
	// The probability increases from 0% to 100% proportioinally to d=[3600 .. 0].
	pMin := float64(d) / 3600

	idbNext := s.idbNext.Load()
	generation := idbNext.generation
	isNext := idbNext.getIndexSearch(noDeadline)
	defer idbNext.putIndexSearch(isNext)

	var firstError error
	var genTSID generationTSID
	mn := GetMetricName()
	defer PutMetricName(mn)

	timeseriesPreCreated := uint64(0)
	for i := range rows {
		r := &rows[i]
		p := float64(uint32(fastHashUint64(r.TSID.MetricID))) / (1 << 32)
		if p < pMin {
			// Fast path: it is too early to pre-fill indexes for the given MetricID.
			continue
		}

		// Check whether the given MetricID is already present in dateMetricIDCache.
		date := s.date(r.Timestamp)
		metricID := r.TSID.MetricID
		if s.dateMetricIDCache.Has(generation, date, metricID) {
			// Indexes are already pre-filled.
			continue
		}

		// Check whether the given (date, metricID) is already present in idbNext.
		if isNext.hasDateMetricIDNoExtDB(date, metricID) {
			// Indexes are already pre-filled at idbNext.
			//
			// Register the (generation, date, metricID) entry in the cache,
			// so next time the entry is found there instead of searching for it in the indexdb.
			s.dateMetricIDCache.Set(generation, date, metricID)
			continue
		}

		// Slow path: pre-fill indexes in idbNext.
		metricNameRaw := mrs[i].MetricNameRaw
		if err := mn.UnmarshalRaw(metricNameRaw); err != nil {
			if firstError == nil {
				firstError = fmt.Errorf("cannot unmarshal MetricNameRaw %q: %w", metricNameRaw, err)
			}
			s.invalidRawMetricNames.Add(1)
			continue
		}
		mn.sortTags()

		createAllIndexesForMetricName(isNext, mn, &r.TSID, date)
		genTSID.TSID = r.TSID
		genTSID.generation = generation
		s.putSeriesToCache(metricNameRaw, &genTSID, date)
		timeseriesPreCreated++
	}
	s.timeseriesPreCreated.Add(timeseriesPreCreated)

	return firstError
}

func (s *Storage) updatePerDateData(rows []rawRow, mrs []*MetricRow) error {
	if s.disablePerDayIndex {
		return nil
	}

	var date uint64
	var hour uint64
	var prevTimestamp int64
	var (
		// These vars are used for speeding up bulk imports when multiple adjacent rows
		// contain the same (metricID, date) pairs.
		prevDate     uint64
		prevMetricID uint64
	)

	idb := s.idb()
	generation := idb.generation

	hm := s.currHourMetricIDs.Load()
	hmPrev := s.prevHourMetricIDs.Load()
	hmPrevDate := hmPrev.hour / 24
	nextDayMetricIDs := &s.nextDayMetricIDs.Load().v
	ts := fasttime.UnixTimestamp()
	// Start pre-populating the next per-day inverted index during the last hour of the current day.
	// pMin linearly increases from 0 to 1 during the last hour of the day.
	pMin := (float64(ts%(3600*24)) / 3600) - 23
	type pendingDateMetricID struct {
		date uint64
		tsid *TSID
		mr   *MetricRow
	}
	var pendingDateMetricIDs []pendingDateMetricID
	var pendingNextDayMetricIDs []uint64
	var pendingHourEntries []uint64
	for i := range rows {
		r := &rows[i]
		if r.Timestamp != prevTimestamp {
			date = uint64(r.Timestamp) / msecPerDay
			hour = uint64(r.Timestamp) / msecPerHour
			prevTimestamp = r.Timestamp
		}
		metricID := r.TSID.MetricID
		if metricID == prevMetricID && date == prevDate {
			// Fast path for bulk import of multiple rows with the same (date, metricID) pairs.
			continue
		}
		prevDate = date
		prevMetricID = metricID
		if hour == hm.hour {
			// The row belongs to the current hour. Check for the current hour cache.
			if hm.m.Has(metricID) {
				// Fast path: the metricID is in the current hour cache.
				// This means the metricID has been already added to per-day inverted index.

				// Gradually pre-populate per-day inverted index for the next day during the last hour of the current day.
				// This should reduce CPU usage spike and slowdown at the beginning of the next day
				// when entries for all the active time series must be added to the index.
				// This should address https://github.com/VictoriaMetrics/VictoriaMetrics/issues/430 .
				if pMin > 0 {
					p := float64(uint32(fastHashUint64(metricID))) / (1 << 32)
					if p < pMin && !nextDayMetricIDs.Has(metricID) {
						pendingDateMetricIDs = append(pendingDateMetricIDs, pendingDateMetricID{
							date: date + 1,
							tsid: &r.TSID,
							mr:   mrs[i],
						})
						pendingNextDayMetricIDs = append(pendingNextDayMetricIDs, metricID)
					}
				}
				continue
			}
			pendingHourEntries = append(pendingHourEntries, metricID)
			if date == hmPrevDate && hmPrev.m.Has(metricID) {
				// The metricID is already registered for the current day on the previous hour.
				continue
			}
		}

		// Slower path: check global cache for (generation, date, metricID) entry.
		if s.dateMetricIDCache.Has(generation, date, metricID) {
			continue
		}
		// Slow path: store the (date, metricID) entry in the indexDB.
		pendingDateMetricIDs = append(pendingDateMetricIDs, pendingDateMetricID{
			date: date,
			tsid: &r.TSID,
			mr:   mrs[i],
		})
	}
	if len(pendingNextDayMetricIDs) > 0 {
		s.pendingNextDayMetricIDsLock.Lock()
		s.pendingNextDayMetricIDs.AddMulti(pendingNextDayMetricIDs)
		s.pendingNextDayMetricIDsLock.Unlock()
	}
	if len(pendingHourEntries) > 0 {
		s.pendingHourEntriesLock.Lock()
		s.pendingHourEntries.AddMulti(pendingHourEntries)
		s.pendingHourEntriesLock.Unlock()
	}
	if len(pendingDateMetricIDs) == 0 {
		// Fast path - there are no new (date, metricID) entries.
		return nil
	}

	// Slow path - add new (date, metricID) entries to indexDB.

	s.slowPerDayIndexInserts.Add(uint64(len(pendingDateMetricIDs)))
	// Sort pendingDateMetricIDs by (date, metricID) in order to speed up `is` search in the loop below.
	sort.Slice(pendingDateMetricIDs, func(i, j int) bool {
		a := pendingDateMetricIDs[i]
		b := pendingDateMetricIDs[j]
		if a.date != b.date {
			return a.date < b.date
		}
		return a.tsid.MetricID < b.tsid.MetricID
	})

	is := idb.getIndexSearch(noDeadline)
	defer idb.putIndexSearch(is)

	var firstError error
	dateMetricIDsForCache := make([]dateMetricID, 0, len(pendingDateMetricIDs))
	mn := GetMetricName()
	for _, dmid := range pendingDateMetricIDs {
		date := dmid.date
		metricID := dmid.tsid.MetricID
		if !is.hasDateMetricIDNoExtDB(date, metricID) {
			// The (date, metricID) entry is missing in the indexDB. Add it there together with per-day index.
			// It is OK if the (date, metricID) entry is added multiple times to indexdb
			// by concurrent goroutines.
			if err := mn.UnmarshalRaw(dmid.mr.MetricNameRaw); err != nil {
				if firstError == nil {
					firstError = fmt.Errorf("cannot unmarshal MetricNameRaw %q: %w", dmid.mr.MetricNameRaw, err)
				}
				s.invalidRawMetricNames.Add(1)
				continue
			}
			mn.sortTags()
			is.createPerDayIndexes(date, dmid.tsid, mn)
		}
		dateMetricIDsForCache = append(dateMetricIDsForCache, dateMetricID{
			date:     date,
			metricID: metricID,
		})
	}
	PutMetricName(mn)
	// The (date, metricID) entries must be added to cache only after they have been successfully added to indexDB.
	s.dateMetricIDCache.Store(generation, dateMetricIDsForCache)
	return firstError
}

func fastHashUint64(x uint64) uint64 {
	x ^= x >> 12 // a
	x ^= x << 25 // b
	x ^= x >> 27 // c
	return x * 2685821657736338717
}

// dateMetricIDCache is fast cache for holding (date, metricID) entries.
//
// It should be faster than map[date]*uint64set.Set on multicore systems.
type dateMetricIDCache struct {
	syncsCount  atomic.Uint64
	resetsCount atomic.Uint64

	// Contains immutable map
	byDate atomic.Pointer[byDateMetricIDMap]

	// Contains mutable map protected by mu
	byDateMutable *byDateMetricIDMap

	// Contains the number of slow accesses to byDateMutable.
	// Is used for deciding when to merge byDateMutable to byDate.
	// Protected by mu.
	slowHits int

	mu sync.Mutex
}

func newDateMetricIDCache() *dateMetricIDCache {
	var dmc dateMetricIDCache
	dmc.resetLocked()
	return &dmc
}

func (dmc *dateMetricIDCache) resetLocked() {
	// Do not reset syncsCount and resetsCount
	dmc.byDate.Store(newByDateMetricIDMap())
	dmc.byDateMutable = newByDateMetricIDMap()
	dmc.slowHits = 0

	dmc.resetsCount.Add(1)
}

func (dmc *dateMetricIDCache) EntriesCount() int {
	byDate := dmc.byDate.Load()
	n := 0
	for _, e := range byDate.m {
		n += e.v.Len()
	}
	return n
}

func (dmc *dateMetricIDCache) SizeBytes() uint64 {
	byDate := dmc.byDate.Load()
	n := uint64(0)
	for _, e := range byDate.m {
		n += e.v.SizeBytes()
	}
	return n
}

func (dmc *dateMetricIDCache) Has(generation, date, metricID uint64) bool {
	if byDate := dmc.byDate.Load(); byDate.get(generation, date).Has(metricID) {
		// Fast path. The majority of calls must go here.
		return true
	}
	// Slow path. Acquire the lock and search the immutable map again and then
	// also search the mutable map.
	return dmc.hasSlow(generation, date, metricID)
}

func (dmc *dateMetricIDCache) hasSlow(generation, date, metricID uint64) bool {
	dmc.mu.Lock()
	defer dmc.mu.Unlock()

	// First, check immutable map again because the entry may have been moved to
	// the immutable map by the time the caller acquires the lock.
	byDate := dmc.byDate.Load()
	v := byDate.get(generation, date)
	if v.Has(metricID) {
		return true
	}

	// Then check immutable map.
	vMutable := dmc.byDateMutable.get(generation, date)
	ok := vMutable.Has(metricID)
	if ok {
		dmc.slowHits++
		if dmc.slowHits > (v.Len()+vMutable.Len())/2 {
			// It is cheaper to merge byDateMutable into byDate than to pay inter-cpu sync costs when accessing vMutable.
			dmc.syncLocked()
			dmc.slowHits = 0
		}
	}
	return ok
}

type dateMetricID struct {
	date     uint64
	metricID uint64
}

func (dmc *dateMetricIDCache) Store(generation uint64, dmids []dateMetricID) {
	var prevDate uint64
	metricIDs := make([]uint64, 0, len(dmids))
	dmc.mu.Lock()
	for _, dmid := range dmids {
		if prevDate == dmid.date {
			metricIDs = append(metricIDs, dmid.metricID)
			continue
		}
		if len(metricIDs) > 0 {
			v := dmc.byDateMutable.getOrCreate(generation, prevDate)
			v.AddMulti(metricIDs)
		}
		metricIDs = append(metricIDs[:0], dmid.metricID)
		prevDate = dmid.date
	}
	if len(metricIDs) > 0 {
		v := dmc.byDateMutable.getOrCreate(generation, prevDate)
		v.AddMulti(metricIDs)
	}
	dmc.mu.Unlock()
}

func (dmc *dateMetricIDCache) Set(generation, date, metricID uint64) {
	dmc.mu.Lock()
	v := dmc.byDateMutable.getOrCreate(generation, date)
	v.Add(metricID)
	dmc.mu.Unlock()
}

func (dmc *dateMetricIDCache) syncLocked() {
	if len(dmc.byDateMutable.m) == 0 {
		// Nothing to sync.
		return
	}

	// Merge data from byDate into byDateMutable and then atomically replace byDate with the merged data.
	byDate := dmc.byDate.Load()
	byDateMutable := dmc.byDateMutable
	byDateMutable.hotEntry.Store(&byDateMetricIDEntry{})

	keepDatesMap := make(map[uint64]struct{}, len(byDateMutable.m))
	for k, e := range byDateMutable.m {
		keepDatesMap[k.date] = struct{}{}
		v := byDate.get(k.generation, k.date)
		if v == nil {
			// Nothing to merge
			continue
		}
		v = v.Clone()
		v.Union(&e.v)
		dme := &byDateMetricIDEntry{
			k: k,
			v: *v,
		}
		byDateMutable.m[k] = dme
	}

	// Copy entries from byDate, which are missing in byDateMutable
	allDatesMap := make(map[uint64]struct{}, len(byDate.m))
	for k, e := range byDate.m {
		allDatesMap[k.date] = struct{}{}
		v := byDateMutable.get(k.generation, k.date)
		if v != nil {
			continue
		}
		byDateMutable.m[k] = e
	}

	if len(byDateMutable.m) > 2 {
		// Keep only entries for the last two dates from allDatesMap plus all the entries for byDateMutable.
		dates := make([]uint64, 0, len(allDatesMap))
		for date := range allDatesMap {
			dates = append(dates, date)
		}
		sort.Slice(dates, func(i, j int) bool {
			return dates[i] < dates[j]
		})
		if len(dates) > 2 {
			dates = dates[len(dates)-2:]
		}
		for _, date := range dates {
			keepDatesMap[date] = struct{}{}
		}
		for k := range byDateMutable.m {
			if _, ok := keepDatesMap[k.date]; !ok {
				delete(byDateMutable.m, k)
			}
		}
	}

	// Atomically replace byDate with byDateMutable
	dmc.byDate.Store(dmc.byDateMutable)
	dmc.byDateMutable = newByDateMetricIDMap()

	dmc.syncsCount.Add(1)

	if dmc.SizeBytes() > uint64(memory.Allowed())/256 {
		dmc.resetLocked()
	}
}

type byDateMetricIDMap struct {
	hotEntry atomic.Pointer[byDateMetricIDEntry]
	m        map[generationDateKey]*byDateMetricIDEntry
}

type generationDateKey struct {
	generation uint64
	date       uint64
}

func newByDateMetricIDMap() *byDateMetricIDMap {
	dmm := &byDateMetricIDMap{
		m: make(map[generationDateKey]*byDateMetricIDEntry),
	}
	dmm.hotEntry.Store(&byDateMetricIDEntry{})
	return dmm
}

func (dmm *byDateMetricIDMap) get(generation, date uint64) *uint64set.Set {
	hotEntry := dmm.hotEntry.Load()
	if hotEntry.k.generation == generation && hotEntry.k.date == date {
		// Fast path
		return &hotEntry.v
	}
	// Slow path
	k := generationDateKey{
		generation: generation,
		date:       date,
	}
	e := dmm.m[k]
	if e == nil {
		return nil
	}
	dmm.hotEntry.Store(e)
	return &e.v
}

func (dmm *byDateMetricIDMap) getOrCreate(generation, date uint64) *uint64set.Set {
	v := dmm.get(generation, date)
	if v != nil {
		return v
	}
	k := generationDateKey{
		generation: generation,
		date:       date,
	}
	e := &byDateMetricIDEntry{
		k: k,
	}
	dmm.m[k] = e
	return &e.v
}

type byDateMetricIDEntry struct {
	k generationDateKey
	v uint64set.Set
}

func (s *Storage) updateNextDayMetricIDs(date uint64) {
	generation := s.idb().generation
	e := s.nextDayMetricIDs.Load()
	s.pendingNextDayMetricIDsLock.Lock()
	pendingMetricIDs := s.pendingNextDayMetricIDs
	s.pendingNextDayMetricIDs = &uint64set.Set{}
	s.pendingNextDayMetricIDsLock.Unlock()
	if pendingMetricIDs.Len() == 0 && e.k.generation == generation && e.k.date == date {
		// Fast path: nothing to update.
		return
	}

	// Slow path: union pendingMetricIDs with e.v
	if e.k.generation == generation && e.k.date == date {
		pendingMetricIDs.Union(&e.v)
	} else {
		// Do not add pendingMetricIDs from the previous day to the current day,
		// since this may result in missing registration of the metricIDs in the per-day inverted index.
		// See https://github.com/VictoriaMetrics/VictoriaMetrics/issues/3309
		pendingMetricIDs = &uint64set.Set{}
	}
	k := generationDateKey{
		generation: generation,
		date:       date,
	}
	eNew := &byDateMetricIDEntry{
		k: k,
		v: *pendingMetricIDs,
	}
	s.nextDayMetricIDs.Store(eNew)
}

func (s *Storage) updateCurrHourMetricIDs(hour uint64) {
	hm := s.currHourMetricIDs.Load()
	s.pendingHourEntriesLock.Lock()
	newMetricIDs := s.pendingHourEntries
	s.pendingHourEntries = &uint64set.Set{}
	s.pendingHourEntriesLock.Unlock()

	if newMetricIDs.Len() == 0 && hm.hour == hour {
		// Fast path: nothing to update.
		return
	}

	// Slow path: hm.m must be updated with non-empty s.pendingHourEntries.
	var m *uint64set.Set
	if hm.hour == hour {
		m = hm.m.Clone()
		m.Union(newMetricIDs)
	} else {
		m = newMetricIDs
		if hour%24 == 0 {
			// Do not add pending metricIDs from the previous hour to the current hour on the next day,
			// since this may result in missing registration of the metricIDs in the per-day inverted index.
			// See https://github.com/VictoriaMetrics/VictoriaMetrics/issues/3309
			m = &uint64set.Set{}
		}
	}
	hmNew := &hourMetricIDs{
		m:    m,
		hour: hour,
	}
	s.currHourMetricIDs.Store(hmNew)
	if hm.hour != hour {
		s.prevHourMetricIDs.Store(hm)
	}
}

type hourMetricIDs struct {
	m    *uint64set.Set
	hour uint64
}

type generationTSID struct {
	TSID TSID

	// generation stores the indexdb.generation value to identify to which indexdb belongs this TSID
	generation uint64
}

func (s *Storage) getTSIDFromCache(dst *generationTSID, metricName []byte) bool {
	buf := (*[unsafe.Sizeof(*dst)]byte)(unsafe.Pointer(dst))[:]
	buf = s.tsidCache.Get(buf[:0], metricName)
	return uintptr(len(buf)) == unsafe.Sizeof(*dst)
}

func (s *Storage) putTSIDToCache(tsid *generationTSID, metricName []byte) {
	buf := (*[unsafe.Sizeof(*tsid)]byte)(unsafe.Pointer(tsid))[:]
	s.tsidCache.Set(metricName, buf)
}

func (s *Storage) mustOpenIndexDBTables(path string) (next, curr, prev *indexDB) {
	fs.MustMkdirIfNotExist(path)
	fs.MustRemoveTemporaryDirs(path)

	// Search for the three most recent tables - the prev, curr and next.
	des := fs.MustReadDir(path)
	var tableNames []string
	for _, de := range des {
		if !fs.IsDirOrSymlink(de) {
			// Skip non-directories.
			continue
		}
		tableName := de.Name()
		if !indexDBTableNameRegexp.MatchString(tableName) {
			// Skip invalid directories.
			continue
		}
		tableNames = append(tableNames, tableName)
	}
	sort.Slice(tableNames, func(i, j int) bool {
		return tableNames[i] < tableNames[j]
	})
	switch len(tableNames) {
	case 0:
		prevName := nextIndexDBTableName()
		currName := nextIndexDBTableName()
		nextName := nextIndexDBTableName()
		tableNames = append(tableNames, prevName, currName, nextName)
	case 1:
		currName := nextIndexDBTableName()
		nextName := nextIndexDBTableName()
		tableNames = append(tableNames, currName, nextName)
	case 2:
		nextName := nextIndexDBTableName()
		tableNames = append(tableNames, nextName)
	default:
		// Remove all the tables except the last three tables.
		for _, tn := range tableNames[:len(tableNames)-3] {
			pathToRemove := filepath.Join(path, tn)
			logger.Infof("removing obsolete indexdb dir %q...", pathToRemove)
			fs.MustRemoveAll(pathToRemove)
			logger.Infof("removed obsolete indexdb dir %q", pathToRemove)
		}
		fs.MustSyncPath(path)

		tableNames = tableNames[len(tableNames)-3:]
	}

	// Open tables
	nextPath := filepath.Join(path, tableNames[2])
	currPath := filepath.Join(path, tableNames[1])
	prevPath := filepath.Join(path, tableNames[0])

	next = mustOpenIndexDB(nextPath, s, &s.isReadOnly)
	curr = mustOpenIndexDB(currPath, s, &s.isReadOnly)
	prev = mustOpenIndexDB(prevPath, s, &s.isReadOnly)

	return next, curr, prev
}

var indexDBTableNameRegexp = regexp.MustCompile("^[0-9A-F]{16}$")

func nextIndexDBTableName() string {
	n := indexDBTableIdx.Add(1)
	return fmt.Sprintf("%016X", n)
}

var indexDBTableIdx = func() *atomic.Uint64 {
	var x atomic.Uint64
	x.Store(uint64(time.Now().UnixNano()))
	return &x
}()

// wasMetricIDMissingBefore checks if passed metricID was already registered as missing before.
// It returns true if metricID was registered as missing for more than 60s.
//
// This function is called when storage can't find TSID for corresponding metricID.
// There are the following expected cases when this may happen:
//  1. The corresponding metricID -> metricName/tsid entry isn't visible for search yet.
//     The solution is to wait for some time and try the search again.
//     It is OK if newly registered time series isn't visible for search during some time.
//     This should resolve https://github.com/VictoriaMetrics/VictoriaMetrics/issues/5959
//  2. The metricID -> metricName/tsid entry doesn't exist in the indexdb.
//     This is possible after unclean shutdown or after restoring of indexdb from a snapshot.
//     In this case the metricID must be deleted, so new metricID is registered
//     again when new sample for the given metric is ingested next time.
func (s *Storage) wasMetricIDMissingBefore(metricID uint64) bool {
	ct := fasttime.UnixTimestamp()
	s.missingMetricIDsLock.Lock()
	defer s.missingMetricIDsLock.Unlock()

	if ct > s.missingMetricIDsResetDeadline {
		s.missingMetricIDs = nil
		s.missingMetricIDsResetDeadline = ct + 2*60
	}
	deleteDeadline, ok := s.missingMetricIDs[metricID]
	if !ok {
		if s.missingMetricIDs == nil {
			s.missingMetricIDs = make(map[uint64]uint64)
		}
		deleteDeadline = ct + 60
		s.missingMetricIDs[metricID] = deleteDeadline
	}
	return ct > deleteDeadline
}<|MERGE_RESOLUTION|>--- conflicted
+++ resolved
@@ -169,17 +169,14 @@
 
 // OpenOptions optional args for MustOpenStorage
 type OpenOptions struct {
-	Retention       time.Duration
-	MaxHourlySeries int
-	MaxDailySeries  int
+	Retention          time.Duration
+	MaxHourlySeries    int
+	MaxDailySeries     int
+	DisablePerDayIndex bool
 }
 
 // MustOpenStorage opens storage on the given path with the given retentionMsecs.
-<<<<<<< HEAD
-func MustOpenStorage(path string, retention time.Duration, maxHourlySeries, maxDailySeries int, disablePerDayIndex bool) *Storage {
-=======
 func MustOpenStorage(path string, opts OpenOptions) *Storage {
->>>>>>> 6d7f82dd
 	path, err := filepath.Abs(path)
 	if err != nil {
 		logger.Panicf("FATAL: cannot determine absolute path for %q: %s", path, err)
@@ -254,6 +251,8 @@
 	fs.MustMkdirIfNotExist(metadataDir)
 	s.minTimestampForCompositeIndex = mustGetMinTimestampForCompositeIndex(metadataDir, isEmptyDB)
 
+	s.disablePerDayIndex = opts.DisablePerDayIndex
+
 	// Load indexdb
 	idbPath := filepath.Join(path, indexdbDirname)
 	idbSnapshotsPath := filepath.Join(idbPath, snapshotsDirname)
@@ -266,8 +265,6 @@
 
 	s.idbCurr.Store(idbCurr)
 	s.idbNext.Store(idbNext)
-
-	s.disablePerDayIndex = disablePerDayIndex
 
 	// Initialize nextRotationTimestamp
 	nowSecs := int64(fasttime.UnixTimestamp())
