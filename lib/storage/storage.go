package storage

import (
	"bytes"
	"fmt"
	"math"
	"os"
	"path/filepath"
	"regexp"
	"sort"
	"sync"
	"sync/atomic"
	"time"
	"unsafe"

	"github.com/VictoriaMetrics/VictoriaMetrics/lib/atomicutil"
	"github.com/VictoriaMetrics/VictoriaMetrics/lib/backup/backupnames"
	"github.com/VictoriaMetrics/VictoriaMetrics/lib/bloomfilter"
	"github.com/VictoriaMetrics/VictoriaMetrics/lib/decimal"
	"github.com/VictoriaMetrics/VictoriaMetrics/lib/encoding"
	"github.com/VictoriaMetrics/VictoriaMetrics/lib/fasttime"
	"github.com/VictoriaMetrics/VictoriaMetrics/lib/fs"
	"github.com/VictoriaMetrics/VictoriaMetrics/lib/logger"
	"github.com/VictoriaMetrics/VictoriaMetrics/lib/memory"
	"github.com/VictoriaMetrics/VictoriaMetrics/lib/querytracer"
	"github.com/VictoriaMetrics/VictoriaMetrics/lib/snapshot/snapshotutil"
	"github.com/VictoriaMetrics/VictoriaMetrics/lib/storage/metricnamestats"
	"github.com/VictoriaMetrics/VictoriaMetrics/lib/timeutil"
	"github.com/VictoriaMetrics/VictoriaMetrics/lib/uint64set"
	"github.com/VictoriaMetrics/VictoriaMetrics/lib/workingsetcache"
	"github.com/VictoriaMetrics/fastcache"
)

const (
	retention31Days = 31 * 24 * time.Hour
	retentionMax    = 100 * 12 * retention31Days
	idbPrefilStart  = time.Hour
)

// Storage represents TSDB storage.
type Storage struct {
	rowsReceivedTotal atomic.Uint64
	rowsAddedTotal    atomic.Uint64

	tooSmallTimestampRows atomic.Uint64
	tooBigTimestampRows   atomic.Uint64
	invalidRawMetricNames atomic.Uint64

	timeseriesRepopulated  atomic.Uint64
	timeseriesPreCreated   atomic.Uint64
	newTimeseriesCreated   atomic.Uint64
	slowRowInserts         atomic.Uint64
	slowPerDayIndexInserts atomic.Uint64

	hourlySeriesLimitRowsDropped atomic.Uint64
	dailySeriesLimitRowsDropped  atomic.Uint64

	// nextRotationTimestamp is a timestamp in seconds of the next indexdb rotation.
	//
	// It is used for gradual pre-population of the idbNext during the last hour before the indexdb rotation.
	// in order to reduce spikes in CPU and disk IO usage just after the rotiation.
	// See https://github.com/VictoriaMetrics/VictoriaMetrics/issues/1401
	nextRotationTimestamp atomic.Int64

	path           string
	cachePath      string
	retentionMsecs int64

	// lock file for exclusive access to the storage on the given path.
	flockF *os.File

	// idbPrev contains the previously used indexdb.
	// idbCurr becomes idbPrev after the indexDB rotation.
	idbPrev atomic.Pointer[indexDB]

	// idbCurr contains the currently used indexdb.
	idbCurr atomic.Pointer[indexDB]

	// idbNext is the next indexdb, which will become idbCurr at the next rotation.
	//
	// It is started to be gradually pre-populated with the data for active time series during the last hour
	// before nextRotationTimestamp.
	// This reduces spikes in CPU and disk IO usage just after the rotiation.
	// See https://github.com/VictoriaMetrics/VictoriaMetrics/issues/1401
	idbNext atomic.Pointer[indexDB]

	// idbLock prevents accidental removal of indexDBs by retentionWatcher while
	// these indexDBs are in use by some storage operation(s).
	idbLock sync.Mutex

	disablePerDayIndex bool

	tb *table

	// Series cardinality limiters.
	hourlySeriesLimiter *bloomfilter.Limiter
	dailySeriesLimiter  *bloomfilter.Limiter

	// tsidCache is MetricName -> TSID cache.
	tsidCache *workingsetcache.Cache

	// metricIDCache is MetricID -> TSID cache.
	metricIDCache *workingsetcache.Cache

	// metricNameCache is MetricID -> MetricName cache.
	metricNameCache *workingsetcache.Cache

	// dateMetricIDCache is (generation, Date, MetricID) cache, where generation is the indexdb generation.
	// See generationTSID for details.
	dateMetricIDCache *dateMetricIDCache

	// Fast cache for MetricID values occurred during the current hour.
	currHourMetricIDs atomic.Pointer[hourMetricIDs]

	// Fast cache for MetricID values occurred during the previous hour.
	prevHourMetricIDs atomic.Pointer[hourMetricIDs]

	// Fast cache for pre-populating per-day inverted index for the next day.
	// This is needed in order to remove CPU usage spikes at 00:00 UTC
	// due to creation of per-day inverted index for active time series.
	// See https://github.com/VictoriaMetrics/VictoriaMetrics/issues/430 for details.
	nextDayMetricIDs atomic.Pointer[byDateMetricIDEntry]

	// Pending MetricID values to be added to currHourMetricIDs.
	pendingHourEntriesLock sync.Mutex
	pendingHourEntries     *uint64set.Set

	// Pending MetricIDs to be added to nextDayMetricIDs.
	pendingNextDayMetricIDsLock sync.Mutex
	pendingNextDayMetricIDs     *uint64set.Set

	stopCh chan struct{}

	currHourMetricIDsUpdaterWG sync.WaitGroup
	nextDayMetricIDsUpdaterWG  sync.WaitGroup
	retentionWatcherWG         sync.WaitGroup
	freeDiskSpaceWatcherWG     sync.WaitGroup

	// The snapshotLock prevents from concurrent creation of snapshots,
	// since this may result in snapshots without recently added data,
	// which may be in the process of flushing to disk by concurrently running
	// snapshot process.
	snapshotLock sync.Mutex

	// The minimum timestamp when composite index search can be used.
	minTimestampForCompositeIndex int64

	// An inmemory set of deleted metricIDs.
	//
	// It is safe to keep the set in memory even for big number of deleted
	// metricIDs, since it usually requires 1 bit per deleted metricID.
	deletedMetricIDs           atomic.Pointer[uint64set.Set]
	deletedMetricIDsUpdateLock sync.Mutex

	// missingMetricIDs maps metricID to the deadline in unix timestamp seconds
	// after which all the indexdb entries for the given metricID
	// must be deleted if index entry isn't found by the given metricID.
	// This is used inside searchMetricNameWithCache() and getTSIDsFromMetricIDs()
	// for detecting permanently missing metricID->metricName/TSID entries.
	// See https://github.com/VictoriaMetrics/VictoriaMetrics/issues/5959
	missingMetricIDsLock          sync.Mutex
	missingMetricIDs              map[uint64]uint64
	missingMetricIDsResetDeadline uint64

	// isReadOnly is set to true when the storage is in read-only mode.
	isReadOnly atomic.Bool

	metricsTracker *metricnamestats.Tracker

	// idbPrefillStartSeconds defines the start time of the idbNext prefill.
	// It helps to spread load in time for index records creation and reduce resource usage.
	idbPrefillStartSeconds int64

	// logNewSeries is used for logging the new series. We will log new series when logNewSeries is true or logNewSeriesUntil is greater than the current time.
	logNewSeries atomic.Bool

	// logNewSeriesUntil is the timestamp until which new series will be logged. We will log new series when logNewSeries is true or logNewSeriesUntil is greater than the current time.
	logNewSeriesUntil atomic.Uint64
}

// OpenOptions optional args for MustOpenStorage
type OpenOptions struct {
	Retention             time.Duration
	MaxHourlySeries       int
	MaxDailySeries        int
	DisablePerDayIndex    bool
	TrackMetricNamesStats bool
	IDBPrefillStart       time.Duration
	LogNewSeries          bool
}

// MustOpenStorage opens storage on the given path with the given retentionMsecs.
func MustOpenStorage(path string, opts OpenOptions) *Storage {
	path, err := filepath.Abs(path)
	if err != nil {
		logger.Panicf("FATAL: cannot determine absolute path for %q: %s", path, err)
	}
	retention := opts.Retention
	if retention <= 0 || retention > retentionMax {
		retention = retentionMax
	}
	idbPrefillStart := opts.IDBPrefillStart
	if idbPrefillStart <= 0 {
		idbPrefillStart = time.Hour
	}
	s := &Storage{
		path:                   path,
		cachePath:              filepath.Join(path, cacheDirname),
		retentionMsecs:         retention.Milliseconds(),
		stopCh:                 make(chan struct{}),
		idbPrefillStartSeconds: idbPrefillStart.Milliseconds() / 1000,
	}
	s.logNewSeries.Store(opts.LogNewSeries)

	fs.MustMkdirIfNotExist(path)

	// Check whether the cache directory must be removed
	// It is removed if it contains resetCacheOnStartupFilename.
	// See https://github.com/VictoriaMetrics/VictoriaMetrics/issues/1447 for details.
	if fs.IsPathExist(filepath.Join(s.cachePath, resetCacheOnStartupFilename)) {
		logger.Infof("removing cache directory at %q, since it contains `%s` file...", s.cachePath, resetCacheOnStartupFilename)
		// Do not use fs.MustRemoveDir() here, since the cache directory may be mounted
		// to a separate filesystem. In this case the fs.MustRemoveDir() will fail while
		// trying to remove the mount root.
		fs.MustRemoveDirContents(s.cachePath)
		logger.Infof("cache directory at %q has been successfully removed", s.cachePath)
	}

	// Protect from concurrent opens.
	s.flockF = fs.MustCreateFlockFile(path)

	// Check whether restore process finished successfully
	restoreLockF := filepath.Join(path, backupnames.RestoreInProgressFilename)
	if fs.IsPathExist(restoreLockF) {
		logger.Panicf("FATAL: incomplete vmrestore run; run vmrestore again or remove lock file %q", restoreLockF)
	}

	// Pre-create snapshots directory if it is missing.
	snapshotsPath := filepath.Join(path, snapshotsDirname)
	fs.MustMkdirIfNotExist(snapshotsPath)

	// Initialize series cardinality limiter.
	if opts.MaxHourlySeries > 0 {
		s.hourlySeriesLimiter = bloomfilter.NewLimiter(opts.MaxHourlySeries, time.Hour)
	}
	if opts.MaxDailySeries > 0 {
		s.dailySeriesLimiter = bloomfilter.NewLimiter(opts.MaxDailySeries, 24*time.Hour)
	}

	// Load caches.
	mem := memory.Allowed()
	s.tsidCache = s.mustLoadCache("metricName_tsid", getTSIDCacheSize())
	s.metricIDCache = s.mustLoadCache("metricID_tsid", mem/16)
	s.metricNameCache = s.mustLoadCache("metricID_metricName", getMetricNamesCacheSize())
	s.dateMetricIDCache = newDateMetricIDCache()

	hour := fasttime.UnixHour()
	hmCurr := s.mustLoadHourMetricIDs(hour, "curr_hour_metric_ids")
	hmPrev := s.mustLoadHourMetricIDs(hour-1, "prev_hour_metric_ids")
	s.currHourMetricIDs.Store(hmCurr)
	s.prevHourMetricIDs.Store(hmPrev)
	s.pendingHourEntries = &uint64set.Set{}

	s.pendingNextDayMetricIDs = &uint64set.Set{}

	if opts.TrackMetricNamesStats {
		mnt := metricnamestats.MustLoadFrom(filepath.Join(s.cachePath, "metric_usage_tracker"), uint64(getMetricNamesStatsCacheSize()))
		s.metricsTracker = mnt
		if mnt.IsEmpty() {
			// metric names tracker performs attempt to track timeseries during ingestion only at tsid cache miss.
			// It allows to do not decrease storage performance.
			logger.Infof("resetting tsidCache in order to properly track metric names stats usage")
			s.tsidCache.Reset()
		}
	}

	// Load metadata
	metadataDir := filepath.Join(path, metadataDirname)
	isEmptyDB := !fs.IsPathExist(filepath.Join(path, indexdbDirname))
	fs.MustMkdirIfNotExist(metadataDir)
	s.minTimestampForCompositeIndex = mustGetMinTimestampForCompositeIndex(metadataDir, isEmptyDB)

	s.disablePerDayIndex = opts.DisablePerDayIndex

	// Load indexdb
	idbPath := filepath.Join(path, indexdbDirname)
	idbSnapshotsPath := filepath.Join(idbPath, snapshotsDirname)
	fs.MustMkdirIfNotExist(idbSnapshotsPath)
	idbNext, idbCurr, idbPrev := s.mustOpenIndexDBTables(idbPath)

	s.idbPrev.Store(idbPrev)
	s.idbCurr.Store(idbCurr)
	s.idbNext.Store(idbNext)

	// Initialize nextRotationTimestamp
	nowSecs := int64(fasttime.UnixTimestamp())
	retentionSecs := retention.Milliseconds() / 1000 // not .Seconds() because unnecessary float64 conversion
	nextRotationTimestamp := nextRetentionDeadlineSeconds(nowSecs, retentionSecs, retentionTimezoneOffsetSecs)
	s.nextRotationTimestamp.Store(nextRotationTimestamp)

	// Load nextDayMetricIDs cache
	date := fasttime.UnixDate()
	nextDayMetricIDs := s.mustLoadNextDayMetricIDs(idbCurr.generation, date)
	s.nextDayMetricIDs.Store(nextDayMetricIDs)

	// Load deleted metricIDs from idbCurr and idbPrev
	dmisCurr, err := idbCurr.loadDeletedMetricIDs()
	if err != nil {
		logger.Panicf("FATAL: cannot load deleted metricIDs for the current indexDB at %q: %s", path, err)
	}
	dmisPrev, err := idbPrev.loadDeletedMetricIDs()
	if err != nil {
		logger.Panicf("FATAL: cannot load deleted metricIDs for the previous indexDB at %q: %s", path, err)
	}
	s.setDeletedMetricIDs(dmisCurr)
	s.updateDeletedMetricIDs(dmisPrev)

	// check for free disk space before opening the table
	// to prevent unexpected part merges. See https://github.com/VictoriaMetrics/VictoriaMetrics/issues/4023
	s.startFreeDiskSpaceWatcher()

	// Load data
	tablePath := filepath.Join(path, dataDirname)
	tb := mustOpenTable(tablePath, s)
	s.tb = tb

	s.startCurrHourMetricIDsUpdater()
	s.startNextDayMetricIDsUpdater()
	s.startRetentionWatcher()

	return s
}

var maxTSIDCacheSize int

// SetTSIDCacheSize overrides the default size of storage/tsid cache
func SetTSIDCacheSize(size int) {
	maxTSIDCacheSize = size
}

func getTSIDCacheSize() int {
	if maxTSIDCacheSize <= 0 {
		return int(float64(memory.Allowed()) * 0.37)
	}
	return maxTSIDCacheSize
}

var maxMetricNamesStatsCacheSize int

// SetMetricNamesStatsCacheSize overrides the default size of storage/metricNamesStatsTracker
func SetMetricNamesStatsCacheSize(size int) {
	maxMetricNamesStatsCacheSize = size
}

func getMetricNamesStatsCacheSize() int {
	if maxMetricNamesStatsCacheSize <= 0 {
		return memory.Allowed() / 100
	}
	return maxMetricNamesStatsCacheSize
}

var maxMetricNameCacheSize int

// SetMetricNameCacheSize overrides the default size of storage/metricName cache
func SetMetricNameCacheSize(size int) {
	maxMetricNameCacheSize = size
}

func getMetricNamesCacheSize() int {
	if maxMetricNameCacheSize <= 0 {
		return memory.Allowed() / 10
	}
	return maxMetricNameCacheSize
}

func (s *Storage) getDeletedMetricIDs() *uint64set.Set {
	return s.deletedMetricIDs.Load()
}

func (s *Storage) setDeletedMetricIDs(dmis *uint64set.Set) {
	s.deletedMetricIDs.Store(dmis)
}

func (s *Storage) updateDeletedMetricIDs(metricIDs *uint64set.Set) {
	s.deletedMetricIDsUpdateLock.Lock()
	dmisOld := s.getDeletedMetricIDs()
	dmisNew := dmisOld.Clone()
	dmisNew.Union(metricIDs)
	s.setDeletedMetricIDs(dmisNew)
	s.deletedMetricIDsUpdateLock.Unlock()
}

// DebugFlush makes sure all the recently added data is visible to search.
//
// Note: this function doesn't store all the in-memory data to disk - it just converts
// recently added items to searchable parts, which can be stored either in memory
// (if they are quite small) or to persistent disk.
//
// This function is for debugging and testing purposes only,
// since it may slow down data ingestion when used frequently.
func (s *Storage) DebugFlush() {
	s.tb.DebugFlush()

	idbPrev, idbCurr := s.getPrevAndCurrIndexDBs()
	defer s.putPrevAndCurrIndexDBs(idbPrev, idbCurr)

	idbCurr.tb.DebugFlush()
	idbPrev.tb.DebugFlush()

	hour := fasttime.UnixHour()
	s.updateCurrHourMetricIDs(hour)
}

// MustCreateSnapshot creates snapshot for s and returns the snapshot name.
//
// The method panics in case of any error since it does not accept any user
// input and therefore the error is not recoverable.
func (s *Storage) MustCreateSnapshot() string {
	logger.Infof("creating Storage snapshot for %q...", s.path)
	startTime := time.Now()

	s.snapshotLock.Lock()
	defer s.snapshotLock.Unlock()

	snapshotName := snapshotutil.NewName()
	srcDir := s.path
	dstDir := filepath.Join(srcDir, snapshotsDirname, snapshotName)
	fs.MustMkdirFailIfExist(dstDir)

	smallDir, bigDir := s.tb.MustCreateSnapshot(snapshotName)

	dstDataDir := filepath.Join(dstDir, dataDirname)
	fs.MustMkdirFailIfExist(dstDataDir)

	dstSmallDir := filepath.Join(dstDataDir, smallDirname)
	fs.MustSymlinkRelative(smallDir, dstSmallDir)

	dstBigDir := filepath.Join(dstDataDir, bigDirname)
	fs.MustSymlinkRelative(bigDir, dstBigDir)

	fs.MustSyncPath(dstDataDir)

	srcMetadataDir := filepath.Join(srcDir, metadataDirname)
	dstMetadataDir := filepath.Join(dstDir, metadataDirname)
	fs.MustCopyDirectory(srcMetadataDir, dstMetadataDir)

	idbPrev, idbCurr := s.getPrevAndCurrIndexDBs()
	defer s.putPrevAndCurrIndexDBs(idbPrev, idbCurr)

	idbSnapshot := filepath.Join(srcDir, indexdbDirname, snapshotsDirname, snapshotName)
	currSnapshot := filepath.Join(idbSnapshot, idbCurr.name)
	idbCurr.tb.MustCreateSnapshotAt(currSnapshot)
	prevSnapshot := filepath.Join(idbSnapshot, idbPrev.name)
	idbPrev.tb.MustCreateSnapshotAt(prevSnapshot)
	dstIdbDir := filepath.Join(dstDir, indexdbDirname)
	fs.MustSymlinkRelative(idbSnapshot, dstIdbDir)

	fs.MustSyncPath(dstDir)

	logger.Infof("created Storage snapshot for %q at %q in %.3f seconds", srcDir, dstDir, time.Since(startTime).Seconds())
	return snapshotName
}

func (s *Storage) mustGetSnapshotsCount() int {
	snapshotNames := s.MustListSnapshots()
	return len(snapshotNames)
}

// MustListSnapshots returns sorted list of existing snapshots for s.
//
// The method panics in case of any error since it does not accept any user
// input and therefore the error is not recoverable.
func (s *Storage) MustListSnapshots() []string {
	snapshotsPath := filepath.Join(s.path, snapshotsDirname)
	d, err := os.Open(snapshotsPath)
	if err != nil {
		logger.Panicf("FATAL: cannot open snapshots directory: %v", err)
	}
	defer fs.MustClose(d)

	fnames, err := d.Readdirnames(-1)
	if err != nil {
		logger.Panicf("FATAL: cannot read snapshots directory at %q: %v", snapshotsPath, err)
	}
	snapshotNames := make([]string, 0, len(fnames))
	for _, fname := range fnames {
		if err := snapshotutil.Validate(fname); err != nil {
			continue
		}
		snapshotNames = append(snapshotNames, fname)
	}
	sort.Strings(snapshotNames)
	return snapshotNames
}

// DeleteSnapshot deletes the given snapshot.
func (s *Storage) DeleteSnapshot(snapshotName string) error {
	if err := snapshotutil.Validate(snapshotName); err != nil {
		return fmt.Errorf("invalid snapshotName %q: %w", snapshotName, err)
	}
	snapshotPath := filepath.Join(s.path, snapshotsDirname, snapshotName)

	logger.Infof("deleting snapshot %q...", snapshotPath)
	startTime := time.Now()

	s.tb.MustDeleteSnapshot(snapshotName)
	idbPath := filepath.Join(s.path, indexdbDirname, snapshotsDirname, snapshotName)
	fs.MustRemoveDir(idbPath)
	fs.MustRemoveDir(snapshotPath)

	logger.Infof("deleted snapshot %q in %.3f seconds", snapshotPath, time.Since(startTime).Seconds())

	return nil
}

// MustDeleteStaleSnapshots deletes snapshot older than given maxAge
//
// The method panics in case of any error since it is unrelated to the user
// input and indicates a bug in storage or a problem with the underlying file
// system.
func (s *Storage) MustDeleteStaleSnapshots(maxAge time.Duration) {
	list := s.MustListSnapshots()
	expireDeadline := time.Now().UTC().Add(-maxAge)
	for _, snapshotName := range list {
		t, err := snapshotutil.Time(snapshotName)
		if err != nil {
			// Panic because MustListSnapshots() is expected to return valid
			// snapshot names only.
			logger.Panicf("BUG: cannot parse snapshot date from %q: %v", snapshotName, err)
		}
		if t.Before(expireDeadline) {
			if err := s.DeleteSnapshot(snapshotName); err != nil {
				// Panic because MustListSnapshots() is expected to return valid
				// snapshot names only and DeleteSnapshot() fails only if the
				// snapshot name is invalid.
				logger.Panicf("BUG: cannot delete snapshot %q: %v", snapshotName, err)
			}
		}
	}
}

// getPrevAndCurrIndexDBs increments the refcount for prev and curr indexDBs and
// returns them.
func (s *Storage) getPrevAndCurrIndexDBs() (prev, curr *indexDB) {
	s.idbLock.Lock()
	defer s.idbLock.Unlock()
	curr = s.idbCurr.Load()
	prev = s.idbPrev.Load()
	curr.incRef()
	prev.incRef()
	return prev, curr
}

// getIndexDBs increments the refcount for all indexDBs (prev, curr,
// and next) and returns them.
func (s *Storage) getIndexDBs() (prev, curr, next *indexDB) {
	s.idbLock.Lock()
	defer s.idbLock.Unlock()
	prev = s.idbPrev.Load()
	curr = s.idbCurr.Load()
	next = s.idbNext.Load()
	next.incRef()
	curr.incRef()
	prev.incRef()
	return prev, curr, next
}

// putPrevAndCurrIndexDBs decrements the refcount of prev and curr indexDBs.
func (s *Storage) putPrevAndCurrIndexDBs(prev, curr *indexDB) {
	prev.decRef()
	curr.decRef()
}

// putPrevAndCurrIndexDBs decrements the refcount of all indexDBs (prev, curr,
// and next).
func (s *Storage) putIndexDBs(prev, curr, next *indexDB) {
	prev.decRef()
	curr.decRef()
	next.decRef()
}

// Metrics contains essential metrics for the Storage.
type Metrics struct {
	RowsReceivedTotal uint64
	RowsAddedTotal    uint64
	DedupsDuringMerge uint64
	SnapshotsCount    uint64

	TooSmallTimestampRows uint64
	TooBigTimestampRows   uint64
	InvalidRawMetricNames uint64

	TimeseriesRepopulated  uint64
	TimeseriesPreCreated   uint64
	NewTimeseriesCreated   uint64
	SlowRowInserts         uint64
	SlowPerDayIndexInserts uint64

	HourlySeriesLimitRowsDropped   uint64
	HourlySeriesLimitMaxSeries     uint64
	HourlySeriesLimitCurrentSeries uint64

	DailySeriesLimitRowsDropped   uint64
	DailySeriesLimitMaxSeries     uint64
	DailySeriesLimitCurrentSeries uint64

	TimestampsBlocksMerged uint64
	TimestampsBytesSaved   uint64

	TSIDCacheSize                uint64
	TSIDCacheSizeBytes           uint64
	TSIDCacheSizeMaxBytes        uint64
	TSIDCacheRequests            uint64
	TSIDCacheMisses              uint64
	TSIDCacheCollisions          uint64
	TSIDCacheSizeEvictionBytes   uint64
	TSIDCacheExpireEvictionBytes uint64
	TSIDCacheMissEvictionBytes   uint64

	MetricIDCacheSize                uint64
	MetricIDCacheSizeBytes           uint64
	MetricIDCacheSizeMaxBytes        uint64
	MetricIDCacheRequests            uint64
	MetricIDCacheMisses              uint64
	MetricIDCacheCollisions          uint64
	MetricIDCacheSizeEvictionBytes   uint64
	MetricIDCacheExpireEvictionBytes uint64
	MetricIDCacheMissEvictionBytes   uint64

	MetricNameCacheSize                uint64
	MetricNameCacheSizeBytes           uint64
	MetricNameCacheSizeMaxBytes        uint64
	MetricNameCacheRequests            uint64
	MetricNameCacheMisses              uint64
	MetricNameCacheCollisions          uint64
	MetricNameCacheSizeEvictionBytes   uint64
	MetricNameCacheExpireEvictionBytes uint64
	MetricNameCacheMissEvictionBytes   uint64

	DateMetricIDCacheSize        uint64
	DateMetricIDCacheSizeBytes   uint64
	DateMetricIDCacheSyncsCount  uint64
	DateMetricIDCacheResetsCount uint64

	HourMetricIDCacheSize      uint64
	HourMetricIDCacheSizeBytes uint64

	NextDayMetricIDCacheSize      uint64
	NextDayMetricIDCacheSizeBytes uint64

	NextRetentionSeconds uint64

	MetricNamesUsageTrackerSize         uint64
	MetricNamesUsageTrackerSizeBytes    uint64
	MetricNamesUsageTrackerSizeMaxBytes uint64

	IndexDBMetrics IndexDBMetrics
	TableMetrics   TableMetrics
}

// Reset resets m.
func (m *Metrics) Reset() {
	*m = Metrics{}
}

// UpdateMetrics updates m with metrics from s.
func (s *Storage) UpdateMetrics(m *Metrics) {
	m.RowsReceivedTotal += s.rowsReceivedTotal.Load()
	m.RowsAddedTotal += s.rowsAddedTotal.Load()
	m.DedupsDuringMerge = dedupsDuringMerge.Load()
	m.SnapshotsCount += uint64(s.mustGetSnapshotsCount())

	m.TooSmallTimestampRows += s.tooSmallTimestampRows.Load()
	m.TooBigTimestampRows += s.tooBigTimestampRows.Load()
	m.InvalidRawMetricNames += s.invalidRawMetricNames.Load()

	m.TimeseriesRepopulated += s.timeseriesRepopulated.Load()
	m.TimeseriesPreCreated += s.timeseriesPreCreated.Load()
	m.NewTimeseriesCreated += s.newTimeseriesCreated.Load()
	m.SlowRowInserts += s.slowRowInserts.Load()
	m.SlowPerDayIndexInserts += s.slowPerDayIndexInserts.Load()

	if sl := s.hourlySeriesLimiter; sl != nil {
		m.HourlySeriesLimitRowsDropped += s.hourlySeriesLimitRowsDropped.Load()
		m.HourlySeriesLimitMaxSeries += uint64(sl.MaxItems())
		m.HourlySeriesLimitCurrentSeries += uint64(sl.CurrentItems())
	}

	if sl := s.dailySeriesLimiter; sl != nil {
		m.DailySeriesLimitRowsDropped += s.dailySeriesLimitRowsDropped.Load()
		m.DailySeriesLimitMaxSeries += uint64(sl.MaxItems())
		m.DailySeriesLimitCurrentSeries += uint64(sl.CurrentItems())
	}

	m.TimestampsBlocksMerged = timestampsBlocksMerged.Load()
	m.TimestampsBytesSaved = timestampsBytesSaved.Load()

	var cs fastcache.Stats
	s.tsidCache.UpdateStats(&cs)
	m.TSIDCacheSize += cs.EntriesCount
	m.TSIDCacheSizeBytes += cs.BytesSize
	m.TSIDCacheSizeMaxBytes += cs.MaxBytesSize
	m.TSIDCacheRequests += cs.GetCalls
	m.TSIDCacheMisses += cs.Misses
	m.TSIDCacheCollisions += cs.Collisions
	m.TSIDCacheExpireEvictionBytes += s.tsidCache.ExpireEvictionBytes.Load()
	m.TSIDCacheMissEvictionBytes += s.tsidCache.MissEvictionBytes.Load()
	m.TSIDCacheSizeEvictionBytes += s.tsidCache.SizeEvictionBytes.Load()

	cs.Reset()
	s.metricIDCache.UpdateStats(&cs)
	m.MetricIDCacheSize += cs.EntriesCount
	m.MetricIDCacheSizeBytes += cs.BytesSize
	m.MetricIDCacheSizeMaxBytes += cs.MaxBytesSize
	m.MetricIDCacheRequests += cs.GetCalls
	m.MetricIDCacheMisses += cs.Misses
	m.MetricIDCacheCollisions += cs.Collisions
	m.MetricIDCacheExpireEvictionBytes += s.metricIDCache.ExpireEvictionBytes.Load()
	m.MetricIDCacheMissEvictionBytes += s.metricIDCache.MissEvictionBytes.Load()
	m.MetricIDCacheSizeEvictionBytes += s.metricIDCache.SizeEvictionBytes.Load()

	cs.Reset()
	s.metricNameCache.UpdateStats(&cs)
	m.MetricNameCacheSize += cs.EntriesCount
	m.MetricNameCacheSizeBytes += cs.BytesSize
	m.MetricNameCacheSizeMaxBytes += cs.MaxBytesSize
	m.MetricNameCacheRequests += cs.GetCalls
	m.MetricNameCacheMisses += cs.Misses
	m.MetricNameCacheCollisions += cs.Collisions
	m.MetricNameCacheExpireEvictionBytes += s.metricNameCache.ExpireEvictionBytes.Load()
	m.MetricNameCacheMissEvictionBytes += s.metricNameCache.MissEvictionBytes.Load()
	m.MetricNameCacheSizeEvictionBytes += s.metricNameCache.SizeEvictionBytes.Load()

	m.DateMetricIDCacheSize += uint64(s.dateMetricIDCache.EntriesCount())
	m.DateMetricIDCacheSizeBytes += uint64(s.dateMetricIDCache.SizeBytes())
	m.DateMetricIDCacheSyncsCount += s.dateMetricIDCache.syncsCount.Load()
	m.DateMetricIDCacheResetsCount += s.dateMetricIDCache.resetsCount.Load()

	hmCurr := s.currHourMetricIDs.Load()
	hmPrev := s.prevHourMetricIDs.Load()
	hourMetricIDsLen := hmPrev.m.Len()
	if hmCurr.m.Len() > hourMetricIDsLen {
		hourMetricIDsLen = hmCurr.m.Len()
	}
	m.HourMetricIDCacheSize += uint64(hourMetricIDsLen)
	m.HourMetricIDCacheSizeBytes += hmCurr.m.SizeBytes()
	m.HourMetricIDCacheSizeBytes += hmPrev.m.SizeBytes()

	nextDayMetricIDs := &s.nextDayMetricIDs.Load().v
	m.NextDayMetricIDCacheSize += uint64(nextDayMetricIDs.Len())
	m.NextDayMetricIDCacheSizeBytes += nextDayMetricIDs.SizeBytes()

	var tm metricnamestats.TrackerMetrics
	s.metricsTracker.UpdateMetrics(&tm)
	m.MetricNamesUsageTrackerSizeBytes = tm.CurrentSizeBytes
	m.MetricNamesUsageTrackerSize = tm.CurrentItemsCount
	m.MetricNamesUsageTrackerSizeMaxBytes = tm.MaxSizeBytes

	d := s.nextRetentionSeconds()
	if d < 0 {
		d = 0
	}
	m.NextRetentionSeconds = uint64(d)

	idbPrev, idbCurr := s.getPrevAndCurrIndexDBs()
	defer s.putPrevAndCurrIndexDBs(idbPrev, idbCurr)
	idbCurr.UpdateMetrics(&m.IndexDBMetrics)
	idbPrev.UpdateMetrics(&m.IndexDBMetrics)
	s.tb.UpdateMetrics(&m.TableMetrics)
}

func (s *Storage) nextRetentionSeconds() int64 {
	return s.nextRotationTimestamp.Load() - int64(fasttime.UnixTimestamp())
}

// SetFreeDiskSpaceLimit sets the minimum free disk space size of current storage path
//
// The function must be called before opening or creating any storage.
func SetFreeDiskSpaceLimit(bytes int64) {
	freeDiskSpaceLimitBytes = uint64(bytes)
}

var freeDiskSpaceLimitBytes uint64

// IsReadOnly returns information is storage in read only mode
func (s *Storage) IsReadOnly() bool {
	return s.isReadOnly.Load()
}

func (s *Storage) startFreeDiskSpaceWatcher() {
	f := func() {
		freeSpaceBytes := fs.MustGetFreeSpace(s.path)
		if freeSpaceBytes < freeDiskSpaceLimitBytes {
			// Switch the storage to readonly mode if there is no enough free space left at s.path
			//
			// Use Load in front of CompareAndSwap in order to avoid slow inter-CPU synchronization
			// when the storage is already in read-only mode.
			if !s.isReadOnly.Load() && s.isReadOnly.CompareAndSwap(false, true) {
				// log notification only on state change
				logger.Warnf("switching the storage at %s to read-only mode, since it has less than -storage.minFreeDiskSpaceBytes=%d of free space: %d bytes left",
					s.path, freeDiskSpaceLimitBytes, freeSpaceBytes)
			}
			return
		}
		// Use Load in front of CompareAndSwap in order to avoid slow inter-CPU synchronization
		// when the storage isn't in read-only mode.
		if s.isReadOnly.Load() && s.isReadOnly.CompareAndSwap(true, false) {
			s.notifyReadWriteMode()
			logger.Warnf("switching the storage at %s to read-write mode, since it has more than -storage.minFreeDiskSpaceBytes=%d of free space: %d bytes left",
				s.path, freeDiskSpaceLimitBytes, freeSpaceBytes)
		}
	}
	f()
	s.freeDiskSpaceWatcherWG.Add(1)
	go func() {
		defer s.freeDiskSpaceWatcherWG.Done()
		d := timeutil.AddJitterToDuration(time.Second)
		ticker := time.NewTicker(d)
		defer ticker.Stop()
		for {
			select {
			case <-s.stopCh:
				return
			case <-ticker.C:
				f()
			}
		}
	}()
}

func (s *Storage) notifyReadWriteMode() {
	s.tb.NotifyReadWriteMode()

	idbPrev, idbCurr := s.getPrevAndCurrIndexDBs()
	defer s.putPrevAndCurrIndexDBs(idbPrev, idbCurr)

	idbCurr.tb.NotifyReadWriteMode()
	idbPrev.tb.NotifyReadWriteMode()
}

func (s *Storage) startRetentionWatcher() {
	s.retentionWatcherWG.Add(1)
	go func() {
		s.retentionWatcher()
		s.retentionWatcherWG.Done()
	}()
}

func (s *Storage) retentionWatcher() {
	for {
		d := s.nextRetentionSeconds()
		select {
		case <-s.stopCh:
			return
		case currentTime := <-time.After(time.Second * time.Duration(d)):
			s.mustRotateIndexDB(currentTime)
		}
	}
}

func (s *Storage) startCurrHourMetricIDsUpdater() {
	s.currHourMetricIDsUpdaterWG.Add(1)
	go func() {
		s.currHourMetricIDsUpdater()
		s.currHourMetricIDsUpdaterWG.Done()
	}()
}

func (s *Storage) startNextDayMetricIDsUpdater() {
	s.nextDayMetricIDsUpdaterWG.Add(1)
	go func() {
		s.nextDayMetricIDsUpdater()
		s.nextDayMetricIDsUpdaterWG.Done()
	}()
}

func (s *Storage) currHourMetricIDsUpdater() {
	d := timeutil.AddJitterToDuration(time.Second * 10)
	ticker := time.NewTicker(d)
	defer ticker.Stop()
	for {
		select {
		case <-s.stopCh:
			hour := fasttime.UnixHour()
			s.updateCurrHourMetricIDs(hour)
			return
		case <-ticker.C:
			hour := fasttime.UnixHour()
			s.updateCurrHourMetricIDs(hour)
		}
	}
}

func (s *Storage) nextDayMetricIDsUpdater() {
	d := timeutil.AddJitterToDuration(time.Second * 11)
	ticker := time.NewTicker(d)
	defer ticker.Stop()
	for {
		select {
		case <-s.stopCh:
			date := fasttime.UnixDate()
			s.updateNextDayMetricIDs(date)
			return
		case <-ticker.C:
			date := fasttime.UnixDate()
			s.updateNextDayMetricIDs(date)
		}
	}
}

func (s *Storage) mustRotateIndexDB(currentTime time.Time) {
	// Create new indexdb table, which will be used as idbNext
	newTableName := nextIndexDBTableName()
	idbNewPath := filepath.Join(s.path, indexdbDirname, newTableName)
	idbNew := mustOpenIndexDB(idbNewPath, s, &s.isReadOnly, false)

	// Update nextRotationTimestamp
	nextRotationTimestamp := currentTime.Unix() + s.retentionMsecs/1000
	s.nextRotationTimestamp.Store(nextRotationTimestamp)

	s.idbLock.Lock()

	// Set idbNext to idbNew
	idbNext := s.idbNext.Load()
	s.idbNext.Store(idbNew)

	// Set idbCurr to idbNext
	idbCurr := s.idbCurr.Load()
	s.idbCurr.Store(idbNext)

	idbPrev := s.idbPrev.Load()
	s.idbPrev.Store(idbCurr)
	idbCurr.noRegisterNewSeries.Store(true)
	// Schedule data removal for idbPrev
	idbPrev.scheduleToDrop()
	idbPrev.decRef()

	s.idbLock.Unlock()

	// Persist changes on the file system.
	fs.MustSyncPath(s.path)

	// Do not flush tsidCache to avoid read/write path slowdown.
	// The cache is automatically re-populated with new TSID entries
	// with the updated indexdb generation.
	// See https://github.com/VictoriaMetrics/VictoriaMetrics/issues/1401

	// Flush metric id caches for the current and the previous hour,
	// since they may contain entries missing in idbCurr after the rotation.
	// This should prevent from missing data in queries when
	// the following steps are performed for short -retentionPeriod (e.g. 1 day):
	//
	// 1. Add samples for some series between 3-4 UTC. These series are registered in currHourMetricIDs.
	// 2. The indexdb rotation is performed at 4 UTC. currHourMetricIDs is moved to prevHourMetricIDs.
	// 3. Continue adding samples for series from step 1 during time range 4-5 UTC.
	//    These series are already registered in prevHourMetricIDs, so VM doesn't add per-day entries to the current indexdb.
	// 4. Stop adding new samples for these series just before 5 UTC.
	// 5. The next indexdb rotation is performed at 4 UTC next day.
	//    The information about the series added at step 3 disappears from indexdb, since the old indexdb from step 1 is deleted,
	//    while the current indexdb doesn't contain information about the series.
	//    So queries for the last 24 hours stop returning samples added at step 3.
	// See https://github.com/VictoriaMetrics/VictoriaMetrics/issues/2698
	s.pendingHourEntriesLock.Lock()
	s.pendingHourEntries = &uint64set.Set{}
	s.pendingHourEntriesLock.Unlock()
	s.currHourMetricIDs.Store(&hourMetricIDs{})
	s.prevHourMetricIDs.Store(&hourMetricIDs{})

	// Do not flush dateMetricIDCache, since it contains entries prefixed with idb generation.

	// There is no need in resetting nextDayMetricIDs, since it contains entries prefixed with idb generation.

	// Do not flush metricIDCache and metricNameCache, since all the metricIDs
	// from prev idb remain valid after the rotation.
}

func (s *Storage) resetAndSaveTSIDCache() {
	// Reset cache and then store the reset cache on disk in order to prevent
	// from inconsistent behaviour after possible unclean shutdown.
	// See https://github.com/VictoriaMetrics/VictoriaMetrics/issues/1347
	s.tsidCache.Reset()
	s.mustSaveCache(s.tsidCache, "metricName_tsid")
}

// MustClose closes the storage.
//
// It is expected that the s is no longer used during the close.
func (s *Storage) MustClose() {
	close(s.stopCh)

	s.freeDiskSpaceWatcherWG.Wait()
	s.retentionWatcherWG.Wait()
	s.currHourMetricIDsUpdaterWG.Wait()
	s.nextDayMetricIDsUpdaterWG.Wait()

	s.tb.MustClose()

	s.idbNext.Load().MustClose()
	s.idbCurr.Load().MustClose()
	s.idbPrev.Load().MustClose()

	// Save caches.
	s.mustSaveCache(s.tsidCache, "metricName_tsid")
	s.tsidCache.Stop()
	s.mustSaveCache(s.metricIDCache, "metricID_tsid")
	s.metricIDCache.Stop()
	s.mustSaveCache(s.metricNameCache, "metricID_metricName")
	s.metricNameCache.Stop()

	hmCurr := s.currHourMetricIDs.Load()
	s.mustSaveHourMetricIDs(hmCurr, "curr_hour_metric_ids")
	hmPrev := s.prevHourMetricIDs.Load()
	s.mustSaveHourMetricIDs(hmPrev, "prev_hour_metric_ids")

	nextDayMetricIDs := s.nextDayMetricIDs.Load()
	s.mustSaveNextDayMetricIDs(nextDayMetricIDs)

	s.metricsTracker.MustClose()
	// Release lock file.
	fs.MustClose(s.flockF)
	s.flockF = nil

	// Stop series limiters.
	if sl := s.hourlySeriesLimiter; sl != nil {
		sl.MustStop()
	}
	if sl := s.dailySeriesLimiter; sl != nil {
		sl.MustStop()
	}
}

func (s *Storage) mustLoadNextDayMetricIDs(generation, date uint64) *byDateMetricIDEntry {
	e := &byDateMetricIDEntry{
		k: generationDateKey{
			generation: generation,
			date:       date,
		},
	}
	name := "next_day_metric_ids_v2"
	path := filepath.Join(s.cachePath, name)
	if !fs.IsPathExist(path) {
		return e
	}
	src, err := os.ReadFile(path)
	if err != nil {
		logger.Panicf("FATAL: cannot read %s: %s", path, err)
	}
	if len(src) < 24 {
		logger.Errorf("discarding %s, since it has broken header; got %d bytes; want %d bytes", path, len(src), 24)
		return e
	}

	// Unmarshal header
	generationLoaded := encoding.UnmarshalUint64(src)
	src = src[8:]
	if generationLoaded != generation {
		logger.Infof("discarding %s, since it contains data for stale generation; got %d; want %d", path, generationLoaded, generation)
	}
	dateLoaded := encoding.UnmarshalUint64(src)
	src = src[8:]
	if dateLoaded != date {
		logger.Infof("discarding %s, since it contains data for stale date; got %d; want %d", path, dateLoaded, date)
		return e
	}

	// Unmarshal uint64set
	m, tail, err := unmarshalUint64Set(src)
	if err != nil {
		logger.Infof("discarding %s because cannot load uint64set: %s", path, err)
		return e
	}
	if len(tail) > 0 {
		logger.Infof("discarding %s because non-empty tail left; len(tail)=%d", path, len(tail))
		return e
	}
	e.v = *m
	return e
}

func (s *Storage) mustLoadHourMetricIDs(hour uint64, name string) *hourMetricIDs {
	hm := &hourMetricIDs{
		hour: hour,
	}
	path := filepath.Join(s.cachePath, name)
	if !fs.IsPathExist(path) {
		return hm
	}
	src, err := os.ReadFile(path)
	if err != nil {
		logger.Panicf("FATAL: cannot read %s: %s", path, err)
	}
	if len(src) < 16 {
		logger.Errorf("discarding %s, since it has broken header; got %d bytes; want %d bytes", path, len(src), 16)
		return hm
	}

	// Unmarshal header
	hourLoaded := encoding.UnmarshalUint64(src)
	src = src[8:]
	if hourLoaded != hour {
		logger.Infof("discarding %s, since it contains outdated hour; got %d; want %d", path, hourLoaded, hour)
		return hm
	}

	// Unmarshal uint64set
	m, tail, err := unmarshalUint64Set(src)
	if err != nil {
		logger.Infof("discarding %s because cannot load uint64set: %s", path, err)
		return hm
	}
	if len(tail) > 0 {
		logger.Infof("discarding %s because non-empty tail left; len(tail)=%d", path, len(tail))
		return hm
	}
	hm.m = m
	return hm
}

func (s *Storage) mustSaveNextDayMetricIDs(e *byDateMetricIDEntry) {
	name := "next_day_metric_ids_v2"
	path := filepath.Join(s.cachePath, name)
	dst := make([]byte, 0, e.v.Len()*8+16)

	// Marshal header
	dst = encoding.MarshalUint64(dst, e.k.generation)
	dst = encoding.MarshalUint64(dst, e.k.date)

	// Marshal e.v
	dst = marshalUint64Set(dst, &e.v)

	fs.MustWriteSync(path, dst)
}

func (s *Storage) mustSaveHourMetricIDs(hm *hourMetricIDs, name string) {
	path := filepath.Join(s.cachePath, name)
	dst := make([]byte, 0, hm.m.Len()*8+24)

	// Marshal header
	dst = encoding.MarshalUint64(dst, hm.hour)

	// Marshal hm.m
	dst = marshalUint64Set(dst, hm.m)

	fs.MustWriteSync(path, dst)
}

func unmarshalUint64Set(src []byte) (*uint64set.Set, []byte, error) {
	mLen := encoding.UnmarshalUint64(src)
	src = src[8:]
	if uint64(len(src)) < 8*mLen {
		return nil, nil, fmt.Errorf("cannot unmarshal uint64set; got %d bytes; want at least %d bytes", len(src), 8*mLen)
	}
	m := &uint64set.Set{}
	for i := uint64(0); i < mLen; i++ {
		metricID := encoding.UnmarshalUint64(src)
		src = src[8:]
		m.Add(metricID)
	}
	return m, src, nil
}

func marshalUint64Set(dst []byte, m *uint64set.Set) []byte {
	dst = encoding.MarshalUint64(dst, uint64(m.Len()))
	m.ForEach(func(part []uint64) bool {
		for _, metricID := range part {
			dst = encoding.MarshalUint64(dst, metricID)
		}
		return true
	})
	return dst
}

func mustGetMinTimestampForCompositeIndex(metadataDir string, isEmptyDB bool) int64 {
	path := filepath.Join(metadataDir, "minTimestampForCompositeIndex")
	minTimestamp, err := loadMinTimestampForCompositeIndex(path)
	if err == nil {
		return minTimestamp
	}
	if !os.IsNotExist(err) {
		logger.Errorf("cannot read minTimestampForCompositeIndex, so trying to re-create it; error: %s", err)
	}
	date := time.Now().UnixNano() / 1e6 / msecPerDay
	if !isEmptyDB {
		// The current and the next day can already contain non-composite indexes,
		// so they cannot be queried with composite indexes.
		date += 2
	} else {
		date = 0
	}
	minTimestamp = date * msecPerDay
	dateBuf := encoding.MarshalInt64(nil, minTimestamp)
	fs.MustWriteAtomic(path, dateBuf, true)
	return minTimestamp
}

func loadMinTimestampForCompositeIndex(path string) (int64, error) {
	data, err := os.ReadFile(path)
	if err != nil {
		return 0, err
	}
	if len(data) != 8 {
		return 0, fmt.Errorf("unexpected length of %q; got %d bytes; want 8 bytes", path, len(data))
	}
	return encoding.UnmarshalInt64(data), nil
}

func (s *Storage) mustLoadCache(name string, sizeBytes int) *workingsetcache.Cache {
	path := filepath.Join(s.cachePath, name)
	return workingsetcache.Load(path, sizeBytes)
}

func (s *Storage) mustSaveCache(c *workingsetcache.Cache, name string) {
	saveCacheLock.Lock()
	defer saveCacheLock.Unlock()

	path := filepath.Join(s.cachePath, name)
	if err := c.Save(path); err != nil {
		logger.Panicf("FATAL: cannot save cache to %q: %s", path, err)
	}
}

// saveCacheLock prevents from data races when multiple concurrent goroutines save the same cache.
var saveCacheLock sync.Mutex

// SetRetentionTimezoneOffset sets the offset, which is used for calculating the time for indexdb rotation.
// See https://github.com/VictoriaMetrics/VictoriaMetrics/pull/2574
func SetRetentionTimezoneOffset(offset time.Duration) {
	retentionTimezoneOffsetSecs = int64(offset.Seconds())
}

var retentionTimezoneOffsetSecs int64

func nextRetentionDeadlineSeconds(atSecs, retentionSecs, offsetSecs int64) int64 {
	// Round retentionSecs to days. This guarantees that per-day inverted index works as expected
	const secsPerDay = 24 * 3600
	retentionSecs = ((retentionSecs + secsPerDay - 1) / secsPerDay) * secsPerDay

	// Schedule the deadline to +4 hours from the next retention period start
	// because of historical reasons - see https://github.com/VictoriaMetrics/VictoriaMetrics/issues/248
	offsetSecs -= 4 * 3600

	// Make sure that offsetSecs doesn't exceed retentionSecs
	offsetSecs %= retentionSecs

	// align the retention deadline to multiples of retentionSecs
	// This makes the deadline independent of atSecs.
	deadline := ((atSecs + offsetSecs + retentionSecs - 1) / retentionSecs) * retentionSecs

	// Apply the provided offsetSecs
	deadline -= offsetSecs

	return deadline
}

func (s *Storage) getMetricNameFromCache(dst []byte, metricID uint64) []byte {
	// There is no need in checking for deleted metricIDs here, since they
	// must be checked by the caller.
	key := (*[unsafe.Sizeof(metricID)]byte)(unsafe.Pointer(&metricID))
	return s.metricNameCache.Get(dst, key[:])
}

func (s *Storage) putMetricNameToCache(metricID uint64, metricName []byte) {
	key := (*[unsafe.Sizeof(metricID)]byte)(unsafe.Pointer(&metricID))
	s.metricNameCache.Set(key[:], metricName)
}

// searchAndMerge concurrently performs a search operation on all IndexDBs.
// The individual search results are then merged (merge function applied
// only if there is more than one index).
//
// The function creates a child query tracer for each search function call and
// closes it once the search() returns. Thus, implementations of search func
// must not close the query tracer that they receive.
func searchAndMerge[T any](qt *querytracer.Tracer, s *Storage, tr TimeRange, search func(qt *querytracer.Tracer, idb *indexDB, tr TimeRange) (T, error), merge func([]T) T) (T, error) {
	qt = qt.NewChild("search indexDBs: timeRange=%v", &tr)
	defer qt.Done()

	idbPrev, idbCurr := s.getPrevAndCurrIndexDBs()
	defer s.putPrevAndCurrIndexDBs(idbPrev, idbCurr)
	var idbs = []*indexDB{idbPrev, idbCurr}

	qtSearch := qt.NewChild("search %d indexDBs in parallel", len(idbs))
	var wg sync.WaitGroup
	data := make([]T, len(idbs))
	errs := make([]error, len(idbs))
	for i, idb := range idbs {
		searchTR := s.adjustTimeRange(tr)
		qtChild := qtSearch.NewChild("search indexDB %s: timeRange=%v", idb.name, &searchTR)
		wg.Add(1)
		go func(qt *querytracer.Tracer, i int, idb *indexDB, tr TimeRange) {
			defer wg.Done()
			defer qt.Done()

			data[i], errs[i] = search(qt, idb, tr)
		}(qtChild, i, idb, searchTR)
	}
	wg.Wait()
	qtSearch.Done()

	for _, err := range errs {
		if err != nil {
			var zeroValue T
			return zeroValue, err
		}
	}

	qtMerge := qt.NewChild("merge search results")
	result := merge(data)
	qtMerge.Done()

	return result, nil
}

// searchAndMergeUniq is a specific searchAndMerge operation that is common for
// most index searches. It expects each individual search to return a set of
// strings. The results of all individual searches are then unioned and the
// resulting set is converted into a slice. If result contains more than maxResults
// elements, it is truncated to maxResults.
//
// The final result is not sorted since it must be done by vmselect.
func searchAndMergeUniq(qt *querytracer.Tracer, s *Storage, tr TimeRange, search func(qt *querytracer.Tracer, idb *indexDB, tr TimeRange) (map[string]struct{}, error), maxResults int) ([]string, error) {
	merge := func(data []map[string]struct{}) map[string]struct{} {
		if len(data) == 0 {
			return nil
		}

		totalLen := 0
		for _, d := range data {
			totalLen += len(d)
		}

		if totalLen > maxResults {
			totalLen = maxResults
		}

		all := make(map[string]struct{}, totalLen)
		for _, d := range data {
			for v := range d {
				if len(all) >= maxResults {
					break
				}
				all[v] = struct{}{}
			}
		}
		return all
	}

	m, err := searchAndMerge(qt, s, tr, search, merge)
	if err != nil {
		return nil, err
	}

	res := make([]string, 0, len(m))
	for k := range m {
		res = append(res, k)
	}
	return res, nil
}

// SearchMetricNames returns marshaled metric names matching the given tfss on
// the given tr.
//
// The marshaled metric names must be unmarshaled via
// MetricName.UnmarshalString().
//
// If -disablePerDayIndex flag is not set, the metric names are searched
// within the given time range (as long as the time range is no more than 40
// days), i.e. the per-day index are used for searching.
//
// If -disablePerDayIndex is set or the time range is more than 40 days, the
// time range is ignored and the metrics are searched within the entire
// retention period, i.e. the global index are used for searching.
func (s *Storage) SearchMetricNames(qt *querytracer.Tracer, tfss []*TagFilters, tr TimeRange, maxMetrics int, deadline uint64) ([]string, error) {
	qt = qt.NewChild("search metric names: filters=%s, timeRange=%s, maxMetrics: %d", tfss, &tr, maxMetrics)
	search := func(qt *querytracer.Tracer, idb *indexDB, tr TimeRange) (map[string]struct{}, error) {
		return idb.SearchMetricNames(qt, tfss, tr, maxMetrics, deadline)
	}
	res, err := searchAndMergeUniq(qt, s, tr, search, math.MaxInt)
	qt.Donef("found %d metric names", len(res))
	return res, err
}

// ErrDeadlineExceeded is returned when the request times out.
var ErrDeadlineExceeded = fmt.Errorf("deadline exceeded")

// DeleteSeries deletes the series matching the given tfss.
//
// If the number of the series exceeds maxMetrics, no series will be deleted and
// an error will be returned. Otherwise, the function returns the number of
// metrics deleted.
func (s *Storage) DeleteSeries(qt *querytracer.Tracer, tfss []*TagFilters, maxMetrics int) (int, error) {
	qt = qt.NewChild("delete series: filters=%s, maxMetrics=%d", tfss, maxMetrics)
	defer qt.Done()

	if len(tfss) == 0 {
		return 0, nil
	}

	// Not deleting in parallel because the deletion operation is rare.
	deletedMetricIDs := &uint64set.Set{}

	idbPrev, idbCurr := s.getPrevAndCurrIndexDBs()
	defer s.putPrevAndCurrIndexDBs(idbPrev, idbCurr)

	var (
		dmisPrev *uint64set.Set
		dmisCurr *uint64set.Set
		err      error
	)

	qt.Printf("start deleting from previous indexDB")
	dmisPrev, err = idbPrev.DeleteSeries(qt, tfss, maxMetrics)
	if err != nil {
		return 0, err
	}
	qt.Printf("deleted %d metricIDs from previous indexDB", dmisPrev.Len())
	deletedMetricIDs.UnionMayOwn(dmisPrev)

	qt.Printf("start deleting from current indexDB")
	dmisCurr, err = idbCurr.DeleteSeries(qt, tfss, maxMetrics)
	if err != nil {
		return 0, err
	}
	qt.Printf("deleted %d metricIDs from current indexDB", dmisCurr.Len())
	deletedMetricIDs.UnionMayOwn(dmisCurr)

	// Do not reset MetricID->MetricName cache, since it must be used only
	// after filtering out deleted metricIDs.

	n := deletedMetricIDs.Len()
	qt.Donef("deleted %d unique metricIDs", n)
	return n, nil
}

// SearchLabelNames searches for label names matching the given tfss on tr.
//
// If -disablePerDayIndex flag is not set, the label names are searched
// within the given time range (as long as the time range is no more than 40
// days), i.e. the per-day index are used for searching.
//
// If -disablePerDayIndex is set or the time range is more than 40 days, the
// time range is ignored and the label names are searched within the entire
// retention period, i.e. the global index are used for searching.
func (s *Storage) SearchLabelNames(qt *querytracer.Tracer, tfss []*TagFilters, tr TimeRange, maxLabelNames, maxMetrics int, deadline uint64) ([]string, error) {
	qt = qt.NewChild("search for label names: filters=%s, timeRange=%s, maxLabelNames=%d, maxMetrics=%d", tfss, &tr, maxLabelNames, maxMetrics)
	defer qt.Done()

	search := func(qt *querytracer.Tracer, idb *indexDB, tr TimeRange) (map[string]struct{}, error) {
		return idb.SearchLabelNames(qt, tfss, tr, maxLabelNames, maxMetrics, deadline)
	}
	res, err := searchAndMergeUniq(qt, s, tr, search, maxLabelNames)
	if err != nil {
		return nil, err
	}
	qt.Printf("found %d label names", len(res))
	return res, nil
}

// SearchLabelValues searches for label values for the given labelName, filters
// and tr.
//
// If -disablePerDayIndex flag is not set, the label values are searched
// within the given time range (as long as the time range is no more than 40
// days), i.e. the per-day index are used for searching.
//
// If -disablePerDayIndex is set or the time range is more than 40 days, the
// time range is ignored and the label values are searched within the entire
// retention period, i.e. the global index are used for searching.
func (s *Storage) SearchLabelValues(qt *querytracer.Tracer, labelName string, tfss []*TagFilters, tr TimeRange, maxLabelValues, maxMetrics int, deadline uint64) ([]string, error) {
	qt = qt.NewChild("search for label values: labelName=%q, filters=%s, timeRange=%s, maxLabelNames=%d, maxMetrics=%d", labelName, tfss, &tr, maxLabelValues, maxMetrics)
	defer qt.Done()

	search := func(qt *querytracer.Tracer, idb *indexDB, tr TimeRange) (map[string]struct{}, error) {
		return idb.SearchLabelValues(qt, labelName, tfss, tr, maxLabelValues, maxMetrics, deadline)
	}
	res, err := searchAndMergeUniq(qt, s, tr, search, maxLabelValues)
	if err != nil {
		return nil, err
	}
	qt.Printf("found %d label values", len(res))
	return res, err
}

// SearchTagValueSuffixes returns all the tag value suffixes for the given
// tagKey and tagValuePrefix on the given tr.
//
// This allows implementing
// https://graphite-api.readthedocs.io/en/latest/api.html#metrics-find
// or similar APIs.
//
// If more than maxTagValueSuffixes suffixes is found, then only the first
// maxTagValueSuffixes suffixes is returned.
//
// If -disablePerDayIndex flag is not set, the tag value suffixes are searched
// within the given time range (as long as the time range is no more than 40
// days), i.e. the per-day index are used for searching.
//
// If -disablePerDayIndex is set or the time range is more than 40 days, the
// time range is ignored and the tag value suffixes are searched within the
// entire retention period, i.e. the global index are used for searching.
func (s *Storage) SearchTagValueSuffixes(qt *querytracer.Tracer, tr TimeRange, tagKey, tagValuePrefix string, delimiter byte, maxTagValueSuffixes int, deadline uint64) ([]string, error) {
	search := func(qt *querytracer.Tracer, idb *indexDB, tr TimeRange) (map[string]struct{}, error) {
		return idb.SearchTagValueSuffixes(qt, tr, tagKey, tagValuePrefix, delimiter, maxTagValueSuffixes, deadline)
	}
	res, err := searchAndMergeUniq(qt, s, tr, search, maxTagValueSuffixes)
	if err != nil {
		return nil, err
	}
	qt.Printf("found %d tag value suffixes", len(res))
	return res, err
}

// SearchGraphitePaths returns all the matching paths for the given graphite
// query on the given tr.
//
// If -disablePerDayIndex flag is not set, the graphite paths are searched
// within the given time range (as long as the time range is no more than 40
// days), i.e. the per-day index are used for searching.
//
// If -disablePerDayIndex is set or the time range is more than 40 days, the
// time range is ignored and the graphite paths are searched within the entire
// retention period, i.e. global index are used for searching.
func (s *Storage) SearchGraphitePaths(qt *querytracer.Tracer, tr TimeRange, query []byte, maxPaths int, deadline uint64) ([]string, error) {
	query = replaceAlternateRegexpsWithGraphiteWildcards(query)
	search := func(qt *querytracer.Tracer, idb *indexDB, tr TimeRange) (map[string]struct{}, error) {
		return idb.SearchGraphitePaths(qt, tr, nil, query, maxPaths, deadline)
	}

	res, err := searchAndMergeUniq(qt, s, tr, search, maxPaths)
	if err != nil {
		return nil, err
	}
	qt.Printf("found %d graphite paths", len(res))
	return res, err
}

// replaceAlternateRegexpsWithGraphiteWildcards replaces (foo|..|bar) with {foo,...,bar} in b and returns the new value.
func replaceAlternateRegexpsWithGraphiteWildcards(b []byte) []byte {
	var dst []byte
	for {
		n := bytes.IndexByte(b, '(')
		if n < 0 {
			if len(dst) == 0 {
				// Fast path - b doesn't contain the opening brace.
				return b
			}
			dst = append(dst, b...)
			return dst
		}
		dst = append(dst, b[:n]...)
		b = b[n+1:]
		n = bytes.IndexByte(b, ')')
		if n < 0 {
			dst = append(dst, '(')
			dst = append(dst, b...)
			return dst
		}
		x := b[:n]
		b = b[n+1:]
		if string(x) == ".*" {
			dst = append(dst, '*')
			continue
		}
		dst = append(dst, '{')
		for len(x) > 0 {
			n = bytes.IndexByte(x, '|')
			if n < 0 {
				dst = append(dst, x...)
				break
			}
			dst = append(dst, x[:n]...)
			x = x[n+1:]
			dst = append(dst, ',')
		}
		dst = append(dst, '}')
	}
}

// GetSeriesCount returns the approximate number of unique time series.
//
// It includes the deleted series too and may count the same series
// up to two times - in curr and prev indexDBs.
func (s *Storage) GetSeriesCount(deadline uint64) (uint64, error) {
	tr := TimeRange{
		MinTimestamp: 0,
		MaxTimestamp: time.Now().UnixMilli(),
	}
	search := func(_ *querytracer.Tracer, idb *indexDB, _ TimeRange) (uint64, error) {
		return idb.GetSeriesCount(deadline)
	}
	merge := func(data []uint64) uint64 {
		var total uint64
		for _, cnt := range data {
			total += cnt
		}
		return total
	}
	return searchAndMerge(nil, s, tr, search, merge)
}

// GetTSDBStatus returns TSDB status data for /api/v1/status/tsdb
//
// If -disablePerDayIndex flag is not set, the status is calculated for the
// given date, i.e. the per-day index are used for calculation.
//
// Otherwise, the date is ignored and the status is calculated for the entire
// retention period, i.e. the global index are used for calculation.
func (s *Storage) GetTSDBStatus(qt *querytracer.Tracer, tfss []*TagFilters, date uint64, focusLabel string, topN, maxMetrics int, deadline uint64) (*TSDBStatus, error) {
	qt = qt.NewChild("getting TSDB status")
	defer qt.Done()

	idbPrev, idbCurr := s.getPrevAndCurrIndexDBs()
	defer s.putPrevAndCurrIndexDBs(idbPrev, idbCurr)

	if s.disablePerDayIndex {
		date = globalIndexDate
	}

	qtChild := qt.NewChild("getting TSDB status in indexDB %q", idbCurr.name)
	res, err := idbCurr.GetTSDBStatus(qtChild, tfss, date, focusLabel, topN, maxMetrics, deadline)
	qtChild.Done()
	if err != nil {
		return nil, err
	}
	if !res.hasEntries() {
		qtChild = qt.NewChild("getting TSDB status in indexDB %q", idbPrev.name)
		res, err = idbPrev.GetTSDBStatus(qtChild, tfss, date, focusLabel, topN, maxMetrics, deadline)
		qtChild.Done()
		if err != nil {
			return nil, err
		}
	}

	if s.metricsTracker != nil && len(res.SeriesCountByMetricName) > 0 {
		// for performance reason always check if metricsTracker is configured
		names := make([]string, len(res.SeriesCountByMetricName))
		for idx, mns := range res.SeriesCountByMetricName {
			names[idx] = mns.Name
		}
		res.SeriesQueryStatsByMetricName = s.metricsTracker.GetStatRecordsForNames(0, 0, names)
	}
	return res, nil
}

// MetricRow is a metric to insert into storage.
type MetricRow struct {
	// MetricNameRaw contains raw metric name, which must be decoded
	// with MetricName.UnmarshalRaw.
	MetricNameRaw []byte

	Timestamp int64
	Value     float64
}

// CopyFrom copies src to mr.
func (mr *MetricRow) CopyFrom(src *MetricRow) {
	mr.MetricNameRaw = append(mr.MetricNameRaw[:0], src.MetricNameRaw...)
	mr.Timestamp = src.Timestamp
	mr.Value = src.Value
}

// String returns string representation of the mr.
func (mr *MetricRow) String() string {
	metricName := string(mr.MetricNameRaw)
	var mn MetricName
	if err := mn.UnmarshalRaw(mr.MetricNameRaw); err == nil {
		metricName = mn.String()
	}
	return fmt.Sprintf("%s (Timestamp=%d, Value=%f)", metricName, mr.Timestamp, mr.Value)
}

// Marshal appends marshaled mr to dst and returns the result.
func (mr *MetricRow) Marshal(dst []byte) []byte {
	dst = encoding.MarshalBytes(dst, mr.MetricNameRaw)
	dst = encoding.MarshalUint64(dst, uint64(mr.Timestamp))
	dst = encoding.MarshalUint64(dst, math.Float64bits(mr.Value))
	return dst
}

// UnmarshalX unmarshals mr from src and returns the remaining tail from src.
//
// mr refers to src, so it remains valid until src changes.
func (mr *MetricRow) UnmarshalX(src []byte) ([]byte, error) {
	metricNameRaw, nSize := encoding.UnmarshalBytes(src)
	if nSize <= 0 {
		return src, fmt.Errorf("cannot unmarshal MetricName")
	}
	tail := src[nSize:]
	mr.MetricNameRaw = metricNameRaw

	if len(tail) < 8 {
		return tail, fmt.Errorf("cannot unmarshal Timestamp: want %d bytes; have %d bytes", 8, len(tail))
	}
	timestamp := encoding.UnmarshalUint64(tail)
	tail = tail[8:]
	mr.Timestamp = int64(timestamp)

	if len(tail) < 8 {
		return tail, fmt.Errorf("cannot unmarshal Value: want %d bytes; have %d bytes", 8, len(tail))
	}
	value := encoding.UnmarshalUint64(tail)
	tail = tail[8:]
	mr.Value = math.Float64frombits(value)

	return tail, nil
}

// ForceMergePartitions force-merges partitions in s with names starting from the given partitionNamePrefix.
//
// Partitions are merged sequentially in order to reduce load on the system.
func (s *Storage) ForceMergePartitions(partitionNamePrefix string) error {
	return s.tb.ForceMergePartitions(partitionNamePrefix)
}

// AddRows adds the given mrs to s.
//
// The caller should limit the number of concurrent AddRows calls to the number
// of available CPU cores in order to limit memory usage.
func (s *Storage) AddRows(mrs []MetricRow, precisionBits uint8) {
	if len(mrs) == 0 {
		return
	}

	// Add rows to the storage in blocks with limited size in order to reduce memory usage.
	ic := getMetricRowsInsertCtx()
	maxBlockLen := len(ic.rrs)
	for len(mrs) > 0 {
		mrsBlock := mrs
		if len(mrs) > maxBlockLen {
			mrsBlock = mrs[:maxBlockLen]
			mrs = mrs[maxBlockLen:]
		} else {
			mrs = nil
		}
		rowsAdded := s.add(ic.rrs, ic.tmpMrs, mrsBlock, precisionBits)

		// If the number of received rows is greater than the number of added
		// rows, then some rows have failed to add. Check logs for the first
		// error.
		s.rowsAddedTotal.Add(uint64(rowsAdded))
		s.rowsReceivedTotal.Add(uint64(len(mrsBlock)))
	}
	putMetricRowsInsertCtx(ic)
}

type metricRowsInsertCtx struct {
	rrs    []rawRow
	tmpMrs []*MetricRow
}

func getMetricRowsInsertCtx() *metricRowsInsertCtx {
	v := metricRowsInsertCtxPool.Get()
	if v == nil {
		v = &metricRowsInsertCtx{
			rrs:    make([]rawRow, maxMetricRowsPerBlock),
			tmpMrs: make([]*MetricRow, maxMetricRowsPerBlock),
		}
	}
	return v.(*metricRowsInsertCtx)
}

func putMetricRowsInsertCtx(ic *metricRowsInsertCtx) {
	tmpMrs := ic.tmpMrs
	for i := range tmpMrs {
		tmpMrs[i] = nil
	}
	metricRowsInsertCtxPool.Put(ic)
}

var metricRowsInsertCtxPool sync.Pool

const maxMetricRowsPerBlock = 8000

func (s *Storage) date(millis int64) uint64 {
	if s.disablePerDayIndex {
		return globalIndexDate
	}
	return uint64(millis) / msecPerDay
}

// It has been found empirically, that once the time range is bigger than 40
// days searching using per-day index becomes slower than using global index.
//
// TODO(rtm0): Extract into a flag?
const maxDaysForPerDaySearch = 40

// adjustTimeRange decides whether to use the time range as is or use
// globalIndexTimeRange based on the time range length and -disablePerDayIndex
// flag.
func (s *Storage) adjustTimeRange(tr TimeRange) TimeRange {
	if s.disablePerDayIndex {
		return globalIndexTimeRange
	}

	minDate, maxDate := tr.DateRange()
	if maxDate-minDate > maxDaysForPerDaySearch {
		return globalIndexTimeRange
	}

	return tr
}

// RegisterMetricNames registers all the metric names from mrs in the indexdb, so they can be queried later.
//
// The the MetricRow.Timestamp is used for registering the metric name at the given day according to the timestamp.
// Th MetricRow.Value field is ignored.
func (s *Storage) RegisterMetricNames(qt *querytracer.Tracer, mrs []MetricRow) {
	qt = qt.NewChild("registering %d series", len(mrs))
	defer qt.Done()
	var metricNameBuf []byte
	var genTSID generationTSID
	mn := GetMetricName()
	defer PutMetricName(mn)

	var newSeriesCount uint64
	var seriesRepopulated uint64

	idbPrev, idbCurr := s.getPrevAndCurrIndexDBs()
	defer s.putPrevAndCurrIndexDBs(idbPrev, idbCurr)
	generation := idbCurr.generation
	isCurr := idbCurr.getIndexSearch(noDeadline)
	defer idbCurr.putIndexSearch(isCurr)
	isPrev := idbPrev.getIndexSearch(noDeadline)
	defer idbPrev.putIndexSearch(isPrev)
	var firstWarn error
	for i := range mrs {
		mr := &mrs[i]
		date := s.date(mr.Timestamp)
		if s.getTSIDFromCache(&genTSID, mr.MetricNameRaw) {
			// Fast path - mr.MetricNameRaw has been already registered in the current idb.
			if !s.registerSeriesCardinality(genTSID.TSID.MetricID, mr.MetricNameRaw) {
				// Skip row, since it exceeds cardinality limit
				continue
			}
			if genTSID.generation < generation {
				// The found TSID is from the previous indexdb. Create it in the current indexdb.

				if err := mn.UnmarshalRaw(mr.MetricNameRaw); err != nil {
					// Do not stop adding rows on error - just skip invalid row.
					// This guarantees that invalid rows don't prevent
					// from adding valid rows into the storage.
					if firstWarn == nil {
						firstWarn = fmt.Errorf("cannot unmarshal MetricNameRaw %q: %w", mr.MetricNameRaw, err)
					}
					s.invalidRawMetricNames.Add(1)
					continue
				}
				mn.sortTags()

				createAllIndexesForMetricName(idbCurr, mn, &genTSID.TSID, date)
				genTSID.generation = generation
				s.storeTSIDToCaches(mr.MetricNameRaw, &genTSID, date)
				seriesRepopulated++
			} else if !s.dateMetricIDCache.Has(generation, date, genTSID.TSID.MetricID) {
				if !isCurr.hasDateMetricID(date, genTSID.TSID.MetricID) {
					if err := mn.UnmarshalRaw(mr.MetricNameRaw); err != nil {
						if firstWarn == nil {
							firstWarn = fmt.Errorf("cannot unmarshal MetricNameRaw %q: %w", mr.MetricNameRaw, err)
						}
						continue
					}
					mn.sortTags()
					idbCurr.createPerDayIndexes(date, &genTSID.TSID, mn)
				}
				s.dateMetricIDCache.Set(generation, date, genTSID.TSID.MetricID)
			}
			continue
		}

		// Slow path - search TSID for the given metricName in indexdb.

		// Construct canonical metric name - it is used below.
		if err := mn.UnmarshalRaw(mr.MetricNameRaw); err != nil {
			// Do not stop adding rows on error - just skip invalid row.
			// This guarantees that invalid rows don't prevent
			// from adding valid rows into the storage.
			if firstWarn == nil {
				firstWarn = fmt.Errorf("cannot umarshal MetricNameRaw %q: %w", mr.MetricNameRaw, err)
			}
			s.invalidRawMetricNames.Add(1)
			continue
		}
		mn.sortTags()
		metricNameBuf = mn.Marshal(metricNameBuf[:0])

		if isCurr.getTSIDByMetricName(&genTSID, metricNameBuf, date) || isPrev.getTSIDByMetricName(&genTSID, metricNameBuf, date) {
			// Slower path - the TSID has been found in indexdb.

			if !s.registerSeriesCardinality(genTSID.TSID.MetricID, mr.MetricNameRaw) {
				// Skip the row, since it exceeds the configured cardinality limit.
				continue
			}

			if genTSID.generation < generation {
				// The found TSID is from the previous indexdb. Create it in the current indexdb.
				createAllIndexesForMetricName(idbCurr, mn, &genTSID.TSID, date)
				genTSID.generation = generation
				seriesRepopulated++
			}
			s.storeTSIDToCaches(mr.MetricNameRaw, &genTSID, date)
			continue
		}

		// Slowest path - there isCurr no TSID in indexdb for the given mr.MetricNameRaw. Create it.
		generateTSID(&genTSID.TSID, mn)

		if !s.registerSeriesCardinality(genTSID.TSID.MetricID, mr.MetricNameRaw) {
			// Skip the row, since it exceeds the configured cardinality limit.
			continue
		}

		// Schedule creating TSID indexes instead of creating them synchronously.
		// This should keep stable the ingestion rate when new time series are ingested.
		createAllIndexesForMetricName(idbCurr, mn, &genTSID.TSID, date)
		genTSID.generation = generation
		s.storeTSIDToCaches(mr.MetricNameRaw, &genTSID, date)
		newSeriesCount++
	}

	s.newTimeseriesCreated.Add(newSeriesCount)
	s.timeseriesRepopulated.Add(seriesRepopulated)

	// There is no need in pre-filling idbNext here, since RegisterMetricNames() is rarely called.
	// So it is OK to register metric names in blocking manner after indexdb rotation.

	if firstWarn != nil {
		logger.Warnf("cannot create some metrics: %s", firstWarn)
	}
}

func (s *Storage) add(rows []rawRow, dstMrs []*MetricRow, mrs []MetricRow, precisionBits uint8) int {
<<<<<<< HEAD
	idbPrev, idbCurr, idbNext := s.getIndexDBs()
	defer s.putIndexDBs(idbPrev, idbCurr, idbNext)
	generation := idbCurr.generation
	isCurr := idbCurr.getIndexSearch(noDeadline)
	defer idbCurr.putIndexSearch(isCurr)
	isPrev := idbPrev.getIndexSearch(noDeadline)
	defer idbPrev.putIndexSearch(isPrev)
=======
	logNewSeries := s.logNewSeries.Load() || s.logNewSeriesUntil.Load() >= fasttime.UnixTimestamp()
	idb, idbNext, putIndexDBs := s.getCurrAndNextIndexDBs()
	defer putIndexDBs()
	generation := idb.generation
	is := idb.getIndexSearch(noDeadline)
	defer idb.putIndexSearch(is)
>>>>>>> 847398b3

	hmPrev := s.prevHourMetricIDs.Load()
	hmCurr := s.currHourMetricIDs.Load()
	var pendingHourEntries []uint64
	addToPendingHourEntries := func(hour, metricID uint64) {
		if hour == hmCurr.hour && !hmCurr.m.Has(metricID) {
			pendingHourEntries = append(pendingHourEntries, metricID)
		}
	}

	mn := GetMetricName()
	defer PutMetricName(mn)

	var (
		// These vars are used for speeding up bulk imports of multiple adjacent rows for the same metricName.
		prevTSID          TSID
		prevMetricNameRaw []byte
	)
	var metricNameBuf []byte

	var slowInsertsCount uint64
	var newSeriesCount uint64
	var seriesRepopulated uint64

	minTimestamp, maxTimestamp := s.tb.getMinMaxTimestamps()

	var genTSID generationTSID

	// Log only the first error, since it has no sense in logging all errors.
	var firstWarn error

	j := 0
	for i := range mrs {
		mr := &mrs[i]
		if math.IsNaN(mr.Value) {
			if !decimal.IsStaleNaN(mr.Value) {
				// Skip NaNs other than Prometheus staleness marker, since the underlying encoding
				// doesn't know how to work with them.
				continue
			}
		}
		if mr.Timestamp < minTimestamp {
			// Skip rows with too small timestamps outside the retention.
			if firstWarn == nil {
				metricName := getUserReadableMetricName(mr.MetricNameRaw)
				firstWarn = fmt.Errorf("cannot insert row with too small timestamp %d outside the retention; minimum allowed timestamp is %d; "+
					"probably you need updating -retentionPeriod command-line flag; metricName: %s",
					mr.Timestamp, minTimestamp, metricName)
			}
			s.tooSmallTimestampRows.Add(1)
			continue
		}
		if mr.Timestamp > maxTimestamp {
			// Skip rows with too big timestamps significantly exceeding the current time.
			if firstWarn == nil {
				metricName := getUserReadableMetricName(mr.MetricNameRaw)
				firstWarn = fmt.Errorf("cannot insert row with too big timestamp %d exceeding the current time; maximum allowed timestamp is %d; metricName: %s",
					mr.Timestamp, maxTimestamp, metricName)
			}
			s.tooBigTimestampRows.Add(1)
			continue
		}
		dstMrs[j] = mr
		r := &rows[j]
		j++
		r.Timestamp = mr.Timestamp
		r.Value = mr.Value
		r.PrecisionBits = precisionBits
		date := s.date(r.Timestamp)
		hour := uint64(r.Timestamp) / msecPerHour

		// Search for TSID for the given mr.MetricNameRaw and store it at r.TSID.
		if string(mr.MetricNameRaw) == string(prevMetricNameRaw) {
			// Fast path - the current mr contains the same metric name as the previous mr, so it contains the same TSID.
			// This path should trigger on bulk imports when many rows contain the same MetricNameRaw.
			r.TSID = prevTSID
			continue
		}

		if s.getTSIDFromCache(&genTSID, mr.MetricNameRaw) {
			// Fast path - the TSID for the given mr.MetricNameRaw has been found in cache and isn't deleted.
			// There is no need in checking whether r.TSID.MetricID is deleted, since tsidCache doesn't
			// contain MetricName->TSID entries for deleted time series.
			// See Storage.DeleteSeries code for details.

			if !s.registerSeriesCardinality(genTSID.TSID.MetricID, mr.MetricNameRaw) {
				// Skip row, since it exceeds cardinality limit
				j--
				continue
			}
			r.TSID = genTSID.TSID
			prevTSID = r.TSID
			prevMetricNameRaw = mr.MetricNameRaw

			if genTSID.generation < generation {
				// The found TSID is from the previous indexdb. Create it in the current indexdb.
				if err := mn.UnmarshalRaw(mr.MetricNameRaw); err != nil {
					if firstWarn == nil {
						firstWarn = fmt.Errorf("cannot unmarshal MetricNameRaw %q: %w", mr.MetricNameRaw, err)
					}
					j--
					s.invalidRawMetricNames.Add(1)
					continue
				}
				mn.sortTags()

				createAllIndexesForMetricName(idbCurr, mn, &genTSID.TSID, date)
				genTSID.generation = generation
				s.storeTSIDToCaches(mr.MetricNameRaw, &genTSID, date)
				seriesRepopulated++
				slowInsertsCount++
			}
			addToPendingHourEntries(hour, genTSID.TSID.MetricID)
			continue
		}

		// Slow path - the TSID for the given mr.MetricNameRaw is missing in the cache.
		slowInsertsCount++

		// Construct canonical metric name - it is used below.
		if err := mn.UnmarshalRaw(mr.MetricNameRaw); err != nil {
			if firstWarn == nil {
				firstWarn = fmt.Errorf("cannot unmarshal MetricNameRaw %q: %w", mr.MetricNameRaw, err)
			}
			j--
			s.invalidRawMetricNames.Add(1)
			continue
		}
		mn.sortTags()
		metricNameBuf = mn.Marshal(metricNameBuf[:0])

		// register metric name on tsid cache miss
		// it allows to track metric names since last tsid cache reset
		// and skip index scan to fill metrics tracker
		s.metricsTracker.RegisterIngestRequest(0, 0, mn.MetricGroup)

		// Search for TSID for the given mr.MetricNameRaw in the indexdb.
		if isCurr.getTSIDByMetricName(&genTSID, metricNameBuf, date) || isPrev.getTSIDByMetricName(&genTSID, metricNameBuf, date) {
			// Slower path - the TSID has been found in indexdb.

			if !s.registerSeriesCardinality(genTSID.TSID.MetricID, mr.MetricNameRaw) {
				// Skip the row, since it exceeds the configured cardinality limit.
				j--
				continue
			}

			if genTSID.generation < generation {
				// The found TSID is from the previous indexdb. Create it in the current indexdb.
				createAllIndexesForMetricName(idbCurr, mn, &genTSID.TSID, date)
				genTSID.generation = generation
				seriesRepopulated++
			}
			s.storeTSIDToCaches(mr.MetricNameRaw, &genTSID, date)

			r.TSID = genTSID.TSID
			prevTSID = genTSID.TSID
			prevMetricNameRaw = mr.MetricNameRaw

			addToPendingHourEntries(hour, genTSID.TSID.MetricID)

			continue
		}

		// Slowest path - the TSID for the given mr.MetricNameRaw isn't found in indexdb. Create it.
		generateTSID(&genTSID.TSID, mn)

		if !s.registerSeriesCardinality(genTSID.TSID.MetricID, mr.MetricNameRaw) {
			// Skip the row, since it exceeds the configured cardinality limit.
			j--
			continue
		}

		createAllIndexesForMetricName(idbCurr, mn, &genTSID.TSID, date)
		genTSID.generation = generation
		s.storeTSIDToCaches(mr.MetricNameRaw, &genTSID, date)
		newSeriesCount++

		r.TSID = genTSID.TSID
		prevTSID = r.TSID
		prevMetricNameRaw = mr.MetricNameRaw

		addToPendingHourEntries(hour, genTSID.TSID.MetricID)

		if logNewSeries {
			logger.Infof("new series created: %s", mn.String())
		}
	}

	s.slowRowInserts.Add(slowInsertsCount)
	s.newTimeseriesCreated.Add(newSeriesCount)
	s.timeseriesRepopulated.Add(seriesRepopulated)

	dstMrs = dstMrs[:j]
	rows = rows[:j]

	if len(pendingHourEntries) > 0 {
		s.pendingHourEntriesLock.Lock()
		s.pendingHourEntries.AddMulti(pendingHourEntries)
		s.pendingHourEntriesLock.Unlock()
	}

	if err := s.prefillNextIndexDB(idbNext, rows, dstMrs); err != nil {
		if firstWarn == nil {
			firstWarn = fmt.Errorf("cannot prefill next indexdb: %w", err)
		}
	}

	if err := s.updatePerDateData(idbCurr, rows, dstMrs, hmPrev, hmCurr); err != nil {
		if firstWarn == nil {
			firstWarn = fmt.Errorf("cannot not update per-day index: %w", err)
		}
	}

	if firstWarn != nil {
		storageAddRowsLogger.Warnf("warn occurred during rows addition: %s", firstWarn)
	}

	s.tb.MustAddRows(rows)

	return len(rows)
}

var storageAddRowsLogger = logger.WithThrottler("storageAddRows", 5*time.Second)

// SetLogNewSeriesUntil sets the timestamp until which new series will be logged.
func (s *Storage) SetLogNewSeriesUntil(t uint64) {
	s.logNewSeriesUntil.Store(t)
}

func createAllIndexesForMetricName(db *indexDB, mn *MetricName, tsid *TSID, date uint64) {
	db.createGlobalIndexes(tsid, mn)
	db.createPerDayIndexes(date, tsid, mn)
}

func (s *Storage) storeTSIDToCaches(metricNameRaw []byte, genTSID *generationTSID, date uint64) {
	// Store the TSID for the current indexdb into cache,
	// so future rows for that TSID are ingested via fast path.
	s.storeTSIDToCache(genTSID, metricNameRaw)

	// Register the (generation, date, metricID) entry in the cache,
	// so next time the entry is found there instead of searching for it in the indexdb.
	s.dateMetricIDCache.Set(genTSID.generation, date, genTSID.TSID.MetricID)
}

func (s *Storage) registerSeriesCardinality(metricID uint64, metricNameRaw []byte) bool {
	if sl := s.hourlySeriesLimiter; sl != nil && !sl.Add(metricID) {
		s.hourlySeriesLimitRowsDropped.Add(1)
		logSkippedSeries(metricNameRaw, "-storage.maxHourlySeries", sl.MaxItems())
		return false
	}
	if sl := s.dailySeriesLimiter; sl != nil && !sl.Add(metricID) {
		s.dailySeriesLimitRowsDropped.Add(1)
		logSkippedSeries(metricNameRaw, "-storage.maxDailySeries", sl.MaxItems())
		return false
	}
	return true
}

func logSkippedSeries(metricNameRaw []byte, flagName string, flagValue int) {
	select {
	case <-logSkippedSeriesTicker.C:
		// Do not use logger.WithThrottler() here, since this will result in increased CPU load
		// because of getUserReadableMetricName() calls per each logSkippedSeries call.
		userReadableMetricName := getUserReadableMetricName(metricNameRaw)
		logger.Warnf("skip series %s because %s=%d reached", userReadableMetricName, flagName, flagValue)
	default:
	}
}

var logSkippedSeriesTicker = time.NewTicker(5 * time.Second)

func getUserReadableMetricName(metricNameRaw []byte) string {
	mn := GetMetricName()
	defer PutMetricName(mn)
	if err := mn.UnmarshalRaw(metricNameRaw); err != nil {
		return fmt.Sprintf("cannot unmarshal metricNameRaw %q: %s", metricNameRaw, err)
	}
	return mn.String()
}

func (s *Storage) prefillNextIndexDB(idbNext *indexDB, rows []rawRow, mrs []*MetricRow) error {
	d := s.nextRetentionSeconds()
	if d >= s.idbPrefillStartSeconds {
		// Fast path: nothing to pre-fill because it is too early.
		// The pre-fill is started during the last hour before the indexdb rotation.
		return nil
	}

	// Slower path: less than nextPrefillStartSeconds left for the next indexdb rotation.
	// Pre-populate idbNext with the increasing probability until the rotation.
	// The probability increases from 0% to 100% proportioinally to d=[nextPrefillStartSeconds .. 0].
	pMin := float64(d) / float64(s.idbPrefillStartSeconds)

	generation := idbNext.generation
	isNext := idbNext.getIndexSearch(noDeadline)
	defer idbNext.putIndexSearch(isNext)

	var firstError error
	var genTSID generationTSID
	mn := GetMetricName()
	defer PutMetricName(mn)

	timeseriesPreCreated := uint64(0)
	for i := range rows {
		r := &rows[i]
		p := float64(uint32(fastHashUint64(r.TSID.MetricID))) / (1 << 32)
		if p < pMin {
			// Fast path: it is too early to pre-fill indexes for the given MetricID.
			continue
		}

		// Check whether the given MetricID is already present in dateMetricIDCache.
		date := s.date(r.Timestamp)
		metricID := r.TSID.MetricID
		if s.dateMetricIDCache.Has(generation, date, metricID) {
			// Indexes are already pre-filled.
			continue
		}

		// Check whether the given (date, metricID) is already present in idbNext.
		if isNext.hasDateMetricID(date, metricID) {
			// Indexes are already pre-filled at idbNext.
			//
			// Register the (generation, date, metricID) entry in the cache,
			// so next time the entry is found there instead of searching for it in the indexdb.
			s.dateMetricIDCache.Set(generation, date, metricID)
			continue
		}

		// Slow path: pre-fill indexes in idbNext.
		metricNameRaw := mrs[i].MetricNameRaw
		if err := mn.UnmarshalRaw(metricNameRaw); err != nil {
			if firstError == nil {
				firstError = fmt.Errorf("cannot unmarshal MetricNameRaw %q: %w", metricNameRaw, err)
			}
			s.invalidRawMetricNames.Add(1)
			continue
		}
		mn.sortTags()

		createAllIndexesForMetricName(idbNext, mn, &r.TSID, date)
		genTSID.TSID = r.TSID
		genTSID.generation = generation
		s.storeTSIDToCaches(metricNameRaw, &genTSID, date)
		timeseriesPreCreated++
	}
	s.timeseriesPreCreated.Add(timeseriesPreCreated)

	return firstError
}

func (s *Storage) updatePerDateData(idb *indexDB, rows []rawRow, mrs []*MetricRow, hmPrev, hmCurr *hourMetricIDs) error {
	if s.disablePerDayIndex {
		return nil
	}

	var date uint64
	var hour uint64
	var prevTimestamp int64
	var (
		// These vars are used for speeding up bulk imports when multiple adjacent rows
		// contain the same (metricID, date) pairs.
		prevDate     uint64
		prevMetricID uint64
	)

	generation := idb.generation

	hmPrevDate := hmPrev.hour / 24
	nextDayMetricIDs := &s.nextDayMetricIDs.Load().v
	ts := fasttime.UnixTimestamp()
	// Start pre-populating the next per-day inverted index during the last hour of the current day.
	// pMin linearly increases from 0 to 1 during the last hour of the day.
	pMin := (float64(ts%(3600*24)) / 3600) - 23
	type pendingDateMetricID struct {
		date uint64
		tsid *TSID
		mr   *MetricRow
	}
	var pendingDateMetricIDs []pendingDateMetricID
	var pendingNextDayMetricIDs []uint64
	for i := range rows {
		r := &rows[i]
		if r.Timestamp != prevTimestamp {
			date = uint64(r.Timestamp) / msecPerDay
			hour = uint64(r.Timestamp) / msecPerHour
			prevTimestamp = r.Timestamp
		}
		metricID := r.TSID.MetricID
		if metricID == prevMetricID && date == prevDate {
			// Fast path for bulk import of multiple rows with the same (date, metricID) pairs.
			continue
		}
		prevDate = date
		prevMetricID = metricID
		if hour == hmCurr.hour {
			// The row belongs to the current hour. Check for the current hour cache.
			if hmCurr.m.Has(metricID) {
				// Fast path: the metricID is in the current hour cache.
				// This means the metricID has been already added to per-day inverted index.

				// Gradually pre-populate per-day inverted index for the next day during the last hour of the current day.
				// This should reduce CPU usage spike and slowdown at the beginning of the next day
				// when entries for all the active time series must be added to the index.
				// This should address https://github.com/VictoriaMetrics/VictoriaMetrics/issues/430 .
				if pMin > 0 {
					p := float64(uint32(fastHashUint64(metricID))) / (1 << 32)
					if p < pMin && !nextDayMetricIDs.Has(metricID) {
						pendingDateMetricIDs = append(pendingDateMetricIDs, pendingDateMetricID{
							date: date + 1,
							tsid: &r.TSID,
							mr:   mrs[i],
						})
						pendingNextDayMetricIDs = append(pendingNextDayMetricIDs, metricID)
					}
				}
				continue
			}
			if date == hmPrevDate && hmPrev.m.Has(metricID) {
				// The metricID is already registered for the current day on the previous hour.
				continue
			}
		}

		// Slower path: check global cache for (generation, date, metricID) entry.
		if s.dateMetricIDCache.Has(generation, date, metricID) {
			continue
		}
		// Slow path: store the (date, metricID) entry in the indexDB.
		pendingDateMetricIDs = append(pendingDateMetricIDs, pendingDateMetricID{
			date: date,
			tsid: &r.TSID,
			mr:   mrs[i],
		})
	}
	if len(pendingNextDayMetricIDs) > 0 {
		s.pendingNextDayMetricIDsLock.Lock()
		s.pendingNextDayMetricIDs.AddMulti(pendingNextDayMetricIDs)
		s.pendingNextDayMetricIDsLock.Unlock()
	}
	if len(pendingDateMetricIDs) == 0 {
		// Fast path - there are no new (date, metricID) entries.
		return nil
	}

	// Slow path - add new (date, metricID) entries to indexDB.

	s.slowPerDayIndexInserts.Add(uint64(len(pendingDateMetricIDs)))
	// Sort pendingDateMetricIDs by (date, metricID) in order to speed up `is` search in the loop below.
	sort.Slice(pendingDateMetricIDs, func(i, j int) bool {
		a := pendingDateMetricIDs[i]
		b := pendingDateMetricIDs[j]
		if a.date != b.date {
			return a.date < b.date
		}
		return a.tsid.MetricID < b.tsid.MetricID
	})

	is := idb.getIndexSearch(noDeadline)
	defer idb.putIndexSearch(is)

	var firstError error
	dateMetricIDsForCache := make([]dateMetricID, 0, len(pendingDateMetricIDs))
	mn := GetMetricName()
	for _, dmid := range pendingDateMetricIDs {
		date := dmid.date
		metricID := dmid.tsid.MetricID
		if !is.hasDateMetricID(date, metricID) {
			// The (date, metricID) entry is missing in the indexDB. Add it there together with per-day index.
			// It is OK if the (date, metricID) entry is added multiple times to indexdb
			// by concurrent goroutines.
			if err := mn.UnmarshalRaw(dmid.mr.MetricNameRaw); err != nil {
				if firstError == nil {
					firstError = fmt.Errorf("cannot unmarshal MetricNameRaw %q: %w", dmid.mr.MetricNameRaw, err)
				}
				s.invalidRawMetricNames.Add(1)
				continue
			}
			mn.sortTags()
			idb.createPerDayIndexes(date, dmid.tsid, mn)
		}
		dateMetricIDsForCache = append(dateMetricIDsForCache, dateMetricID{
			date:     date,
			metricID: metricID,
		})
	}
	PutMetricName(mn)
	// The (date, metricID) entries must be added to cache only after they have been successfully added to indexDB.
	s.dateMetricIDCache.Store(generation, dateMetricIDsForCache)
	return firstError
}

func fastHashUint64(x uint64) uint64 {
	x ^= x >> 12 // a
	x ^= x << 25 // b
	x ^= x >> 27 // c
	return x * 2685821657736338717
}

// dateMetricIDCache is fast cache for holding (date, metricID) entries.
//
// It should be faster than map[date]*uint64set.Set on multicore systems.
type dateMetricIDCache struct {
	syncsCount  atomic.Uint64
	resetsCount atomic.Uint64

	// Contains immutable map
	byDate atomic.Pointer[byDateMetricIDMap]

	// Contains mutable map protected by mu
	byDateMutable *byDateMetricIDMap

	// Contains the number of slow accesses to byDateMutable.
	// Is used for deciding when to merge byDateMutable to byDate.
	// Protected by mu.
	slowHits int

	mu sync.Mutex
}

func newDateMetricIDCache() *dateMetricIDCache {
	var dmc dateMetricIDCache
	dmc.resetLocked()
	return &dmc
}

func (dmc *dateMetricIDCache) resetLocked() {
	// Do not reset syncsCount and resetsCount
	dmc.byDate.Store(newByDateMetricIDMap())
	dmc.byDateMutable = newByDateMetricIDMap()
	dmc.slowHits = 0

	dmc.resetsCount.Add(1)
}

func (dmc *dateMetricIDCache) EntriesCount() int {
	byDate := dmc.byDate.Load()
	n := 0
	for _, e := range byDate.m {
		n += e.v.Len()
	}
	return n
}

func (dmc *dateMetricIDCache) SizeBytes() uint64 {
	byDate := dmc.byDate.Load()
	n := uint64(0)
	for _, e := range byDate.m {
		n += e.v.SizeBytes()
	}
	return n
}

func (dmc *dateMetricIDCache) Has(generation, date, metricID uint64) bool {
	if byDate := dmc.byDate.Load(); byDate.get(generation, date).Has(metricID) {
		// Fast path. The majority of calls must go here.
		return true
	}
	// Slow path. Acquire the lock and search the immutable map again and then
	// also search the mutable map.
	return dmc.hasSlow(generation, date, metricID)
}

func (dmc *dateMetricIDCache) hasSlow(generation, date, metricID uint64) bool {
	dmc.mu.Lock()
	defer dmc.mu.Unlock()

	// First, check immutable map again because the entry may have been moved to
	// the immutable map by the time the caller acquires the lock.
	byDate := dmc.byDate.Load()
	v := byDate.get(generation, date)
	if v.Has(metricID) {
		return true
	}

	// Then check immutable map.
	vMutable := dmc.byDateMutable.get(generation, date)
	ok := vMutable.Has(metricID)
	if ok {
		dmc.slowHits++
		if dmc.slowHits > (v.Len()+vMutable.Len())/2 {
			// It is cheaper to merge byDateMutable into byDate than to pay inter-cpu sync costs when accessing vMutable.
			dmc.syncLocked()
			dmc.slowHits = 0
		}
	}
	return ok
}

type dateMetricID struct {
	date     uint64
	metricID uint64
}

func (dmc *dateMetricIDCache) Store(generation uint64, dmids []dateMetricID) {
	var prevDate uint64
	metricIDs := make([]uint64, 0, len(dmids))
	dmc.mu.Lock()
	for _, dmid := range dmids {
		if prevDate == dmid.date {
			metricIDs = append(metricIDs, dmid.metricID)
			continue
		}
		if len(metricIDs) > 0 {
			v := dmc.byDateMutable.getOrCreate(generation, prevDate)
			v.AddMulti(metricIDs)
		}
		metricIDs = append(metricIDs[:0], dmid.metricID)
		prevDate = dmid.date
	}
	if len(metricIDs) > 0 {
		v := dmc.byDateMutable.getOrCreate(generation, prevDate)
		v.AddMulti(metricIDs)
	}
	dmc.mu.Unlock()
}

func (dmc *dateMetricIDCache) Set(generation, date, metricID uint64) {
	dmc.mu.Lock()
	v := dmc.byDateMutable.getOrCreate(generation, date)
	v.Add(metricID)
	dmc.mu.Unlock()
}

func (dmc *dateMetricIDCache) syncLocked() {
	if len(dmc.byDateMutable.m) == 0 {
		// Nothing to sync.
		return
	}

	// Merge data from byDate into byDateMutable and then atomically replace byDate with the merged data.
	byDate := dmc.byDate.Load()
	byDateMutable := dmc.byDateMutable
	byDateMutable.hotEntry.Store(&byDateMetricIDEntry{})

	keepDatesMap := make(map[uint64]struct{}, len(byDateMutable.m))
	for k, e := range byDateMutable.m {
		keepDatesMap[k.date] = struct{}{}
		v := byDate.get(k.generation, k.date)
		if v == nil {
			// Nothing to merge
			continue
		}
		v = v.Clone()
		v.Union(&e.v)
		dme := &byDateMetricIDEntry{
			k: k,
			v: *v,
		}
		byDateMutable.m[k] = dme
	}

	// Copy entries from byDate, which are missing in byDateMutable
	allDatesMap := make(map[uint64]struct{}, len(byDate.m))
	for k, e := range byDate.m {
		allDatesMap[k.date] = struct{}{}
		v := byDateMutable.get(k.generation, k.date)
		if v != nil {
			continue
		}
		byDateMutable.m[k] = e
	}

	if len(byDateMutable.m) > 2 {
		// Keep only entries for the last two dates from allDatesMap plus all the entries for byDateMutable.
		dates := make([]uint64, 0, len(allDatesMap))
		for date := range allDatesMap {
			dates = append(dates, date)
		}
		sort.Slice(dates, func(i, j int) bool {
			return dates[i] < dates[j]
		})
		if len(dates) > 2 {
			dates = dates[len(dates)-2:]
		}
		for _, date := range dates {
			keepDatesMap[date] = struct{}{}
		}
		for k := range byDateMutable.m {
			if _, ok := keepDatesMap[k.date]; !ok {
				delete(byDateMutable.m, k)
			}
		}
	}

	// Atomically replace byDate with byDateMutable
	dmc.byDate.Store(dmc.byDateMutable)
	dmc.byDateMutable = newByDateMetricIDMap()

	dmc.syncsCount.Add(1)

	if dmc.SizeBytes() > uint64(memory.Allowed())/256 {
		dmc.resetLocked()
	}
}

type byDateMetricIDMap struct {
	hotEntry atomic.Pointer[byDateMetricIDEntry]
	m        map[generationDateKey]*byDateMetricIDEntry
}

type generationDateKey struct {
	generation uint64
	date       uint64
}

func newByDateMetricIDMap() *byDateMetricIDMap {
	dmm := &byDateMetricIDMap{
		m: make(map[generationDateKey]*byDateMetricIDEntry),
	}
	dmm.hotEntry.Store(&byDateMetricIDEntry{})
	return dmm
}

func (dmm *byDateMetricIDMap) get(generation, date uint64) *uint64set.Set {
	hotEntry := dmm.hotEntry.Load()
	if hotEntry.k.generation == generation && hotEntry.k.date == date {
		// Fast path
		return &hotEntry.v
	}
	// Slow path
	k := generationDateKey{
		generation: generation,
		date:       date,
	}
	e := dmm.m[k]
	if e == nil {
		return nil
	}
	dmm.hotEntry.Store(e)
	return &e.v
}

func (dmm *byDateMetricIDMap) getOrCreate(generation, date uint64) *uint64set.Set {
	v := dmm.get(generation, date)
	if v != nil {
		return v
	}
	k := generationDateKey{
		generation: generation,
		date:       date,
	}
	e := &byDateMetricIDEntry{
		k: k,
	}
	dmm.m[k] = e
	return &e.v
}

type byDateMetricIDEntry struct {
	k generationDateKey
	v uint64set.Set
}

func (s *Storage) updateNextDayMetricIDs(date uint64) {
	generation := s.idbCurr.Load().generation
	e := s.nextDayMetricIDs.Load()
	s.pendingNextDayMetricIDsLock.Lock()
	pendingMetricIDs := s.pendingNextDayMetricIDs
	s.pendingNextDayMetricIDs = &uint64set.Set{}
	s.pendingNextDayMetricIDsLock.Unlock()
	if pendingMetricIDs.Len() == 0 && e.k.generation == generation && e.k.date == date {
		// Fast path: nothing to update.
		return
	}

	// Slow path: union pendingMetricIDs with e.v
	if e.k.generation == generation && e.k.date == date {
		pendingMetricIDs.Union(&e.v)
	} else {
		// Do not add pendingMetricIDs from the previous day to the current day,
		// since this may result in missing registration of the metricIDs in the per-day inverted index.
		// See https://github.com/VictoriaMetrics/VictoriaMetrics/issues/3309
		pendingMetricIDs = &uint64set.Set{}
	}
	k := generationDateKey{
		generation: generation,
		date:       date,
	}
	eNew := &byDateMetricIDEntry{
		k: k,
		v: *pendingMetricIDs,
	}
	s.nextDayMetricIDs.Store(eNew)
}

func (s *Storage) updateCurrHourMetricIDs(hour uint64) {
	hm := s.currHourMetricIDs.Load()
	s.pendingHourEntriesLock.Lock()
	newMetricIDs := s.pendingHourEntries
	s.pendingHourEntries = &uint64set.Set{}
	s.pendingHourEntriesLock.Unlock()

	if newMetricIDs.Len() == 0 && hm.hour == hour {
		// Fast path: nothing to update.
		return
	}

	// Slow path: hm.m must be updated with non-empty s.pendingHourEntries.
	var m *uint64set.Set
	if hm.hour == hour {
		m = hm.m.Clone()
		m.Union(newMetricIDs)
	} else {
		m = newMetricIDs
		if hour%24 == 0 {
			// Do not add pending metricIDs from the previous hour to the current hour on the next day,
			// since this may result in missing registration of the metricIDs in the per-day inverted index.
			// See https://github.com/VictoriaMetrics/VictoriaMetrics/issues/3309
			m = &uint64set.Set{}
		}
	}
	hmNew := &hourMetricIDs{
		m:    m,
		hour: hour,
	}
	s.currHourMetricIDs.Store(hmNew)
	if hm.hour != hour {
		s.prevHourMetricIDs.Store(hm)
	}
}

type hourMetricIDs struct {
	m    *uint64set.Set
	hour uint64
}

type generationTSID struct {
	TSID TSID

	// generation stores the indexdb.generation value to identify to which indexdb belongs this TSID
	generation uint64
}

func (s *Storage) getTSIDFromCache(dst *generationTSID, metricName []byte) bool {
	buf := (*[unsafe.Sizeof(*dst)]byte)(unsafe.Pointer(dst))[:]
	buf = s.tsidCache.Get(buf[:0], metricName)
	return uintptr(len(buf)) == unsafe.Sizeof(*dst)
}

func (s *Storage) storeTSIDToCache(tsid *generationTSID, metricName []byte) {
	buf := (*[unsafe.Sizeof(*tsid)]byte)(unsafe.Pointer(tsid))[:]
	s.tsidCache.Set(metricName, buf)
}

func (s *Storage) mustOpenIndexDBTables(path string) (next, curr, prev *indexDB) {
	fs.MustMkdirIfNotExist(path)

	// Search for the three most recent tables - the prev, curr and next.
	des := fs.MustReadDir(path)
	var tableNames []string
	for _, de := range des {
		if !fs.IsDirOrSymlink(de) {
			// Skip non-directories.
			continue
		}
		tableName := de.Name()
		if !indexDBTableNameRegexp.MatchString(tableName) {
			// Skip invalid directories.
			continue
		}
		tableDirPath := filepath.Join(path, tableName)
		if fs.IsPartiallyRemovedDir(tableDirPath) {
			// Finish the removal of partially deleted directory, which can occur
			// when the directory was removed during unclean shutdown.
			fs.MustRemoveDir(tableDirPath)
			continue
		}
		tableNames = append(tableNames, tableName)
	}
	sort.Slice(tableNames, func(i, j int) bool {
		return tableNames[i] < tableNames[j]
	})
	switch len(tableNames) {
	case 0:
		prevName := nextIndexDBTableName()
		currName := nextIndexDBTableName()
		nextName := nextIndexDBTableName()
		tableNames = append(tableNames, prevName, currName, nextName)
	case 1:
		currName := nextIndexDBTableName()
		nextName := nextIndexDBTableName()
		tableNames = append(tableNames, currName, nextName)
	case 2:
		nextName := nextIndexDBTableName()
		tableNames = append(tableNames, nextName)
	default:
		// Remove all the tables except the last three tables.
		for _, tn := range tableNames[:len(tableNames)-3] {
			pathToRemove := filepath.Join(path, tn)
			logger.Infof("removing obsolete indexdb dir %q...", pathToRemove)
			fs.MustRemoveDir(pathToRemove)
			logger.Infof("removed obsolete indexdb dir %q", pathToRemove)
		}
		fs.MustSyncPath(path)

		tableNames = tableNames[len(tableNames)-3:]
	}

	// Open tables
	nextPath := filepath.Join(path, tableNames[2])
	currPath := filepath.Join(path, tableNames[1])
	prevPath := filepath.Join(path, tableNames[0])

	next = mustOpenIndexDB(nextPath, s, &s.isReadOnly, false)
	curr = mustOpenIndexDB(currPath, s, &s.isReadOnly, false)
	prev = mustOpenIndexDB(prevPath, s, &s.isReadOnly, true)

	return next, curr, prev
}

var indexDBTableNameRegexp = regexp.MustCompile("^[0-9A-F]{16}$")

func nextIndexDBTableName() string {
	n := indexDBTableIdx.Add(1)
	return fmt.Sprintf("%016X", n)
}

var indexDBTableIdx = func() *atomicutil.Uint64 {
	var x atomicutil.Uint64
	x.Store(uint64(time.Now().UnixNano()))
	return &x
}()

// wasMetricIDMissingBefore checks if passed metricID was already registered as missing before.
// It returns true if metricID was registered as missing for more than 60s.
//
// This function is called when storage can't find TSID for corresponding metricID.
// There are the following expected cases when this may happen:
//  1. The corresponding metricID -> metricName/tsid entry isn't visible for search yet.
//     The solution is to wait for some time and try the search again.
//     It is OK if newly registered time series isn't visible for search during some time.
//     This should resolve https://github.com/VictoriaMetrics/VictoriaMetrics/issues/5959
//  2. The metricID -> metricName/tsid entry doesn't exist in the indexdb.
//     This is possible after unclean shutdown or after restoring of indexdb from a snapshot.
//     In this case the metricID must be deleted, so new metricID is registered
//     again when new sample for the given metric is ingested next time.
func (s *Storage) wasMetricIDMissingBefore(metricID uint64) bool {
	ct := fasttime.UnixTimestamp()
	s.missingMetricIDsLock.Lock()
	defer s.missingMetricIDsLock.Unlock()

	if ct > s.missingMetricIDsResetDeadline {
		s.missingMetricIDs = nil
		s.missingMetricIDsResetDeadline = ct + 2*60
	}
	deleteDeadline, ok := s.missingMetricIDs[metricID]
	if !ok {
		if s.missingMetricIDs == nil {
			s.missingMetricIDs = make(map[uint64]uint64)
		}
		deleteDeadline = ct + 60
		s.missingMetricIDs[metricID] = deleteDeadline
	}
	return ct > deleteDeadline
}

// MetricNamesStatsResponse contains metric names usage stats API response
type MetricNamesStatsResponse = metricnamestats.StatsResult

// MetricNamesStatsRecord represents record at MetricNamesStatsResponse
type MetricNamesStatsRecord = metricnamestats.StatRecord

// GetMetricNamesStats returns metric names usage stats with given limit and le predicate
func (s *Storage) GetMetricNamesStats(_ *querytracer.Tracer, limit, le int, matchPattern string) MetricNamesStatsResponse {
	return s.metricsTracker.GetStats(limit, le, matchPattern)
}

// ResetMetricNamesStats resets state for metric names usage tracker
func (s *Storage) ResetMetricNamesStats(_ *querytracer.Tracer) {
	s.metricsTracker.Reset(s.tsidCache.Reset)
}<|MERGE_RESOLUTION|>--- conflicted
+++ resolved
@@ -1929,7 +1929,7 @@
 }
 
 func (s *Storage) add(rows []rawRow, dstMrs []*MetricRow, mrs []MetricRow, precisionBits uint8) int {
-<<<<<<< HEAD
+	logNewSeries := s.logNewSeries.Load() || s.logNewSeriesUntil.Load() >= fasttime.UnixTimestamp()
 	idbPrev, idbCurr, idbNext := s.getIndexDBs()
 	defer s.putIndexDBs(idbPrev, idbCurr, idbNext)
 	generation := idbCurr.generation
@@ -1937,14 +1937,6 @@
 	defer idbCurr.putIndexSearch(isCurr)
 	isPrev := idbPrev.getIndexSearch(noDeadline)
 	defer idbPrev.putIndexSearch(isPrev)
-=======
-	logNewSeries := s.logNewSeries.Load() || s.logNewSeriesUntil.Load() >= fasttime.UnixTimestamp()
-	idb, idbNext, putIndexDBs := s.getCurrAndNextIndexDBs()
-	defer putIndexDBs()
-	generation := idb.generation
-	is := idb.getIndexSearch(noDeadline)
-	defer idb.putIndexSearch(is)
->>>>>>> 847398b3
 
 	hmPrev := s.prevHourMetricIDs.Load()
 	hmCurr := s.currHourMetricIDs.Load()
