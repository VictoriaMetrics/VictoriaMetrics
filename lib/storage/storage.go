package storage

import (
	"bytes"
	"cmp"
	"fmt"
	"math"
	"os"
	"path/filepath"
	"regexp"
	"sort"
	"sync"
	"sync/atomic"
	"time"
	"unsafe"

	"github.com/VictoriaMetrics/VictoriaMetrics/lib/backup/backupnames"
	"github.com/VictoriaMetrics/VictoriaMetrics/lib/bloomfilter"
	"github.com/VictoriaMetrics/VictoriaMetrics/lib/decimal"
	"github.com/VictoriaMetrics/VictoriaMetrics/lib/encoding"
	"github.com/VictoriaMetrics/VictoriaMetrics/lib/fasttime"
	"github.com/VictoriaMetrics/VictoriaMetrics/lib/fs"
	"github.com/VictoriaMetrics/VictoriaMetrics/lib/logger"
	"github.com/VictoriaMetrics/VictoriaMetrics/lib/memory"
	"github.com/VictoriaMetrics/VictoriaMetrics/lib/querytracer"
	"github.com/VictoriaMetrics/VictoriaMetrics/lib/snapshot/snapshotutil"
	"github.com/VictoriaMetrics/VictoriaMetrics/lib/storage/metricnamestats"
	"github.com/VictoriaMetrics/VictoriaMetrics/lib/timeutil"
	"github.com/VictoriaMetrics/VictoriaMetrics/lib/uint64set"
	"github.com/VictoriaMetrics/VictoriaMetrics/lib/workingsetcache"
	"github.com/VictoriaMetrics/fastcache"
	"github.com/cespare/xxhash/v2"
)

const (
	retention31Days = 31 * 24 * time.Hour
	retentionMax    = 100 * 12 * retention31Days
	idbPrefilStart  = time.Hour
)

// Storage represents TSDB storage.
type Storage struct {
	rowsReceivedTotal atomic.Uint64
	rowsAddedTotal    atomic.Uint64

	tooSmallTimestampRows atomic.Uint64
	tooBigTimestampRows   atomic.Uint64
	invalidRawMetricNames atomic.Uint64

	timeseriesRepopulated  atomic.Uint64
	timeseriesPreCreated   atomic.Uint64
	newTimeseriesCreated   atomic.Uint64
	slowRowInserts         atomic.Uint64
	slowPerDayIndexInserts atomic.Uint64

	hourlySeriesLimitRowsDropped atomic.Uint64
	dailySeriesLimitRowsDropped  atomic.Uint64

	// legacyNextRotationTimestamp is a timestamp in seconds of the next legacy
	// indexdb rotation.
	legacyNextRotationTimestamp atomic.Int64

	path           string
	cachePath      string
	retentionMsecs int64

	// lock file for exclusive access to the storage on the given path.
	flockF *os.File

<<<<<<< HEAD
	// legacyIndexDBs contains the legacy previous and current
	// IndexDBs if they existed on filesystem before partition
	// index was introduced. The pointer is nil if there are no legacy
	// IndexDBs on filesystem.
=======
	// idbPrev contains the previously used indexdb.
	// idbCurr becomes idbPrev after the indexDB rotation.
	idbPrev atomic.Pointer[indexDB]

	// idbCurr contains the currently used indexdb.
	idbCurr atomic.Pointer[indexDB]
>>>>>>> b4dc67cb

	// The support of legacy IndexDBs is required to provide forward
	// compatibility with partition index.
	legacyIndexDBs atomic.Pointer[legacyIndexDBs]

	disablePerDayIndex bool

	tb *table

	// Series cardinality limiters.
	hourlySeriesLimiter *bloomfilter.Limiter
	dailySeriesLimiter  *bloomfilter.Limiter

	// tsidCache is MetricName -> TSID cache.
	tsidCache *workingsetcache.Cache

	// metricIDCache is MetricID -> TSID cache.
	metricIDCache *workingsetcache.Cache

	// metricNameCache is MetricID -> MetricName cache.
	metricNameCache *workingsetcache.Cache

	// dateMetricIDCache is (indexDB.id, Date, MetricID) cache.
	dateMetricIDCache *dateMetricIDCache

	// Fast cache for MetricID values occurred during the current hour.
	currHourMetricIDs atomic.Pointer[hourMetricIDs]

	// Fast cache for MetricID values occurred during the previous hour.
	prevHourMetricIDs atomic.Pointer[hourMetricIDs]

	// Fast cache for pre-populating per-day inverted index for the next day.
	// This is needed in order to remove CPU usage spikes at 00:00 UTC
	// due to creation of per-day inverted index for active time series.
	// See https://github.com/VictoriaMetrics/VictoriaMetrics/issues/430 for details.
	nextDayMetricIDs atomic.Pointer[byDateMetricIDEntry]

	// Pending MetricID values to be added to currHourMetricIDs.
	pendingHourEntriesLock sync.Mutex
	pendingHourEntries     *uint64set.Set

	// Pending MetricIDs to be added to nextDayMetricIDs.
	pendingNextDayMetricIDsLock sync.Mutex
	pendingNextDayMetricIDs     *uint64set.Set

	stopCh chan struct{}

	currHourMetricIDsUpdaterWG sync.WaitGroup
	nextDayMetricIDsUpdaterWG  sync.WaitGroup
	legacyRetentionWatcherWG   sync.WaitGroup
	freeDiskSpaceWatcherWG     sync.WaitGroup

	// The snapshotLock prevents from concurrent creation of snapshots,
	// since this may result in snapshots without recently added data,
	// which may be in the process of flushing to disk by concurrently running
	// snapshot process.
	snapshotLock sync.Mutex

	// The minimum timestamp when composite index search can be used.
	minTimestampForCompositeIndex int64

	// missingMetricIDs maps metricID to the deadline in unix timestamp seconds
	// after which all the indexdb entries for the given metricID
	// must be deleted if index entry isn't found by the given metricID.
	// This is used inside searchMetricNameWithCache() and getTSIDsFromMetricIDs()
	// for detecting permanently missing metricID->metricName/TSID entries.
	// See https://github.com/VictoriaMetrics/VictoriaMetrics/issues/5959
	missingMetricIDsLock          sync.Mutex
	missingMetricIDs              map[uint64]uint64
	missingMetricIDsResetDeadline uint64

	// isReadOnly is set to true when the storage is in read-only mode.
	isReadOnly atomic.Bool

	metricsTracker *metricnamestats.Tracker

	// idbPrefillStartSeconds defines the start time of the idbNext prefill.
	// It helps to spread load in time for index records creation and reduce resource usage.
	idbPrefillStartSeconds int64

	// logNewSeries is used for logging the new series. We will log new series when logNewSeries is true or logNewSeriesUntil is greater than the current time.
	logNewSeries atomic.Bool

	// logNewSeriesUntil is the timestamp until which new series will be logged. We will log new series when logNewSeries is true or logNewSeriesUntil is greater than the current time.
	logNewSeriesUntil atomic.Uint64
}

// OpenOptions optional args for MustOpenStorage
type OpenOptions struct {
	Retention             time.Duration
	MaxHourlySeries       int
	MaxDailySeries        int
	DisablePerDayIndex    bool
	TrackMetricNamesStats bool
	IDBPrefillStart       time.Duration
	LogNewSeries          bool
}

// MustOpenStorage opens storage on the given path with the given retentionMsecs.
//
// TODO(@rtm0): Extract legacy IndexDB initialization code into a separate
// method and move it to storage_legacy.go.
func MustOpenStorage(path string, opts OpenOptions) *Storage {
	path, err := filepath.Abs(path)
	if err != nil {
		logger.Panicf("FATAL: cannot determine absolute path for %q: %s", path, err)
	}
	retention := opts.Retention
	if retention <= 0 || retention > retentionMax {
		retention = retentionMax
	}
	idbPrefillStart := opts.IDBPrefillStart
	if idbPrefillStart <= 0 {
		idbPrefillStart = time.Hour
	}
	s := &Storage{
		path:                   path,
		cachePath:              filepath.Join(path, cacheDirname),
		retentionMsecs:         retention.Milliseconds(),
		stopCh:                 make(chan struct{}),
		idbPrefillStartSeconds: idbPrefillStart.Milliseconds() / 1000,
	}
	s.logNewSeries.Store(opts.LogNewSeries)

	fs.MustMkdirIfNotExist(path)

	// Check whether the cache directory must be removed
	// It is removed if it contains resetCacheOnStartupFilename.
	// See https://github.com/VictoriaMetrics/VictoriaMetrics/issues/1447 for details.
	if fs.IsPathExist(filepath.Join(s.cachePath, resetCacheOnStartupFilename)) {
		logger.Infof("removing cache directory at %q, since it contains `%s` file...", s.cachePath, resetCacheOnStartupFilename)
		// Do not use fs.MustRemoveDir() here, since the cache directory may be mounted
		// to a separate filesystem. In this case the fs.MustRemoveDir() will fail while
		// trying to remove the mount root.
		fs.MustRemoveDirContents(s.cachePath)
		logger.Infof("cache directory at %q has been successfully removed", s.cachePath)
	}

	// Protect from concurrent opens.
	s.flockF = fs.MustCreateFlockFile(path)

	// Check whether restore process finished successfully
	restoreLockF := filepath.Join(path, backupnames.RestoreInProgressFilename)
	if fs.IsPathExist(restoreLockF) {
		logger.Panicf("FATAL: incomplete vmrestore run; run vmrestore again or remove lock file %q", restoreLockF)
	}

	// Pre-create snapshots directory if it is missing.
	snapshotsPath := filepath.Join(path, snapshotsDirname)
	fs.MustMkdirIfNotExist(snapshotsPath)

	// Initialize series cardinality limiter.
	if opts.MaxHourlySeries > 0 {
		s.hourlySeriesLimiter = bloomfilter.NewLimiter(opts.MaxHourlySeries, time.Hour)
	}
	if opts.MaxDailySeries > 0 {
		s.dailySeriesLimiter = bloomfilter.NewLimiter(opts.MaxDailySeries, 24*time.Hour)
	}

	// Load caches.
	mem := memory.Allowed()
	s.tsidCache = s.mustLoadCache("metricName_tsid", getTSIDCacheSize())
	s.metricIDCache = s.mustLoadCache("metricID_tsid", mem/16)
	s.metricNameCache = s.mustLoadCache("metricID_metricName", getMetricNamesCacheSize())
	s.dateMetricIDCache = newDateMetricIDCache()

	if opts.TrackMetricNamesStats {
		mnt := metricnamestats.MustLoadFrom(filepath.Join(s.cachePath, "metric_usage_tracker"), uint64(getMetricNamesStatsCacheSize()))
		s.metricsTracker = mnt
		if mnt.IsEmpty() {
			// metric names tracker performs attempt to track timeseries during ingestion only at tsid cache miss.
			// It allows to do not decrease storage performance.
			logger.Infof("resetting tsidCache in order to properly track metric names stats usage")
			s.tsidCache.Reset()
		}
	}

	// Load metadata
	metadataDir := filepath.Join(path, metadataDirname)
	isEmptyDB := !fs.IsPathExist(filepath.Join(path, indexdbDirname))
	fs.MustMkdirIfNotExist(metadataDir)
	s.minTimestampForCompositeIndex = mustGetMinTimestampForCompositeIndex(metadataDir, isEmptyDB)

	s.disablePerDayIndex = opts.DisablePerDayIndex

<<<<<<< HEAD
	legacyIDBPath := filepath.Join(path, indexdbDirname)
	legacyIDBs := s.mustOpenLegacyIndexDBTables(legacyIDBPath)
	s.legacyIndexDBs.Store(legacyIDBs)
	// Initialize legacyNextRotationTimestamp
=======
	// Load indexdb
	idbPath := filepath.Join(path, indexdbDirname)
	idbSnapshotsPath := filepath.Join(idbPath, snapshotsDirname)
	fs.MustMkdirIfNotExist(idbSnapshotsPath)
	idbNext, idbCurr, idbPrev := s.mustOpenIndexDBTables(idbPath)

	s.idbPrev.Store(idbPrev)
	s.idbCurr.Store(idbCurr)
	s.idbNext.Store(idbNext)

	// Initialize nextRotationTimestamp
>>>>>>> b4dc67cb
	nowSecs := int64(fasttime.UnixTimestamp())
	retentionSecs := retention.Milliseconds() / 1000 // not .Seconds() because unnecessary float64 conversion
	nextRotationTimestamp := legacyNextRetentionDeadlineSeconds(nowSecs, retentionSecs, legacyRetentionTimezoneOffsetSecs)
	s.legacyNextRotationTimestamp.Store(nextRotationTimestamp)

	// check for free disk space before opening the table
	// to prevent unexpected part merges. See https://github.com/VictoriaMetrics/VictoriaMetrics/issues/4023
	s.startFreeDiskSpaceWatcher()

	// Load data
	tablePath := filepath.Join(path, dataDirname)
	tb := mustOpenTable(tablePath, s)
	s.tb = tb

	// Add deleted metricIDs from legacy previous and current indexDBs to every
	// partition indexDB. Also add deleted metricIDs from current indexDB to the
	// previous one, because previous may contain the same metrics that wasn't marked as deleted.
	legacyDeletedMetricIDSet := &uint64set.Set{}
	idbPrev := legacyIDBs.getIDBPrev()
	if idbPrev != nil {
		legacyDeletedMetricIDSet.Union(idbPrev.getDeletedMetricIDs())
	}
	if idbCurr := legacyIDBs.getIDBCurr(); idbCurr != nil {
		legacyDeletedMetricIDSet.Union(idbCurr.getDeletedMetricIDs())
	}
	legacyDeletedMetricIDs := legacyDeletedMetricIDSet.AppendTo(nil)

	if idbPrev != nil {
		idbPrev.setDeletedMetricIDs(legacyDeletedMetricIDSet)
	}

	ptws := tb.GetAllPartitions(nil)
	for _, ptw := range ptws {
		ptw.pt.idb.updateDeletedMetricIDs(legacyDeletedMetricIDs)
	}
	tb.PutPartitions(ptws)

	// Load nextDayMetricIDs cache after the data table is opened since it
	// requires the table to operate properly.
	// Load prevHourMetricIDs, currHourMetricIDs, and nextDayMetricIDs caches
	// after the data table is opened since they require the partition index to
	// operate properly.
	hour := fasttime.UnixHour()
	hmCurr := s.mustLoadHourMetricIDs(hour, "curr_hour_metric_ids_v2")
	hmPrev := s.mustLoadHourMetricIDs(hour-1, "prev_hour_metric_ids_v2")
	s.currHourMetricIDs.Store(hmCurr)
	s.prevHourMetricIDs.Store(hmPrev)
	s.pendingHourEntries = &uint64set.Set{}
	date := fasttime.UnixDate()
	nextDayMetricIDs := s.mustLoadNextDayMetricIDs(date)
	s.nextDayMetricIDs.Store(nextDayMetricIDs)
	s.pendingNextDayMetricIDs = &uint64set.Set{}

	s.startCurrHourMetricIDsUpdater()
	s.startNextDayMetricIDsUpdater()
	s.startLegacyRetentionWatcher()

	return s
}

var maxTSIDCacheSize int

// SetTSIDCacheSize overrides the default size of storage/tsid cache
func SetTSIDCacheSize(size int) {
	maxTSIDCacheSize = size
}

func getTSIDCacheSize() int {
	if maxTSIDCacheSize <= 0 {
		return int(float64(memory.Allowed()) * 0.37)
	}
	return maxTSIDCacheSize
}

var maxMetricNamesStatsCacheSize int

// SetMetricNamesStatsCacheSize overrides the default size of storage/metricNamesStatsTracker
func SetMetricNamesStatsCacheSize(size int) {
	maxMetricNamesStatsCacheSize = size
}

func getMetricNamesStatsCacheSize() int {
	if maxMetricNamesStatsCacheSize <= 0 {
		return memory.Allowed() / 100
	}
	return maxMetricNamesStatsCacheSize
}

var maxMetricNameCacheSize int

// SetMetricNameCacheSize overrides the default size of storage/metricName cache
func SetMetricNameCacheSize(size int) {
	maxMetricNameCacheSize = size
}

func getMetricNamesCacheSize() int {
	if maxMetricNameCacheSize <= 0 {
		return memory.Allowed() / 10
	}
	return maxMetricNameCacheSize
}

// DebugFlush makes sure all the recently added data is visible to search.
//
// Note: this function doesn't store all the in-memory data to disk - it just converts
// recently added items to searchable parts, which can be stored either in memory
// (if they are quite small) or to persistent disk.
//
// This function is for debugging and testing purposes only,
// since it may slow down data ingestion when used frequently.
func (s *Storage) DebugFlush() {
	s.tb.DebugFlush()
<<<<<<< HEAD
	s.legacyDebugFlush()
=======

	idbPrev, idbCurr := s.getPrevAndCurrIndexDBs()
	defer s.putPrevAndCurrIndexDBs(idbPrev, idbCurr)

	idbCurr.tb.DebugFlush()
	idbPrev.tb.DebugFlush()
>>>>>>> b4dc67cb

	hour := fasttime.UnixHour()
	s.updateCurrHourMetricIDs(hour)
}

// MustCreateSnapshot creates snapshot for s and returns the snapshot name.
//
// The method panics in case of any error since it does not accept any user
// input and therefore the error is not recoverable.
func (s *Storage) MustCreateSnapshot() string {
	logger.Infof("creating Storage snapshot for %q...", s.path)
	startTime := time.Now()

	s.snapshotLock.Lock()
	defer s.snapshotLock.Unlock()

	snapshotName := snapshotutil.NewName()
	srcDir := s.path
	dstDir := filepath.Join(srcDir, snapshotsDirname, snapshotName)
	fs.MustMkdirFailIfExist(dstDir)

	smallDir, bigDir, indexDBDir := s.tb.MustCreateSnapshot(snapshotName)

	dstDataDir := filepath.Join(dstDir, dataDirname)
	fs.MustMkdirFailIfExist(dstDataDir)

	dstSmallDir := filepath.Join(dstDataDir, smallDirname)
	fs.MustSymlinkRelative(smallDir, dstSmallDir)

	dstBigDir := filepath.Join(dstDataDir, bigDirname)
	fs.MustSymlinkRelative(bigDir, dstBigDir)

	dstIndexDBDir := filepath.Join(dstDataDir, indexdbDirname)
	fs.MustSymlinkRelative(indexDBDir, dstIndexDBDir)

	fs.MustSyncPath(dstDataDir)

	srcMetadataDir := filepath.Join(srcDir, metadataDirname)
	dstMetadataDir := filepath.Join(dstDir, metadataDirname)
	fs.MustCopyDirectory(srcMetadataDir, dstMetadataDir)

<<<<<<< HEAD
	s.legacyCreateSnapshot(snapshotName, srcDir, dstDir)
=======
	idbPrev, idbCurr := s.getPrevAndCurrIndexDBs()
	defer s.putPrevAndCurrIndexDBs(idbPrev, idbCurr)

	idbSnapshot := filepath.Join(srcDir, indexdbDirname, snapshotsDirname, snapshotName)
	currSnapshot := filepath.Join(idbSnapshot, idbCurr.name)
	idbCurr.tb.MustCreateSnapshotAt(currSnapshot)
	prevSnapshot := filepath.Join(idbSnapshot, idbPrev.name)
	idbPrev.tb.MustCreateSnapshotAt(prevSnapshot)
	dstIdbDir := filepath.Join(dstDir, indexdbDirname)
	fs.MustSymlinkRelative(idbSnapshot, dstIdbDir)
>>>>>>> b4dc67cb

	fs.MustSyncPath(dstDir)

	logger.Infof("created Storage snapshot for %q at %q in %.3f seconds", srcDir, dstDir, time.Since(startTime).Seconds())
	return snapshotName
}

func (s *Storage) mustGetSnapshotsCount() int {
	snapshotNames := s.MustListSnapshots()
	return len(snapshotNames)
}

// MustListSnapshots returns sorted list of existing snapshots for s.
//
// The method panics in case of any error since it does not accept any user
// input and therefore the error is not recoverable.
func (s *Storage) MustListSnapshots() []string {
	snapshotsPath := filepath.Join(s.path, snapshotsDirname)
	d, err := os.Open(snapshotsPath)
	if err != nil {
		logger.Panicf("FATAL: cannot open snapshots directory: %v", err)
	}
	defer fs.MustClose(d)

	fnames, err := d.Readdirnames(-1)
	if err != nil {
		logger.Panicf("FATAL: cannot read snapshots directory at %q: %v", snapshotsPath, err)
	}
	snapshotNames := make([]string, 0, len(fnames))
	for _, fname := range fnames {
		if err := snapshotutil.Validate(fname); err != nil {
			continue
		}
		snapshotNames = append(snapshotNames, fname)
	}
	sort.Strings(snapshotNames)
	return snapshotNames
}

// DeleteSnapshot deletes the given snapshot.
func (s *Storage) DeleteSnapshot(snapshotName string) error {
	if err := snapshotutil.Validate(snapshotName); err != nil {
		return fmt.Errorf("invalid snapshotName %q: %w", snapshotName, err)
	}
	snapshotPath := filepath.Join(s.path, snapshotsDirname, snapshotName)

	logger.Infof("deleting snapshot %q...", snapshotPath)
	startTime := time.Now()

	s.tb.MustDeleteSnapshot(snapshotName)
	idbPath := filepath.Join(s.path, indexdbDirname, snapshotsDirname, snapshotName)
	fs.MustRemoveDir(idbPath)
	fs.MustRemoveDir(snapshotPath)

	logger.Infof("deleted snapshot %q in %.3f seconds", snapshotPath, time.Since(startTime).Seconds())

	return nil
}

// MustDeleteStaleSnapshots deletes snapshot older than given maxAge
//
// The method panics in case of any error since it is unrelated to the user
// input and indicates a bug in storage or a problem with the underlying file
// system.
func (s *Storage) MustDeleteStaleSnapshots(maxAge time.Duration) {
	list := s.MustListSnapshots()
	expireDeadline := time.Now().UTC().Add(-maxAge)
	for _, snapshotName := range list {
		t, err := snapshotutil.Time(snapshotName)
		if err != nil {
			// Panic because MustListSnapshots() is expected to return valid
			// snapshot names only.
			logger.Panicf("BUG: cannot parse snapshot date from %q: %v", snapshotName, err)
		}
		if t.Before(expireDeadline) {
			if err := s.DeleteSnapshot(snapshotName); err != nil {
				// Panic because MustListSnapshots() is expected to return valid
				// snapshot names only and DeleteSnapshot() fails only if the
				// snapshot name is invalid.
				logger.Panicf("BUG: cannot delete snapshot %q: %v", snapshotName, err)
			}
		}
	}
}

<<<<<<< HEAD
=======
// getPrevAndCurrIndexDBs increments the refcount for prev and curr indexDBs and
// returns them.
func (s *Storage) getPrevAndCurrIndexDBs() (prev, curr *indexDB) {
	s.idbLock.Lock()
	defer s.idbLock.Unlock()
	curr = s.idbCurr.Load()
	prev = s.idbPrev.Load()
	curr.incRef()
	prev.incRef()
	return prev, curr
}

// getIndexDBs increments the refcount for all indexDBs (prev, curr,
// and next) and returns them.
func (s *Storage) getIndexDBs() (prev, curr, next *indexDB) {
	s.idbLock.Lock()
	defer s.idbLock.Unlock()
	prev = s.idbPrev.Load()
	curr = s.idbCurr.Load()
	next = s.idbNext.Load()
	next.incRef()
	curr.incRef()
	prev.incRef()
	return prev, curr, next
}

// putPrevAndCurrIndexDBs decrements the refcount of prev and curr indexDBs.
func (s *Storage) putPrevAndCurrIndexDBs(prev, curr *indexDB) {
	prev.decRef()
	curr.decRef()
}

// putPrevAndCurrIndexDBs decrements the refcount of all indexDBs (prev, curr,
// and next).
func (s *Storage) putIndexDBs(prev, curr, next *indexDB) {
	prev.decRef()
	curr.decRef()
	next.decRef()
}

>>>>>>> b4dc67cb
// Metrics contains essential metrics for the Storage.
type Metrics struct {
	RowsReceivedTotal uint64
	RowsAddedTotal    uint64
	DedupsDuringMerge uint64
	SnapshotsCount    uint64

	TooSmallTimestampRows uint64
	TooBigTimestampRows   uint64
	InvalidRawMetricNames uint64

	TimeseriesRepopulated  uint64
	TimeseriesPreCreated   uint64
	NewTimeseriesCreated   uint64
	SlowRowInserts         uint64
	SlowPerDayIndexInserts uint64

	HourlySeriesLimitRowsDropped   uint64
	HourlySeriesLimitMaxSeries     uint64
	HourlySeriesLimitCurrentSeries uint64

	DailySeriesLimitRowsDropped   uint64
	DailySeriesLimitMaxSeries     uint64
	DailySeriesLimitCurrentSeries uint64

	TimestampsBlocksMerged uint64
	TimestampsBytesSaved   uint64

	TSIDCacheSize                uint64
	TSIDCacheSizeBytes           uint64
	TSIDCacheSizeMaxBytes        uint64
	TSIDCacheRequests            uint64
	TSIDCacheMisses              uint64
	TSIDCacheCollisions          uint64
	TSIDCacheSizeEvictionBytes   uint64
	TSIDCacheExpireEvictionBytes uint64
	TSIDCacheMissEvictionBytes   uint64

	MetricIDCacheSize                uint64
	MetricIDCacheSizeBytes           uint64
	MetricIDCacheSizeMaxBytes        uint64
	MetricIDCacheRequests            uint64
	MetricIDCacheMisses              uint64
	MetricIDCacheCollisions          uint64
	MetricIDCacheSizeEvictionBytes   uint64
	MetricIDCacheExpireEvictionBytes uint64
	MetricIDCacheMissEvictionBytes   uint64

	MetricNameCacheSize                uint64
	MetricNameCacheSizeBytes           uint64
	MetricNameCacheSizeMaxBytes        uint64
	MetricNameCacheRequests            uint64
	MetricNameCacheMisses              uint64
	MetricNameCacheCollisions          uint64
	MetricNameCacheSizeEvictionBytes   uint64
	MetricNameCacheExpireEvictionBytes uint64
	MetricNameCacheMissEvictionBytes   uint64

	DateMetricIDCacheSize        uint64
	DateMetricIDCacheSizeBytes   uint64
	DateMetricIDCacheSyncsCount  uint64
	DateMetricIDCacheResetsCount uint64

	HourMetricIDCacheSize      uint64
	HourMetricIDCacheSizeBytes uint64

	NextDayMetricIDCacheSize      uint64
	NextDayMetricIDCacheSizeBytes uint64

	NextRetentionSeconds uint64

	MetricNamesUsageTrackerSize         uint64
	MetricNamesUsageTrackerSizeBytes    uint64
	MetricNamesUsageTrackerSizeMaxBytes uint64

	TableMetrics TableMetrics
}

// Reset resets m.
func (m *Metrics) Reset() {
	*m = Metrics{}
}

// UpdateMetrics updates m with metrics from s.
func (s *Storage) UpdateMetrics(m *Metrics) {
	m.RowsReceivedTotal += s.rowsReceivedTotal.Load()
	m.RowsAddedTotal += s.rowsAddedTotal.Load()
	m.DedupsDuringMerge = dedupsDuringMerge.Load()
	m.SnapshotsCount += uint64(s.mustGetSnapshotsCount())

	m.TooSmallTimestampRows += s.tooSmallTimestampRows.Load()
	m.TooBigTimestampRows += s.tooBigTimestampRows.Load()
	m.InvalidRawMetricNames += s.invalidRawMetricNames.Load()

	m.TimeseriesRepopulated += s.timeseriesRepopulated.Load()
	m.TimeseriesPreCreated += s.timeseriesPreCreated.Load()
	m.NewTimeseriesCreated += s.newTimeseriesCreated.Load()
	m.SlowRowInserts += s.slowRowInserts.Load()
	m.SlowPerDayIndexInserts += s.slowPerDayIndexInserts.Load()

	if sl := s.hourlySeriesLimiter; sl != nil {
		m.HourlySeriesLimitRowsDropped += s.hourlySeriesLimitRowsDropped.Load()
		m.HourlySeriesLimitMaxSeries += uint64(sl.MaxItems())
		m.HourlySeriesLimitCurrentSeries += uint64(sl.CurrentItems())
	}

	if sl := s.dailySeriesLimiter; sl != nil {
		m.DailySeriesLimitRowsDropped += s.dailySeriesLimitRowsDropped.Load()
		m.DailySeriesLimitMaxSeries += uint64(sl.MaxItems())
		m.DailySeriesLimitCurrentSeries += uint64(sl.CurrentItems())
	}

	m.TimestampsBlocksMerged = timestampsBlocksMerged.Load()
	m.TimestampsBytesSaved = timestampsBytesSaved.Load()

	var cs fastcache.Stats
	s.tsidCache.UpdateStats(&cs)
	m.TSIDCacheSize += cs.EntriesCount
	m.TSIDCacheSizeBytes += cs.BytesSize
	m.TSIDCacheSizeMaxBytes += cs.MaxBytesSize
	m.TSIDCacheRequests += cs.GetCalls
	m.TSIDCacheMisses += cs.Misses
	m.TSIDCacheCollisions += cs.Collisions
	m.TSIDCacheExpireEvictionBytes += s.tsidCache.ExpireEvictionBytes.Load()
	m.TSIDCacheMissEvictionBytes += s.tsidCache.MissEvictionBytes.Load()
	m.TSIDCacheSizeEvictionBytes += s.tsidCache.SizeEvictionBytes.Load()

	cs.Reset()
	s.metricIDCache.UpdateStats(&cs)
	m.MetricIDCacheSize += cs.EntriesCount
	m.MetricIDCacheSizeBytes += cs.BytesSize
	m.MetricIDCacheSizeMaxBytes += cs.MaxBytesSize
	m.MetricIDCacheRequests += cs.GetCalls
	m.MetricIDCacheMisses += cs.Misses
	m.MetricIDCacheCollisions += cs.Collisions
	m.MetricIDCacheExpireEvictionBytes += s.metricIDCache.ExpireEvictionBytes.Load()
	m.MetricIDCacheMissEvictionBytes += s.metricIDCache.MissEvictionBytes.Load()
	m.MetricIDCacheSizeEvictionBytes += s.metricIDCache.SizeEvictionBytes.Load()

	cs.Reset()
	s.metricNameCache.UpdateStats(&cs)
	m.MetricNameCacheSize += cs.EntriesCount
	m.MetricNameCacheSizeBytes += cs.BytesSize
	m.MetricNameCacheSizeMaxBytes += cs.MaxBytesSize
	m.MetricNameCacheRequests += cs.GetCalls
	m.MetricNameCacheMisses += cs.Misses
	m.MetricNameCacheCollisions += cs.Collisions
	m.MetricNameCacheExpireEvictionBytes += s.metricNameCache.ExpireEvictionBytes.Load()
	m.MetricNameCacheMissEvictionBytes += s.metricNameCache.MissEvictionBytes.Load()
	m.MetricNameCacheSizeEvictionBytes += s.metricNameCache.SizeEvictionBytes.Load()

	m.DateMetricIDCacheSize += uint64(s.dateMetricIDCache.EntriesCount())
	m.DateMetricIDCacheSizeBytes += uint64(s.dateMetricIDCache.SizeBytes())
	m.DateMetricIDCacheSyncsCount += s.dateMetricIDCache.syncsCount.Load()
	m.DateMetricIDCacheResetsCount += s.dateMetricIDCache.resetsCount.Load()

	hmCurr := s.currHourMetricIDs.Load()
	hmPrev := s.prevHourMetricIDs.Load()
	hourMetricIDsLen := hmPrev.m.Len()
	if hmCurr.m.Len() > hourMetricIDsLen {
		hourMetricIDsLen = hmCurr.m.Len()
	}
	m.HourMetricIDCacheSize += uint64(hourMetricIDsLen)
	m.HourMetricIDCacheSizeBytes += hmCurr.m.SizeBytes()
	m.HourMetricIDCacheSizeBytes += hmPrev.m.SizeBytes()

	nextDayMetricIDs := &s.nextDayMetricIDs.Load().v
	m.NextDayMetricIDCacheSize += uint64(nextDayMetricIDs.Len())
	m.NextDayMetricIDCacheSizeBytes += nextDayMetricIDs.SizeBytes()

	var tm metricnamestats.TrackerMetrics
	s.metricsTracker.UpdateMetrics(&tm)
	m.MetricNamesUsageTrackerSizeBytes = tm.CurrentSizeBytes
	m.MetricNamesUsageTrackerSize = tm.CurrentItemsCount
	m.MetricNamesUsageTrackerSizeMaxBytes = tm.MaxSizeBytes

	d := s.legacyNextRetentionSeconds()
	if d < 0 {
		d = 0
	}
	m.NextRetentionSeconds = uint64(d)

<<<<<<< HEAD
=======
	idbPrev, idbCurr := s.getPrevAndCurrIndexDBs()
	defer s.putPrevAndCurrIndexDBs(idbPrev, idbCurr)
	idbCurr.UpdateMetrics(&m.IndexDBMetrics)
	idbPrev.UpdateMetrics(&m.IndexDBMetrics)
>>>>>>> b4dc67cb
	s.tb.UpdateMetrics(&m.TableMetrics)
	s.legacyUpdateMetrics(m)
}

// TODO(@rtm0): Move to storage_legacy.go
func (s *Storage) legacyNextRetentionSeconds() int64 {
	return s.legacyNextRotationTimestamp.Load() - int64(fasttime.UnixTimestamp())
}

// SetFreeDiskSpaceLimit sets the minimum free disk space size of current storage path
//
// The function must be called before opening or creating any storage.
func SetFreeDiskSpaceLimit(bytes int64) {
	freeDiskSpaceLimitBytes = uint64(bytes)
}

var freeDiskSpaceLimitBytes uint64

// IsReadOnly returns information is storage in read only mode
func (s *Storage) IsReadOnly() bool {
	return s.isReadOnly.Load()
}

func (s *Storage) startFreeDiskSpaceWatcher() {
	f := func() {
		freeSpaceBytes := fs.MustGetFreeSpace(s.path)
		if freeSpaceBytes < freeDiskSpaceLimitBytes {
			// Switch the storage to readonly mode if there is no enough free space left at s.path
			//
			// Use Load in front of CompareAndSwap in order to avoid slow inter-CPU synchronization
			// when the storage is already in read-only mode.
			if !s.isReadOnly.Load() && s.isReadOnly.CompareAndSwap(false, true) {
				// log notification only on state change
				logger.Warnf("switching the storage at %s to read-only mode, since it has less than -storage.minFreeDiskSpaceBytes=%d of free space: %d bytes left",
					s.path, freeDiskSpaceLimitBytes, freeSpaceBytes)
			}
			return
		}
		// Use Load in front of CompareAndSwap in order to avoid slow inter-CPU synchronization
		// when the storage isn't in read-only mode.
		if s.isReadOnly.Load() && s.isReadOnly.CompareAndSwap(true, false) {
			s.notifyReadWriteMode()
			logger.Warnf("switching the storage at %s to read-write mode, since it has more than -storage.minFreeDiskSpaceBytes=%d of free space: %d bytes left",
				s.path, freeDiskSpaceLimitBytes, freeSpaceBytes)
		}
	}
	f()
	s.freeDiskSpaceWatcherWG.Add(1)
	go func() {
		defer s.freeDiskSpaceWatcherWG.Done()
		d := timeutil.AddJitterToDuration(time.Second)
		ticker := time.NewTicker(d)
		defer ticker.Stop()
		for {
			select {
			case <-s.stopCh:
				return
			case <-ticker.C:
				f()
			}
		}
	}()
}

func (s *Storage) notifyReadWriteMode() {
	s.tb.NotifyReadWriteMode()
<<<<<<< HEAD
	s.legacyNotifyReadWriteMode()
=======

	idbPrev, idbCurr := s.getPrevAndCurrIndexDBs()
	defer s.putPrevAndCurrIndexDBs(idbPrev, idbCurr)

	idbCurr.tb.NotifyReadWriteMode()
	idbPrev.tb.NotifyReadWriteMode()
>>>>>>> b4dc67cb
}

// TODO(@rtm0): Move to storage_legacy.go
func (s *Storage) startLegacyRetentionWatcher() {
	if !s.hasLegacyIndexDBs() {
		return
	}
	s.legacyRetentionWatcherWG.Add(1)
	go func() {
		s.legacyRetentionWatcher()
		s.legacyRetentionWatcherWG.Done()
	}()
}

// TODO(@rtm0): Move to storage_legacy.go
func (s *Storage) legacyRetentionWatcher() {
	for {
		d := s.legacyNextRetentionSeconds()
		select {
		case <-s.stopCh:
			return
		case currentTime := <-time.After(time.Second * time.Duration(d)):
			s.legacyMustRotateIndexDB(currentTime)
			if !s.hasLegacyIndexDBs() {
				return
			}
		}
	}
}

func (s *Storage) startCurrHourMetricIDsUpdater() {
	s.currHourMetricIDsUpdaterWG.Add(1)
	go func() {
		s.currHourMetricIDsUpdater()
		s.currHourMetricIDsUpdaterWG.Done()
	}()
}

func (s *Storage) startNextDayMetricIDsUpdater() {
	s.nextDayMetricIDsUpdaterWG.Add(1)
	go func() {
		s.nextDayMetricIDsUpdater()
		s.nextDayMetricIDsUpdaterWG.Done()
	}()
}

func (s *Storage) currHourMetricIDsUpdater() {
	d := timeutil.AddJitterToDuration(time.Second * 10)
	ticker := time.NewTicker(d)
	defer ticker.Stop()
	for {
		select {
		case <-s.stopCh:
			hour := fasttime.UnixHour()
			s.updateCurrHourMetricIDs(hour)
			return
		case <-ticker.C:
			hour := fasttime.UnixHour()
			s.updateCurrHourMetricIDs(hour)
		}
	}
}

func (s *Storage) nextDayMetricIDsUpdater() {
	d := timeutil.AddJitterToDuration(time.Second * 11)
	ticker := time.NewTicker(d)
	defer ticker.Stop()
	for {
		select {
		case <-s.stopCh:
			date := fasttime.UnixDate() + 1
			s.updateNextDayMetricIDs(date)
			return
		case <-ticker.C:
			date := fasttime.UnixDate() + 1
			s.updateNextDayMetricIDs(date)
		}
	}
}

<<<<<<< HEAD
=======
func (s *Storage) mustRotateIndexDB(currentTime time.Time) {
	// Create new indexdb table, which will be used as idbNext
	newTableName := nextIndexDBTableName()
	idbNewPath := filepath.Join(s.path, indexdbDirname, newTableName)
	idbNew := mustOpenIndexDB(idbNewPath, s, &s.isReadOnly, false)

	// Update nextRotationTimestamp
	nextRotationTimestamp := currentTime.Unix() + s.retentionMsecs/1000
	s.nextRotationTimestamp.Store(nextRotationTimestamp)

	s.idbLock.Lock()

	// Set idbNext to idbNew
	idbNext := s.idbNext.Load()
	s.idbNext.Store(idbNew)

	// Set idbCurr to idbNext
	idbCurr := s.idbCurr.Load()
	s.idbCurr.Store(idbNext)

	idbPrev := s.idbPrev.Load()
	s.idbPrev.Store(idbCurr)
	idbCurr.noRegisterNewSeries.Store(true)
	// Schedule data removal for idbPrev
	idbPrev.scheduleToDrop()
	idbPrev.decRef()

	s.idbLock.Unlock()

	// Persist changes on the file system.
	fs.MustSyncPath(s.path)

	// Do not flush tsidCache to avoid read/write path slowdown.
	// The cache is automatically re-populated with new TSID entries
	// with the updated indexdb generation.
	// See https://github.com/VictoriaMetrics/VictoriaMetrics/issues/1401

	// Flush metric id caches for the current and the previous hour,
	// since they may contain entries missing in idbCurr after the rotation.
	// This should prevent from missing data in queries when
	// the following steps are performed for short -retentionPeriod (e.g. 1 day):
	//
	// 1. Add samples for some series between 3-4 UTC. These series are registered in currHourMetricIDs.
	// 2. The indexdb rotation is performed at 4 UTC. currHourMetricIDs is moved to prevHourMetricIDs.
	// 3. Continue adding samples for series from step 1 during time range 4-5 UTC.
	//    These series are already registered in prevHourMetricIDs, so VM doesn't add per-day entries to the current indexdb.
	// 4. Stop adding new samples for these series just before 5 UTC.
	// 5. The next indexdb rotation is performed at 4 UTC next day.
	//    The information about the series added at step 3 disappears from indexdb, since the old indexdb from step 1 is deleted,
	//    while the current indexdb doesn't contain information about the series.
	//    So queries for the last 24 hours stop returning samples added at step 3.
	// See https://github.com/VictoriaMetrics/VictoriaMetrics/issues/2698
	s.pendingHourEntriesLock.Lock()
	s.pendingHourEntries = &uint64set.Set{}
	s.pendingHourEntriesLock.Unlock()
	s.currHourMetricIDs.Store(&hourMetricIDs{})
	s.prevHourMetricIDs.Store(&hourMetricIDs{})

	// Do not flush dateMetricIDCache, since it contains entries prefixed with idb generation.

	// There is no need in resetting nextDayMetricIDs, since it contains entries prefixed with idb generation.

	// Do not flush metricIDCache and metricNameCache, since all the metricIDs
	// from prev idb remain valid after the rotation.
}

>>>>>>> b4dc67cb
func (s *Storage) resetAndSaveTSIDCache() {
	// Reset cache and then store the reset cache on disk in order to prevent
	// from inconsistent behaviour after possible unclean shutdown.
	// See https://github.com/VictoriaMetrics/VictoriaMetrics/issues/1347
	s.tsidCache.Reset()
	s.mustSaveCache(s.tsidCache, "metricName_tsid")
}

// MustClose closes the storage.
//
// It is expected that the s is no longer used during the close.
func (s *Storage) MustClose() {
	close(s.stopCh)

	s.freeDiskSpaceWatcherWG.Wait()
	s.legacyRetentionWatcherWG.Wait()
	s.currHourMetricIDsUpdaterWG.Wait()
	s.nextDayMetricIDsUpdaterWG.Wait()

	s.tb.MustClose()

<<<<<<< HEAD
	s.legacyMustCloseIndexDBs()
=======
	s.idbNext.Load().MustClose()
	s.idbCurr.Load().MustClose()
	s.idbPrev.Load().MustClose()
>>>>>>> b4dc67cb

	// Save caches.
	s.mustSaveCache(s.tsidCache, "metricName_tsid")
	s.tsidCache.Stop()
	s.mustSaveCache(s.metricIDCache, "metricID_tsid")
	s.metricIDCache.Stop()
	s.mustSaveCache(s.metricNameCache, "metricID_metricName")
	s.metricNameCache.Stop()

	hmCurr := s.currHourMetricIDs.Load()
	s.mustSaveHourMetricIDs(hmCurr, "curr_hour_metric_ids_v2")
	hmPrev := s.prevHourMetricIDs.Load()
	s.mustSaveHourMetricIDs(hmPrev, "prev_hour_metric_ids_v2")

	nextDayMetricIDs := s.nextDayMetricIDs.Load()
	s.mustSaveNextDayMetricIDs(nextDayMetricIDs)

	s.metricsTracker.MustClose()
	// Release lock file.
	fs.MustClose(s.flockF)
	s.flockF = nil

	// Stop series limiters.
	if sl := s.hourlySeriesLimiter; sl != nil {
		sl.MustStop()
	}
	if sl := s.dailySeriesLimiter; sl != nil {
		sl.MustStop()
	}
}

func (s *Storage) mustLoadNextDayMetricIDs(date uint64) *byDateMetricIDEntry {
	ts := int64(date) * msecPerDay
	ptw := s.tb.MustGetPartition(ts)
	defer s.tb.PutPartition(ptw)

	idb := ptw.pt.idb

	e := &byDateMetricIDEntry{
		k: dateKey{
			idbID: idb.id,
			date:  date,
		},
	}
	name := "next_day_metric_ids_v2"
	path := filepath.Join(s.cachePath, name)
	if !fs.IsPathExist(path) {
		return e
	}
	src, err := os.ReadFile(path)
	if err != nil {
		logger.Panicf("FATAL: cannot read %s: %s", path, err)
	}
	if len(src) < 24 {
		logger.Errorf("discarding %s, since it has broken header; got %d bytes; want %d bytes", path, len(src), 24)
		return e
	}

	// Unmarshal header
	idbIDLoaded := encoding.UnmarshalUint64(src)
	src = src[8:]
	if idbIDLoaded != idb.id {
		logger.Infof("discarding %s, since it contains data for indexDB from previous month; got %d; want %d", path, idbIDLoaded, idb.id)
		return e
	}
	dateLoaded := encoding.UnmarshalUint64(src)
	src = src[8:]
	if dateLoaded != date {
		logger.Infof("discarding %s, since it contains data for stale date; got %d; want %d", path, dateLoaded, date)
		return e
	}

	// Unmarshal uint64set
	m, tail, err := unmarshalUint64Set(src)
	if err != nil {
		logger.Infof("discarding %s because cannot load uint64set: %s", path, err)
		return e
	}
	if len(tail) > 0 {
		logger.Infof("discarding %s because non-empty tail left; len(tail)=%d", path, len(tail))
		return e
	}
	e.v = *m
	return e
}

func (s *Storage) mustLoadHourMetricIDs(hour uint64, name string) *hourMetricIDs {
	hm := &hourMetricIDs{
		hour:  hour,
		idbID: s.tb.MustGetIndexDBIDByHour(hour),
	}
	path := filepath.Join(s.cachePath, name)
	if !fs.IsPathExist(path) {
		return hm
	}
	src, err := os.ReadFile(path)
	if err != nil {
		logger.Panicf("FATAL: cannot read %s: %s", path, err)
	}
	if len(src) < 16 {
		logger.Errorf("discarding %s, since it has broken header; got %d bytes; want %d bytes", path, len(src), 16)
		return hm
	}

	// Unmarshal header
	hourLoaded := encoding.UnmarshalUint64(src)
	src = src[8:]
	if hourLoaded != hour {
		logger.Infof("discarding %s, since it contains outdated hour; got %d; want %d", path, hourLoaded, hour)
		return hm
	}

	// Unmarshal uint64set
	m, tail, err := unmarshalUint64Set(src)
	if err != nil {
		logger.Infof("discarding %s because cannot load uint64set: %s", path, err)
		return hm
	}
	if len(tail) > 0 {
		logger.Infof("discarding %s because non-empty tail left; len(tail)=%d", path, len(tail))
		return hm
	}
	hm.m = m
	return hm
}

func (s *Storage) mustSaveNextDayMetricIDs(e *byDateMetricIDEntry) {
	name := "next_day_metric_ids_v2"
	path := filepath.Join(s.cachePath, name)
	dst := make([]byte, 0, e.v.Len()*8+16)

	// Marshal header
	dst = encoding.MarshalUint64(dst, e.k.idbID)
	dst = encoding.MarshalUint64(dst, e.k.date)

	// Marshal e.v
	dst = marshalUint64Set(dst, &e.v)

	fs.MustWriteSync(path, dst)
}

func (s *Storage) mustSaveHourMetricIDs(hm *hourMetricIDs, name string) {
	path := filepath.Join(s.cachePath, name)
	dst := make([]byte, 0, hm.m.Len()*8+24)

	// Marshal header
	dst = encoding.MarshalUint64(dst, hm.hour)

	// Marshal hm.m
	dst = marshalUint64Set(dst, hm.m)

	fs.MustWriteSync(path, dst)
}

func unmarshalUint64Set(src []byte) (*uint64set.Set, []byte, error) {
	mLen := encoding.UnmarshalUint64(src)
	src = src[8:]
	if uint64(len(src)) < 8*mLen {
		return nil, nil, fmt.Errorf("cannot unmarshal uint64set; got %d bytes; want at least %d bytes", len(src), 8*mLen)
	}
	m := &uint64set.Set{}
	for i := uint64(0); i < mLen; i++ {
		metricID := encoding.UnmarshalUint64(src)
		src = src[8:]
		m.Add(metricID)
	}
	return m, src, nil
}

func marshalUint64Set(dst []byte, m *uint64set.Set) []byte {
	dst = encoding.MarshalUint64(dst, uint64(m.Len()))
	m.ForEach(func(part []uint64) bool {
		for _, metricID := range part {
			dst = encoding.MarshalUint64(dst, metricID)
		}
		return true
	})
	return dst
}

func mustGetMinTimestampForCompositeIndex(metadataDir string, isEmptyDB bool) int64 {
	path := filepath.Join(metadataDir, "minTimestampForCompositeIndex")
	minTimestamp, err := loadMinTimestampForCompositeIndex(path)
	if err == nil {
		return minTimestamp
	}
	if !os.IsNotExist(err) {
		logger.Errorf("cannot read minTimestampForCompositeIndex, so trying to re-create it; error: %s", err)
	}
	date := time.Now().UnixNano() / 1e6 / msecPerDay
	if !isEmptyDB {
		// The current and the next day can already contain non-composite indexes,
		// so they cannot be queried with composite indexes.
		date += 2
	} else {
		date = 0
	}
	minTimestamp = date * msecPerDay
	dateBuf := encoding.MarshalInt64(nil, minTimestamp)
	fs.MustWriteAtomic(path, dateBuf, true)
	return minTimestamp
}

func loadMinTimestampForCompositeIndex(path string) (int64, error) {
	data, err := os.ReadFile(path)
	if err != nil {
		return 0, err
	}
	if len(data) != 8 {
		return 0, fmt.Errorf("unexpected length of %q; got %d bytes; want 8 bytes", path, len(data))
	}
	return encoding.UnmarshalInt64(data), nil
}

func (s *Storage) mustLoadCache(name string, sizeBytes int) *workingsetcache.Cache {
	path := filepath.Join(s.cachePath, name)
	return workingsetcache.Load(path, sizeBytes)
}

func (s *Storage) mustSaveCache(c *workingsetcache.Cache, name string) {
	saveCacheLock.Lock()
	defer saveCacheLock.Unlock()

	path := filepath.Join(s.cachePath, name)
	if err := c.Save(path); err != nil {
		logger.Panicf("FATAL: cannot save cache to %q: %s", path, err)
	}
}

// saveCacheLock prevents from data races when multiple concurrent goroutines save the same cache.
var saveCacheLock sync.Mutex

// LegacySetRetentionTimezoneOffset sets the offset, which is used for
// calculating the time for legacy indexdb rotation.
//
// See https://github.com/VictoriaMetrics/VictoriaMetrics/pull/2574
//
// TODO(@rtm0): Move to storage_legacy.go
func LegacySetRetentionTimezoneOffset(offset time.Duration) {
	legacyRetentionTimezoneOffsetSecs = int64(offset.Seconds())
}

// TODO(@rtm0): Move to storage_legacy.go
var legacyRetentionTimezoneOffsetSecs int64

// TODO(@rtm0): Move to storage_legacy.go
func legacyNextRetentionDeadlineSeconds(atSecs, retentionSecs, offsetSecs int64) int64 {
	// Round retentionSecs to days. This guarantees that per-day inverted index works as expected
	const secsPerDay = 24 * 3600
	retentionSecs = ((retentionSecs + secsPerDay - 1) / secsPerDay) * secsPerDay

	// Schedule the deadline to +4 hours from the next retention period start
	// because of historical reasons - see https://github.com/VictoriaMetrics/VictoriaMetrics/issues/248
	offsetSecs -= 4 * 3600

	// Make sure that offsetSecs doesn't exceed retentionSecs
	offsetSecs %= retentionSecs

	// align the retention deadline to multiples of retentionSecs
	// This makes the deadline independent of atSecs.
	deadline := ((atSecs + offsetSecs + retentionSecs - 1) / retentionSecs) * retentionSecs

	// Apply the provided offsetSecs
	deadline -= offsetSecs

	return deadline
}

<<<<<<< HEAD
// searchAndMerge concurrently performs a search operation on all partition
// IndexDBs that overlap with the given time range and optionally legacy current
// and previous IndexDBs. The individual search results are then merged (merge function applied
// only if search covers more than one index partition).
=======
func (s *Storage) getMetricNameFromCache(dst []byte, metricID uint64) []byte {
	// There is no need in checking for deleted metricIDs here, since they
	// must be checked by the caller.
	key := (*[unsafe.Sizeof(metricID)]byte)(unsafe.Pointer(&metricID))
	return s.metricNameCache.Get(dst, key[:])
}

func (s *Storage) putMetricNameToCache(metricID uint64, metricName []byte) {
	key := (*[unsafe.Sizeof(metricID)]byte)(unsafe.Pointer(&metricID))
	s.metricNameCache.Set(key[:], metricName)
}

// searchAndMerge concurrently performs a search operation on all IndexDBs.
// The individual search results are then merged (merge function applied
// only if there is more than one index).
>>>>>>> b4dc67cb
//
// The function creates a child query tracer for each search function call and
// closes it once the search() returns. Thus, implementations of search func
// must not close the query tracer that they receive.
func searchAndMerge[T any](qt *querytracer.Tracer, s *Storage, tr TimeRange, search func(qt *querytracer.Tracer, idb *indexDB, tr TimeRange) (T, error), merge func([]T) T) (T, error) {
	qt = qt.NewChild("search indexDBs: timeRange=%v", &tr)
	defer qt.Done()

<<<<<<< HEAD
	var idbs []*indexDB

	ptws := s.tb.GetPartitions(tr)
	defer s.tb.PutPartitions(ptws)
	for _, ptw := range ptws {
		idbs = append(idbs, ptw.pt.idb)
	}

	legacyIDBs := s.getLegacyIndexDBs()
	defer s.putLegacyIndexDBs(legacyIDBs)
	idbs = legacyIDBs.appendTo(idbs)

	if len(idbs) == 0 {
		qt.Printf("no indexDBs found")
		var zeroValue T
		return zeroValue, nil
	}

	// It is faster to process one indexDB without spawning goroutines.
	if len(idbs) == 1 {
		idb := idbs[0]
		searchTR := s.adjustTimeRange(tr, idb.tr)
		qtChild := qt.NewChild("search indexDB %s: timeRange=%v", idb.name, &searchTR)
		defer qtChild.Done()
		data, err := search(qtChild, idb, searchTR)
		if err != nil {
			var zeroValue T
			return zeroValue, err
		}
		return data, nil
	}
=======
	idbPrev, idbCurr := s.getPrevAndCurrIndexDBs()
	defer s.putPrevAndCurrIndexDBs(idbPrev, idbCurr)
	var idbs = []*indexDB{idbPrev, idbCurr}
>>>>>>> b4dc67cb

	qtSearch := qt.NewChild("search %d indexDBs in parallel", len(idbs))
	var wg sync.WaitGroup
	data := make([]T, len(idbs))
	errs := make([]error, len(idbs))
	for i, idb := range idbs {
<<<<<<< HEAD
		searchTR := s.adjustTimeRange(tr, idb.tr)
=======
		searchTR := s.adjustTimeRange(tr)
>>>>>>> b4dc67cb
		qtChild := qtSearch.NewChild("search indexDB %s: timeRange=%v", idb.name, &searchTR)
		wg.Add(1)
		go func(qt *querytracer.Tracer, i int, idb *indexDB, tr TimeRange) {
			defer wg.Done()
			defer qt.Done()

			data[i], errs[i] = search(qt, idb, tr)
		}(qtChild, i, idb, searchTR)
	}
	wg.Wait()
	qtSearch.Done()

	for _, err := range errs {
		if err != nil {
			var zeroValue T
			return zeroValue, err
		}
	}

	qtMerge := qt.NewChild("merge search results")
	result := merge(data)
	qtMerge.Done()

	return result, nil
}

<<<<<<< HEAD
// mergeUniq combines the values of several slices into once slice, duplicate
// values are ignored.
func mergeUniq[T cmp.Ordered](data [][]T) []T {
	maxLength := 0
	for _, s := range data {
		if len(s) > maxLength {
			maxLength += len(s)
		}
	}
	if maxLength == 0 {
		return []T{}
	}

	all := make([]T, 0, maxLength)
	seen := make(map[T]struct{}, maxLength)
	for _, s := range data {
		for _, v := range s {
			if _, ok := seen[v]; ok {
				continue
			}
			all = append(all, v)
			seen[v] = struct{}{}
		}
	}
	return all
=======
// searchAndMergeUniq is a specific searchAndMerge operation that is common for
// most index searches. It expects each individual search to return a set of
// strings. The results of all individual searches are then unioned and the
// resulting set is converted into a slice. If result contains more than maxResults
// elements, it is truncated to maxResults.
//
// The final result is not sorted since it must be done by vmselect.
func searchAndMergeUniq(qt *querytracer.Tracer, s *Storage, tr TimeRange, search func(qt *querytracer.Tracer, idb *indexDB, tr TimeRange) (map[string]struct{}, error), maxResults int) ([]string, error) {
	merge := func(data []map[string]struct{}) map[string]struct{} {
		if len(data) == 0 {
			return nil
		}

		totalLen := 0
		for _, d := range data {
			totalLen += len(d)
		}

		if totalLen > maxResults {
			totalLen = maxResults
		}

		all := make(map[string]struct{}, totalLen)
		for _, d := range data {
			for v := range d {
				if len(all) >= maxResults {
					return all
				}
				all[v] = struct{}{}
			}
		}
		return all
	}

	m, err := searchAndMerge(qt, s, tr, search, merge)
	if err != nil {
		return nil, err
	}

	res := make([]string, 0, len(m))
	for k := range m {
		res = append(res, k)
	}
	return res, nil
}

// searchMetricName searches the name of a metric by id in curr and prev
// indexDBs. If cache is enabled (noCache is false), the name is first
// searched in metricNameCache and also stored in that cache when found in one
// of the indexDBs.
//
// Unlike other index search methods, this one requires getting the prev and
// curr indexDBs before calling it. This is because this method is supposed to
// be called multiple times quickly and on the same indexDBs. While getting the
// indexDBs everytime the method is called 1) may be much slower because of the
// locks and 2) the set of indexDBs may change between the calls due to indexDB
// rotation.
func (s *Storage) searchMetricName(idbPrev, idbCurr *indexDB, dst []byte, metricID uint64, noCache bool) ([]byte, bool) {
	if !noCache {
		metricName := s.getMetricNameFromCache(dst, metricID)
		if len(metricName) > len(dst) {
			return metricName, true
		}
	}

	dst, found := idbCurr.searchMetricName(dst, metricID, noCache)
	if found {
		if !noCache {
			s.putMetricNameToCache(metricID, dst)
		}
		return dst, true
	}

	// Fallback to previous indexDB.
	dst, found = idbPrev.searchMetricName(dst, metricID, noCache)
	if found {
		if !noCache {
			s.putMetricNameToCache(metricID, dst)
		}
		return dst, true
	}

	// Not deleting metricID if no corresponding metricName has been found
	// because it is not known which indexDB metricID belongs to.
	// For cases when this does happen see indexDB.SearchMetricNames() and
	// indexDB.getTSIDsFromMetricIDs()).

	return dst, false
>>>>>>> b4dc67cb
}

// SearchMetricNames returns marshaled metric names matching the given tfss on
// the given tr.
//
// The marshaled metric names must be unmarshaled via
// MetricName.UnmarshalString().
func (s *Storage) SearchMetricNames(qt *querytracer.Tracer, tfss []*TagFilters, tr TimeRange, maxMetrics int, deadline uint64) ([]string, error) {
	qt = qt.NewChild("search metric names: filters=%s, timeRange=%s, maxMetrics: %d", tfss, &tr, maxMetrics)
	search := func(qt *querytracer.Tracer, idb *indexDB, tr TimeRange) ([]string, error) {
		return idb.SearchMetricNames(qt, tfss, tr, maxMetrics, deadline)
	}
<<<<<<< HEAD
	metricNames, err := searchAndMerge(qt, s, tr, search, mergeUniq)

	qt.Donef("found %d metric names", len(metricNames))
	return metricNames, err
=======
	merge := func(data [][]string) []string {
		var n int
		for _, d := range data {
			n += len(d)
		}
		seen := make(map[string]struct{}, n)
		all := make([]string, 0, n)
		for _, d := range data {
			for _, v := range d {
				if _, ok := seen[v]; !ok {
					all = append(all, v)
					seen[v] = struct{}{}
				}
			}
		}
		return all
	}
	res, err := searchAndMerge(qt, s, tr, search, merge)
	if err != nil {
		return nil, err
	}
	qt.Donef("found %d metric names", len(res))
	return res, nil
>>>>>>> b4dc67cb
}

// ErrDeadlineExceeded is returned when the request times out.
var ErrDeadlineExceeded = fmt.Errorf("deadline exceeded")

// DeleteSeries marks as deleted all series matching the given tfss and
// updates or resets all caches where the corresponding TSIDs and MetricIDs may
// be stored.
//
// If the number of the series exceeds maxMetrics, no series will be deleted and
// an error will be returned. Otherwise, the function returns the number of
// metrics deleted.
//
// If legacy indexDBs are present, the method will also delete the metricIDs
// from them.
func (s *Storage) DeleteSeries(qt *querytracer.Tracer, tfss []*TagFilters, maxMetrics int) (int, error) {
	qt = qt.NewChild("delete series: filters=%s, maxMetrics=%d", tfss, maxMetrics)
	defer qt.Done()

	if len(tfss) == 0 {
		return 0, nil
	}

	// Not deleting in parallel because the deletion operation is rare.
<<<<<<< HEAD

	deletedMetricIDs := &uint64set.Set{}
	legacyDMIs, err := s.legacyDeleteSeries(qt, tfss, maxMetrics)
	if err != nil {
		return 0, err
	}
	deletedMetricIDs.AddMulti(legacyDMIs)

	ptws := s.tb.GetAllPartitions(nil)
	defer s.tb.PutPartitions(ptws)

	for _, ptw := range ptws {
		idb := ptw.pt.idb
		qt.Printf("start deleting from %s partition indexDB", idb.name)
		if len(legacyDMIs) > 0 {
			idb.updateDeletedMetricIDs(legacyDMIs)
		}
		dmis, err := idb.DeleteSeries(qt, tfss, maxMetrics)
		if err != nil {
			return 0, err
		}
		deletedMetricIDs.AddMulti(dmis)
		qt.Printf("deleted %d metricIDs from %s partition indexDB", len(dmis), idb.name)
	}
=======
	deletedMetricIDs := &uint64set.Set{}

	idbPrev, idbCurr := s.getPrevAndCurrIndexDBs()
	defer s.putPrevAndCurrIndexDBs(idbPrev, idbCurr)

	var (
		dmisPrev *uint64set.Set
		dmisCurr *uint64set.Set
		err      error
	)

	qt.Printf("start deleting from previous indexDB")
	dmisPrev, err = idbPrev.DeleteSeries(qt, tfss, maxMetrics)
	if err != nil {
		return 0, err
	}
	qt.Printf("deleted %d metricIDs from previous indexDB", dmisPrev.Len())
	deletedMetricIDs.UnionMayOwn(dmisPrev)

	qt.Printf("start deleting from current indexDB")
	dmisCurr, err = idbCurr.DeleteSeries(qt, tfss, maxMetrics)
	if err != nil {
		return 0, err
	}
	qt.Printf("deleted %d metricIDs from current indexDB", dmisCurr.Len())
	deletedMetricIDs.UnionMayOwn(dmisCurr)
>>>>>>> b4dc67cb

	// Do not reset MetricID->MetricName cache, since it must be used only
	// after filtering out deleted metricIDs.

	n := deletedMetricIDs.Len()
	qt.Donef("deleted %d unique metricIDs", n)
	return n, nil
}

// SearchLabelNames searches for label names matching the given tfss on tr.
func (s *Storage) SearchLabelNames(qt *querytracer.Tracer, tfss []*TagFilters, tr TimeRange, maxLabelNames, maxMetrics int, deadline uint64) ([]string, error) {
	qt = qt.NewChild("search for label names: filters=%s, timeRange=%s, maxLabelNames=%d, maxMetrics=%d", tfss, &tr, maxLabelNames, maxMetrics)
<<<<<<< HEAD

	search := func(qt *querytracer.Tracer, idb *indexDB, tr TimeRange) ([]string, error) {
		return idb.SearchLabelNames(qt, tfss, tr, maxLabelNames, maxMetrics, deadline)
	}
	labelNames, err := searchAndMerge(qt, s, tr, search, mergeUniq)
	qt.Donef("found %d label names", len(labelNames))
	return labelNames, err
=======
	defer qt.Done()

	search := func(qt *querytracer.Tracer, idb *indexDB, tr TimeRange) (map[string]struct{}, error) {
		return idb.SearchLabelNames(qt, tfss, tr, maxLabelNames, maxMetrics, deadline)
	}
	res, err := searchAndMergeUniq(qt, s, tr, search, maxLabelNames)
	if err != nil {
		return nil, err
	}
	qt.Printf("found %d label names", len(res))
	return res, nil
>>>>>>> b4dc67cb
}

// SearchLabelValues searches for label values for the given labelName, filters and tr.
func (s *Storage) SearchLabelValues(qt *querytracer.Tracer, labelName string, tfss []*TagFilters, tr TimeRange, maxLabelValues, maxMetrics int, deadline uint64) ([]string, error) {
	qt = qt.NewChild("search for label values: labelName=%q, filters=%s, timeRange=%s, maxLabelNames=%d, maxMetrics=%d", labelName, tfss, &tr, maxLabelValues, maxMetrics)
<<<<<<< HEAD

	search := func(qt *querytracer.Tracer, idb *indexDB, tr TimeRange) ([]string, error) {
		return idb.SearchLabelValues(qt, labelName, tfss, tr, maxLabelValues, maxMetrics, deadline)
	}
	labelValues, err := searchAndMerge(qt, s, tr, search, mergeUniq)
	qt.Donef("found %d label values", len(labelValues))
	return labelValues, err
=======
	defer qt.Done()

	search := func(qt *querytracer.Tracer, idb *indexDB, tr TimeRange) (map[string]struct{}, error) {
		return idb.SearchLabelValues(qt, labelName, tfss, tr, maxLabelValues, maxMetrics, deadline)
	}
	res, err := searchAndMergeUniq(qt, s, tr, search, maxLabelValues)
	if err != nil {
		return nil, err
	}
	qt.Printf("found %d label values", len(res))
	return res, err
>>>>>>> b4dc67cb
}

// SearchTagValueSuffixes returns all the tag value suffixes for the given
// tagKey and tagValuePrefix on the given tr.
//
// This allows implementing
// https://graphite-api.readthedocs.io/en/latest/api.html#metrics-find
// or similar APIs.
//
// If more than maxTagValueSuffixes suffixes is found, then only the first
// maxTagValueSuffixes suffixes is returned.
<<<<<<< HEAD
func (s *Storage) SearchTagValueSuffixes(qt *querytracer.Tracer, tr TimeRange, tagKey, tagValuePrefix string, delimiter byte, maxTagValueSuffixes int, deadline uint64) ([]string, error) {
	search := func(qt *querytracer.Tracer, idb *indexDB, tr TimeRange) ([]string, error) {
		return idb.SearchTagValueSuffixes(qt, tr, tagKey, tagValuePrefix, delimiter, maxTagValueSuffixes, deadline)
	}
	return searchAndMerge(qt, s, tr, search, mergeUniq)
=======
//
// If -disablePerDayIndex flag is not set, the tag value suffixes are searched
// within the given time range (as long as the time range is no more than 40
// days), i.e. the per-day index are used for searching.
//
// If -disablePerDayIndex is set or the time range is more than 40 days, the
// time range is ignored and the tag value suffixes are searched within the
// entire retention period, i.e. the global index are used for searching.
func (s *Storage) SearchTagValueSuffixes(qt *querytracer.Tracer, tr TimeRange, tagKey, tagValuePrefix string, delimiter byte, maxTagValueSuffixes int, deadline uint64) ([]string, error) {
	search := func(qt *querytracer.Tracer, idb *indexDB, tr TimeRange) (map[string]struct{}, error) {
		return idb.SearchTagValueSuffixes(qt, tr, tagKey, tagValuePrefix, delimiter, maxTagValueSuffixes, deadline)
	}
	res, err := searchAndMergeUniq(qt, s, tr, search, maxTagValueSuffixes)
	if err != nil {
		return nil, err
	}
	qt.Printf("found %d tag value suffixes", len(res))
	return res, err
>>>>>>> b4dc67cb
}

// SearchGraphitePaths returns all the matching paths for the given graphite
// query on the given tr.
func (s *Storage) SearchGraphitePaths(qt *querytracer.Tracer, tr TimeRange, query []byte, maxPaths int, deadline uint64) ([]string, error) {
	query = replaceAlternateRegexpsWithGraphiteWildcards(query)
<<<<<<< HEAD

	search := func(qt *querytracer.Tracer, idb *indexDB, tr TimeRange) ([]string, error) {
		return idb.SearchGraphitePaths(qt, tr, nil, query, maxPaths, deadline)
	}
	return searchAndMerge(qt, s, tr, search, mergeUniq)
=======
	search := func(qt *querytracer.Tracer, idb *indexDB, tr TimeRange) (map[string]struct{}, error) {
		return idb.SearchGraphitePaths(qt, tr, nil, query, maxPaths, deadline)
	}

	res, err := searchAndMergeUniq(qt, s, tr, search, maxPaths)
	if err != nil {
		return nil, err
	}
	qt.Printf("found %d graphite paths", len(res))
	return res, err
>>>>>>> b4dc67cb
}

// replaceAlternateRegexpsWithGraphiteWildcards replaces (foo|..|bar) with {foo,...,bar} in b and returns the new value.
func replaceAlternateRegexpsWithGraphiteWildcards(b []byte) []byte {
	var dst []byte
	for {
		n := bytes.IndexByte(b, '(')
		if n < 0 {
			if len(dst) == 0 {
				// Fast path - b doesn't contain the opening brace.
				return b
			}
			dst = append(dst, b...)
			return dst
		}
		dst = append(dst, b[:n]...)
		b = b[n+1:]
		n = bytes.IndexByte(b, ')')
		if n < 0 {
			dst = append(dst, '(')
			dst = append(dst, b...)
			return dst
		}
		x := b[:n]
		b = b[n+1:]
		if string(x) == ".*" {
			dst = append(dst, '*')
			continue
		}
		dst = append(dst, '{')
		for len(x) > 0 {
			n = bytes.IndexByte(x, '|')
			if n < 0 {
				dst = append(dst, x...)
				break
			}
			dst = append(dst, x[:n]...)
			x = x[n+1:]
			dst = append(dst, ',')
		}
		dst = append(dst, '}')
	}
}

// GetSeriesCount returns the total number of time series registered in all
// indexDBs. It can return inflated value if the same time series are stored in
// more than one indexDB.
//
<<<<<<< HEAD
// It also includes the deleted series.
=======
// It includes the deleted series too and may count the same series
// up to two times - in curr and prev indexDBs.
>>>>>>> b4dc67cb
func (s *Storage) GetSeriesCount(deadline uint64) (uint64, error) {
	tr := TimeRange{
		MinTimestamp: 0,
		MaxTimestamp: time.Now().UnixMilli(),
	}
	search := func(_ *querytracer.Tracer, idb *indexDB, _ TimeRange) (uint64, error) {
		return idb.GetSeriesCount(deadline)
	}
	merge := func(data []uint64) uint64 {
		var total uint64
		for _, cnt := range data {
			total += cnt
		}
		return total
	}
	return searchAndMerge(nil, s, tr, search, merge)
}

// GetTSDBStatus returns TSDB status data for /api/v1/status/tsdb
//
// The method does not provide status for legacy IDBs because merging partition
// indexDB and legacy indexDB statuses is non-trivial and not many users use
// this status for historical data.
func (s *Storage) GetTSDBStatus(qt *querytracer.Tracer, tfss []*TagFilters, date uint64, focusLabel string, topN, maxMetrics int, deadline uint64) (*TSDBStatus, error) {
<<<<<<< HEAD
	ptws := s.tb.GetPartitions(TimeRange{
		MinTimestamp: int64(date) * msecPerDay,
		MaxTimestamp: int64(date+1)*msecPerDay - 1,
	})
	defer s.tb.PutPartitions(ptws)

	if len(ptws) == 0 {
		return &TSDBStatus{}, nil
	}
=======
	qt = qt.NewChild("getting TSDB status")
	defer qt.Done()

	idbPrev, idbCurr := s.getPrevAndCurrIndexDBs()
	defer s.putPrevAndCurrIndexDBs(idbPrev, idbCurr)

>>>>>>> b4dc67cb
	if s.disablePerDayIndex {
		date = globalIndexDate
	}

<<<<<<< HEAD
	res, err := ptws[0].pt.idb.GetTSDBStatus(qt, tfss, date, focusLabel, topN, maxMetrics, deadline)
=======
	qtChild := qt.NewChild("getting TSDB status in indexDB %q", idbCurr.name)
	res, err := idbCurr.GetTSDBStatus(qtChild, tfss, date, focusLabel, topN, maxMetrics, deadline)
	qtChild.Done()
>>>>>>> b4dc67cb
	if err != nil {
		return nil, err
	}
	if !res.hasEntries() {
		qtChild = qt.NewChild("getting TSDB status in indexDB %q", idbPrev.name)
		res, err = idbPrev.GetTSDBStatus(qtChild, tfss, date, focusLabel, topN, maxMetrics, deadline)
		qtChild.Done()
		if err != nil {
			return nil, err
		}
	}

	if s.metricsTracker != nil && len(res.SeriesCountByMetricName) > 0 {
		// for performance reason always check if metricsTracker is configured
		names := make([]string, len(res.SeriesCountByMetricName))
		for idx, mns := range res.SeriesCountByMetricName {
			names[idx] = mns.Name
		}
		res.SeriesQueryStatsByMetricName = s.metricsTracker.GetStatRecordsForNames(0, 0, names)
	}
	return res, nil
}

// MetricRow is a metric to insert into storage.
type MetricRow struct {
	// MetricNameRaw contains raw metric name, which must be decoded
	// with MetricName.UnmarshalRaw.
	MetricNameRaw []byte

	Timestamp int64
	Value     float64
}

// CopyFrom copies src to mr.
func (mr *MetricRow) CopyFrom(src *MetricRow) {
	mr.MetricNameRaw = append(mr.MetricNameRaw[:0], src.MetricNameRaw...)
	mr.Timestamp = src.Timestamp
	mr.Value = src.Value
}

// String returns string representation of the mr.
func (mr *MetricRow) String() string {
	metricName := string(mr.MetricNameRaw)
	var mn MetricName
	if err := mn.UnmarshalRaw(mr.MetricNameRaw); err == nil {
		metricName = mn.String()
	}
	return fmt.Sprintf("%s (Timestamp=%d, Value=%f)", metricName, mr.Timestamp, mr.Value)
}

// Marshal appends marshaled mr to dst and returns the result.
func (mr *MetricRow) Marshal(dst []byte) []byte {
	dst = encoding.MarshalBytes(dst, mr.MetricNameRaw)
	dst = encoding.MarshalUint64(dst, uint64(mr.Timestamp))
	dst = encoding.MarshalUint64(dst, math.Float64bits(mr.Value))
	return dst
}

// UnmarshalX unmarshals mr from src and returns the remaining tail from src.
//
// mr refers to src, so it remains valid until src changes.
func (mr *MetricRow) UnmarshalX(src []byte) ([]byte, error) {
	metricNameRaw, nSize := encoding.UnmarshalBytes(src)
	if nSize <= 0 {
		return src, fmt.Errorf("cannot unmarshal MetricName")
	}
	tail := src[nSize:]
	mr.MetricNameRaw = metricNameRaw

	if len(tail) < 8 {
		return tail, fmt.Errorf("cannot unmarshal Timestamp: want %d bytes; have %d bytes", 8, len(tail))
	}
	timestamp := encoding.UnmarshalUint64(tail)
	tail = tail[8:]
	mr.Timestamp = int64(timestamp)

	if len(tail) < 8 {
		return tail, fmt.Errorf("cannot unmarshal Value: want %d bytes; have %d bytes", 8, len(tail))
	}
	value := encoding.UnmarshalUint64(tail)
	tail = tail[8:]
	mr.Value = math.Float64frombits(value)

	return tail, nil
}

// ForceMergePartitions force-merges partitions in s with names starting from the given partitionNamePrefix.
//
// Partitions are merged sequentially in order to reduce load on the system.
func (s *Storage) ForceMergePartitions(partitionNamePrefix string) error {
	return s.tb.ForceMergePartitions(partitionNamePrefix)
}

// AddRows adds the given mrs to s.
//
// The caller should limit the number of concurrent AddRows calls to the number
// of available CPU cores in order to limit memory usage.
func (s *Storage) AddRows(mrs []MetricRow, precisionBits uint8) {
	if len(mrs) == 0 {
		return
	}

	// Add rows to the storage in blocks with limited size in order to reduce memory usage.
	ic := getMetricRowsInsertCtx()
	maxBlockLen := len(ic.rrs)
	for len(mrs) > 0 {
		mrsBlock := mrs
		if len(mrs) > maxBlockLen {
			mrsBlock = mrs[:maxBlockLen]
			mrs = mrs[maxBlockLen:]
		} else {
			mrs = nil
		}
		rowsAdded := s.add(ic.rrs, ic.tmpMrs, mrsBlock, precisionBits)

		// If the number of received rows is greater than the number of added
		// rows, then some rows have failed to add. Check logs for the first
		// error.
		s.rowsAddedTotal.Add(uint64(rowsAdded))
		s.rowsReceivedTotal.Add(uint64(len(mrsBlock)))
	}
	putMetricRowsInsertCtx(ic)
}

type metricRowsInsertCtx struct {
	rrs    []rawRow
	tmpMrs []*MetricRow
}

func getMetricRowsInsertCtx() *metricRowsInsertCtx {
	v := metricRowsInsertCtxPool.Get()
	if v == nil {
		v = &metricRowsInsertCtx{
			rrs:    make([]rawRow, maxMetricRowsPerBlock),
			tmpMrs: make([]*MetricRow, maxMetricRowsPerBlock),
		}
	}
	return v.(*metricRowsInsertCtx)
}

func putMetricRowsInsertCtx(ic *metricRowsInsertCtx) {
	tmpMrs := ic.tmpMrs
	for i := range tmpMrs {
		tmpMrs[i] = nil
	}
	metricRowsInsertCtxPool.Put(ic)
}

var metricRowsInsertCtxPool sync.Pool

const maxMetricRowsPerBlock = 8000

func (s *Storage) date(millis int64) uint64 {
	if s.disablePerDayIndex {
		return globalIndexDate
	}
	return uint64(millis) / msecPerDay
}

// It has been found empirically, that once the time range is bigger than 40
// days searching using per-day index becomes slower than using global index.
//
// TODO(rtm0): Extract into a flag?
const maxDaysForPerDaySearch = 40

// adjustTimeRange decides whether to use the time range as is or use
// globalIndexTimeRange based on the time range length and -disablePerDayIndex
// flag.
func (s *Storage) adjustTimeRange(searchTR, idbTR TimeRange) TimeRange {
	// If the per day index is disabled, unconditionally search global index.
	if s.disablePerDayIndex {
		return globalIndexTimeRange
	}

	tr := idbTR
	if searchTR.MinTimestamp > idbTR.MinTimestamp {
		tr.MinTimestamp = searchTR.MinTimestamp
	}
	if searchTR.MaxTimestamp < idbTR.MaxTimestamp {
		tr.MaxTimestamp = searchTR.MaxTimestamp
	}

	// For legacy IndexDBs only, partition indexDBs can't span more than a
	// month.
	minDate, maxDate := tr.DateRange()
	if maxDate-minDate > maxDaysForPerDaySearch {
		return globalIndexTimeRange
	}

	// For partition IndexDBs only. If the final time range is still the same as
	// the idb time range, then return globalIndexTimeRange to indicate that we
	// want to search the global index since the entire index db needs to be
	// searched anyway.
	if tr == idbTR {
		return globalIndexTimeRange
	}

	return tr
}

// RegisterMetricNames registers all the metric names from mrs in the indexdb, so they can be queried later.
//
// The the MetricRow.Timestamp is used for registering the metric name at the given day according to the timestamp.
// Th MetricRow.Value field is ignored.
func (s *Storage) RegisterMetricNames(qt *querytracer.Tracer, mrs []MetricRow) {
	qt = qt.NewChild("registering %d series", len(mrs))
	defer qt.Done()
	var metricNameBuf []byte
	var lTSID legacyTSID
	mn := GetMetricName()
	defer PutMetricName(mn)

	var newSeriesCount uint64
	var seriesRepopulated uint64

<<<<<<< HEAD
	var ptw *partitionWrapper
	var idb *indexDB
	var is *indexSearch
	var deletedMetricIDs *uint64set.Set

	var firstWarn error
	for i := range mrs {
		mr := &mrs[i]
		date := uint64(mr.Timestamp) / msecPerDay

		if ptw == nil || !ptw.pt.HasTimestamp(mr.Timestamp) {
			if ptw != nil {
				if is != nil {
					idb.putIndexSearch(is)
				}
				s.tb.PutPartition(ptw)
			}
			ptw = s.tb.MustGetPartition(mr.Timestamp)
			idb = ptw.pt.idb
			is = idb.getIndexSearch(noDeadline)
			deletedMetricIDs = idb.getDeletedMetricIDs()
		}

		if s.getTSIDFromCache(&lTSID, mr.MetricNameRaw) && !deletedMetricIDs.Has(lTSID.TSID.MetricID) {
			// Fast path - the TSID for the given mr.MetricNameRaw has been found in cache and isn't deleted.
			// If the TSID is deleted, we re-register time series.
			// Eventually, the deleted TSID will be removed from the cache.{
			if !s.registerSeriesCardinality(lTSID.TSID.MetricID, mr.MetricNameRaw) {
				// Skip row, since it exceeds cardinality limit
				continue
			}
			if !is.hasMetricID(lTSID.TSID.MetricID) {
=======
	idbPrev, idbCurr := s.getPrevAndCurrIndexDBs()
	defer s.putPrevAndCurrIndexDBs(idbPrev, idbCurr)
	generation := idbCurr.generation
	isCurr := idbCurr.getIndexSearch(noDeadline)
	defer idbCurr.putIndexSearch(isCurr)
	isPrev := idbPrev.getIndexSearch(noDeadline)
	defer idbPrev.putIndexSearch(isPrev)
	var firstWarn error
	for i := range mrs {
		mr := &mrs[i]
		if !s.registerSeriesCardinality(mr.MetricNameRaw) {
			// Skip row, since it exceeds cardinality limit
			continue
		}
		date := s.date(mr.Timestamp)
		if s.getTSIDFromCache(&genTSID, mr.MetricNameRaw) {
			// Fast path - mr.MetricNameRaw has been already registered in the current idb.
			if genTSID.generation < generation {
				// The found TSID is from the previous indexdb. Create it in the current indexdb.

>>>>>>> b4dc67cb
				if err := mn.UnmarshalRaw(mr.MetricNameRaw); err != nil {
					if firstWarn == nil {
						firstWarn = fmt.Errorf("cannot unmarshal MetricNameRaw %q: %w", mr.MetricNameRaw, err)
					}
					s.invalidRawMetricNames.Add(1)
					continue
				}
				mn.sortTags()
<<<<<<< HEAD
				idb.createGlobalIndexes(&lTSID.TSID, mn)
			}
			if !s.dateMetricIDCache.Has(idb.id, date, lTSID.TSID.MetricID) {
				if !is.hasDateMetricID(date, lTSID.TSID.MetricID) {
=======

				createAllIndexesForMetricName(idbCurr, mn, &genTSID.TSID, date)
				genTSID.generation = generation
				s.storeTSIDToCaches(mr.MetricNameRaw, &genTSID, date)
				seriesRepopulated++
			} else if !s.dateMetricIDCache.Has(generation, date, genTSID.TSID.MetricID) {
				if !isCurr.hasDateMetricID(date, genTSID.TSID.MetricID) {
>>>>>>> b4dc67cb
					if err := mn.UnmarshalRaw(mr.MetricNameRaw); err != nil {
						if firstWarn == nil {
							firstWarn = fmt.Errorf("cannot unmarshal MetricNameRaw %q: %w", mr.MetricNameRaw, err)
						}
						s.invalidRawMetricNames.Add(1)
						continue
					}
					mn.sortTags()
<<<<<<< HEAD
					idb.createPerDayIndexes(date, &lTSID.TSID, mn)
=======
					idbCurr.createPerDayIndexes(date, &genTSID.TSID, mn)
>>>>>>> b4dc67cb
				}
				s.dateMetricIDCache.Set(idb.id, date, lTSID.TSID.MetricID)
			}
			continue
		}

		// Slow path - search TSID for the given metricName in indexdb.

		// Construct canonical metric name - it is used below.
		if err := mn.UnmarshalRaw(mr.MetricNameRaw); err != nil {
			// Do not stop adding rows on error - just skip invalid row.
			// This guarantees that invalid rows don't prevent
			// from adding valid rows into the storage.
			if firstWarn == nil {
				firstWarn = fmt.Errorf("cannot umarshal MetricNameRaw %q: %w", mr.MetricNameRaw, err)
			}
			s.invalidRawMetricNames.Add(1)
			continue
		}
		mn.sortTags()
		metricNameBuf = mn.Marshal(metricNameBuf[:0])

<<<<<<< HEAD
		if is.getTSIDByMetricName(&lTSID.TSID, metricNameBuf, date) {
			// Slower path - the TSID has been found in indexdb.

			if !s.registerSeriesCardinality(lTSID.TSID.MetricID, mr.MetricNameRaw) {
				// Skip the row, since it exceeds the configured cardinality limit.
				continue
			}

			s.storeTSIDToCaches(mr.MetricNameRaw, &lTSID, idb.id, date)
			continue
		}

		// Slowest path - there is no TSID in indexdb for the given mr.MetricNameRaw. Create it.
		generateTSID(&lTSID.TSID, mn)

		if !s.registerSeriesCardinality(lTSID.TSID.MetricID, mr.MetricNameRaw) {
			// Skip the row, since it exceeds the configured cardinality limit.
			continue
		}

		// Schedule creating TSID indexes instead of creating them synchronously.
		// This should keep stable the ingestion rate when new time series are ingested.
		createAllIndexesForMetricName(idb, mn, &lTSID.TSID, date)
		s.storeTSIDToCaches(mr.MetricNameRaw, &lTSID, idb.id, date)
=======
		if isCurr.getTSIDByMetricName(&genTSID, metricNameBuf, date) || isPrev.getTSIDByMetricName(&genTSID, metricNameBuf, date) {
			// Slower path - the TSID has been found in indexdb.

			if genTSID.generation < generation {
				// The found TSID is from the previous indexdb. Create it in the current indexdb.
				createAllIndexesForMetricName(idbCurr, mn, &genTSID.TSID, date)
				genTSID.generation = generation
				seriesRepopulated++
			}
			s.storeTSIDToCaches(mr.MetricNameRaw, &genTSID, date)
			continue
		}

		// Slowest path - there isCurr no TSID in indexdb for the given mr.MetricNameRaw. Create it.
		generateTSID(&genTSID.TSID, mn)

		// Schedule creating TSID indexes instead of creating them synchronously.
		// This should keep stable the ingestion rate when new time series are ingested.
		createAllIndexesForMetricName(idbCurr, mn, &genTSID.TSID, date)
		genTSID.generation = generation
		s.storeTSIDToCaches(mr.MetricNameRaw, &genTSID, date)
>>>>>>> b4dc67cb
		newSeriesCount++
	}
	if ptw != nil {
		if is != nil {
			idb.putIndexSearch(is)
		}
		idb = nil
		s.tb.PutPartition(ptw)
	}

	s.newTimeseriesCreated.Add(newSeriesCount)
	s.timeseriesRepopulated.Add(seriesRepopulated)

	// There is no need in pre-filling idbNext here, since RegisterMetricNames() is rarely called.
	// So it is OK to register metric names in blocking manner after indexdb rotation.

	if firstWarn != nil {
		logger.Warnf("cannot create some metrics: %s", firstWarn)
	}
}

func (s *Storage) add(rows []rawRow, dstMrs []*MetricRow, mrs []MetricRow, precisionBits uint8) int {
	logNewSeries := s.logNewSeries.Load() || s.logNewSeriesUntil.Load() >= fasttime.UnixTimestamp()
<<<<<<< HEAD
=======
	idbPrev, idbCurr, idbNext := s.getIndexDBs()
	defer s.putIndexDBs(idbPrev, idbCurr, idbNext)
	generation := idbCurr.generation
	isCurr := idbCurr.getIndexSearch(noDeadline)
	defer idbCurr.putIndexSearch(isCurr)
	isPrev := idbPrev.getIndexSearch(noDeadline)
	defer idbPrev.putIndexSearch(isPrev)

>>>>>>> b4dc67cb
	hmPrev := s.prevHourMetricIDs.Load()
	hmCurr := s.currHourMetricIDs.Load()
	var pendingHourEntries []uint64
	addToPendingHourEntries := func(hour, metricID uint64) {
		if hour == hmCurr.hour && !hmCurr.m.Has(metricID) {
			pendingHourEntries = append(pendingHourEntries, metricID)
		}
	}

	mn := GetMetricName()
	defer PutMetricName(mn)

	var (
		// These vars are used for speeding up bulk imports of multiple adjacent rows for the same metricName.
		prevTSID          TSID
		prevMetricNameRaw []byte
	)
	var metricNameBuf []byte

	var slowInsertsCount uint64
	var newSeriesCount uint64
	var seriesRepopulated uint64

	minTimestamp, maxTimestamp := s.tb.getMinMaxTimestamps()

	var lTSID legacyTSID
	var ptw *partitionWrapper
	var idb *indexDB
	var is *indexSearch
	var deletedMetricIDs *uint64set.Set

	// Log only the first error, since it has no sense in logging all errors.
	var firstWarn error

	j := 0
	for i := range mrs {
		mr := &mrs[i]
		if math.IsNaN(mr.Value) {
			if !decimal.IsStaleNaN(mr.Value) {
				// Skip NaNs other than Prometheus staleness marker, since the underlying encoding
				// doesn't know how to work with them.
				continue
			}
		}
		if mr.Timestamp < minTimestamp {
			// Skip rows with too small timestamps outside the retention.
			if firstWarn == nil {
				metricName := getUserReadableMetricName(mr.MetricNameRaw)
				firstWarn = fmt.Errorf("cannot insert row with too small timestamp %d outside the retention; minimum allowed timestamp is %d; "+
					"probably you need updating -retentionPeriod command-line flag; metricName: %s",
					mr.Timestamp, minTimestamp, metricName)
			}
			s.tooSmallTimestampRows.Add(1)
			continue
		}
		if mr.Timestamp > maxTimestamp {
			// Skip rows with too big timestamps significantly exceeding the current time.
			if firstWarn == nil {
				metricName := getUserReadableMetricName(mr.MetricNameRaw)
				firstWarn = fmt.Errorf("cannot insert row with too big timestamp %d exceeding the current time; maximum allowed timestamp is %d; metricName: %s",
					mr.Timestamp, maxTimestamp, metricName)
			}
			s.tooBigTimestampRows.Add(1)
			continue
		}
		dstMrs[j] = mr
		r := &rows[j]
		j++
		r.Timestamp = mr.Timestamp
		r.Value = mr.Value
		r.PrecisionBits = precisionBits
		date := s.date(r.Timestamp)
		hour := uint64(r.Timestamp) / msecPerHour

		if ptw == nil || !ptw.pt.HasTimestamp(r.Timestamp) {
			if ptw != nil {
				if is != nil {
					idb.putIndexSearch(is)
				}
				s.tb.PutPartition(ptw)
			}
			ptw = s.tb.MustGetPartition(r.Timestamp)
			idb = ptw.pt.idb
			is = idb.getIndexSearch(noDeadline)
			deletedMetricIDs = idb.getDeletedMetricIDs()
		}

		// Search for TSID for the given mr.MetricNameRaw and store it at r.TSID.
		if string(mr.MetricNameRaw) == string(prevMetricNameRaw) {
			// Fast path - the current mr contains the same metric name as the previous mr, so it contains the same TSID.
			// This path should trigger on bulk imports when many rows contain the same MetricNameRaw.

			if !is.hasMetricID(prevTSID.MetricID) {
				// The found TSID is not present in the current indexDB (one
				// that corresponds to the timestamp of the current sample).
				// Create it in the current indexdb.

				if err := mn.UnmarshalRaw(mr.MetricNameRaw); err != nil {
					if firstWarn == nil {
						firstWarn = fmt.Errorf("cannot unmarshal MetricNameRaw %q: %w", mr.MetricNameRaw, err)
					}
					j--
					s.invalidRawMetricNames.Add(1)
					continue
				}
				mn.sortTags()
				idb.createGlobalIndexes(&prevTSID, mn)
			}
			r.TSID = prevTSID
			continue
		}
		if !s.registerSeriesCardinality(mr.MetricNameRaw) {
			// Skip row, since it exceeds cardinality limit
			j--
			continue
		}

		if s.getTSIDFromCache(&lTSID, mr.MetricNameRaw) && !deletedMetricIDs.Has(lTSID.TSID.MetricID) {
			// Fast path - the TSID for the given mr.MetricNameRaw has been found in cache and isn't deleted.
<<<<<<< HEAD
			// If the TSID is deleted, we re-register time series.
			// Eventually, the deleted TSID will be removed from the cache.
			if !s.registerSeriesCardinality(lTSID.TSID.MetricID, mr.MetricNameRaw) {
				// Skip row, since it exceeds cardinality limit
				j--
				continue
			}
			r.TSID = lTSID.TSID
=======
			// There is no need in checking whether r.TSID.MetricID is deleted, since tsidCache doesn't
			// contain MetricName->TSID entries for deleted time series.
			// See Storage.DeleteSeries code for details.

			r.TSID = genTSID.TSID
>>>>>>> b4dc67cb
			prevTSID = r.TSID
			prevMetricNameRaw = mr.MetricNameRaw

			if !is.hasMetricID(lTSID.TSID.MetricID) {
				// The found TSID is from the another partition indexdb. Create it in the current partition indexdb.
				if err := mn.UnmarshalRaw(mr.MetricNameRaw); err != nil {
					if firstWarn == nil {
						firstWarn = fmt.Errorf("cannot unmarshal MetricNameRaw %q: %w", mr.MetricNameRaw, err)
					}
					j--
					s.invalidRawMetricNames.Add(1)
					continue
				}
				mn.sortTags()

<<<<<<< HEAD
				// Only create an entry to the global index.
				// Do not add to tsidCache because it is already there.
				// Do not create an entry in per-day index and do not add to
				// dateMetricIDCache because this will be done in updatePerDateData().
				idb.createGlobalIndexes(&lTSID.TSID, mn)
=======
				createAllIndexesForMetricName(idbCurr, mn, &genTSID.TSID, date)
				genTSID.generation = generation
				s.storeTSIDToCaches(mr.MetricNameRaw, &genTSID, date)
>>>>>>> b4dc67cb
				seriesRepopulated++
				slowInsertsCount++
			}
			addToPendingHourEntries(hour, lTSID.TSID.MetricID)
			continue
		}

		// Slow path - the TSID for the given mr.MetricNameRaw is missing in the cache.
		slowInsertsCount++

		// Construct canonical metric name - it is used below.
		if err := mn.UnmarshalRaw(mr.MetricNameRaw); err != nil {
			if firstWarn == nil {
				firstWarn = fmt.Errorf("cannot unmarshal MetricNameRaw %q: %w", mr.MetricNameRaw, err)
			}
			j--
			s.invalidRawMetricNames.Add(1)
			continue
		}
		mn.sortTags()
		metricNameBuf = mn.Marshal(metricNameBuf[:0])

		// register metric name on tsid cache miss
		// it allows to track metric names since last tsid cache reset
		// and skip index scan to fill metrics tracker
		s.metricsTracker.RegisterIngestRequest(0, 0, mn.MetricGroup)

		// Search for TSID for the given mr.MetricNameRaw in the indexdb.
<<<<<<< HEAD
		if is.getTSIDByMetricName(&lTSID.TSID, metricNameBuf, date) {
			// Slower path - the TSID has been found in indexdb.

			if !s.registerSeriesCardinality(lTSID.TSID.MetricID, mr.MetricNameRaw) {
				// Skip the row, since it exceeds the configured cardinality limit.
				j--
				continue
			}

			s.storeTSIDToCaches(mr.MetricNameRaw, &lTSID, idb.id, date)
=======
		if isCurr.getTSIDByMetricName(&genTSID, metricNameBuf, date) || isPrev.getTSIDByMetricName(&genTSID, metricNameBuf, date) {
			// Slower path - the TSID has been found in indexdb.

			if genTSID.generation < generation {
				// The found TSID is from the previous indexdb. Create it in the current indexdb.
				createAllIndexesForMetricName(idbCurr, mn, &genTSID.TSID, date)
				genTSID.generation = generation
				seriesRepopulated++
			}
			s.storeTSIDToCaches(mr.MetricNameRaw, &genTSID, date)
>>>>>>> b4dc67cb

			r.TSID = lTSID.TSID
			prevTSID = lTSID.TSID
			prevMetricNameRaw = mr.MetricNameRaw

			addToPendingHourEntries(hour, lTSID.TSID.MetricID)
			continue
		}

		// Slowest path - the TSID for the given mr.MetricNameRaw isn't found in indexdb. Create it.
		generateTSID(&lTSID.TSID, mn)

<<<<<<< HEAD
		if !s.registerSeriesCardinality(lTSID.TSID.MetricID, mr.MetricNameRaw) {
			// Skip the row, since it exceeds the configured cardinality limit.
			j--
			continue
		}

		createAllIndexesForMetricName(idb, mn, &lTSID.TSID, date)
		s.storeTSIDToCaches(mr.MetricNameRaw, &lTSID, idb.id, date)
=======
		createAllIndexesForMetricName(idbCurr, mn, &genTSID.TSID, date)
		genTSID.generation = generation
		s.storeTSIDToCaches(mr.MetricNameRaw, &genTSID, date)
>>>>>>> b4dc67cb
		newSeriesCount++

		r.TSID = lTSID.TSID
		prevTSID = r.TSID
		prevMetricNameRaw = mr.MetricNameRaw

		addToPendingHourEntries(hour, lTSID.TSID.MetricID)

		if logNewSeries {
			logger.Infof("new series created: %s", mn.String())
		}
	}
	if idb != nil {
		if is != nil {
			idb.putIndexSearch(is)
		}
		idb = nil
		s.tb.PutPartition(ptw)
	}

	s.slowRowInserts.Add(slowInsertsCount)
	s.newTimeseriesCreated.Add(newSeriesCount)
	s.timeseriesRepopulated.Add(seriesRepopulated)

	dstMrs = dstMrs[:j]
	rows = rows[:j]

	if len(pendingHourEntries) > 0 {
		s.pendingHourEntriesLock.Lock()
		s.pendingHourEntries.AddMulti(pendingHourEntries)
		s.pendingHourEntriesLock.Unlock()
	}

	if err := s.prefillNextIndexDB(rows, dstMrs); err != nil {
		if firstWarn == nil {
			firstWarn = fmt.Errorf("cannot prefill next indexdb: %w", err)
		}
	}

<<<<<<< HEAD
	if err := s.updatePerDateData(rows, dstMrs, hmPrev, hmCurr); err != nil {
=======
	if err := s.updatePerDateData(idbCurr, rows, dstMrs, hmPrev, hmCurr); err != nil {
>>>>>>> b4dc67cb
		if firstWarn == nil {
			firstWarn = fmt.Errorf("cannot not update per-day index: %w", err)
		}
	}

	if firstWarn != nil {
		storageAddRowsLogger.Warnf("warn occurred during rows addition: %s", firstWarn)
	}

	s.tb.MustAddRows(rows)

	return len(rows)
}

var storageAddRowsLogger = logger.WithThrottler("storageAddRows", 5*time.Second)

// SetLogNewSeriesUntil sets the timestamp until which new series will be logged.
func (s *Storage) SetLogNewSeriesUntil(t uint64) {
	s.logNewSeriesUntil.Store(t)
}

func createAllIndexesForMetricName(db *indexDB, mn *MetricName, tsid *TSID, date uint64) {
	db.createGlobalIndexes(tsid, mn)
	db.createPerDayIndexes(date, tsid, mn)
}

func (s *Storage) storeTSIDToCaches(metricNameRaw []byte, lTSID *legacyTSID, idbID, date uint64) {
	// Store the TSID to cache, so future rows for that TSID are ingested via
	// fast path.
	s.storeTSIDToCache(lTSID, metricNameRaw)

	// Register the (indexDB.id, date, metricID) entry in the cache,
	// so next time the entry is found there instead of searching for it in the
	// indexdb.
	s.dateMetricIDCache.Set(idbID, date, lTSID.TSID.MetricID)
}

func (s *Storage) registerSeriesCardinality(metricNameRaw []byte) bool {
	if s.hourlySeriesLimiter == nil && s.dailySeriesLimiter == nil {
		return true
	}

	metricID := xxhash.Sum64(metricNameRaw)
	if sl := s.hourlySeriesLimiter; sl != nil && !sl.Add(metricID) {
		s.hourlySeriesLimitRowsDropped.Add(1)
		logSkippedSeries(metricNameRaw, "-storage.maxHourlySeries", sl.MaxItems())
		return false
	}
	if sl := s.dailySeriesLimiter; sl != nil && !sl.Add(metricID) {
		s.dailySeriesLimitRowsDropped.Add(1)
		logSkippedSeries(metricNameRaw, "-storage.maxDailySeries", sl.MaxItems())
		return false
	}
	return true
}

func logSkippedSeries(metricNameRaw []byte, flagName string, flagValue int) {
	select {
	case <-logSkippedSeriesTicker.C:
		// Do not use logger.WithThrottler() here, since this will result in increased CPU load
		// because of getUserReadableMetricName() calls per each logSkippedSeries call.
		userReadableMetricName := getUserReadableMetricName(metricNameRaw)
		logger.Warnf("skip series %s because %s=%d reached", userReadableMetricName, flagName, flagValue)
	default:
	}
}

var logSkippedSeriesTicker = time.NewTicker(5 * time.Second)

func getUserReadableMetricName(metricNameRaw []byte) string {
	mn := GetMetricName()
	defer PutMetricName(mn)
	if err := mn.UnmarshalRaw(metricNameRaw); err != nil {
		return fmt.Sprintf("cannot unmarshal metricNameRaw %q: %s", metricNameRaw, err)
	}
	return mn.String()
}

// prefillNextIndexDB gradually pre-populates the indexDB of the next partition
// during the last hour before that partition becomes the current one. This is
// needed in order to reduce spikes in CPU and disk IO usage just after the
// switch. See https://github.com/VictoriaMetrics/VictoriaMetrics/issues/1401.
func (s *Storage) prefillNextIndexDB(rows []rawRow, mrs []*MetricRow) error {
	now := time.Unix(int64(fasttime.UnixTimestamp()), 0).UTC()
	nextMonth := time.Date(now.Year(), now.Month()+1, 1, 0, 0, 0, 0, time.UTC)
	d := nextMonth.Sub(now).Seconds()
	if d >= float64(s.idbPrefillStartSeconds) {
		// Fast path: nothing to pre-fill because it is too early.
		// The pre-fill is started during the last hour before the indexdb rotation.
		return nil
	}

	// Slower path: less than nextPrefillStartSeconds left for the next indexdb rotation.
	// Pre-populate idbNext with the increasing probability until the rotation.
	// The probability increases from 0% to 100% proportioinally to d=[nextPrefillStartSeconds .. 0].
	pMin := d / float64(s.idbPrefillStartSeconds)

	ptwNext := s.tb.MustGetPartition(nextMonth.UnixMilli())
	idbNext := ptwNext.pt.idb
	defer s.tb.PutPartition(ptwNext)
	isNext := idbNext.getIndexSearch(noDeadline)
	defer idbNext.putIndexSearch(isNext)

	var firstError error
	var lTSID legacyTSID
	mn := GetMetricName()
	defer PutMetricName(mn)

	// Only prefill index for samples whose timestamp falls within the last
	// idbPrefillStartSeconds of the current month.
	tr := TimeRange{
		MinTimestamp: nextMonth.UnixMilli() - s.idbPrefillStartSeconds*1000,
		MaxTimestamp: nextMonth.UnixMilli() - 1,
	}
	// Use the first date of the next month for prefilling the index.
	date := s.date(nextMonth.UnixMilli())

	timeseriesPreCreated := uint64(0)
	for i := range rows {
		r := &rows[i]

		if r.Timestamp < tr.MinTimestamp || r.Timestamp > tr.MaxTimestamp {
			continue
		}

		p := float64(uint32(fastHashUint64(r.TSID.MetricID))) / (1 << 32)
		if p < pMin {
			// Fast path: it is too early to pre-fill indexes for the given MetricID.
			continue
		}

		// Check whether the given MetricID is already present in dateMetricIDCache.
		metricID := r.TSID.MetricID
		if s.dateMetricIDCache.Has(idbNext.id, date, metricID) {
			// Indexes are already pre-filled.
			continue
		}

		// Check whether the given (date, metricID) is already present in idbNext.
		if isNext.hasDateMetricID(date, metricID) {
			// Indexes are already pre-filled at idbNext.
			//
			// Register the (indexDB.id, date, metricID) entry in the cache,
			// so next time the entry is found there instead of searching for it in the indexdb.
			s.dateMetricIDCache.Set(idbNext.id, date, metricID)
			continue
		}

		// Slow path: pre-fill indexes in idbNext.
		metricNameRaw := mrs[i].MetricNameRaw
		if err := mn.UnmarshalRaw(metricNameRaw); err != nil {
			if firstError == nil {
				firstError = fmt.Errorf("cannot unmarshal MetricNameRaw %q: %w", metricNameRaw, err)
			}
			s.invalidRawMetricNames.Add(1)
			continue
		}
		mn.sortTags()

		createAllIndexesForMetricName(idbNext, mn, &r.TSID, date)
		lTSID.TSID = r.TSID
		s.storeTSIDToCaches(metricNameRaw, &lTSID, idbNext.id, date)
		timeseriesPreCreated++
	}
	s.timeseriesPreCreated.Add(timeseriesPreCreated)

	return firstError
}

func (s *Storage) updatePerDateData(rows []rawRow, mrs []*MetricRow, hmPrev, hmCurr *hourMetricIDs) error {
	if s.disablePerDayIndex {
		return nil
	}

	var date uint64
	var hour uint64
	var prevTimestamp int64
	var (
		// These vars are used for speeding up bulk imports when multiple adjacent rows
		// contain the same (metricID, date) pairs.
		prevDate     uint64
		prevMetricID uint64
	)

	var ptw *partitionWrapper
	var idb *indexDB

	hmPrevDate := hmPrev.hour / 24
	nextDayMetricIDsCache := s.nextDayMetricIDs.Load()
	nextDayIDBID := nextDayMetricIDsCache.k.idbID
	nextDayMetricIDs := &nextDayMetricIDsCache.v
	ts := fasttime.UnixTimestamp()
	// Start pre-populating the next per-day inverted index during the last hour of the current day.
	// pMin linearly increases from 0 to 1 during the last hour of the day.
	pMin := (float64(ts%(3600*24)) / 3600) - 23
	type pendingDateMetricID struct {
		date uint64
		tsid *TSID
		mr   *MetricRow
	}
	var pendingDateMetricIDs []pendingDateMetricID
	var pendingNextDayMetricIDs []uint64
	for i := range rows {
		r := &rows[i]
		if r.Timestamp != prevTimestamp {
			date = uint64(r.Timestamp) / msecPerDay
			hour = uint64(r.Timestamp) / msecPerHour
			prevTimestamp = r.Timestamp
		}
		metricID := r.TSID.MetricID
		if metricID == prevMetricID && date == prevDate {
			// Fast path for bulk import of multiple rows with the same (date, metricID) pairs.
			continue
		}
		prevDate = date
		prevMetricID = metricID
		if hour == hmCurr.hour {
			// The row belongs to the current hour. Check for the current hour cache.
			if hmCurr.m.Has(metricID) {
				// Fast path: the metricID is in the current hour cache.
				// This means the metricID has been already added to per-day inverted index.

				// Gradually pre-populate per-day inverted index for the next day during the last hour of the current day.
				// This should reduce CPU usage spike and slowdown at the beginning of the next day
				// when entries for all the active time series must be added to the index.
				// This should address https://github.com/VictoriaMetrics/VictoriaMetrics/issues/430.
				//
				// Do this only if the next day is in the same partition indexDB.
				// If next day is in another partition indexDB, the prefill is
				// handled separately in prefillNextIndexDB.
				// TODO(@rtm0): See if prefillNextIndexDB() logic can be moved here.
				if hmCurr.idbID == nextDayIDBID && pMin > 0 {
					p := float64(uint32(fastHashUint64(metricID))) / (1 << 32)
					if p < pMin && !nextDayMetricIDs.Has(metricID) {
						pendingDateMetricIDs = append(pendingDateMetricIDs, pendingDateMetricID{
							date: date + 1,
							tsid: &r.TSID,
							mr:   mrs[i],
						})
						pendingNextDayMetricIDs = append(pendingNextDayMetricIDs, metricID)
					}
				}
				continue
			}
			if hmPrev.idbID == hmCurr.idbID && date == hmPrevDate && hmPrev.m.Has(metricID) {
				// The metricID is already registered for the current day on the previous hour.
				continue
			}
		}

		if ptw == nil || !ptw.pt.HasTimestamp(r.Timestamp) {
			if ptw != nil {
				s.tb.PutPartition(ptw)
			}
			ptw = s.tb.MustGetPartition(r.Timestamp)
			idb = ptw.pt.idb
		}

		// Slower path: check global cache for (indexDB.id, date, metricID) entry.
		if s.dateMetricIDCache.Has(idb.id, date, metricID) {
			continue
		}
		// Slow path: store the (date, metricID) entry in the indexDB.
		pendingDateMetricIDs = append(pendingDateMetricIDs, pendingDateMetricID{
			date: date,
			tsid: &r.TSID,
			mr:   mrs[i],
		})
	}
	if ptw != nil {
		s.tb.PutPartition(ptw)
		ptw = nil
		idb = nil
	}

	if len(pendingNextDayMetricIDs) > 0 {
		s.pendingNextDayMetricIDsLock.Lock()
		s.pendingNextDayMetricIDs.AddMulti(pendingNextDayMetricIDs)
		s.pendingNextDayMetricIDsLock.Unlock()
	}
	if len(pendingDateMetricIDs) == 0 {
		// Fast path - there are no new (date, metricID) entries.
		return nil
	}

	// Slow path - add new (date, metricID) entries to indexDB.

	s.slowPerDayIndexInserts.Add(uint64(len(pendingDateMetricIDs)))
	// Sort pendingDateMetricIDs by (date, metricID) in order to speed up `is` search in the loop below.
	sort.Slice(pendingDateMetricIDs, func(i, j int) bool {
		a := pendingDateMetricIDs[i]
		b := pendingDateMetricIDs[j]
		if a.date != b.date {
			return a.date < b.date
		}
		return a.tsid.MetricID < b.tsid.MetricID
	})

	var firstError error
	dateMetricIDsForCache := make(map[uint64][]dateMetricID)
	mn := GetMetricName()
	var is *indexSearch
	for _, dmid := range pendingDateMetricIDs {
		date := dmid.date
		metricID := dmid.tsid.MetricID
<<<<<<< HEAD

		timestamp := int64(date) * msecPerDay
		if ptw == nil || !ptw.pt.HasTimestamp(timestamp) {
			if ptw != nil {
				if is != nil {
					idb.putIndexSearch(is)
				}
				s.tb.PutPartition(ptw)
			}
			ptw = s.tb.MustGetPartition(timestamp)
			idb = ptw.pt.idb
			is = idb.getIndexSearch(noDeadline)
		}

=======
>>>>>>> b4dc67cb
		if !is.hasDateMetricID(date, metricID) {
			// The (date, metricID) entry is missing in the indexDB. Add it there together with per-day index.
			// It is OK if the (date, metricID) entry is added multiple times to indexdb
			// by concurrent goroutines.
			if err := mn.UnmarshalRaw(dmid.mr.MetricNameRaw); err != nil {
				if firstError == nil {
					firstError = fmt.Errorf("cannot unmarshal MetricNameRaw %q: %w", dmid.mr.MetricNameRaw, err)
				}
				s.invalidRawMetricNames.Add(1)
				continue
			}
			mn.sortTags()
			idb.createPerDayIndexes(date, dmid.tsid, mn)
		}

		dateMetricIDsForCache[idb.id] = append(dateMetricIDsForCache[idb.id], dateMetricID{
			date:     date,
			metricID: metricID,
		})
	}
	if ptw != nil {
		if is != nil {
			idb.putIndexSearch(is)
		}
		idb = nil
		s.tb.PutPartition(ptw)
	}

	PutMetricName(mn)
	// The (date, metricID) entries must be added to cache only after they have been successfully added to indexDB.
	for idbID, dateMetricIDs := range dateMetricIDsForCache {
		s.dateMetricIDCache.Store(idbID, dateMetricIDs)
	}
	return firstError
}

func fastHashUint64(x uint64) uint64 {
	x ^= x >> 12 // a
	x ^= x << 25 // b
	x ^= x >> 27 // c
	return x * 2685821657736338717
}

// dateMetricIDCache is fast cache for holding (date, metricID) entries.
//
// It should be faster than map[date]*uint64set.Set on multicore systems.
type dateMetricIDCache struct {
	syncsCount  atomic.Uint64
	resetsCount atomic.Uint64

	// Contains immutable map
	byDate atomic.Pointer[byDateMetricIDMap]

	// Contains mutable map protected by mu
	byDateMutable *byDateMetricIDMap

	// Contains the number of slow accesses to byDateMutable.
	// Is used for deciding when to merge byDateMutable to byDate.
	// Protected by mu.
	slowHits int

	mu sync.Mutex
}

func newDateMetricIDCache() *dateMetricIDCache {
	var dmc dateMetricIDCache
	dmc.resetLocked()
	return &dmc
}

func (dmc *dateMetricIDCache) resetLocked() {
	// Do not reset syncsCount and resetsCount
	dmc.byDate.Store(newByDateMetricIDMap())
	dmc.byDateMutable = newByDateMetricIDMap()
	dmc.slowHits = 0

	dmc.resetsCount.Add(1)
}

func (dmc *dateMetricIDCache) EntriesCount() int {
	byDate := dmc.byDate.Load()
	n := 0
	for _, e := range byDate.m {
		n += e.v.Len()
	}
	return n
}

func (dmc *dateMetricIDCache) SizeBytes() uint64 {
	byDate := dmc.byDate.Load()
	n := uint64(0)
	for _, e := range byDate.m {
		n += e.v.SizeBytes()
	}
	return n
}

func (dmc *dateMetricIDCache) Has(idbID, date, metricID uint64) bool {
	byDate := dmc.byDate.Load()
	v := byDate.get(idbID, date)
	if v.Has(metricID) {
		// Fast path. The majority of calls must go here.
		return true
	}

	// Slow path. Acquire the lock and search the immutable map again and then
	// also search the mutable map.
	return dmc.hasSlow(idbID, date, metricID)
}

func (dmc *dateMetricIDCache) hasSlow(idbID, date, metricID uint64) bool {
	dmc.mu.Lock()
	defer dmc.mu.Unlock()

	// First, check immutable map again because the entry may have been moved to
	// the immutable map by the time the caller acquires the lock.
	byDate := dmc.byDate.Load()
	v := byDate.get(idbID, date)
	if v.Has(metricID) {
		return true
	}

	// Then check immutable map.
	vMutable := dmc.byDateMutable.get(idbID, date)
	ok := vMutable.Has(metricID)
	if ok {
		dmc.slowHits++
		if dmc.slowHits > (v.Len()+vMutable.Len())/2 {
			// It is cheaper to merge byDateMutable into byDate than to pay inter-cpu sync costs when accessing vMutable.
			dmc.syncLocked()
			dmc.slowHits = 0
		}
	}
	return ok
}

type dateMetricID struct {
	date     uint64
	metricID uint64
}

func (dmc *dateMetricIDCache) Store(idbID uint64, dmids []dateMetricID) {
	var prevDate uint64
	metricIDs := make([]uint64, 0, len(dmids))
	dmc.mu.Lock()
	for _, dmid := range dmids {
		if prevDate == dmid.date {
			metricIDs = append(metricIDs, dmid.metricID)
			continue
		}
		if len(metricIDs) > 0 {
			v := dmc.byDateMutable.getOrCreate(idbID, prevDate)
			v.AddMulti(metricIDs)
		}
		metricIDs = append(metricIDs[:0], dmid.metricID)
		prevDate = dmid.date
	}
	if len(metricIDs) > 0 {
		v := dmc.byDateMutable.getOrCreate(idbID, prevDate)
		v.AddMulti(metricIDs)
	}
	dmc.mu.Unlock()
}

func (dmc *dateMetricIDCache) Set(idbID, date, metricID uint64) {
	dmc.mu.Lock()
	v := dmc.byDateMutable.getOrCreate(idbID, date)
	v.Add(metricID)
	dmc.mu.Unlock()
}

func (dmc *dateMetricIDCache) syncLocked() {
	if len(dmc.byDateMutable.m) == 0 {
		// Nothing to sync.
		return
	}

	// Merge data from byDate into byDateMutable and then atomically replace byDate with the merged data.
	byDate := dmc.byDate.Load()
	byDateMutable := dmc.byDateMutable
	byDateMutable.hotEntry.Store(&byDateMetricIDEntry{})

	keepDatesMap := make(map[uint64]struct{}, len(byDateMutable.m))
	for k, e := range byDateMutable.m {
		keepDatesMap[k.date] = struct{}{}
		v := byDate.get(k.idbID, k.date)
		if v == nil {
			// Nothing to merge
			continue
		}
		v = v.Clone()
		v.Union(&e.v)
		dme := &byDateMetricIDEntry{
			k: k,
			v: *v,
		}
		byDateMutable.m[k] = dme
	}

	// Copy entries from byDate, which are missing in byDateMutable
	allDatesMap := make(map[uint64]struct{}, len(byDate.m))
	for k, e := range byDate.m {
		allDatesMap[k.date] = struct{}{}
		v := byDateMutable.get(k.idbID, k.date)
		if v != nil {
			continue
		}
		byDateMutable.m[k] = e
	}

	if len(byDateMutable.m) > 2 {
		// Keep only entries for the last two dates from allDatesMap plus all the entries for byDateMutable.
		dates := make([]uint64, 0, len(allDatesMap))
		for date := range allDatesMap {
			dates = append(dates, date)
		}
		sort.Slice(dates, func(i, j int) bool {
			return dates[i] < dates[j]
		})
		if len(dates) > 2 {
			dates = dates[len(dates)-2:]
		}
		for _, date := range dates {
			keepDatesMap[date] = struct{}{}
		}
		for k := range byDateMutable.m {
			if _, ok := keepDatesMap[k.date]; !ok {
				delete(byDateMutable.m, k)
			}
		}
	}

	// Atomically replace byDate with byDateMutable
	dmc.byDate.Store(dmc.byDateMutable)
	dmc.byDateMutable = newByDateMetricIDMap()

	dmc.syncsCount.Add(1)

	if dmc.SizeBytes() > uint64(memory.Allowed())/256 {
		dmc.resetLocked()
	}
}

type byDateMetricIDMap struct {
	hotEntry atomic.Pointer[byDateMetricIDEntry]
	m        map[dateKey]*byDateMetricIDEntry
}

type dateKey struct {
	idbID uint64
	date  uint64
}

func newByDateMetricIDMap() *byDateMetricIDMap {
	dmm := &byDateMetricIDMap{
		m: make(map[dateKey]*byDateMetricIDEntry),
	}
	dmm.hotEntry.Store(&byDateMetricIDEntry{})
	return dmm
}

func (dmm *byDateMetricIDMap) get(idbID, date uint64) *uint64set.Set {
	hotEntry := dmm.hotEntry.Load()
	if hotEntry.k.idbID == idbID && hotEntry.k.date == date {
		// Fast path
		return &hotEntry.v
	}
	// Slow path
	k := dateKey{
		idbID: idbID,
		date:  date,
	}
	e := dmm.m[k]
	if e == nil {
		return nil
	}
	dmm.hotEntry.Store(e)
	return &e.v
}

func (dmm *byDateMetricIDMap) getOrCreate(idbID, date uint64) *uint64set.Set {
	v := dmm.get(idbID, date)
	if v != nil {
		return v
	}
	k := dateKey{
		idbID: idbID,
		date:  date,
	}
	e := &byDateMetricIDEntry{
		k: k,
	}
	dmm.m[k] = e
	return &e.v
}

type byDateMetricIDEntry struct {
	k dateKey
	v uint64set.Set
}

func (s *Storage) updateNextDayMetricIDs(date uint64) {
	ts := int64(date) * msecPerDay
	ptw := s.tb.MustGetPartition(ts)
	idb := ptw.pt.idb
	defer s.tb.PutPartition(ptw)

	e := s.nextDayMetricIDs.Load()
	s.pendingNextDayMetricIDsLock.Lock()
	pendingMetricIDs := s.pendingNextDayMetricIDs
	s.pendingNextDayMetricIDs = &uint64set.Set{}
	s.pendingNextDayMetricIDsLock.Unlock()
	if pendingMetricIDs.Len() == 0 && e.k.idbID == idb.id && e.k.date == date {
		// Fast path: nothing to update.
		return
	}

	// Slow path: union pendingMetricIDs with e.v
	if e.k.idbID == idb.id && e.k.date == date {
		pendingMetricIDs.Union(&e.v)
	} else {
		// Do not add pendingMetricIDs from the previous day to the current day,
		// since this may result in missing registration of the metricIDs in the per-day inverted index.
		// See https://github.com/VictoriaMetrics/VictoriaMetrics/issues/3309
		pendingMetricIDs = &uint64set.Set{}
	}
	k := dateKey{
		idbID: idb.id,
		date:  date,
	}
	eNew := &byDateMetricIDEntry{
		k: k,
		v: *pendingMetricIDs,
	}
	s.nextDayMetricIDs.Store(eNew)
}

func (s *Storage) updateCurrHourMetricIDs(hour uint64) {
	hm := s.currHourMetricIDs.Load()
	s.pendingHourEntriesLock.Lock()
	newMetricIDs := s.pendingHourEntries
	s.pendingHourEntries = &uint64set.Set{}
	s.pendingHourEntriesLock.Unlock()

	if newMetricIDs.Len() == 0 && hm.hour == hour {
		// Fast path: nothing to update.
		return
	}

	// Slow path: hm.m must be updated with non-empty s.pendingHourEntries.
	idbID := hm.idbID
	var m *uint64set.Set
	if hm.hour == hour {
		m = hm.m.Clone()
		m.Union(newMetricIDs)
	} else {
		idbID = s.tb.MustGetIndexDBIDByHour(hour)
		m = newMetricIDs
		if hour%24 == 0 {
			// Do not add pending metricIDs from the previous hour to the current hour on the next day,
			// since this may result in missing registration of the metricIDs in the per-day inverted index.
			// See https://github.com/VictoriaMetrics/VictoriaMetrics/issues/3309
			m = &uint64set.Set{}
		}
	}
	hmNew := &hourMetricIDs{
		m:     m,
		hour:  hour,
		idbID: idbID,
	}
	s.currHourMetricIDs.Store(hmNew)
	if hm.hour != hour {
		s.prevHourMetricIDs.Store(hm)
	}
}

type hourMetricIDs struct {
	m     *uint64set.Set
	hour  uint64
	idbID uint64
}

type legacyTSID struct {
	TSID TSID

	// This field used to store the stores the indexdb generation value to
	// identify to which indexdb belongs this TSID. After switching to the
	// partition indexDB this field is not needed anymore, however we still
	// need to preserve it in order to adhere tsidCache data format.
	_ uint64
}

func (s *Storage) getTSIDFromCache(dst *legacyTSID, metricName []byte) bool {
	buf := (*[unsafe.Sizeof(*dst)]byte)(unsafe.Pointer(dst))[:]
	buf = s.tsidCache.Get(buf[:0], metricName)
	return uintptr(len(buf)) == unsafe.Sizeof(*dst)
}

func (s *Storage) storeTSIDToCache(tsid *legacyTSID, metricName []byte) {
	buf := (*[unsafe.Sizeof(*tsid)]byte)(unsafe.Pointer(tsid))[:]
	s.tsidCache.Set(metricName, buf)
}

// TODO(@rtm0): Move to storage_legacy.go
func (s *Storage) mustOpenLegacyIndexDBTables(path string) *legacyIndexDBs {
	if !fs.IsPathExist(path) {
		return nil
	}

	// Search for the two most recent tables: prev and curr.

	// Placing the regexp inside the func in order to keep legacy code close to
	// each other and because this function is called only once on startup.
	indexDBTableNameRegexp := regexp.MustCompile("^[0-9A-F]{16}$")
	des := fs.MustReadDir(path)
	var tableNames []string
	for _, de := range des {
		if !fs.IsDirOrSymlink(de) {
			// Skip non-directories.
			continue
		}
		tableName := de.Name()
		if !indexDBTableNameRegexp.MatchString(tableName) {
			// Skip invalid directories.
			continue
		}
		tableDirPath := filepath.Join(path, tableName)
		if fs.IsPartiallyRemovedDir(tableDirPath) {
			// Finish the removal of partially deleted directory, which can occur
			// when the directory was removed during unclean shutdown.
			fs.MustRemoveDir(tableDirPath)
			continue
		}
		tableNames = append(tableNames, tableName)
	}
	sort.Slice(tableNames, func(i, j int) bool {
		return tableNames[i] < tableNames[j]
	})

	if len(tableNames) > 3 {
		// Remove all the tables except the last three tables.
		for _, tn := range tableNames[:len(tableNames)-3] {
			pathToRemove := filepath.Join(path, tn)
			logger.Infof("removing obsolete indexdb dir %q...", pathToRemove)
			fs.MustRemoveDir(pathToRemove)
			logger.Infof("removed obsolete indexdb dir %q", pathToRemove)
		}
		fs.MustSyncPath(path)
		tableNames = tableNames[len(tableNames)-3:]
	}
	if len(tableNames) == 3 {
		// Also remove next idb.
		pathToRemove := filepath.Join(path, tableNames[2])
		logger.Infof("removing next indexdb dir %q...", pathToRemove)
		fs.MustRemoveDir(pathToRemove)
		logger.Infof("removed next indexdb dir %q", pathToRemove)
		fs.MustSyncPath(path)
		tableNames = tableNames[:2]
	}

	numIDBs := len(tableNames)

<<<<<<< HEAD
	legacyIDBs := &legacyIndexDBs{}
=======
	next = mustOpenIndexDB(nextPath, s, &s.isReadOnly, false)
	curr = mustOpenIndexDB(currPath, s, &s.isReadOnly, false)
	prev = mustOpenIndexDB(prevPath, s, &s.isReadOnly, true)
>>>>>>> b4dc67cb

	if numIDBs == 0 {
		return nil
	}

	if numIDBs > 1 {
		currPath := filepath.Join(path, tableNames[1])
		legacyIDBs.idbCurr = mustOpenLegacyIndexDB(currPath, s)
	}

	if numIDBs > 0 {
		prevPath := filepath.Join(path, tableNames[0])
		legacyIDBs.idbPrev = mustOpenLegacyIndexDB(prevPath, s)
	}

	return legacyIDBs
}

// wasMetricIDMissingBefore checks if passed metricID was already registered as missing before.
// It returns true if metricID was registered as missing for more than 60s.
//
// This function is called when storage can't find TSID for corresponding metricID.
// There are the following expected cases when this may happen:
//  1. The corresponding metricID -> metricName/tsid entry isn't visible for search yet.
//     The solution is to wait for some time and try the search again.
//     It is OK if newly registered time series isn't visible for search during some time.
//     This should resolve https://github.com/VictoriaMetrics/VictoriaMetrics/issues/5959
//  2. The metricID -> metricName/tsid entry doesn't exist in the indexdb.
//     This is possible after unclean shutdown or after restoring of indexdb from a snapshot.
//     In this case the metricID must be deleted, so new metricID is registered
//     again when new sample for the given metric is ingested next time.
func (s *Storage) wasMetricIDMissingBefore(metricID uint64) bool {
	ct := fasttime.UnixTimestamp()
	s.missingMetricIDsLock.Lock()
	defer s.missingMetricIDsLock.Unlock()

	if ct > s.missingMetricIDsResetDeadline {
		s.missingMetricIDs = nil
		s.missingMetricIDsResetDeadline = ct + 2*60
	}
	deleteDeadline, ok := s.missingMetricIDs[metricID]
	if !ok {
		if s.missingMetricIDs == nil {
			s.missingMetricIDs = make(map[uint64]uint64)
		}
		deleteDeadline = ct + 60
		s.missingMetricIDs[metricID] = deleteDeadline
	}
	return ct > deleteDeadline
}

// MetricNamesStatsResponse contains metric names usage stats API response
type MetricNamesStatsResponse = metricnamestats.StatsResult

// MetricNamesStatsRecord represents record at MetricNamesStatsResponse
type MetricNamesStatsRecord = metricnamestats.StatRecord

// GetMetricNamesStats returns metric names usage stats with given limit and le predicate
func (s *Storage) GetMetricNamesStats(_ *querytracer.Tracer, limit, le int, matchPattern string) MetricNamesStatsResponse {
	return s.metricsTracker.GetStats(limit, le, matchPattern)
}

// ResetMetricNamesStats resets state for metric names usage tracker
func (s *Storage) ResetMetricNamesStats(_ *querytracer.Tracer) {
	s.metricsTracker.Reset(s.tsidCache.Reset)
}<|MERGE_RESOLUTION|>--- conflicted
+++ resolved
@@ -2,7 +2,6 @@
 
 import (
 	"bytes"
-	"cmp"
 	"fmt"
 	"math"
 	"os"
@@ -67,20 +66,11 @@
 	// lock file for exclusive access to the storage on the given path.
 	flockF *os.File
 
-<<<<<<< HEAD
 	// legacyIndexDBs contains the legacy previous and current
 	// IndexDBs if they existed on filesystem before partition
 	// index was introduced. The pointer is nil if there are no legacy
 	// IndexDBs on filesystem.
-=======
-	// idbPrev contains the previously used indexdb.
-	// idbCurr becomes idbPrev after the indexDB rotation.
-	idbPrev atomic.Pointer[indexDB]
-
-	// idbCurr contains the currently used indexdb.
-	idbCurr atomic.Pointer[indexDB]
->>>>>>> b4dc67cb
-
+	//
 	// The support of legacy IndexDBs is required to provide forward
 	// compatibility with partition index.
 	legacyIndexDBs atomic.Pointer[legacyIndexDBs]
@@ -265,24 +255,11 @@
 
 	s.disablePerDayIndex = opts.DisablePerDayIndex
 
-<<<<<<< HEAD
+	// Load legacy indexDBs.
 	legacyIDBPath := filepath.Join(path, indexdbDirname)
 	legacyIDBs := s.mustOpenLegacyIndexDBTables(legacyIDBPath)
 	s.legacyIndexDBs.Store(legacyIDBs)
 	// Initialize legacyNextRotationTimestamp
-=======
-	// Load indexdb
-	idbPath := filepath.Join(path, indexdbDirname)
-	idbSnapshotsPath := filepath.Join(idbPath, snapshotsDirname)
-	fs.MustMkdirIfNotExist(idbSnapshotsPath)
-	idbNext, idbCurr, idbPrev := s.mustOpenIndexDBTables(idbPath)
-
-	s.idbPrev.Store(idbPrev)
-	s.idbCurr.Store(idbCurr)
-	s.idbNext.Store(idbNext)
-
-	// Initialize nextRotationTimestamp
->>>>>>> b4dc67cb
 	nowSecs := int64(fasttime.UnixTimestamp())
 	retentionSecs := retention.Milliseconds() / 1000 // not .Seconds() because unnecessary float64 conversion
 	nextRotationTimestamp := legacyNextRetentionDeadlineSeconds(nowSecs, retentionSecs, legacyRetentionTimezoneOffsetSecs)
@@ -300,20 +277,17 @@
 	// Add deleted metricIDs from legacy previous and current indexDBs to every
 	// partition indexDB. Also add deleted metricIDs from current indexDB to the
 	// previous one, because previous may contain the same metrics that wasn't marked as deleted.
-	legacyDeletedMetricIDSet := &uint64set.Set{}
+	legacyDeletedMetricIDs := &uint64set.Set{}
 	idbPrev := legacyIDBs.getIDBPrev()
 	if idbPrev != nil {
-		legacyDeletedMetricIDSet.Union(idbPrev.getDeletedMetricIDs())
+		legacyDeletedMetricIDs.Union(idbPrev.getDeletedMetricIDs())
 	}
 	if idbCurr := legacyIDBs.getIDBCurr(); idbCurr != nil {
-		legacyDeletedMetricIDSet.Union(idbCurr.getDeletedMetricIDs())
-	}
-	legacyDeletedMetricIDs := legacyDeletedMetricIDSet.AppendTo(nil)
-
+		legacyDeletedMetricIDs.Union(idbCurr.getDeletedMetricIDs())
+	}
 	if idbPrev != nil {
-		idbPrev.setDeletedMetricIDs(legacyDeletedMetricIDSet)
-	}
-
+		idbPrev.setDeletedMetricIDs(legacyDeletedMetricIDs)
+	}
 	ptws := tb.GetAllPartitions(nil)
 	for _, ptw := range ptws {
 		ptw.pt.idb.updateDeletedMetricIDs(legacyDeletedMetricIDs)
@@ -395,16 +369,7 @@
 // since it may slow down data ingestion when used frequently.
 func (s *Storage) DebugFlush() {
 	s.tb.DebugFlush()
-<<<<<<< HEAD
 	s.legacyDebugFlush()
-=======
-
-	idbPrev, idbCurr := s.getPrevAndCurrIndexDBs()
-	defer s.putPrevAndCurrIndexDBs(idbPrev, idbCurr)
-
-	idbCurr.tb.DebugFlush()
-	idbPrev.tb.DebugFlush()
->>>>>>> b4dc67cb
 
 	hour := fasttime.UnixHour()
 	s.updateCurrHourMetricIDs(hour)
@@ -446,20 +411,7 @@
 	dstMetadataDir := filepath.Join(dstDir, metadataDirname)
 	fs.MustCopyDirectory(srcMetadataDir, dstMetadataDir)
 
-<<<<<<< HEAD
 	s.legacyCreateSnapshot(snapshotName, srcDir, dstDir)
-=======
-	idbPrev, idbCurr := s.getPrevAndCurrIndexDBs()
-	defer s.putPrevAndCurrIndexDBs(idbPrev, idbCurr)
-
-	idbSnapshot := filepath.Join(srcDir, indexdbDirname, snapshotsDirname, snapshotName)
-	currSnapshot := filepath.Join(idbSnapshot, idbCurr.name)
-	idbCurr.tb.MustCreateSnapshotAt(currSnapshot)
-	prevSnapshot := filepath.Join(idbSnapshot, idbPrev.name)
-	idbPrev.tb.MustCreateSnapshotAt(prevSnapshot)
-	dstIdbDir := filepath.Join(dstDir, indexdbDirname)
-	fs.MustSymlinkRelative(idbSnapshot, dstIdbDir)
->>>>>>> b4dc67cb
 
 	fs.MustSyncPath(dstDir)
 
@@ -545,49 +497,6 @@
 	}
 }
 
-<<<<<<< HEAD
-=======
-// getPrevAndCurrIndexDBs increments the refcount for prev and curr indexDBs and
-// returns them.
-func (s *Storage) getPrevAndCurrIndexDBs() (prev, curr *indexDB) {
-	s.idbLock.Lock()
-	defer s.idbLock.Unlock()
-	curr = s.idbCurr.Load()
-	prev = s.idbPrev.Load()
-	curr.incRef()
-	prev.incRef()
-	return prev, curr
-}
-
-// getIndexDBs increments the refcount for all indexDBs (prev, curr,
-// and next) and returns them.
-func (s *Storage) getIndexDBs() (prev, curr, next *indexDB) {
-	s.idbLock.Lock()
-	defer s.idbLock.Unlock()
-	prev = s.idbPrev.Load()
-	curr = s.idbCurr.Load()
-	next = s.idbNext.Load()
-	next.incRef()
-	curr.incRef()
-	prev.incRef()
-	return prev, curr, next
-}
-
-// putPrevAndCurrIndexDBs decrements the refcount of prev and curr indexDBs.
-func (s *Storage) putPrevAndCurrIndexDBs(prev, curr *indexDB) {
-	prev.decRef()
-	curr.decRef()
-}
-
-// putPrevAndCurrIndexDBs decrements the refcount of all indexDBs (prev, curr,
-// and next).
-func (s *Storage) putIndexDBs(prev, curr, next *indexDB) {
-	prev.decRef()
-	curr.decRef()
-	next.decRef()
-}
-
->>>>>>> b4dc67cb
 // Metrics contains essential metrics for the Storage.
 type Metrics struct {
 	RowsReceivedTotal uint64
@@ -770,13 +679,6 @@
 	}
 	m.NextRetentionSeconds = uint64(d)
 
-<<<<<<< HEAD
-=======
-	idbPrev, idbCurr := s.getPrevAndCurrIndexDBs()
-	defer s.putPrevAndCurrIndexDBs(idbPrev, idbCurr)
-	idbCurr.UpdateMetrics(&m.IndexDBMetrics)
-	idbPrev.UpdateMetrics(&m.IndexDBMetrics)
->>>>>>> b4dc67cb
 	s.tb.UpdateMetrics(&m.TableMetrics)
 	s.legacyUpdateMetrics(m)
 }
@@ -843,16 +745,7 @@
 
 func (s *Storage) notifyReadWriteMode() {
 	s.tb.NotifyReadWriteMode()
-<<<<<<< HEAD
 	s.legacyNotifyReadWriteMode()
-=======
-
-	idbPrev, idbCurr := s.getPrevAndCurrIndexDBs()
-	defer s.putPrevAndCurrIndexDBs(idbPrev, idbCurr)
-
-	idbCurr.tb.NotifyReadWriteMode()
-	idbPrev.tb.NotifyReadWriteMode()
->>>>>>> b4dc67cb
 }
 
 // TODO(@rtm0): Move to storage_legacy.go
@@ -933,75 +826,6 @@
 	}
 }
 
-<<<<<<< HEAD
-=======
-func (s *Storage) mustRotateIndexDB(currentTime time.Time) {
-	// Create new indexdb table, which will be used as idbNext
-	newTableName := nextIndexDBTableName()
-	idbNewPath := filepath.Join(s.path, indexdbDirname, newTableName)
-	idbNew := mustOpenIndexDB(idbNewPath, s, &s.isReadOnly, false)
-
-	// Update nextRotationTimestamp
-	nextRotationTimestamp := currentTime.Unix() + s.retentionMsecs/1000
-	s.nextRotationTimestamp.Store(nextRotationTimestamp)
-
-	s.idbLock.Lock()
-
-	// Set idbNext to idbNew
-	idbNext := s.idbNext.Load()
-	s.idbNext.Store(idbNew)
-
-	// Set idbCurr to idbNext
-	idbCurr := s.idbCurr.Load()
-	s.idbCurr.Store(idbNext)
-
-	idbPrev := s.idbPrev.Load()
-	s.idbPrev.Store(idbCurr)
-	idbCurr.noRegisterNewSeries.Store(true)
-	// Schedule data removal for idbPrev
-	idbPrev.scheduleToDrop()
-	idbPrev.decRef()
-
-	s.idbLock.Unlock()
-
-	// Persist changes on the file system.
-	fs.MustSyncPath(s.path)
-
-	// Do not flush tsidCache to avoid read/write path slowdown.
-	// The cache is automatically re-populated with new TSID entries
-	// with the updated indexdb generation.
-	// See https://github.com/VictoriaMetrics/VictoriaMetrics/issues/1401
-
-	// Flush metric id caches for the current and the previous hour,
-	// since they may contain entries missing in idbCurr after the rotation.
-	// This should prevent from missing data in queries when
-	// the following steps are performed for short -retentionPeriod (e.g. 1 day):
-	//
-	// 1. Add samples for some series between 3-4 UTC. These series are registered in currHourMetricIDs.
-	// 2. The indexdb rotation is performed at 4 UTC. currHourMetricIDs is moved to prevHourMetricIDs.
-	// 3. Continue adding samples for series from step 1 during time range 4-5 UTC.
-	//    These series are already registered in prevHourMetricIDs, so VM doesn't add per-day entries to the current indexdb.
-	// 4. Stop adding new samples for these series just before 5 UTC.
-	// 5. The next indexdb rotation is performed at 4 UTC next day.
-	//    The information about the series added at step 3 disappears from indexdb, since the old indexdb from step 1 is deleted,
-	//    while the current indexdb doesn't contain information about the series.
-	//    So queries for the last 24 hours stop returning samples added at step 3.
-	// See https://github.com/VictoriaMetrics/VictoriaMetrics/issues/2698
-	s.pendingHourEntriesLock.Lock()
-	s.pendingHourEntries = &uint64set.Set{}
-	s.pendingHourEntriesLock.Unlock()
-	s.currHourMetricIDs.Store(&hourMetricIDs{})
-	s.prevHourMetricIDs.Store(&hourMetricIDs{})
-
-	// Do not flush dateMetricIDCache, since it contains entries prefixed with idb generation.
-
-	// There is no need in resetting nextDayMetricIDs, since it contains entries prefixed with idb generation.
-
-	// Do not flush metricIDCache and metricNameCache, since all the metricIDs
-	// from prev idb remain valid after the rotation.
-}
-
->>>>>>> b4dc67cb
 func (s *Storage) resetAndSaveTSIDCache() {
 	// Reset cache and then store the reset cache on disk in order to prevent
 	// from inconsistent behaviour after possible unclean shutdown.
@@ -1023,13 +847,7 @@
 
 	s.tb.MustClose()
 
-<<<<<<< HEAD
 	s.legacyMustCloseIndexDBs()
-=======
-	s.idbNext.Load().MustClose()
-	s.idbCurr.Load().MustClose()
-	s.idbPrev.Load().MustClose()
->>>>>>> b4dc67cb
 
 	// Save caches.
 	s.mustSaveCache(s.tsidCache, "metricName_tsid")
@@ -1298,12 +1116,6 @@
 	return deadline
 }
 
-<<<<<<< HEAD
-// searchAndMerge concurrently performs a search operation on all partition
-// IndexDBs that overlap with the given time range and optionally legacy current
-// and previous IndexDBs. The individual search results are then merged (merge function applied
-// only if search covers more than one index partition).
-=======
 func (s *Storage) getMetricNameFromCache(dst []byte, metricID uint64) []byte {
 	// There is no need in checking for deleted metricIDs here, since they
 	// must be checked by the caller.
@@ -1316,10 +1128,9 @@
 	s.metricNameCache.Set(key[:], metricName)
 }
 
-// searchAndMerge concurrently performs a search operation on all IndexDBs.
-// The individual search results are then merged (merge function applied
-// only if there is more than one index).
->>>>>>> b4dc67cb
+// searchAndMerge concurrently performs a search operation on all partition
+// IndexDBs that overlap with the given time range and optionally legacy current
+// and previous IndexDBs. The individual search results are then merged.
 //
 // The function creates a child query tracer for each search function call and
 // closes it once the search() returns. Thus, implementations of search func
@@ -1328,7 +1139,6 @@
 	qt = qt.NewChild("search indexDBs: timeRange=%v", &tr)
 	defer qt.Done()
 
-<<<<<<< HEAD
 	var idbs []*indexDB
 
 	ptws := s.tb.GetPartitions(tr)
@@ -1347,46 +1157,32 @@
 		return zeroValue, nil
 	}
 
-	// It is faster to process one indexDB without spawning goroutines.
+	data := make([]T, len(idbs))
+	errs := make([]error, len(idbs))
+
 	if len(idbs) == 1 {
+		// It is faster to process one indexDB without spawning goroutines.
 		idb := idbs[0]
 		searchTR := s.adjustTimeRange(tr, idb.tr)
 		qtChild := qt.NewChild("search indexDB %s: timeRange=%v", idb.name, &searchTR)
-		defer qtChild.Done()
-		data, err := search(qtChild, idb, searchTR)
-		if err != nil {
-			var zeroValue T
-			return zeroValue, err
-		}
-		return data, nil
-	}
-=======
-	idbPrev, idbCurr := s.getPrevAndCurrIndexDBs()
-	defer s.putPrevAndCurrIndexDBs(idbPrev, idbCurr)
-	var idbs = []*indexDB{idbPrev, idbCurr}
->>>>>>> b4dc67cb
-
-	qtSearch := qt.NewChild("search %d indexDBs in parallel", len(idbs))
-	var wg sync.WaitGroup
-	data := make([]T, len(idbs))
-	errs := make([]error, len(idbs))
-	for i, idb := range idbs {
-<<<<<<< HEAD
-		searchTR := s.adjustTimeRange(tr, idb.tr)
-=======
-		searchTR := s.adjustTimeRange(tr)
->>>>>>> b4dc67cb
-		qtChild := qtSearch.NewChild("search indexDB %s: timeRange=%v", idb.name, &searchTR)
-		wg.Add(1)
-		go func(qt *querytracer.Tracer, i int, idb *indexDB, tr TimeRange) {
-			defer wg.Done()
-			defer qt.Done()
-
-			data[i], errs[i] = search(qt, idb, tr)
-		}(qtChild, i, idb, searchTR)
-	}
-	wg.Wait()
-	qtSearch.Done()
+		data[0], errs[0] = search(qtChild, idb, searchTR)
+		qtChild.Done()
+	} else {
+		qtSearch := qt.NewChild("search %d indexDBs in parallel", len(idbs))
+		var wg sync.WaitGroup
+		for i, idb := range idbs {
+			searchTR := s.adjustTimeRange(tr, idb.tr)
+			qtChild := qtSearch.NewChild("search indexDB %s: timeRange=%v", idb.name, &searchTR)
+			wg.Add(1)
+			go func(qt *querytracer.Tracer, i int, idb *indexDB, tr TimeRange) {
+				defer wg.Done()
+				defer qt.Done()
+				data[i], errs[i] = search(qt, idb, tr)
+			}(qtChild, i, idb, searchTR)
+		}
+		wg.Wait()
+		qtSearch.Done()
+	}
 
 	for _, err := range errs {
 		if err != nil {
@@ -1402,38 +1198,11 @@
 	return result, nil
 }
 
-<<<<<<< HEAD
-// mergeUniq combines the values of several slices into once slice, duplicate
-// values are ignored.
-func mergeUniq[T cmp.Ordered](data [][]T) []T {
-	maxLength := 0
-	for _, s := range data {
-		if len(s) > maxLength {
-			maxLength += len(s)
-		}
-	}
-	if maxLength == 0 {
-		return []T{}
-	}
-
-	all := make([]T, 0, maxLength)
-	seen := make(map[T]struct{}, maxLength)
-	for _, s := range data {
-		for _, v := range s {
-			if _, ok := seen[v]; ok {
-				continue
-			}
-			all = append(all, v)
-			seen[v] = struct{}{}
-		}
-	}
-	return all
-=======
 // searchAndMergeUniq is a specific searchAndMerge operation that is common for
 // most index searches. It expects each individual search to return a set of
 // strings. The results of all individual searches are then unioned and the
-// resulting set is converted into a slice. If result contains more than maxResults
-// elements, it is truncated to maxResults.
+// resulting set is converted into a slice. If result contains more than
+// maxResults elements, it is truncated to maxResults.
 //
 // The final result is not sorted since it must be done by vmselect.
 func searchAndMergeUniq(qt *querytracer.Tracer, s *Storage, tr TimeRange, search func(qt *querytracer.Tracer, idb *indexDB, tr TimeRange) (map[string]struct{}, error), maxResults int) ([]string, error) {
@@ -1486,7 +1255,7 @@
 // indexDBs everytime the method is called 1) may be much slower because of the
 // locks and 2) the set of indexDBs may change between the calls due to indexDB
 // rotation.
-func (s *Storage) searchMetricName(idbPrev, idbCurr *indexDB, dst []byte, metricID uint64, noCache bool) ([]byte, bool) {
+func (s *Storage) searchMetricName(idb *indexDB, legacyIDBs *legacyIndexDBs, dst []byte, metricID uint64, noCache bool) ([]byte, bool) {
 	if !noCache {
 		metricName := s.getMetricNameFromCache(dst, metricID)
 		if len(metricName) > len(dst) {
@@ -1494,21 +1263,37 @@
 		}
 	}
 
-	dst, found := idbCurr.searchMetricName(dst, metricID, noCache)
-	if found {
-		if !noCache {
-			s.putMetricNameToCache(metricID, dst)
-		}
-		return dst, true
-	}
-
-	// Fallback to previous indexDB.
-	dst, found = idbPrev.searchMetricName(dst, metricID, noCache)
-	if found {
-		if !noCache {
-			s.putMetricNameToCache(metricID, dst)
-		}
-		return dst, true
+	var found bool
+	if idb != nil {
+		dst, found = idb.searchMetricName(dst, metricID, noCache)
+		if found {
+			if !noCache {
+				s.putMetricNameToCache(metricID, dst)
+			}
+			return dst, true
+		}
+	}
+
+	// Fallback to current legacy indexDB.
+	if idb := legacyIDBs.getIDBCurr(); idb != nil {
+		dst, found = idb.searchMetricName(dst, metricID, noCache)
+		if found {
+			if !noCache {
+				s.putMetricNameToCache(metricID, dst)
+			}
+			return dst, true
+		}
+	}
+
+	// Fallback to previous legacy indexDB.
+	if idb := legacyIDBs.getIDBPrev(); idb != nil {
+		dst, found = idb.searchMetricName(dst, metricID, noCache)
+		if found {
+			if !noCache {
+				s.putMetricNameToCache(metricID, dst)
+			}
+			return dst, true
+		}
 	}
 
 	// Not deleting metricID if no corresponding metricName has been found
@@ -1517,7 +1302,6 @@
 	// indexDB.getTSIDsFromMetricIDs()).
 
 	return dst, false
->>>>>>> b4dc67cb
 }
 
 // SearchMetricNames returns marshaled metric names matching the given tfss on
@@ -1530,12 +1314,7 @@
 	search := func(qt *querytracer.Tracer, idb *indexDB, tr TimeRange) ([]string, error) {
 		return idb.SearchMetricNames(qt, tfss, tr, maxMetrics, deadline)
 	}
-<<<<<<< HEAD
-	metricNames, err := searchAndMerge(qt, s, tr, search, mergeUniq)
-
-	qt.Donef("found %d metric names", len(metricNames))
-	return metricNames, err
-=======
+
 	merge := func(data [][]string) []string {
 		var n int
 		for _, d := range data {
@@ -1559,7 +1338,6 @@
 	}
 	qt.Donef("found %d metric names", len(res))
 	return res, nil
->>>>>>> b4dc67cb
 }
 
 // ErrDeadlineExceeded is returned when the request times out.
@@ -1584,14 +1362,13 @@
 	}
 
 	// Not deleting in parallel because the deletion operation is rare.
-<<<<<<< HEAD
-
-	deletedMetricIDs := &uint64set.Set{}
+
+	all := &uint64set.Set{}
 	legacyDMIs, err := s.legacyDeleteSeries(qt, tfss, maxMetrics)
 	if err != nil {
 		return 0, err
 	}
-	deletedMetricIDs.AddMulti(legacyDMIs)
+	all.UnionMayOwn(legacyDMIs)
 
 	ptws := s.tb.GetAllPartitions(nil)
 	defer s.tb.PutPartitions(ptws)
@@ -1599,49 +1376,22 @@
 	for _, ptw := range ptws {
 		idb := ptw.pt.idb
 		qt.Printf("start deleting from %s partition indexDB", idb.name)
-		if len(legacyDMIs) > 0 {
+		if legacyDMIs.Len() > 0 {
 			idb.updateDeletedMetricIDs(legacyDMIs)
 		}
 		dmis, err := idb.DeleteSeries(qt, tfss, maxMetrics)
 		if err != nil {
 			return 0, err
 		}
-		deletedMetricIDs.AddMulti(dmis)
-		qt.Printf("deleted %d metricIDs from %s partition indexDB", len(dmis), idb.name)
-	}
-=======
-	deletedMetricIDs := &uint64set.Set{}
-
-	idbPrev, idbCurr := s.getPrevAndCurrIndexDBs()
-	defer s.putPrevAndCurrIndexDBs(idbPrev, idbCurr)
-
-	var (
-		dmisPrev *uint64set.Set
-		dmisCurr *uint64set.Set
-		err      error
-	)
-
-	qt.Printf("start deleting from previous indexDB")
-	dmisPrev, err = idbPrev.DeleteSeries(qt, tfss, maxMetrics)
-	if err != nil {
-		return 0, err
-	}
-	qt.Printf("deleted %d metricIDs from previous indexDB", dmisPrev.Len())
-	deletedMetricIDs.UnionMayOwn(dmisPrev)
-
-	qt.Printf("start deleting from current indexDB")
-	dmisCurr, err = idbCurr.DeleteSeries(qt, tfss, maxMetrics)
-	if err != nil {
-		return 0, err
-	}
-	qt.Printf("deleted %d metricIDs from current indexDB", dmisCurr.Len())
-	deletedMetricIDs.UnionMayOwn(dmisCurr)
->>>>>>> b4dc67cb
+		n := dmis.Len()
+		all.UnionMayOwn(dmis)
+		qt.Printf("deleted %d metricIDs from %s partition indexDB", n, idb.name)
+	}
 
 	// Do not reset MetricID->MetricName cache, since it must be used only
 	// after filtering out deleted metricIDs.
 
-	n := deletedMetricIDs.Len()
+	n := all.Len()
 	qt.Donef("deleted %d unique metricIDs", n)
 	return n, nil
 }
@@ -1649,15 +1399,6 @@
 // SearchLabelNames searches for label names matching the given tfss on tr.
 func (s *Storage) SearchLabelNames(qt *querytracer.Tracer, tfss []*TagFilters, tr TimeRange, maxLabelNames, maxMetrics int, deadline uint64) ([]string, error) {
 	qt = qt.NewChild("search for label names: filters=%s, timeRange=%s, maxLabelNames=%d, maxMetrics=%d", tfss, &tr, maxLabelNames, maxMetrics)
-<<<<<<< HEAD
-
-	search := func(qt *querytracer.Tracer, idb *indexDB, tr TimeRange) ([]string, error) {
-		return idb.SearchLabelNames(qt, tfss, tr, maxLabelNames, maxMetrics, deadline)
-	}
-	labelNames, err := searchAndMerge(qt, s, tr, search, mergeUniq)
-	qt.Donef("found %d label names", len(labelNames))
-	return labelNames, err
-=======
 	defer qt.Done()
 
 	search := func(qt *querytracer.Tracer, idb *indexDB, tr TimeRange) (map[string]struct{}, error) {
@@ -1669,21 +1410,11 @@
 	}
 	qt.Printf("found %d label names", len(res))
 	return res, nil
->>>>>>> b4dc67cb
 }
 
 // SearchLabelValues searches for label values for the given labelName, filters and tr.
 func (s *Storage) SearchLabelValues(qt *querytracer.Tracer, labelName string, tfss []*TagFilters, tr TimeRange, maxLabelValues, maxMetrics int, deadline uint64) ([]string, error) {
 	qt = qt.NewChild("search for label values: labelName=%q, filters=%s, timeRange=%s, maxLabelNames=%d, maxMetrics=%d", labelName, tfss, &tr, maxLabelValues, maxMetrics)
-<<<<<<< HEAD
-
-	search := func(qt *querytracer.Tracer, idb *indexDB, tr TimeRange) ([]string, error) {
-		return idb.SearchLabelValues(qt, labelName, tfss, tr, maxLabelValues, maxMetrics, deadline)
-	}
-	labelValues, err := searchAndMerge(qt, s, tr, search, mergeUniq)
-	qt.Donef("found %d label values", len(labelValues))
-	return labelValues, err
-=======
 	defer qt.Done()
 
 	search := func(qt *querytracer.Tracer, idb *indexDB, tr TimeRange) (map[string]struct{}, error) {
@@ -1695,7 +1426,6 @@
 	}
 	qt.Printf("found %d label values", len(res))
 	return res, err
->>>>>>> b4dc67cb
 }
 
 // SearchTagValueSuffixes returns all the tag value suffixes for the given
@@ -1707,21 +1437,6 @@
 //
 // If more than maxTagValueSuffixes suffixes is found, then only the first
 // maxTagValueSuffixes suffixes is returned.
-<<<<<<< HEAD
-func (s *Storage) SearchTagValueSuffixes(qt *querytracer.Tracer, tr TimeRange, tagKey, tagValuePrefix string, delimiter byte, maxTagValueSuffixes int, deadline uint64) ([]string, error) {
-	search := func(qt *querytracer.Tracer, idb *indexDB, tr TimeRange) ([]string, error) {
-		return idb.SearchTagValueSuffixes(qt, tr, tagKey, tagValuePrefix, delimiter, maxTagValueSuffixes, deadline)
-	}
-	return searchAndMerge(qt, s, tr, search, mergeUniq)
-=======
-//
-// If -disablePerDayIndex flag is not set, the tag value suffixes are searched
-// within the given time range (as long as the time range is no more than 40
-// days), i.e. the per-day index are used for searching.
-//
-// If -disablePerDayIndex is set or the time range is more than 40 days, the
-// time range is ignored and the tag value suffixes are searched within the
-// entire retention period, i.e. the global index are used for searching.
 func (s *Storage) SearchTagValueSuffixes(qt *querytracer.Tracer, tr TimeRange, tagKey, tagValuePrefix string, delimiter byte, maxTagValueSuffixes int, deadline uint64) ([]string, error) {
 	search := func(qt *querytracer.Tracer, idb *indexDB, tr TimeRange) (map[string]struct{}, error) {
 		return idb.SearchTagValueSuffixes(qt, tr, tagKey, tagValuePrefix, delimiter, maxTagValueSuffixes, deadline)
@@ -1732,20 +1447,12 @@
 	}
 	qt.Printf("found %d tag value suffixes", len(res))
 	return res, err
->>>>>>> b4dc67cb
 }
 
 // SearchGraphitePaths returns all the matching paths for the given graphite
 // query on the given tr.
 func (s *Storage) SearchGraphitePaths(qt *querytracer.Tracer, tr TimeRange, query []byte, maxPaths int, deadline uint64) ([]string, error) {
 	query = replaceAlternateRegexpsWithGraphiteWildcards(query)
-<<<<<<< HEAD
-
-	search := func(qt *querytracer.Tracer, idb *indexDB, tr TimeRange) ([]string, error) {
-		return idb.SearchGraphitePaths(qt, tr, nil, query, maxPaths, deadline)
-	}
-	return searchAndMerge(qt, s, tr, search, mergeUniq)
-=======
 	search := func(qt *querytracer.Tracer, idb *indexDB, tr TimeRange) (map[string]struct{}, error) {
 		return idb.SearchGraphitePaths(qt, tr, nil, query, maxPaths, deadline)
 	}
@@ -1756,7 +1463,6 @@
 	}
 	qt.Printf("found %d graphite paths", len(res))
 	return res, err
->>>>>>> b4dc67cb
 }
 
 // replaceAlternateRegexpsWithGraphiteWildcards replaces (foo|..|bar) with {foo,...,bar} in b and returns the new value.
@@ -1805,12 +1511,7 @@
 // indexDBs. It can return inflated value if the same time series are stored in
 // more than one indexDB.
 //
-<<<<<<< HEAD
 // It also includes the deleted series.
-=======
-// It includes the deleted series too and may count the same series
-// up to two times - in curr and prev indexDBs.
->>>>>>> b4dc67cb
 func (s *Storage) GetSeriesCount(deadline uint64) (uint64, error) {
 	tr := TimeRange{
 		MinTimestamp: 0,
@@ -1835,7 +1536,6 @@
 // indexDB and legacy indexDB statuses is non-trivial and not many users use
 // this status for historical data.
 func (s *Storage) GetTSDBStatus(qt *querytracer.Tracer, tfss []*TagFilters, date uint64, focusLabel string, topN, maxMetrics int, deadline uint64) (*TSDBStatus, error) {
-<<<<<<< HEAD
 	ptws := s.tb.GetPartitions(TimeRange{
 		MinTimestamp: int64(date) * msecPerDay,
 		MaxTimestamp: int64(date+1)*msecPerDay - 1,
@@ -1845,37 +1545,14 @@
 	if len(ptws) == 0 {
 		return &TSDBStatus{}, nil
 	}
-=======
-	qt = qt.NewChild("getting TSDB status")
-	defer qt.Done()
-
-	idbPrev, idbCurr := s.getPrevAndCurrIndexDBs()
-	defer s.putPrevAndCurrIndexDBs(idbPrev, idbCurr)
-
->>>>>>> b4dc67cb
 	if s.disablePerDayIndex {
 		date = globalIndexDate
 	}
 
-<<<<<<< HEAD
 	res, err := ptws[0].pt.idb.GetTSDBStatus(qt, tfss, date, focusLabel, topN, maxMetrics, deadline)
-=======
-	qtChild := qt.NewChild("getting TSDB status in indexDB %q", idbCurr.name)
-	res, err := idbCurr.GetTSDBStatus(qtChild, tfss, date, focusLabel, topN, maxMetrics, deadline)
-	qtChild.Done()
->>>>>>> b4dc67cb
 	if err != nil {
 		return nil, err
 	}
-	if !res.hasEntries() {
-		qtChild = qt.NewChild("getting TSDB status in indexDB %q", idbPrev.name)
-		res, err = idbPrev.GetTSDBStatus(qtChild, tfss, date, focusLabel, topN, maxMetrics, deadline)
-		qtChild.Done()
-		if err != nil {
-			return nil, err
-		}
-	}
-
 	if s.metricsTracker != nil && len(res.SeriesCountByMetricName) > 0 {
 		// for performance reason always check if metricsTracker is configured
 		names := make([]string, len(res.SeriesCountByMetricName))
@@ -2079,7 +1756,6 @@
 	var newSeriesCount uint64
 	var seriesRepopulated uint64
 
-<<<<<<< HEAD
 	var ptw *partitionWrapper
 	var idb *indexDB
 	var is *indexSearch
@@ -2088,6 +1764,11 @@
 	var firstWarn error
 	for i := range mrs {
 		mr := &mrs[i]
+		if !s.registerSeriesCardinality(mr.MetricNameRaw) {
+			// Skip row, since it exceeds cardinality limit
+			continue
+		}
+
 		date := uint64(mr.Timestamp) / msecPerDay
 
 		if ptw == nil || !ptw.pt.HasTimestamp(mr.Timestamp) {
@@ -2104,36 +1785,12 @@
 		}
 
 		if s.getTSIDFromCache(&lTSID, mr.MetricNameRaw) && !deletedMetricIDs.Has(lTSID.TSID.MetricID) {
-			// Fast path - the TSID for the given mr.MetricNameRaw has been found in cache and isn't deleted.
-			// If the TSID is deleted, we re-register time series.
-			// Eventually, the deleted TSID will be removed from the cache.{
-			if !s.registerSeriesCardinality(lTSID.TSID.MetricID, mr.MetricNameRaw) {
-				// Skip row, since it exceeds cardinality limit
-				continue
-			}
+			// Fast path - the TSID for the given mr.MetricNameRaw has been
+			// found in cache and isn't deleted. If the TSID is deleted, we
+			// re-register time series. Eventually, the deleted TSID will be
+			// removed from the cache.
+
 			if !is.hasMetricID(lTSID.TSID.MetricID) {
-=======
-	idbPrev, idbCurr := s.getPrevAndCurrIndexDBs()
-	defer s.putPrevAndCurrIndexDBs(idbPrev, idbCurr)
-	generation := idbCurr.generation
-	isCurr := idbCurr.getIndexSearch(noDeadline)
-	defer idbCurr.putIndexSearch(isCurr)
-	isPrev := idbPrev.getIndexSearch(noDeadline)
-	defer idbPrev.putIndexSearch(isPrev)
-	var firstWarn error
-	for i := range mrs {
-		mr := &mrs[i]
-		if !s.registerSeriesCardinality(mr.MetricNameRaw) {
-			// Skip row, since it exceeds cardinality limit
-			continue
-		}
-		date := s.date(mr.Timestamp)
-		if s.getTSIDFromCache(&genTSID, mr.MetricNameRaw) {
-			// Fast path - mr.MetricNameRaw has been already registered in the current idb.
-			if genTSID.generation < generation {
-				// The found TSID is from the previous indexdb. Create it in the current indexdb.
-
->>>>>>> b4dc67cb
 				if err := mn.UnmarshalRaw(mr.MetricNameRaw); err != nil {
 					if firstWarn == nil {
 						firstWarn = fmt.Errorf("cannot unmarshal MetricNameRaw %q: %w", mr.MetricNameRaw, err)
@@ -2142,20 +1799,10 @@
 					continue
 				}
 				mn.sortTags()
-<<<<<<< HEAD
 				idb.createGlobalIndexes(&lTSID.TSID, mn)
 			}
 			if !s.dateMetricIDCache.Has(idb.id, date, lTSID.TSID.MetricID) {
 				if !is.hasDateMetricID(date, lTSID.TSID.MetricID) {
-=======
-
-				createAllIndexesForMetricName(idbCurr, mn, &genTSID.TSID, date)
-				genTSID.generation = generation
-				s.storeTSIDToCaches(mr.MetricNameRaw, &genTSID, date)
-				seriesRepopulated++
-			} else if !s.dateMetricIDCache.Has(generation, date, genTSID.TSID.MetricID) {
-				if !isCurr.hasDateMetricID(date, genTSID.TSID.MetricID) {
->>>>>>> b4dc67cb
 					if err := mn.UnmarshalRaw(mr.MetricNameRaw); err != nil {
 						if firstWarn == nil {
 							firstWarn = fmt.Errorf("cannot unmarshal MetricNameRaw %q: %w", mr.MetricNameRaw, err)
@@ -2164,11 +1811,7 @@
 						continue
 					}
 					mn.sortTags()
-<<<<<<< HEAD
 					idb.createPerDayIndexes(date, &lTSID.TSID, mn)
-=======
-					idbCurr.createPerDayIndexes(date, &genTSID.TSID, mn)
->>>>>>> b4dc67cb
 				}
 				s.dateMetricIDCache.Set(idb.id, date, lTSID.TSID.MetricID)
 			}
@@ -2191,54 +1834,20 @@
 		mn.sortTags()
 		metricNameBuf = mn.Marshal(metricNameBuf[:0])
 
-<<<<<<< HEAD
 		if is.getTSIDByMetricName(&lTSID.TSID, metricNameBuf, date) {
 			// Slower path - the TSID has been found in indexdb.
 
-			if !s.registerSeriesCardinality(lTSID.TSID.MetricID, mr.MetricNameRaw) {
-				// Skip the row, since it exceeds the configured cardinality limit.
-				continue
-			}
-
 			s.storeTSIDToCaches(mr.MetricNameRaw, &lTSID, idb.id, date)
 			continue
 		}
 
 		// Slowest path - there is no TSID in indexdb for the given mr.MetricNameRaw. Create it.
 		generateTSID(&lTSID.TSID, mn)
-
-		if !s.registerSeriesCardinality(lTSID.TSID.MetricID, mr.MetricNameRaw) {
-			// Skip the row, since it exceeds the configured cardinality limit.
-			continue
-		}
 
 		// Schedule creating TSID indexes instead of creating them synchronously.
 		// This should keep stable the ingestion rate when new time series are ingested.
 		createAllIndexesForMetricName(idb, mn, &lTSID.TSID, date)
 		s.storeTSIDToCaches(mr.MetricNameRaw, &lTSID, idb.id, date)
-=======
-		if isCurr.getTSIDByMetricName(&genTSID, metricNameBuf, date) || isPrev.getTSIDByMetricName(&genTSID, metricNameBuf, date) {
-			// Slower path - the TSID has been found in indexdb.
-
-			if genTSID.generation < generation {
-				// The found TSID is from the previous indexdb. Create it in the current indexdb.
-				createAllIndexesForMetricName(idbCurr, mn, &genTSID.TSID, date)
-				genTSID.generation = generation
-				seriesRepopulated++
-			}
-			s.storeTSIDToCaches(mr.MetricNameRaw, &genTSID, date)
-			continue
-		}
-
-		// Slowest path - there isCurr no TSID in indexdb for the given mr.MetricNameRaw. Create it.
-		generateTSID(&genTSID.TSID, mn)
-
-		// Schedule creating TSID indexes instead of creating them synchronously.
-		// This should keep stable the ingestion rate when new time series are ingested.
-		createAllIndexesForMetricName(idbCurr, mn, &genTSID.TSID, date)
-		genTSID.generation = generation
-		s.storeTSIDToCaches(mr.MetricNameRaw, &genTSID, date)
->>>>>>> b4dc67cb
 		newSeriesCount++
 	}
 	if ptw != nil {
@@ -2262,17 +1871,6 @@
 
 func (s *Storage) add(rows []rawRow, dstMrs []*MetricRow, mrs []MetricRow, precisionBits uint8) int {
 	logNewSeries := s.logNewSeries.Load() || s.logNewSeriesUntil.Load() >= fasttime.UnixTimestamp()
-<<<<<<< HEAD
-=======
-	idbPrev, idbCurr, idbNext := s.getIndexDBs()
-	defer s.putIndexDBs(idbPrev, idbCurr, idbNext)
-	generation := idbCurr.generation
-	isCurr := idbCurr.getIndexSearch(noDeadline)
-	defer idbCurr.putIndexSearch(isCurr)
-	isPrev := idbPrev.getIndexSearch(noDeadline)
-	defer idbPrev.putIndexSearch(isPrev)
-
->>>>>>> b4dc67cb
 	hmPrev := s.prevHourMetricIDs.Load()
 	hmCurr := s.currHourMetricIDs.Load()
 	var pendingHourEntries []uint64
@@ -2392,22 +1990,8 @@
 
 		if s.getTSIDFromCache(&lTSID, mr.MetricNameRaw) && !deletedMetricIDs.Has(lTSID.TSID.MetricID) {
 			// Fast path - the TSID for the given mr.MetricNameRaw has been found in cache and isn't deleted.
-<<<<<<< HEAD
-			// If the TSID is deleted, we re-register time series.
-			// Eventually, the deleted TSID will be removed from the cache.
-			if !s.registerSeriesCardinality(lTSID.TSID.MetricID, mr.MetricNameRaw) {
-				// Skip row, since it exceeds cardinality limit
-				j--
-				continue
-			}
+
 			r.TSID = lTSID.TSID
-=======
-			// There is no need in checking whether r.TSID.MetricID is deleted, since tsidCache doesn't
-			// contain MetricName->TSID entries for deleted time series.
-			// See Storage.DeleteSeries code for details.
-
-			r.TSID = genTSID.TSID
->>>>>>> b4dc67cb
 			prevTSID = r.TSID
 			prevMetricNameRaw = mr.MetricNameRaw
 
@@ -2423,17 +2007,12 @@
 				}
 				mn.sortTags()
 
-<<<<<<< HEAD
 				// Only create an entry to the global index.
 				// Do not add to tsidCache because it is already there.
 				// Do not create an entry in per-day index and do not add to
 				// dateMetricIDCache because this will be done in updatePerDateData().
 				idb.createGlobalIndexes(&lTSID.TSID, mn)
-=======
-				createAllIndexesForMetricName(idbCurr, mn, &genTSID.TSID, date)
-				genTSID.generation = generation
-				s.storeTSIDToCaches(mr.MetricNameRaw, &genTSID, date)
->>>>>>> b4dc67cb
+
 				seriesRepopulated++
 				slowInsertsCount++
 			}
@@ -2462,29 +2041,10 @@
 		s.metricsTracker.RegisterIngestRequest(0, 0, mn.MetricGroup)
 
 		// Search for TSID for the given mr.MetricNameRaw in the indexdb.
-<<<<<<< HEAD
 		if is.getTSIDByMetricName(&lTSID.TSID, metricNameBuf, date) {
 			// Slower path - the TSID has been found in indexdb.
 
-			if !s.registerSeriesCardinality(lTSID.TSID.MetricID, mr.MetricNameRaw) {
-				// Skip the row, since it exceeds the configured cardinality limit.
-				j--
-				continue
-			}
-
 			s.storeTSIDToCaches(mr.MetricNameRaw, &lTSID, idb.id, date)
-=======
-		if isCurr.getTSIDByMetricName(&genTSID, metricNameBuf, date) || isPrev.getTSIDByMetricName(&genTSID, metricNameBuf, date) {
-			// Slower path - the TSID has been found in indexdb.
-
-			if genTSID.generation < generation {
-				// The found TSID is from the previous indexdb. Create it in the current indexdb.
-				createAllIndexesForMetricName(idbCurr, mn, &genTSID.TSID, date)
-				genTSID.generation = generation
-				seriesRepopulated++
-			}
-			s.storeTSIDToCaches(mr.MetricNameRaw, &genTSID, date)
->>>>>>> b4dc67cb
 
 			r.TSID = lTSID.TSID
 			prevTSID = lTSID.TSID
@@ -2497,20 +2057,8 @@
 		// Slowest path - the TSID for the given mr.MetricNameRaw isn't found in indexdb. Create it.
 		generateTSID(&lTSID.TSID, mn)
 
-<<<<<<< HEAD
-		if !s.registerSeriesCardinality(lTSID.TSID.MetricID, mr.MetricNameRaw) {
-			// Skip the row, since it exceeds the configured cardinality limit.
-			j--
-			continue
-		}
-
 		createAllIndexesForMetricName(idb, mn, &lTSID.TSID, date)
 		s.storeTSIDToCaches(mr.MetricNameRaw, &lTSID, idb.id, date)
-=======
-		createAllIndexesForMetricName(idbCurr, mn, &genTSID.TSID, date)
-		genTSID.generation = generation
-		s.storeTSIDToCaches(mr.MetricNameRaw, &genTSID, date)
->>>>>>> b4dc67cb
 		newSeriesCount++
 
 		r.TSID = lTSID.TSID
@@ -2550,11 +2098,7 @@
 		}
 	}
 
-<<<<<<< HEAD
 	if err := s.updatePerDateData(rows, dstMrs, hmPrev, hmCurr); err != nil {
-=======
-	if err := s.updatePerDateData(idbCurr, rows, dstMrs, hmPrev, hmCurr); err != nil {
->>>>>>> b4dc67cb
 		if firstWarn == nil {
 			firstWarn = fmt.Errorf("cannot not update per-day index: %w", err)
 		}
@@ -2860,8 +2404,6 @@
 	for _, dmid := range pendingDateMetricIDs {
 		date := dmid.date
 		metricID := dmid.tsid.MetricID
-<<<<<<< HEAD
-
 		timestamp := int64(date) * msecPerDay
 		if ptw == nil || !ptw.pt.HasTimestamp(timestamp) {
 			if ptw != nil {
@@ -2875,8 +2417,6 @@
 			is = idb.getIndexSearch(noDeadline)
 		}
 
-=======
->>>>>>> b4dc67cb
 		if !is.hasDateMetricID(date, metricID) {
 			// The (date, metricID) entry is missing in the indexDB. Add it there together with per-day index.
 			// It is OK if the (date, metricID) entry is added multiple times to indexdb
@@ -3338,14 +2878,7 @@
 	}
 
 	numIDBs := len(tableNames)
-
-<<<<<<< HEAD
 	legacyIDBs := &legacyIndexDBs{}
-=======
-	next = mustOpenIndexDB(nextPath, s, &s.isReadOnly, false)
-	curr = mustOpenIndexDB(currPath, s, &s.isReadOnly, false)
-	prev = mustOpenIndexDB(prevPath, s, &s.isReadOnly, true)
->>>>>>> b4dc67cb
 
 	if numIDBs == 0 {
 		return nil
