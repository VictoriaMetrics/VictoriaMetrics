--- conflicted
+++ resolved
@@ -1381,16 +1381,11 @@
 		qt.Printf("deleted %d metricIDs from %s partition indexDB", n, idb.name)
 	}
 
-<<<<<<< HEAD
 	// Do not reset tsidCache (MetricName -> TSID), since a given TSID can be
 	// deleted in one indexDB but still be used in another indexDB.
 
 	// Do not reset metricNameCache (MetricID -> MetricName), since it must be
 	// used only after filtering out deleted metricIDs.
-=======
-	// Do not reset MetricID->MetricName cache, since it must be used only
-	// after filtering out deleted metricIDs.
->>>>>>> 0e2f0ac9
 
 	n := all.Len()
 	qt.Donef("deleted %d unique metricIDs", n)
@@ -2261,14 +2256,10 @@
 	var idb *indexDB
 
 	hmPrevDate := hmPrev.hour / 24
-<<<<<<< HEAD
+	hmCurrDate := hmCurr.hour / 24
 	nextDayMetricIDsCache := s.nextDayMetricIDs.Load()
 	nextDayIDBID := nextDayMetricIDsCache.idbID
 	nextDayMetricIDs := &nextDayMetricIDsCache.metricIDs
-=======
-	hmCurrDate := hmCurr.hour / 24
-	nextDayMetricIDs := &s.nextDayMetricIDs.Load().metricIDs
->>>>>>> 0e2f0ac9
 	ts := fasttime.UnixTimestamp()
 	// Start pre-populating the next per-day inverted index during the last hour of the current day.
 	// pMin linearly increases from 0 to 1 during the last hour of the day.
@@ -2295,55 +2286,17 @@
 		}
 		prevDate = date
 		prevMetricID = metricID
-<<<<<<< HEAD
-		if hour == hmCurr.hour {
-			// The row belongs to the current hour. Check for the current hour cache.
-			if hmCurr.m.Has(metricID) {
-				// Fast path: the metricID is in the current hour cache.
-				// This means the metricID has been already added to per-day inverted index.
-
-				// Gradually pre-populate per-day inverted index for the next day during the last hour of the current day.
-				// This should reduce CPU usage spike and slowdown at the beginning of the next day
-				// when entries for all the active time series must be added to the index.
-				// This should address https://github.com/VictoriaMetrics/VictoriaMetrics/issues/430.
-				//
-				// Do this only if the next day is in the same partition indexDB.
-				// If next day is in another partition indexDB, the prefill is
-				// handled separately in prefillNextIndexDB.
-				// TODO(@rtm0): See if prefillNextIndexDB() logic can be moved here.
-				if hmCurr.idbID == nextDayIDBID && pMin > 0 {
-					p := float64(uint32(fastHashUint64(metricID))) / (1 << 32)
-					if p < pMin && !nextDayMetricIDs.Has(metricID) {
-						pendingDateMetricIDs = append(pendingDateMetricIDs, pendingDateMetricID{
-							date: date + 1,
-							tsid: &r.TSID,
-							mr:   mrs[i],
-						})
-						pendingNextDayMetricIDs = append(pendingNextDayMetricIDs, metricID)
-					}
-				}
-				continue
-			}
-			if hmPrev.idbID == hmCurr.idbID && date == hmPrevDate && hmPrev.m.Has(metricID) {
-				// The metricID is already registered for the current day on the previous hour.
-				continue
-			}
-		}
-
-		if ptw == nil || !ptw.pt.HasTimestamp(r.Timestamp) {
-			if ptw != nil {
-				s.tb.PutPartition(ptw)
-			}
-			ptw = s.tb.MustGetPartition(r.Timestamp)
-			idb = ptw.pt.idb
-		}
-
-=======
-		if pMin > 0 && hour == currentHour {
+
+		if hmCurr.idbID == nextDayIDBID && pMin > 0 && hour == currentHour {
 			// Gradually pre-populate per-day inverted index for the next day during the last hour of the current day.
 			// This should reduce CPU usage spike and slowdown at the beginning of the next day
 			// when entries for all the active time series must be added to the index.
 			// This should address https://github.com/VictoriaMetrics/VictoriaMetrics/issues/430 .
+			//
+			// Do this only if the next day is in the same partition indexDB.
+			// If next day is in another partition indexDB, the prefill is
+			// handled separately in prefillNextIndexDB.
+			// TODO(@rtm0): See if prefillNextIndexDB() logic can be moved here.
 			p := float64(uint32(fastHashUint64(metricID))) / (1 << 32)
 			if p < pMin && !nextDayMetricIDs.Has(metricID) {
 				pendingDateMetricIDs = append(pendingDateMetricIDs, pendingDateMetricID{
@@ -2354,25 +2307,34 @@
 				pendingNextDayMetricIDs = append(pendingNextDayMetricIDs, metricID)
 			}
 		}
+
 		if date == hmCurrDate && hmCurr.m.Has(metricID) {
 			// Fast path: the metricID is in the current hour cache.
 			// This means the metricID has been already added to per-day inverted index.
 			continue
 		}
+
 		if date == hmPrevDate && hmPrev.m.Has(metricID) {
 			// Fast path: the metricID is already registered for its day on the previous hour.
 			continue
 		}
->>>>>>> 0e2f0ac9
+
 		// Slower path: check the dateMetricIDCache if the (date, metricID) pair
 		// is already present in indexDB.
-		//
+		if ptw == nil || !ptw.pt.HasTimestamp(r.Timestamp) {
+			if ptw != nil {
+				s.tb.PutPartition(ptw)
+			}
+			ptw = s.tb.MustGetPartition(r.Timestamp)
+			idb = ptw.pt.idb
+		}
 		// TODO(@rtm0): indexDB.dateMetricIDCache should not be used directly
 		// since its purpose is to optimize is.hasDateMetricID(). See if this
 		// function could be changed so that it does not rely on this cache.
 		if idb.dateMetricIDCache.Has(date, metricID) {
 			continue
 		}
+
 		// Slow path: store the (date, metricID) entry in the indexDB.
 		pendingDateMetricIDs = append(pendingDateMetricIDs, pendingDateMetricID{
 			date: date,
