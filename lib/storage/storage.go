--- conflicted
+++ resolved
@@ -1272,53 +1272,6 @@
 // searchTSIDs searches the TSIDs that correspond to filters within the given
 // time range.
 //
-<<<<<<< HEAD
-// Unlike other index search methods, this one requires getting the prev and
-// curr indexDBs before calling it. This is because this method is supposed to
-// be called multiple times quickly and on the same indexDBs. While getting the
-// indexDBs everytime the method is called 1) may be much slower because of the
-// locks and 2) the set of indexDBs may change between the calls due to indexDB
-// rotation.
-func (s *Storage) searchMetricName(idb *indexDB, legacyIDBs *legacyIndexDBs, dst []byte, metricID uint64, noCache bool) ([]byte, bool) {
-	if !noCache {
-		metricName := s.getMetricNameFromCache(dst, metricID)
-		if len(metricName) > len(dst) {
-			return metricName, true
-		}
-	}
-
-	var found bool
-	if idb != nil {
-		dst, found = idb.searchMetricName(dst, metricID, noCache)
-		if found {
-			if !noCache {
-				s.putMetricNameToCache(metricID, dst)
-			}
-			return dst, true
-		}
-	}
-
-	// Fallback to current legacy indexDB.
-	if idb := legacyIDBs.getIDBCurr(); idb != nil {
-		dst, found = idb.searchMetricName(dst, metricID, noCache)
-		if found {
-			if !noCache {
-				s.putMetricNameToCache(metricID, dst)
-			}
-			return dst, true
-		}
-	}
-
-	// Fallback to previous legacy indexDB.
-	if idb := legacyIDBs.getIDBPrev(); idb != nil {
-		dst, found = idb.searchMetricName(dst, metricID, noCache)
-		if found {
-			if !noCache {
-				s.putMetricNameToCache(metricID, dst)
-			}
-			return dst, true
-		}
-=======
 // The method will fail if the number of found TSIDs exceeds maxMetrics or the
 // search has not completed within the specified deadline.
 func (s *Storage) searchTSIDs(qt *querytracer.Tracer, tfss []*TagFilters, tr TimeRange, maxMetrics int, deadline uint64) ([]TSID, error) {
@@ -1348,7 +1301,6 @@
 			return tsidss[0]
 		}
 		return mergeSortedTSIDs(tsidss)
->>>>>>> d6dacd97
 	}
 
 	tsids, err := searchAndMerge(qt, s, tr, search, merge)
