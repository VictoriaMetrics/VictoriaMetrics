package storage

import (
	"bytes"
	"fmt"
	"io"
	"math"
	"os"
	"path/filepath"
	"regexp"
	"sort"
	"strings"
	"sync"
	"sync/atomic"
	"time"
	"unsafe"

	"github.com/VictoriaMetrics/VictoriaMetrics/lib/backup/backupnames"
	"github.com/VictoriaMetrics/VictoriaMetrics/lib/bloomfilter"
	"github.com/VictoriaMetrics/VictoriaMetrics/lib/bytesutil"
	"github.com/VictoriaMetrics/VictoriaMetrics/lib/decimal"
	"github.com/VictoriaMetrics/VictoriaMetrics/lib/encoding"
	"github.com/VictoriaMetrics/VictoriaMetrics/lib/fasttime"
	"github.com/VictoriaMetrics/VictoriaMetrics/lib/fs"
	"github.com/VictoriaMetrics/VictoriaMetrics/lib/logger"
	"github.com/VictoriaMetrics/VictoriaMetrics/lib/memory"
	"github.com/VictoriaMetrics/VictoriaMetrics/lib/querytracer"
	"github.com/VictoriaMetrics/VictoriaMetrics/lib/snapshot/snapshotutil"
	"github.com/VictoriaMetrics/VictoriaMetrics/lib/timeutil"
	"github.com/VictoriaMetrics/VictoriaMetrics/lib/uint64set"
	"github.com/VictoriaMetrics/VictoriaMetrics/lib/workingsetcache"
	"github.com/VictoriaMetrics/fastcache"
	"github.com/VictoriaMetrics/metricsql"
)

const (
	retention31Days = 31 * 24 * time.Hour
	retentionMax    = 100 * 12 * retention31Days
)

// Storage represents TSDB storage.
type Storage struct {
	rowsReceivedTotal     atomic.Uint64
	rowsAddedTotal        atomic.Uint64
	naNValueRows          atomic.Uint64
	staleNaNValueRows     atomic.Uint64
	tooSmallTimestampRows atomic.Uint64
	tooBigTimestampRows   atomic.Uint64
	invalidRawMetricNames atomic.Uint64

	timeseriesRepopulated  atomic.Uint64
	timeseriesPreCreated   atomic.Uint64
	newTimeseriesCreated   atomic.Uint64
	slowRowInserts         atomic.Uint64
	slowPerDayIndexInserts atomic.Uint64
	slowMetricNameLoads    atomic.Uint64

	hourlySeriesLimitRowsDropped atomic.Uint64
	dailySeriesLimitRowsDropped  atomic.Uint64

	// nextRotationTimestamp is a timestamp in seconds of the next indexdb rotation.
	//
	// It is used for gradual pre-population of the idbNext during the last hour before the indexdb rotation.
	// in order to reduce spikes in CPU and disk IO usage just after the rotiation.
	// See https://github.com/VictoriaMetrics/VictoriaMetrics/issues/1401
	nextRotationTimestamp atomic.Int64

	path           string
	cachePath      string
	retentionMsecs int64

	// lock file for exclusive access to the storage on the given path.
	flockF *os.File

	// idbCurr contains the currently used indexdb.
	idbCurr atomic.Pointer[indexDB]

	// idbNext is the next indexdb, which will become idbCurr at the next rotation.
	//
	// It is started to be gradually pre-populated with the data for active time series during the last hour
	// before nextRotationTimestamp.
	// This reduces spikes in CPU and disk IO usage just after the rotiation.
	// See https://github.com/VictoriaMetrics/VictoriaMetrics/issues/1401
	idbNext atomic.Pointer[indexDB]

	tb *table

	// Series cardinality limiters.
	hourlySeriesLimiter *bloomfilter.Limiter
	dailySeriesLimiter  *bloomfilter.Limiter

	// tsidCache is MetricName -> TSID cache.
	tsidCache *workingsetcache.Cache

	// metricIDCache is MetricID -> TSID cache.
	metricIDCache *workingsetcache.Cache

	// metricNameCache is MetricID -> MetricName cache.
	metricNameCache *workingsetcache.Cache

	// dateMetricIDCache is (generation, Date, MetricID) cache, where generation is the indexdb generation.
	// See generationTSID for details.
	dateMetricIDCache *dateMetricIDCache

	// Fast cache for MetricID values occurred during the current hour.
	currHourMetricIDs atomic.Pointer[hourMetricIDs]

	// Fast cache for MetricID values occurred during the previous hour.
	prevHourMetricIDs atomic.Pointer[hourMetricIDs]

	// Fast cache for pre-populating per-day inverted index for the next day.
	// This is needed in order to remove CPU usage spikes at 00:00 UTC
	// due to creation of per-day inverted index for active time series.
	// See https://github.com/VictoriaMetrics/VictoriaMetrics/issues/430 for details.
	nextDayMetricIDs atomic.Pointer[byDateMetricIDEntry]

	// Pending MetricID values to be added to currHourMetricIDs.
	pendingHourEntriesLock sync.Mutex
	pendingHourEntries     *uint64set.Set

	// Pending MetricIDs to be added to nextDayMetricIDs.
	pendingNextDayMetricIDsLock sync.Mutex
	pendingNextDayMetricIDs     *uint64set.Set

	// prefetchedMetricIDs contains metricIDs for pre-fetched metricNames in the prefetchMetricNames function.
	prefetchedMetricIDsLock sync.Mutex
	prefetchedMetricIDs     *uint64set.Set

	// prefetchedMetricIDsDeadline is used for periodic reset of prefetchedMetricIDs in order to limit its size under high rate of creating new series.
	prefetchedMetricIDsDeadline atomic.Uint64

	stopCh chan struct{}

	currHourMetricIDsUpdaterWG sync.WaitGroup
	nextDayMetricIDsUpdaterWG  sync.WaitGroup
	retentionWatcherWG         sync.WaitGroup
	freeDiskSpaceWatcherWG     sync.WaitGroup

	// The snapshotLock prevents from concurrent creation of snapshots,
	// since this may result in snapshots without recently added data,
	// which may be in the process of flushing to disk by concurrently running
	// snapshot process.
	snapshotLock sync.Mutex

	// The minimum timestamp when composite index search can be used.
	minTimestampForCompositeIndex int64

	// An inmemory set of deleted metricIDs.
	//
	// It is safe to keep the set in memory even for big number of deleted
	// metricIDs, since it usually requires 1 bit per deleted metricID.
	deletedMetricIDs           atomic.Pointer[uint64set.Set]
	deletedMetricIDsUpdateLock sync.Mutex

	// missingMetricIDs maps metricID to the deadline in unix timestamp seconds
	// after which all the indexdb entries for the given metricID
	// must be deleted if metricName isn't found by the given metricID.
	// This is used inside searchMetricNameWithCache() for detecting permanently missing metricID->metricName entries.
	// See https://github.com/VictoriaMetrics/VictoriaMetrics/issues/5959
	missingMetricIDsLock          sync.Mutex
	missingMetricIDs              map[uint64]uint64
	missingMetricIDsResetDeadline uint64

	// isReadOnly is set to true when the storage is in read-only mode.
	isReadOnly atomic.Bool
}

// MustOpenStorage opens storage on the given path with the given retentionMsecs.
func MustOpenStorage(path string, retention time.Duration, maxHourlySeries, maxDailySeries int) *Storage {
	path, err := filepath.Abs(path)
	if err != nil {
		logger.Panicf("FATAL: cannot determine absolute path for %q: %s", path, err)
	}
	if retention <= 0 || retention > retentionMax {
		retention = retentionMax
	}
	s := &Storage{
		path:           path,
		cachePath:      filepath.Join(path, cacheDirname),
		retentionMsecs: retention.Milliseconds(),
		stopCh:         make(chan struct{}),
	}
	fs.MustMkdirIfNotExist(path)

	// Check whether the cache directory must be removed
	// It is removed if it contains resetCacheOnStartupFilename.
	// See https://github.com/VictoriaMetrics/VictoriaMetrics/issues/1447 for details.
	if fs.IsPathExist(filepath.Join(s.cachePath, resetCacheOnStartupFilename)) {
		logger.Infof("removing cache directory at %q, since it contains `%s` file...", s.cachePath, resetCacheOnStartupFilename)
		// Do not use fs.MustRemoveAll() here, since the cache directory may be mounted
		// to a separate filesystem. In this case the fs.MustRemoveAll() will fail while
		// trying to remove the mount root.
		fs.RemoveDirContents(s.cachePath)
		logger.Infof("cache directory at %q has been successfully removed", s.cachePath)
	}

	// Protect from concurrent opens.
	s.flockF = fs.MustCreateFlockFile(path)

	// Check whether restore process finished successfully
	restoreLockF := filepath.Join(path, backupnames.RestoreInProgressFilename)
	if fs.IsPathExist(restoreLockF) {
		logger.Panicf("FATAL: incomplete vmrestore run; run vmrestore again or remove lock file %q", restoreLockF)
	}

	// Pre-create snapshots directory if it is missing.
	snapshotsPath := filepath.Join(path, snapshotsDirname)
	fs.MustMkdirIfNotExist(snapshotsPath)
	fs.MustRemoveTemporaryDirs(snapshotsPath)

	// Initialize series cardinality limiter.
	if maxHourlySeries > 0 {
		s.hourlySeriesLimiter = bloomfilter.NewLimiter(maxHourlySeries, time.Hour)
	}
	if maxDailySeries > 0 {
		s.dailySeriesLimiter = bloomfilter.NewLimiter(maxDailySeries, 24*time.Hour)
	}

	// Load caches.
	mem := memory.Allowed()
	s.tsidCache = s.mustLoadCache("metricName_tsid", getTSIDCacheSize())
	s.metricIDCache = s.mustLoadCache("metricID_tsid", mem/16)
	s.metricNameCache = s.mustLoadCache("metricID_metricName", mem/10)
	s.dateMetricIDCache = newDateMetricIDCache()

	hour := fasttime.UnixHour()
	hmCurr := s.mustLoadHourMetricIDs(hour, "curr_hour_metric_ids")
	hmPrev := s.mustLoadHourMetricIDs(hour-1, "prev_hour_metric_ids")
	s.currHourMetricIDs.Store(hmCurr)
	s.prevHourMetricIDs.Store(hmPrev)
	s.pendingHourEntries = &uint64set.Set{}

	s.pendingNextDayMetricIDs = &uint64set.Set{}

	s.prefetchedMetricIDs = &uint64set.Set{}

	// Load metadata
	metadataDir := filepath.Join(path, metadataDirname)
	isEmptyDB := !fs.IsPathExist(filepath.Join(path, indexdbDirname))
	fs.MustMkdirIfNotExist(metadataDir)
	s.minTimestampForCompositeIndex = mustGetMinTimestampForCompositeIndex(metadataDir, isEmptyDB)

	// Load indexdb
	idbPath := filepath.Join(path, indexdbDirname)
	idbSnapshotsPath := filepath.Join(idbPath, snapshotsDirname)
	fs.MustMkdirIfNotExist(idbSnapshotsPath)
	fs.MustRemoveTemporaryDirs(idbSnapshotsPath)
	idbNext, idbCurr, idbPrev := s.mustOpenIndexDBTables(idbPath)

	idbCurr.SetExtDB(idbPrev)
	idbNext.SetExtDB(idbCurr)

	s.idbCurr.Store(idbCurr)
	s.idbNext.Store(idbNext)

	// Initialize nextRotationTimestamp
	nowSecs := int64(fasttime.UnixTimestamp())
	retentionSecs := retention.Milliseconds() / 1000 // not .Seconds() because unnecessary float64 conversion
	nextRotationTimestamp := nextRetentionDeadlineSeconds(nowSecs, retentionSecs, retentionTimezoneOffsetSecs)
	s.nextRotationTimestamp.Store(nextRotationTimestamp)

	// Load nextDayMetricIDs cache
	date := fasttime.UnixDate()
	nextDayMetricIDs := s.mustLoadNextDayMetricIDs(idbCurr.generation, date)
	s.nextDayMetricIDs.Store(nextDayMetricIDs)

	// Load deleted metricIDs from idbCurr and idbPrev
	dmisCurr, err := idbCurr.loadDeletedMetricIDs()
	if err != nil {
		logger.Panicf("FATAL: cannot load deleted metricIDs for the current indexDB at %q: %s", path, err)
	}
	dmisPrev, err := idbPrev.loadDeletedMetricIDs()
	if err != nil {
		logger.Panicf("FATAL: cannot load deleted metricIDs for the previous indexDB at %q: %s", path, err)
	}
	s.setDeletedMetricIDs(dmisCurr)
	s.updateDeletedMetricIDs(dmisPrev)

	// check for free disk space before opening the table
	// to prevent unexpected part merges. See https://github.com/VictoriaMetrics/VictoriaMetrics/issues/4023
	s.startFreeDiskSpaceWatcher()

	// Load data
	tablePath := filepath.Join(path, dataDirname)
	tb := mustOpenTable(tablePath, s)
	s.tb = tb

	s.startCurrHourMetricIDsUpdater()
	s.startNextDayMetricIDsUpdater()
	s.startRetentionWatcher()

	return s
}

var maxTSIDCacheSize int

// SetTSIDCacheSize overrides the default size of storage/tsid cache
func SetTSIDCacheSize(size int) {
	maxTSIDCacheSize = size
}

func getTSIDCacheSize() int {
	if maxTSIDCacheSize <= 0 {
		return int(float64(memory.Allowed()) * 0.37)
	}
	return maxTSIDCacheSize
}

func (s *Storage) getDeletedMetricIDs() *uint64set.Set {
	return s.deletedMetricIDs.Load()
}

func (s *Storage) setDeletedMetricIDs(dmis *uint64set.Set) {
	s.deletedMetricIDs.Store(dmis)
}

func (s *Storage) updateDeletedMetricIDs(metricIDs *uint64set.Set) {
	s.deletedMetricIDsUpdateLock.Lock()
	dmisOld := s.getDeletedMetricIDs()
	dmisNew := dmisOld.Clone()
	dmisNew.Union(metricIDs)
	s.setDeletedMetricIDs(dmisNew)
	s.deletedMetricIDsUpdateLock.Unlock()
}

// DebugFlush makes sure all the recently added data is visible to search.
//
// Note: this function doesn't store all the in-memory data to disk - it just converts
// recently added items to searchable parts, which can be stored either in memory
// (if they are quite small) or to persistent disk.
//
// This function is for debugging and testing purposes only,
// since it may slow down data ingestion when used frequently.
func (s *Storage) DebugFlush() {
	s.tb.flushPendingRows()
	idb := s.idb()
	idb.tb.DebugFlush()
	idb.doExtDB(func(extDB *indexDB) {
		extDB.tb.DebugFlush()
	})
}

// CreateSnapshot creates snapshot for s and returns the snapshot name.
func (s *Storage) CreateSnapshot() (string, error) {
	logger.Infof("creating Storage snapshot for %q...", s.path)
	startTime := time.Now()

	s.snapshotLock.Lock()
	defer s.snapshotLock.Unlock()

	var dirsToRemoveOnError []string
	defer func() {
		for _, dir := range dirsToRemoveOnError {
			fs.MustRemoveAll(dir)
		}
	}()

	snapshotName := snapshotutil.NewName()
	srcDir := s.path
	dstDir := filepath.Join(srcDir, snapshotsDirname, snapshotName)
	fs.MustMkdirFailIfExist(dstDir)
	dirsToRemoveOnError = append(dirsToRemoveOnError, dstDir)

	smallDir, bigDir := s.tb.MustCreateSnapshot(snapshotName)
	dirsToRemoveOnError = append(dirsToRemoveOnError, smallDir, bigDir)

	dstDataDir := filepath.Join(dstDir, dataDirname)
	fs.MustMkdirFailIfExist(dstDataDir)

	dstSmallDir := filepath.Join(dstDataDir, smallDirname)
	fs.MustSymlinkRelative(smallDir, dstSmallDir)

	dstBigDir := filepath.Join(dstDataDir, bigDirname)
	fs.MustSymlinkRelative(bigDir, dstBigDir)

	fs.MustSyncPath(dstDataDir)

	srcMetadataDir := filepath.Join(srcDir, metadataDirname)
	dstMetadataDir := filepath.Join(dstDir, metadataDirname)
	fs.MustCopyDirectory(srcMetadataDir, dstMetadataDir)

	idbSnapshot := filepath.Join(srcDir, indexdbDirname, snapshotsDirname, snapshotName)
	idb := s.idb()
	currSnapshot := filepath.Join(idbSnapshot, idb.name)
	if err := idb.tb.CreateSnapshotAt(currSnapshot); err != nil {
		return "", fmt.Errorf("cannot create curr indexDB snapshot: %w", err)
	}
	dirsToRemoveOnError = append(dirsToRemoveOnError, idbSnapshot)

	var err error
	ok := idb.doExtDB(func(extDB *indexDB) {
		prevSnapshot := filepath.Join(idbSnapshot, extDB.name)
		err = extDB.tb.CreateSnapshotAt(prevSnapshot)
	})
	if ok && err != nil {
		return "", fmt.Errorf("cannot create prev indexDB snapshot: %w", err)
	}
	dstIdbDir := filepath.Join(dstDir, indexdbDirname)
	fs.MustSymlinkRelative(idbSnapshot, dstIdbDir)

	fs.MustSyncPath(dstDir)

	logger.Infof("created Storage snapshot for %q at %q in %.3f seconds", srcDir, dstDir, time.Since(startTime).Seconds())
	dirsToRemoveOnError = nil
	return snapshotName, nil
}

func (s *Storage) mustGetSnapshotsCount() int {
	snapshotNames, err := s.ListSnapshots()
	if err != nil {
		logger.Panicf("FATAL: cannot list snapshots: %s", err)
	}
	return len(snapshotNames)
}

// ListSnapshots returns sorted list of existing snapshots for s.
func (s *Storage) ListSnapshots() ([]string, error) {
	snapshotsPath := filepath.Join(s.path, snapshotsDirname)
	d, err := os.Open(snapshotsPath)
	if err != nil {
		return nil, fmt.Errorf("cannot open snapshots directory: %w", err)
	}
	defer fs.MustClose(d)

	fnames, err := d.Readdirnames(-1)
	if err != nil {
		return nil, fmt.Errorf("cannot read snapshots directory at %q: %w", snapshotsPath, err)
	}
	snapshotNames := make([]string, 0, len(fnames))
	for _, fname := range fnames {
		if err := snapshotutil.Validate(fname); err != nil {
			continue
		}
		snapshotNames = append(snapshotNames, fname)
	}
	sort.Strings(snapshotNames)
	return snapshotNames, nil
}

// DeleteSnapshot deletes the given snapshot.
func (s *Storage) DeleteSnapshot(snapshotName string) error {
	if err := snapshotutil.Validate(snapshotName); err != nil {
		return fmt.Errorf("invalid snapshotName %q: %w", snapshotName, err)
	}
	snapshotPath := filepath.Join(s.path, snapshotsDirname, snapshotName)

	logger.Infof("deleting snapshot %q...", snapshotPath)
	startTime := time.Now()

	s.tb.MustDeleteSnapshot(snapshotName)
	idbPath := filepath.Join(s.path, indexdbDirname, snapshotsDirname, snapshotName)
	fs.MustRemoveDirAtomic(idbPath)
	fs.MustRemoveDirAtomic(snapshotPath)

	logger.Infof("deleted snapshot %q in %.3f seconds", snapshotPath, time.Since(startTime).Seconds())

	return nil
}

// DeleteStaleSnapshots deletes snapshot older than given maxAge
func (s *Storage) DeleteStaleSnapshots(maxAge time.Duration) error {
	list, err := s.ListSnapshots()
	if err != nil {
		return err
	}
	expireDeadline := time.Now().UTC().Add(-maxAge)
	for _, snapshotName := range list {
		t, err := snapshotutil.Time(snapshotName)
		if err != nil {
			return fmt.Errorf("cannot parse snapshot date from %q: %w", snapshotName, err)
		}
		if t.Before(expireDeadline) {
			if err := s.DeleteSnapshot(snapshotName); err != nil {
				return fmt.Errorf("cannot delete snapshot %q: %w", snapshotName, err)
			}
		}
	}
	return nil
}

func (s *Storage) idb() *indexDB {
	return s.idbCurr.Load()
}

// Metrics contains essential metrics for the Storage.
type Metrics struct {
	RowsReceivedTotal uint64
	RowsAddedTotal    uint64
	DedupsDuringMerge uint64
	SnapshotsCount    uint64

	NaNValueRows          uint64
	StaleNaNValueRows     uint64
	TooSmallTimestampRows uint64
	TooBigTimestampRows   uint64
	InvalidRawMetricNames uint64

	TimeseriesRepopulated  uint64
	TimeseriesPreCreated   uint64
	NewTimeseriesCreated   uint64
	SlowRowInserts         uint64
	SlowPerDayIndexInserts uint64
	SlowMetricNameLoads    uint64

	HourlySeriesLimitRowsDropped   uint64
	HourlySeriesLimitMaxSeries     uint64
	HourlySeriesLimitCurrentSeries uint64

	DailySeriesLimitRowsDropped   uint64
	DailySeriesLimitMaxSeries     uint64
	DailySeriesLimitCurrentSeries uint64

	TimestampsBlocksMerged uint64
	TimestampsBytesSaved   uint64

	TSIDCacheSize         uint64
	TSIDCacheSizeBytes    uint64
	TSIDCacheSizeMaxBytes uint64
	TSIDCacheRequests     uint64
	TSIDCacheMisses       uint64
	TSIDCacheCollisions   uint64

	MetricIDCacheSize         uint64
	MetricIDCacheSizeBytes    uint64
	MetricIDCacheSizeMaxBytes uint64
	MetricIDCacheRequests     uint64
	MetricIDCacheMisses       uint64
	MetricIDCacheCollisions   uint64

	MetricNameCacheSize         uint64
	MetricNameCacheSizeBytes    uint64
	MetricNameCacheSizeMaxBytes uint64
	MetricNameCacheRequests     uint64
	MetricNameCacheMisses       uint64
	MetricNameCacheCollisions   uint64

	DateMetricIDCacheSize        uint64
	DateMetricIDCacheSizeBytes   uint64
	DateMetricIDCacheSyncsCount  uint64
	DateMetricIDCacheResetsCount uint64

	HourMetricIDCacheSize      uint64
	HourMetricIDCacheSizeBytes uint64

	NextDayMetricIDCacheSize      uint64
	NextDayMetricIDCacheSizeBytes uint64

	PrefetchedMetricIDsSize      uint64
	PrefetchedMetricIDsSizeBytes uint64

	NextRetentionSeconds uint64

	IndexDBMetrics IndexDBMetrics
	TableMetrics   TableMetrics
}

// Reset resets m.
func (m *Metrics) Reset() {
	*m = Metrics{}
}

// UpdateMetrics updates m with metrics from s.
func (s *Storage) UpdateMetrics(m *Metrics) {
	m.RowsReceivedTotal = s.rowsReceivedTotal.Load()
	m.RowsAddedTotal = s.rowsAddedTotal.Load()
	m.DedupsDuringMerge = dedupsDuringMerge.Load()
	m.SnapshotsCount += uint64(s.mustGetSnapshotsCount())

	m.NaNValueRows += s.naNValueRows.Load()
	m.StaleNaNValueRows += s.staleNaNValueRows.Load()
	m.TooSmallTimestampRows += s.tooSmallTimestampRows.Load()
	m.TooBigTimestampRows += s.tooBigTimestampRows.Load()
	m.InvalidRawMetricNames += s.invalidRawMetricNames.Load()

	m.TimeseriesRepopulated += s.timeseriesRepopulated.Load()
	m.TimeseriesPreCreated += s.timeseriesPreCreated.Load()
	m.NewTimeseriesCreated += s.newTimeseriesCreated.Load()
	m.SlowRowInserts += s.slowRowInserts.Load()
	m.SlowPerDayIndexInserts += s.slowPerDayIndexInserts.Load()
	m.SlowMetricNameLoads += s.slowMetricNameLoads.Load()

	if sl := s.hourlySeriesLimiter; sl != nil {
		m.HourlySeriesLimitRowsDropped += s.hourlySeriesLimitRowsDropped.Load()
		m.HourlySeriesLimitMaxSeries += uint64(sl.MaxItems())
		m.HourlySeriesLimitCurrentSeries += uint64(sl.CurrentItems())
	}

	if sl := s.dailySeriesLimiter; sl != nil {
		m.DailySeriesLimitRowsDropped += s.dailySeriesLimitRowsDropped.Load()
		m.DailySeriesLimitMaxSeries += uint64(sl.MaxItems())
		m.DailySeriesLimitCurrentSeries += uint64(sl.CurrentItems())
	}

	m.TimestampsBlocksMerged = timestampsBlocksMerged.Load()
	m.TimestampsBytesSaved = timestampsBytesSaved.Load()

	var cs fastcache.Stats
	s.tsidCache.UpdateStats(&cs)
	m.TSIDCacheSize += cs.EntriesCount
	m.TSIDCacheSizeBytes += cs.BytesSize
	m.TSIDCacheSizeMaxBytes += cs.MaxBytesSize
	m.TSIDCacheRequests += cs.GetCalls
	m.TSIDCacheMisses += cs.Misses
	m.TSIDCacheCollisions += cs.Collisions

	cs.Reset()
	s.metricIDCache.UpdateStats(&cs)
	m.MetricIDCacheSize += cs.EntriesCount
	m.MetricIDCacheSizeBytes += cs.BytesSize
	m.MetricIDCacheSizeMaxBytes += cs.MaxBytesSize
	m.MetricIDCacheRequests += cs.GetCalls
	m.MetricIDCacheMisses += cs.Misses
	m.MetricIDCacheCollisions += cs.Collisions

	cs.Reset()
	s.metricNameCache.UpdateStats(&cs)
	m.MetricNameCacheSize += cs.EntriesCount
	m.MetricNameCacheSizeBytes += cs.BytesSize
	m.MetricNameCacheSizeMaxBytes += cs.MaxBytesSize
	m.MetricNameCacheRequests += cs.GetCalls
	m.MetricNameCacheMisses += cs.Misses
	m.MetricNameCacheCollisions += cs.Collisions

	m.DateMetricIDCacheSize += uint64(s.dateMetricIDCache.EntriesCount())
	m.DateMetricIDCacheSizeBytes += uint64(s.dateMetricIDCache.SizeBytes())
	m.DateMetricIDCacheSyncsCount += s.dateMetricIDCache.syncsCount.Load()
	m.DateMetricIDCacheResetsCount += s.dateMetricIDCache.resetsCount.Load()

	hmCurr := s.currHourMetricIDs.Load()
	hmPrev := s.prevHourMetricIDs.Load()
	hourMetricIDsLen := hmPrev.m.Len()
	if hmCurr.m.Len() > hourMetricIDsLen {
		hourMetricIDsLen = hmCurr.m.Len()
	}
	m.HourMetricIDCacheSize += uint64(hourMetricIDsLen)
	m.HourMetricIDCacheSizeBytes += hmCurr.m.SizeBytes()
	m.HourMetricIDCacheSizeBytes += hmPrev.m.SizeBytes()

	nextDayMetricIDs := &s.nextDayMetricIDs.Load().v
	m.NextDayMetricIDCacheSize += uint64(nextDayMetricIDs.Len())
	m.NextDayMetricIDCacheSizeBytes += nextDayMetricIDs.SizeBytes()

	s.prefetchedMetricIDsLock.Lock()
	prefetchedMetricIDs := s.prefetchedMetricIDs
	m.PrefetchedMetricIDsSize += uint64(prefetchedMetricIDs.Len())
	m.PrefetchedMetricIDsSizeBytes += uint64(prefetchedMetricIDs.SizeBytes())
	s.prefetchedMetricIDsLock.Unlock()

	d := s.nextRetentionSeconds()
	if d < 0 {
		d = 0
	}
	m.NextRetentionSeconds = uint64(d)

	s.idb().UpdateMetrics(&m.IndexDBMetrics)
	s.tb.UpdateMetrics(&m.TableMetrics)
}

func (s *Storage) nextRetentionSeconds() int64 {
	return s.nextRotationTimestamp.Load() - int64(fasttime.UnixTimestamp())
}

// SetFreeDiskSpaceLimit sets the minimum free disk space size of current storage path
//
// The function must be called before opening or creating any storage.
func SetFreeDiskSpaceLimit(bytes int64) {
	freeDiskSpaceLimitBytes = uint64(bytes)
}

var freeDiskSpaceLimitBytes uint64

// IsReadOnly returns information is storage in read only mode
func (s *Storage) IsReadOnly() bool {
	return s.isReadOnly.Load()
}

func (s *Storage) startFreeDiskSpaceWatcher() {
	f := func() {
		freeSpaceBytes := fs.MustGetFreeSpace(s.path)
		if freeSpaceBytes < freeDiskSpaceLimitBytes {
			// Switch the storage to readonly mode if there is no enough free space left at s.path
			//
			// Use Load in front of CompareAndSwap in order to avoid slow inter-CPU synchronization
			// when the storage is already in read-only mode.
			if !s.isReadOnly.Load() && s.isReadOnly.CompareAndSwap(false, true) {
				// log notification only on state change
				logger.Warnf("switching the storage at %s to read-only mode, since it has less than -storage.minFreeDiskSpaceBytes=%d of free space: %d bytes left",
					s.path, freeDiskSpaceLimitBytes, freeSpaceBytes)
			}
			return
		}
		// Use Load in front of CompareAndSwap in order to avoid slow inter-CPU synchronization
		// when the storage isn't in read-only mode.
		if s.isReadOnly.Load() && s.isReadOnly.CompareAndSwap(true, false) {
			s.notifyReadWriteMode()
			logger.Warnf("switching the storage at %s to read-write mode, since it has more than -storage.minFreeDiskSpaceBytes=%d of free space: %d bytes left",
				s.path, freeDiskSpaceLimitBytes, freeSpaceBytes)
		}
	}
	f()
	s.freeDiskSpaceWatcherWG.Add(1)
	go func() {
		defer s.freeDiskSpaceWatcherWG.Done()
		d := timeutil.AddJitterToDuration(time.Second)
		ticker := time.NewTicker(d)
		defer ticker.Stop()
		for {
			select {
			case <-s.stopCh:
				return
			case <-ticker.C:
				f()
			}
		}
	}()
}

func (s *Storage) notifyReadWriteMode() {
	s.tb.NotifyReadWriteMode()

	idb := s.idb()
	idb.tb.NotifyReadWriteMode()
	idb.doExtDB(func(extDB *indexDB) {
		extDB.tb.NotifyReadWriteMode()
	})
}

func (s *Storage) startRetentionWatcher() {
	s.retentionWatcherWG.Add(1)
	go func() {
		s.retentionWatcher()
		s.retentionWatcherWG.Done()
	}()
}

func (s *Storage) retentionWatcher() {
	for {
		d := s.nextRetentionSeconds()
		select {
		case <-s.stopCh:
			return
		case currentTime := <-time.After(time.Second * time.Duration(d)):
			s.mustRotateIndexDB(currentTime)
		}
	}
}

func (s *Storage) startCurrHourMetricIDsUpdater() {
	s.currHourMetricIDsUpdaterWG.Add(1)
	go func() {
		s.currHourMetricIDsUpdater()
		s.currHourMetricIDsUpdaterWG.Done()
	}()
}

func (s *Storage) startNextDayMetricIDsUpdater() {
	s.nextDayMetricIDsUpdaterWG.Add(1)
	go func() {
		s.nextDayMetricIDsUpdater()
		s.nextDayMetricIDsUpdaterWG.Done()
	}()
}

func (s *Storage) currHourMetricIDsUpdater() {
	d := timeutil.AddJitterToDuration(time.Second * 10)
	ticker := time.NewTicker(d)
	defer ticker.Stop()
	for {
		select {
		case <-s.stopCh:
			hour := fasttime.UnixHour()
			s.updateCurrHourMetricIDs(hour)
			return
		case <-ticker.C:
			hour := fasttime.UnixHour()
			s.updateCurrHourMetricIDs(hour)
		}
	}
}

func (s *Storage) nextDayMetricIDsUpdater() {
	d := timeutil.AddJitterToDuration(time.Second * 11)
	ticker := time.NewTicker(d)
	defer ticker.Stop()
	for {
		select {
		case <-s.stopCh:
			date := fasttime.UnixDate()
			s.updateNextDayMetricIDs(date)
			return
		case <-ticker.C:
			date := fasttime.UnixDate()
			s.updateNextDayMetricIDs(date)
		}
	}
}

func (s *Storage) mustRotateIndexDB(currentTime time.Time) {
	// Create new indexdb table, which will be used as idbNext
	newTableName := nextIndexDBTableName()
	idbNewPath := filepath.Join(s.path, indexdbDirname, newTableName)
	idbNew := mustOpenIndexDB(idbNewPath, s, &s.isReadOnly)

	// Update nextRotationTimestamp
	nextRotationTimestamp := currentTime.Unix() + s.retentionMsecs/1000
	s.nextRotationTimestamp.Store(nextRotationTimestamp)

	// Set idbNext to idbNew
	idbNext := s.idbNext.Load()
	idbNew.SetExtDB(idbNext)
	s.idbNext.Store(idbNew)

	// Set idbCurr to idbNext
	idbCurr := s.idb()
	s.idbCurr.Store(idbNext)

	// Schedule data removal for idbPrev
	idbCurr.doExtDB(func(extDB *indexDB) {
		extDB.scheduleToDrop()
	})
	idbCurr.SetExtDB(nil)

	// Persist changes on the file system.
	fs.MustSyncPath(s.path)

	// Do not flush tsidCache to avoid read/write path slowdown.
	// The cache is automatically re-populated with new TSID entries
	// with the updated indexdb generation.
	// See https://github.com/VictoriaMetrics/VictoriaMetrics/issues/1401

	// Flush metric id caches for the current and the previous hour,
	// since they may contain entries missing in idbCurr after the rotation.
	// This should prevent from missing data in queries when
	// the following steps are performed for short -retentionPeriod (e.g. 1 day):
	//
	// 1. Add samples for some series between 3-4 UTC. These series are registered in currHourMetricIDs.
	// 2. The indexdb rotation is performed at 4 UTC. currHourMetricIDs is moved to prevHourMetricIDs.
	// 3. Continue adding samples for series from step 1 during time range 4-5 UTC.
	//    These series are already registered in prevHourMetricIDs, so VM doesn't add per-day entries to the current indexdb.
	// 4. Stop adding new samples for these series just before 5 UTC.
	// 5. The next indexdb rotation is performed at 4 UTC next day.
	//    The information about the series added at step 3 disappears from indexdb, since the old indexdb from step 1 is deleted,
	//    while the current indexdb doesn't contain information about the series.
	//    So queries for the last 24 hours stop returning samples added at step 3.
	// See https://github.com/VictoriaMetrics/VictoriaMetrics/issues/2698
	s.pendingHourEntriesLock.Lock()
	s.pendingHourEntries = &uint64set.Set{}
	s.pendingHourEntriesLock.Unlock()
	s.currHourMetricIDs.Store(&hourMetricIDs{})
	s.prevHourMetricIDs.Store(&hourMetricIDs{})

	// Do not flush dateMetricIDCache, since it contains entries prefixed with idb generation.

	// There is no need in resetting nextDayMetricIDs, since it contains entries prefixed with idb generation.

	// Do not flush metricIDCache and metricNameCache, since all the metricIDs
	// from prev idb remain valid after the rotation.
}

func (s *Storage) resetAndSaveTSIDCache() {
	// Reset cache and then store the reset cache on disk in order to prevent
	// from inconsistent behaviour after possible unclean shutdown.
	// See https://github.com/VictoriaMetrics/VictoriaMetrics/issues/1347
	s.tsidCache.Reset()
	s.mustSaveCache(s.tsidCache, "metricName_tsid")
}

// MustClose closes the storage.
//
// It is expected that the s is no longer used during the close.
func (s *Storage) MustClose() {
	close(s.stopCh)

	s.freeDiskSpaceWatcherWG.Wait()
	s.retentionWatcherWG.Wait()
	s.currHourMetricIDsUpdaterWG.Wait()
	s.nextDayMetricIDsUpdaterWG.Wait()

	s.tb.MustClose()
	s.idb().MustClose()

	// Save caches.
	s.mustSaveCache(s.tsidCache, "metricName_tsid")
	s.tsidCache.Stop()
	s.mustSaveCache(s.metricIDCache, "metricID_tsid")
	s.metricIDCache.Stop()
	s.mustSaveCache(s.metricNameCache, "metricID_metricName")
	s.metricNameCache.Stop()

	hmCurr := s.currHourMetricIDs.Load()
	s.mustSaveHourMetricIDs(hmCurr, "curr_hour_metric_ids")
	hmPrev := s.prevHourMetricIDs.Load()
	s.mustSaveHourMetricIDs(hmPrev, "prev_hour_metric_ids")

	nextDayMetricIDs := s.nextDayMetricIDs.Load()
	s.mustSaveNextDayMetricIDs(nextDayMetricIDs)

	// Release lock file.
	fs.MustClose(s.flockF)
	s.flockF = nil

	// Stop series limiters.
	if sl := s.hourlySeriesLimiter; sl != nil {
		sl.MustStop()
	}
	if sl := s.dailySeriesLimiter; sl != nil {
		sl.MustStop()
	}
}

func (s *Storage) mustLoadNextDayMetricIDs(generation, date uint64) *byDateMetricIDEntry {
	e := &byDateMetricIDEntry{
		k: generationDateKey{
			generation: generation,
			date:       date,
		},
	}
	name := "next_day_metric_ids_v2"
	path := filepath.Join(s.cachePath, name)
	if !fs.IsPathExist(path) {
		return e
	}
	src, err := os.ReadFile(path)
	if err != nil {
		logger.Panicf("FATAL: cannot read %s: %s", path, err)
	}
	if len(src) < 24 {
		logger.Errorf("discarding %s, since it has broken header; got %d bytes; want %d bytes", path, len(src), 24)
		return e
	}

	// Unmarshal header
	generationLoaded := encoding.UnmarshalUint64(src)
	src = src[8:]
	if generationLoaded != generation {
		logger.Infof("discarding %s, since it contains data for stale generation; got %d; want %d", path, generationLoaded, generation)
	}
	dateLoaded := encoding.UnmarshalUint64(src)
	src = src[8:]
	if dateLoaded != date {
		logger.Infof("discarding %s, since it contains data for stale date; got %d; want %d", path, dateLoaded, date)
		return e
	}

	// Unmarshal uint64set
	m, tail, err := unmarshalUint64Set(src)
	if err != nil {
		logger.Infof("discarding %s because cannot load uint64set: %s", path, err)
		return e
	}
	if len(tail) > 0 {
		logger.Infof("discarding %s because non-empty tail left; len(tail)=%d", path, len(tail))
		return e
	}
	e.v = *m
	return e
}

func (s *Storage) mustLoadHourMetricIDs(hour uint64, name string) *hourMetricIDs {
	hm := &hourMetricIDs{
		hour: hour,
	}
	path := filepath.Join(s.cachePath, name)
	if !fs.IsPathExist(path) {
		return hm
	}
	src, err := os.ReadFile(path)
	if err != nil {
		logger.Panicf("FATAL: cannot read %s: %s", path, err)
	}
	if len(src) < 16 {
		logger.Errorf("discarding %s, since it has broken header; got %d bytes; want %d bytes", path, len(src), 16)
		return hm
	}

	// Unmarshal header
	hourLoaded := encoding.UnmarshalUint64(src)
	src = src[8:]
	if hourLoaded != hour {
		logger.Infof("discarding %s, since it contains outdated hour; got %d; want %d", path, hourLoaded, hour)
		return hm
	}

	// Unmarshal uint64set
	m, tail, err := unmarshalUint64Set(src)
	if err != nil {
		logger.Infof("discarding %s because cannot load uint64set: %s", path, err)
		return hm
	}
	if len(tail) > 0 {
		logger.Infof("discarding %s because non-empty tail left; len(tail)=%d", path, len(tail))
		return hm
	}
	hm.m = m
	return hm
}

func (s *Storage) mustSaveNextDayMetricIDs(e *byDateMetricIDEntry) {
	name := "next_day_metric_ids_v2"
	path := filepath.Join(s.cachePath, name)
	dst := make([]byte, 0, e.v.Len()*8+16)

	// Marshal header
	dst = encoding.MarshalUint64(dst, e.k.generation)
	dst = encoding.MarshalUint64(dst, e.k.date)

	// Marshal e.v
	dst = marshalUint64Set(dst, &e.v)

	if err := os.WriteFile(path, dst, 0644); err != nil {
		logger.Panicf("FATAL: cannot write %d bytes to %q: %s", len(dst), path, err)
	}
}

func (s *Storage) mustSaveHourMetricIDs(hm *hourMetricIDs, name string) {
	path := filepath.Join(s.cachePath, name)
	dst := make([]byte, 0, hm.m.Len()*8+24)

	// Marshal header
	dst = encoding.MarshalUint64(dst, hm.hour)

	// Marshal hm.m
	dst = marshalUint64Set(dst, hm.m)

	if err := os.WriteFile(path, dst, 0644); err != nil {
		logger.Panicf("FATAL: cannot write %d bytes to %q: %s", len(dst), path, err)
	}
}

func unmarshalUint64Set(src []byte) (*uint64set.Set, []byte, error) {
	mLen := encoding.UnmarshalUint64(src)
	src = src[8:]
	if uint64(len(src)) < 8*mLen {
		return nil, nil, fmt.Errorf("cannot unmarshal uint64set; got %d bytes; want at least %d bytes", len(src), 8*mLen)
	}
	m := &uint64set.Set{}
	for i := uint64(0); i < mLen; i++ {
		metricID := encoding.UnmarshalUint64(src)
		src = src[8:]
		m.Add(metricID)
	}
	return m, src, nil
}

func marshalUint64Set(dst []byte, m *uint64set.Set) []byte {
	dst = encoding.MarshalUint64(dst, uint64(m.Len()))
	m.ForEach(func(part []uint64) bool {
		for _, metricID := range part {
			dst = encoding.MarshalUint64(dst, metricID)
		}
		return true
	})
	return dst
}

func mustGetMinTimestampForCompositeIndex(metadataDir string, isEmptyDB bool) int64 {
	path := filepath.Join(metadataDir, "minTimestampForCompositeIndex")
	minTimestamp, err := loadMinTimestampForCompositeIndex(path)
	if err == nil {
		return minTimestamp
	}
	if !os.IsNotExist(err) {
		logger.Errorf("cannot read minTimestampForCompositeIndex, so trying to re-create it; error: %s", err)
	}
	date := time.Now().UnixNano() / 1e6 / msecPerDay
	if !isEmptyDB {
		// The current and the next day can already contain non-composite indexes,
		// so they cannot be queried with composite indexes.
		date += 2
	} else {
		date = 0
	}
	minTimestamp = date * msecPerDay
	dateBuf := encoding.MarshalInt64(nil, minTimestamp)
	fs.MustWriteAtomic(path, dateBuf, true)
	return minTimestamp
}

func loadMinTimestampForCompositeIndex(path string) (int64, error) {
	data, err := os.ReadFile(path)
	if err != nil {
		return 0, err
	}
	if len(data) != 8 {
		return 0, fmt.Errorf("unexpected length of %q; got %d bytes; want 8 bytes", path, len(data))
	}
	return encoding.UnmarshalInt64(data), nil
}

func (s *Storage) mustLoadCache(name string, sizeBytes int) *workingsetcache.Cache {
	path := filepath.Join(s.cachePath, name)
	return workingsetcache.Load(path, sizeBytes)
}

func (s *Storage) mustSaveCache(c *workingsetcache.Cache, name string) {
	saveCacheLock.Lock()
	defer saveCacheLock.Unlock()

	path := filepath.Join(s.cachePath, name)
	if err := c.Save(path); err != nil {
		logger.Panicf("FATAL: cannot save cache to %q: %s", path, err)
	}
}

// saveCacheLock prevents from data races when multiple concurrent goroutines save the same cache.
var saveCacheLock sync.Mutex

// SetRetentionTimezoneOffset sets the offset, which is used for calculating the time for indexdb rotation.
// See https://github.com/VictoriaMetrics/VictoriaMetrics/pull/2574
func SetRetentionTimezoneOffset(offset time.Duration) {
	retentionTimezoneOffsetSecs = int64(offset.Seconds())
}

var retentionTimezoneOffsetSecs int64

func nextRetentionDeadlineSeconds(atSecs, retentionSecs, offsetSecs int64) int64 {
	// Round retentionSecs to days. This guarantees that per-day inverted index works as expected
	const secsPerDay = 24 * 3600
	retentionSecs = ((retentionSecs + secsPerDay - 1) / secsPerDay) * secsPerDay

	// Schedule the deadline to +4 hours from the next retention period start
	// because of historical reasons - see https://github.com/VictoriaMetrics/VictoriaMetrics/issues/248
	offsetSecs -= 4 * 3600

	// Make sure that offsetSecs doesn't exceed retentionSecs
	offsetSecs %= retentionSecs

	// align the retention deadline to multiples of retentionSecs
	// This makes the deadline independent of atSecs.
	deadline := ((atSecs + offsetSecs + retentionSecs - 1) / retentionSecs) * retentionSecs

	// Apply the provided offsetSecs
	deadline -= offsetSecs

	return deadline
}

// SearchMetricNames returns marshaled metric names matching the given tfss on the given tr.
//
// The marshaled metric names must be unmarshaled via MetricName.UnmarshalString().
func (s *Storage) SearchMetricNames(qt *querytracer.Tracer, tfss []*TagFilters, tr TimeRange, maxMetrics int, deadline uint64) ([]string, error) {
	qt = qt.NewChild("search for matching metric names: filters=%s, timeRange=%s", tfss, &tr)
	defer qt.Done()

	metricIDs, err := s.idb().searchMetricIDs(qt, tfss, tr, maxMetrics, deadline)
	if err != nil {
		return nil, err
	}
	if len(metricIDs) == 0 {
		return nil, nil
	}
	if err = s.prefetchMetricNames(qt, metricIDs, deadline); err != nil {
		return nil, err
	}
	idb := s.idb()
	metricNames := make([]string, 0, len(metricIDs))
	metricNamesSeen := make(map[string]struct{}, len(metricIDs))
	var metricName []byte
	for i, metricID := range metricIDs {
		if i&paceLimiterSlowIterationsMask == 0 {
			if err := checkSearchDeadlineAndPace(deadline); err != nil {
				return nil, err
			}
		}
		var ok bool
		metricName, ok = idb.searchMetricNameWithCache(metricName[:0], metricID)
		if !ok {
			// Skip missing metricName for metricID.
			// It should be automatically fixed. See indexDB.searchMetricNameWithCache for details.
			continue
		}
		if _, ok := metricNamesSeen[string(metricName)]; ok {
			// The given metric name was already seen; skip it
			continue
		}
		metricNames = append(metricNames, string(metricName))
		metricNamesSeen[metricNames[len(metricNames)-1]] = struct{}{}
	}
	qt.Printf("loaded %d metric names", len(metricNames))
	return metricNames, nil
}

// prefetchMetricNames pre-fetches metric names for the given srcMetricIDs into metricID->metricName cache.
//
// This should speed-up further searchMetricNameWithCache calls for srcMetricIDs from tsids.
//
// It is expected that srcMetricIDs are already sorted by the caller. Otherwise the pre-fetching may be slow.
func (s *Storage) prefetchMetricNames(qt *querytracer.Tracer, srcMetricIDs []uint64, deadline uint64) error {
	qt = qt.NewChild("prefetch metric names for %d metricIDs", len(srcMetricIDs))
	defer qt.Done()

	if len(srcMetricIDs) < 500 {
		qt.Printf("skip pre-fetching metric names for low number of metric ids=%d", len(srcMetricIDs))
		return nil
	}

	var metricIDs []uint64
	s.prefetchedMetricIDsLock.Lock()
	prefetchedMetricIDs := s.prefetchedMetricIDs
	for _, metricID := range srcMetricIDs {
		if prefetchedMetricIDs.Has(metricID) {
			continue
		}
		metricIDs = append(metricIDs, metricID)
	}
	s.prefetchedMetricIDsLock.Unlock()

	qt.Printf("%d out of %d metric names must be pre-fetched", len(metricIDs), len(srcMetricIDs))
	if len(metricIDs) < 500 {
		// It is cheaper to skip pre-fetching and obtain metricNames inline.
		qt.Printf("skip pre-fetching metric names for low number of missing metric ids=%d", len(metricIDs))
		return nil
	}
	s.slowMetricNameLoads.Add(uint64(len(metricIDs)))

	// Pre-fetch metricIDs.
	var missingMetricIDs []uint64
	var metricName []byte
	var err error
	idb := s.idb()
	is := idb.getIndexSearch(deadline)
	defer idb.putIndexSearch(is)
	for loops, metricID := range metricIDs {
		if loops&paceLimiterSlowIterationsMask == 0 {
			if err := checkSearchDeadlineAndPace(is.deadline); err != nil {
				return err
			}
		}
		var ok bool
		metricName, ok = is.searchMetricNameWithCache(metricName[:0], metricID)
		if !ok {
			missingMetricIDs = append(missingMetricIDs, metricID)
			continue
		}
	}
	idb.doExtDB(func(extDB *indexDB) {
		is := extDB.getIndexSearch(deadline)
		defer extDB.putIndexSearch(is)
		for loops, metricID := range missingMetricIDs {
			if loops&paceLimiterSlowIterationsMask == 0 {
				if err = checkSearchDeadlineAndPace(is.deadline); err != nil {
					return
				}
			}
			metricName, _ = is.searchMetricNameWithCache(metricName[:0], metricID)
		}
	})
	if err != nil && err != io.EOF {
		return err
	}
	qt.Printf("pre-fetch metric names for %d metric ids", len(metricIDs))

	// Store the pre-fetched metricIDs, so they aren't pre-fetched next time.
	s.prefetchedMetricIDsLock.Lock()
	if fasttime.UnixTimestamp() > s.prefetchedMetricIDsDeadline.Load() {
		// Periodically reset the prefetchedMetricIDs in order to limit its size.
		s.prefetchedMetricIDs = &uint64set.Set{}
		d := timeutil.AddJitterToDuration(time.Second * 20 * 60)
		metricIDsDeadline := fasttime.UnixTimestamp() + uint64(d.Seconds())
		s.prefetchedMetricIDsDeadline.Store(metricIDsDeadline)
	}
	s.prefetchedMetricIDs.AddMulti(metricIDs)
	s.prefetchedMetricIDsLock.Unlock()

	qt.Printf("cache metric ids for pre-fetched metric names")
	return nil
}

// ErrDeadlineExceeded is returned when the request times out.
var ErrDeadlineExceeded = fmt.Errorf("deadline exceeded")

// DeleteSeries deletes all the series matching the given tfss.
//
// Returns the number of metrics deleted.
func (s *Storage) DeleteSeries(qt *querytracer.Tracer, tfss []*TagFilters) (int, error) {
	deletedCount, err := s.idb().DeleteTSIDs(qt, tfss)
	if err != nil {
		return deletedCount, fmt.Errorf("cannot delete tsids: %w", err)
	}
	// Do not reset MetricName->TSID cache, since it is already reset inside DeleteTSIDs.

	// Do not reset MetricID->MetricName cache, since it must be used only
	// after filtering out deleted metricIDs.

	return deletedCount, nil
}

// SearchLabelNamesWithFiltersOnTimeRange searches for label names matching the given tfss on tr.
func (s *Storage) SearchLabelNamesWithFiltersOnTimeRange(qt *querytracer.Tracer, tfss []*TagFilters, tr TimeRange, maxLabelNames, maxMetrics int, deadline uint64,
) ([]string, error) {
	return s.idb().SearchLabelNamesWithFiltersOnTimeRange(qt, tfss, tr, maxLabelNames, maxMetrics, deadline)
}

// SearchLabelValuesWithFiltersOnTimeRange searches for label values for the given labelName, filters and tr.
func (s *Storage) SearchLabelValuesWithFiltersOnTimeRange(qt *querytracer.Tracer, labelName string, tfss []*TagFilters,
	tr TimeRange, maxLabelValues, maxMetrics int, deadline uint64,
) ([]string, error) {
	idb := s.idb()

	key := labelName
	if key == "__name__" {
		key = ""
	}
	if len(tfss) == 1 && len(tfss[0].tfs) == 1 && string(tfss[0].tfs[0].key) == key {
		// tfss contains only a single filter on labelName. It is faster searching for label values
		// without any filters and limits and then later applying the filter and the limit to the found label values.
		qt.Printf("search for up to %d values for the label %q on the time range %s", maxMetrics, labelName, &tr)
		lvs, err := idb.SearchLabelValuesWithFiltersOnTimeRange(qt, labelName, nil, tr, maxMetrics, maxMetrics, deadline)
		if err != nil {
			return nil, err
		}
		needSlowSearch := len(lvs) == maxMetrics

		lvsLen := len(lvs)
		lvs = filterLabelValues(lvs, &tfss[0].tfs[0], key)
		qt.Printf("found %d out of %d values for the label %q after filtering", len(lvs), lvsLen, labelName)
		if len(lvs) >= maxLabelValues {
			qt.Printf("leave %d out of %d values for the label %q because of the limit", maxLabelValues, len(lvs), labelName)
			lvs = lvs[:maxLabelValues]

			// We found at least maxLabelValues unique values for the label with the given filters.
			// It is OK returning all these values instead of falling back to the slow search.
			needSlowSearch = false
		}
		if !needSlowSearch {
			return lvs, nil
		}
		qt.Printf("fall back to slow search because only a subset of label values is found")
	}

	return idb.SearchLabelValuesWithFiltersOnTimeRange(qt, labelName, tfss, tr, maxLabelValues, maxMetrics, deadline)
}

func filterLabelValues(lvs []string, tf *tagFilter, key string) []string {
	var b []byte
	result := lvs[:0]
	for _, lv := range lvs {
		b = marshalCommonPrefix(b[:0], nsPrefixTagToMetricIDs)
		b = marshalTagValue(b, bytesutil.ToUnsafeBytes(key))
		b = marshalTagValue(b, bytesutil.ToUnsafeBytes(lv))
		ok, err := tf.match(b)
		if err != nil {
			logger.Panicf("BUG: cannot match label %q=%q with tagFilter %s: %w", key, lv, tf.String(), err)
		}
		if ok {
			result = append(result, lv)
		}
	}
	return result
}

// SearchTagValueSuffixes returns all the tag value suffixes for the given tagKey and tagValuePrefix on the given tr.
//
// This allows implementing https://graphite-api.readthedocs.io/en/latest/api.html#metrics-find or similar APIs.
//
// If more than maxTagValueSuffixes suffixes is found, then only the first maxTagValueSuffixes suffixes is returned.
func (s *Storage) SearchTagValueSuffixes(qt *querytracer.Tracer, tr TimeRange, tagKey, tagValuePrefix string,
	delimiter byte, maxTagValueSuffixes int, deadline uint64,
) ([]string, error) {
	return s.idb().SearchTagValueSuffixes(qt, tr, tagKey, tagValuePrefix, delimiter, maxTagValueSuffixes, deadline)
}

// SearchGraphitePaths returns all the matching paths for the given graphite query on the given tr.
func (s *Storage) SearchGraphitePaths(qt *querytracer.Tracer, tr TimeRange, query []byte, maxPaths int, deadline uint64) ([]string, error) {
	query = replaceAlternateRegexpsWithGraphiteWildcards(query)
	return s.searchGraphitePaths(qt, tr, nil, query, maxPaths, deadline)
}

// replaceAlternateRegexpsWithGraphiteWildcards replaces (foo|..|bar) with {foo,...,bar} in b and returns the new value.
func replaceAlternateRegexpsWithGraphiteWildcards(b []byte) []byte {
	var dst []byte
	for {
		n := bytes.IndexByte(b, '(')
		if n < 0 {
			if len(dst) == 0 {
				// Fast path - b doesn't contain the openining brace.
				return b
			}
			dst = append(dst, b...)
			return dst
		}
		dst = append(dst, b[:n]...)
		b = b[n+1:]
		n = bytes.IndexByte(b, ')')
		if n < 0 {
			dst = append(dst, '(')
			dst = append(dst, b...)
			return dst
		}
		x := b[:n]
		b = b[n+1:]
		if string(x) == ".*" {
			dst = append(dst, '*')
			continue
		}
		dst = append(dst, '{')
		for len(x) > 0 {
			n = bytes.IndexByte(x, '|')
			if n < 0 {
				dst = append(dst, x...)
				break
			}
			dst = append(dst, x[:n]...)
			x = x[n+1:]
			dst = append(dst, ',')
		}
		dst = append(dst, '}')
	}
}

func (s *Storage) searchGraphitePaths(qt *querytracer.Tracer, tr TimeRange, qHead, qTail []byte, maxPaths int, deadline uint64) ([]string, error) {
	n := bytes.IndexAny(qTail, "*[{")
	if n < 0 {
		// Verify that qHead matches a metric name.
		qHead = append(qHead, qTail...)
		suffixes, err := s.SearchTagValueSuffixes(qt, tr, "", bytesutil.ToUnsafeString(qHead), '.', 1, deadline)
		if err != nil {
			return nil, err
		}
		if len(suffixes) == 0 {
			// The query doesn't match anything.
			return nil, nil
		}
		if len(suffixes[0]) > 0 {
			// The query matches a metric name with additional suffix.
			return nil, nil
		}
		return []string{string(qHead)}, nil
	}
	qHead = append(qHead, qTail[:n]...)
	suffixes, err := s.SearchTagValueSuffixes(qt, tr, "", bytesutil.ToUnsafeString(qHead), '.', maxPaths, deadline)
	if err != nil {
		return nil, err
	}
	if len(suffixes) == 0 {
		return nil, nil
	}
	if len(suffixes) >= maxPaths {
		return nil, fmt.Errorf("more than maxPaths=%d suffixes found", maxPaths)
	}
	qNode := qTail[n:]
	qTail = nil
	mustMatchLeafs := true
	if m := bytes.IndexByte(qNode, '.'); m >= 0 {
		qTail = qNode[m+1:]
		qNode = qNode[:m+1]
		mustMatchLeafs = false
	}
	re, err := getRegexpForGraphiteQuery(string(qNode))
	if err != nil {
		return nil, err
	}
	qHeadLen := len(qHead)
	var paths []string
	for _, suffix := range suffixes {
		if len(paths) > maxPaths {
			return nil, fmt.Errorf("more than maxPath=%d paths found", maxPaths)
		}
		if !re.MatchString(suffix) {
			continue
		}
		if mustMatchLeafs {
			qHead = append(qHead[:qHeadLen], suffix...)
			paths = append(paths, string(qHead))
			continue
		}
		qHead = append(qHead[:qHeadLen], suffix...)
		ps, err := s.searchGraphitePaths(qt, tr, qHead, qTail, maxPaths, deadline)
		if err != nil {
			return nil, err
		}
		paths = append(paths, ps...)
	}
	return paths, nil
}

func getRegexpForGraphiteQuery(q string) (*regexp.Regexp, error) {
	parts, tail := getRegexpPartsForGraphiteQuery(q)
	if len(tail) > 0 {
		return nil, fmt.Errorf("unexpected tail left after parsing %q: %q", q, tail)
	}
	reStr := "^" + strings.Join(parts, "") + "$"
	return metricsql.CompileRegexp(reStr)
}

func getRegexpPartsForGraphiteQuery(q string) ([]string, string) {
	var parts []string
	for {
		n := strings.IndexAny(q, "*{}[,")
		if n < 0 {
			parts = append(parts, regexp.QuoteMeta(q))
			return parts, ""
		}
		parts = append(parts, regexp.QuoteMeta(q[:n]))
		q = q[n:]
		switch q[0] {
		case ',', '}':
			return parts, q
		case '*':
			parts = append(parts, "[^.]*")
			q = q[1:]
		case '{':
			var tmp []string
			for {
				a, tail := getRegexpPartsForGraphiteQuery(q[1:])
				tmp = append(tmp, strings.Join(a, ""))
				if len(tail) == 0 {
					parts = append(parts, regexp.QuoteMeta("{"))
					parts = append(parts, strings.Join(tmp, ","))
					return parts, ""
				}
				if tail[0] == ',' {
					q = tail
					continue
				}
				if tail[0] == '}' {
					if len(tmp) == 1 {
						parts = append(parts, tmp[0])
					} else {
						parts = append(parts, "(?:"+strings.Join(tmp, "|")+")")
					}
					q = tail[1:]
					break
				}
				logger.Panicf("BUG: unexpected first char at tail %q; want `.` or `}`", tail)
			}
		case '[':
			n := strings.IndexByte(q, ']')
			if n < 0 {
				parts = append(parts, regexp.QuoteMeta(q))
				return parts, ""
			}
			parts = append(parts, q[:n+1])
			q = q[n+1:]
		}
	}
}

// GetSeriesCount returns the approximate number of unique time series.
//
// It includes the deleted series too and may count the same series
// up to two times - in db and extDB.
func (s *Storage) GetSeriesCount(deadline uint64) (uint64, error) {
	return s.idb().GetSeriesCount(deadline)
}

// GetTSDBStatus returns TSDB status data for /api/v1/status/tsdb
func (s *Storage) GetTSDBStatus(qt *querytracer.Tracer, tfss []*TagFilters, date uint64, focusLabel string, topN, maxMetrics int, deadline uint64) (*TSDBStatus, error) {
	return s.idb().GetTSDBStatus(qt, tfss, date, focusLabel, topN, maxMetrics, deadline)
}

// MetricRow is a metric to insert into storage.
type MetricRow struct {
	// MetricNameRaw contains raw metric name, which must be decoded
	// with MetricName.UnmarshalRaw.
	MetricNameRaw []byte

	Timestamp int64
	Value     float64
}

// CopyFrom copies src to mr.
func (mr *MetricRow) CopyFrom(src *MetricRow) {
	mr.MetricNameRaw = append(mr.MetricNameRaw[:0], src.MetricNameRaw...)
	mr.Timestamp = src.Timestamp
	mr.Value = src.Value
}

// String returns string representation of the mr.
func (mr *MetricRow) String() string {
	metricName := string(mr.MetricNameRaw)
	var mn MetricName
	if err := mn.UnmarshalRaw(mr.MetricNameRaw); err == nil {
		metricName = mn.String()
	}
	return fmt.Sprintf("%s (Timestamp=%d, Value=%f)", metricName, mr.Timestamp, mr.Value)
}

// Marshal appends marshaled mr to dst and returns the result.
func (mr *MetricRow) Marshal(dst []byte) []byte {
	dst = encoding.MarshalBytes(dst, mr.MetricNameRaw)
	dst = encoding.MarshalUint64(dst, uint64(mr.Timestamp))
	dst = encoding.MarshalUint64(dst, math.Float64bits(mr.Value))
	return dst
}

// UnmarshalX unmarshals mr from src and returns the remaining tail from src.
//
// mr refers to src, so it remains valid until src changes.
func (mr *MetricRow) UnmarshalX(src []byte) ([]byte, error) {
	metricNameRaw, nSize := encoding.UnmarshalBytes(src)
	if nSize <= 0 {
		return src, fmt.Errorf("cannot unmarshal MetricName")
	}
	tail := src[nSize:]
	mr.MetricNameRaw = metricNameRaw

	if len(tail) < 8 {
		return tail, fmt.Errorf("cannot unmarshal Timestamp: want %d bytes; have %d bytes", 8, len(tail))
	}
	timestamp := encoding.UnmarshalUint64(tail)
	tail = tail[8:]
	mr.Timestamp = int64(timestamp)

	if len(tail) < 8 {
		return tail, fmt.Errorf("cannot unmarshal Value: want %d bytes; have %d bytes", 8, len(tail))
	}
	value := encoding.UnmarshalUint64(tail)
	tail = tail[8:]
	mr.Value = math.Float64frombits(value)

	return tail, nil
}

// ForceMergePartitions force-merges partitions in s with names starting from the given partitionNamePrefix.
//
// Partitions are merged sequentially in order to reduce load on the system.
func (s *Storage) ForceMergePartitions(partitionNamePrefix string) error {
	return s.tb.ForceMergePartitions(partitionNamePrefix)
}

// AddRows adds the given mrs to s.
//
// The caller should limit the number of concurrent AddRows calls to the number
// of available CPU cores in order to limit memory usage.
func (s *Storage) AddRows(mrs []MetricRow, precisionBits uint8) {
	if len(mrs) == 0 {
		return
	}

	// Add rows to the storage in blocks with limited size in order to reduce memory usage.
	ic := getMetricRowsInsertCtx()
	maxBlockLen := len(ic.rrs)
	for len(mrs) > 0 {
		mrsBlock := mrs
		if len(mrs) > maxBlockLen {
			mrsBlock = mrs[:maxBlockLen]
			mrs = mrs[maxBlockLen:]
		} else {
			mrs = nil
		}
<<<<<<< HEAD
		s.add(ic.rrs, ic.tmpMrs, mrsBlock, precisionBits)
		rowsAddedTotal.Add(uint64(len(mrsBlock)))
=======
		rowsAdded := s.add(ic.rrs, ic.tmpMrs, mrsBlock, precisionBits)

		// If the number of received rows is greater than the number of added
		// rows, then some rows have failed to add. Check logs for the first
		// error.
		s.rowsAddedTotal.Add(uint64(rowsAdded))
		s.rowsReceivedTotal.Add(uint64(len(mrsBlock)))
>>>>>>> 53c7eee8
	}
	putMetricRowsInsertCtx(ic)
}

type metricRowsInsertCtx struct {
	rrs    []rawRow
	tmpMrs []*MetricRow
}

func getMetricRowsInsertCtx() *metricRowsInsertCtx {
	v := metricRowsInsertCtxPool.Get()
	if v == nil {
		v = &metricRowsInsertCtx{
			rrs:    make([]rawRow, maxMetricRowsPerBlock),
			tmpMrs: make([]*MetricRow, maxMetricRowsPerBlock),
		}
	}
	return v.(*metricRowsInsertCtx)
}

func putMetricRowsInsertCtx(ic *metricRowsInsertCtx) {
	tmpMrs := ic.tmpMrs
	for i := range tmpMrs {
		tmpMrs[i] = nil
	}
	metricRowsInsertCtxPool.Put(ic)
}

var metricRowsInsertCtxPool sync.Pool

const maxMetricRowsPerBlock = 8000

// RegisterMetricNames registers all the metric names from mrs in the indexdb, so they can be queried later.
//
// The the MetricRow.Timestamp is used for registering the metric name at the given day according to the timestamp.
// Th MetricRow.Value field is ignored.
func (s *Storage) RegisterMetricNames(qt *querytracer.Tracer, mrs []MetricRow) {
	qt = qt.NewChild("registering %d series", len(mrs))
	defer qt.Done()
	var metricNameBuf []byte
	var genTSID generationTSID
	mn := GetMetricName()
	defer PutMetricName(mn)

	var seriesRepopulated uint64

	idb := s.idb()
	generation := idb.generation
	is := idb.getIndexSearch(noDeadline)
	defer idb.putIndexSearch(is)
	var firstWarn error
	for i := range mrs {
		mr := &mrs[i]
		date := uint64(mr.Timestamp) / msecPerDay
		if s.getTSIDFromCache(&genTSID, mr.MetricNameRaw) {
			// Fast path - mr.MetricNameRaw has been already registered in the current idb.
			if !s.registerSeriesCardinality(genTSID.TSID.MetricID, mr.MetricNameRaw) {
				// Skip row, since it exceeds cardinality limit
				continue
			}
			if genTSID.generation < generation {
				// The found TSID is from the previous indexdb. Create it in the current indexdb.

				if err := mn.UnmarshalRaw(mr.MetricNameRaw); err != nil {
					// Do not stop adding rows on error - just skip invalid row.
					// This guarantees that invalid rows don't prevent
					// from adding valid rows into the storage.
					if firstWarn == nil {
						firstWarn = fmt.Errorf("cannot umarshal MetricNameRaw %q: %w", mr.MetricNameRaw, err)
					}
					s.invalidRawMetricNames.Add(1)
					continue
				}
				mn.sortTags()

				createAllIndexesForMetricName(is, mn, &genTSID.TSID, date)
				genTSID.generation = generation
				s.putSeriesToCache(mr.MetricNameRaw, &genTSID, date)
				seriesRepopulated++
			}
			continue
		}

		// Slow path - search TSID for the given metricName in indexdb.

		// Construct canonical metric name - it is used below.
		if err := mn.UnmarshalRaw(mr.MetricNameRaw); err != nil {
			// Do not stop adding rows on error - just skip invalid row.
			// This guarantees that invalid rows don't prevent
			// from adding valid rows into the storage.
			if firstWarn == nil {
				firstWarn = fmt.Errorf("cannot umarshal MetricNameRaw %q: %w", mr.MetricNameRaw, err)
			}
			s.invalidRawMetricNames.Add(1)
			continue
		}
		mn.sortTags()
		metricNameBuf = mn.Marshal(metricNameBuf[:0])

		if is.getTSIDByMetricName(&genTSID, metricNameBuf, date) {
			// Slower path - the TSID has been found in indexdb.

			if !s.registerSeriesCardinality(genTSID.TSID.MetricID, mr.MetricNameRaw) {
				// Skip the row, since it exceeds the configured cardinality limit.
				continue
			}

			if genTSID.generation < generation {
				// The found TSID is from the previous indexdb. Create it in the current indexdb.
				createAllIndexesForMetricName(is, mn, &genTSID.TSID, date)
				genTSID.generation = generation
				seriesRepopulated++
			}
			s.putSeriesToCache(mr.MetricNameRaw, &genTSID, date)
			continue
		}

		// Slowest path - there is no TSID in indexdb for the given mr.MetricNameRaw. Create it.
		generateTSID(&genTSID.TSID, mn)

		if !s.registerSeriesCardinality(genTSID.TSID.MetricID, mr.MetricNameRaw) {
			// Skip the row, since it exceeds the configured cardinality limit.
			continue
		}

		// Schedule creating TSID indexes instead of creating them synchronously.
		// This should keep stable the ingestion rate when new time series are ingested.
		createAllIndexesForMetricName(is, mn, &genTSID.TSID, date)
		genTSID.generation = generation
		s.putSeriesToCache(mr.MetricNameRaw, &genTSID, date)
	}

	s.timeseriesRepopulated.Add(seriesRepopulated)

	// There is no need in pre-filling idbNext here, since RegisterMetricNames() is rarely called.
	// So it is OK to register metric names in blocking manner after indexdb rotation.

	if firstWarn != nil {
		logger.Warnf("cannot create some metrics: %s", firstWarn)
	}
}

<<<<<<< HEAD
func (s *Storage) add(rows []rawRow, dstMrs []*MetricRow, mrs []MetricRow, precisionBits uint8) {
=======
func (s *Storage) add(rows []rawRow, dstMrs []*MetricRow, mrs []MetricRow, precisionBits uint8) int {
>>>>>>> 53c7eee8
	idb := s.idb()
	generation := idb.generation
	is := idb.getIndexSearch(noDeadline)
	defer idb.putIndexSearch(is)

	mn := GetMetricName()
	defer PutMetricName(mn)

	var (
		// These vars are used for speeding up bulk imports of multiple adjacent rows for the same metricName.
		prevTSID          TSID
		prevMetricNameRaw []byte
	)
	var metricNameBuf []byte

	var slowInsertsCount uint64
	var newSeriesCount uint64
	var seriesRepopulated uint64

	minTimestamp, maxTimestamp := s.tb.getMinMaxTimestamps()

	var genTSID generationTSID

	// Log only the first error, since it has no sense in logging all errors.
	var firstWarn error

	j := 0
	for i := range mrs {
		mr := &mrs[i]
		var isStaleNan bool
		if math.IsNaN(mr.Value) {
			if !decimal.IsStaleNaN(mr.Value) {
				// Skip NaNs other than Prometheus staleness marker, since the underlying encoding
				// doesn't know how to work with them.
				s.naNValueRows.Add(1)
				continue
			}
			isStaleNan = true
		}
		if mr.Timestamp < minTimestamp {
			// Skip rows with too small timestamps outside the retention.
			if firstWarn == nil {
				metricName := getUserReadableMetricName(mr.MetricNameRaw)
				firstWarn = fmt.Errorf("cannot insert row with too small timestamp %d outside the retention; minimum allowed timestamp is %d; "+
					"probably you need updating -retentionPeriod command-line flag; metricName: %s",
					mr.Timestamp, minTimestamp, metricName)
			}
			s.tooSmallTimestampRows.Add(1)
			continue
		}
		if mr.Timestamp > maxTimestamp {
			// Skip rows with too big timestamps significantly exceeding the current time.
			if firstWarn == nil {
				metricName := getUserReadableMetricName(mr.MetricNameRaw)
				firstWarn = fmt.Errorf("cannot insert row with too big timestamp %d exceeding the current time; maximum allowed timestamp is %d; metricName: %s",
					mr.Timestamp, maxTimestamp, metricName)
			}
			s.tooBigTimestampRows.Add(1)
			continue
		}
		dstMrs[j] = mr
		r := &rows[j]
		j++
		r.Timestamp = mr.Timestamp
		r.Value = mr.Value
		r.PrecisionBits = precisionBits

		// Search for TSID for the given mr.MetricNameRaw and store it at r.TSID.
		if string(mr.MetricNameRaw) == string(prevMetricNameRaw) {
			// Fast path - the current mr contains the same metric name as the previous mr, so it contains the same TSID.
			// This path should trigger on bulk imports when many rows contain the same MetricNameRaw.
			r.TSID = prevTSID
			continue
		}
		if s.getTSIDFromCache(&genTSID, mr.MetricNameRaw) {
			// Fast path - the TSID for the given mr.MetricNameRaw has been found in cache and isn't deleted.
			// There is no need in checking whether r.TSID.MetricID is deleted, since tsidCache doesn't
			// contain MetricName->TSID entries for deleted time series.
			// See Storage.DeleteSeries code for details.

			if !s.registerSeriesCardinality(r.TSID.MetricID, mr.MetricNameRaw) {
				// Skip row, since it exceeds cardinality limit
				j--
				continue
			}
			r.TSID = genTSID.TSID
			prevTSID = r.TSID
			prevMetricNameRaw = mr.MetricNameRaw

			if genTSID.generation < generation {
				// The found TSID is from the previous indexdb. Create it in the current indexdb.
				date := uint64(r.Timestamp) / msecPerDay

				if err := mn.UnmarshalRaw(mr.MetricNameRaw); err != nil {
					if firstWarn == nil {
						firstWarn = fmt.Errorf("cannot unmarshal MetricNameRaw %q: %w", mr.MetricNameRaw, err)
					}
					j--
					s.invalidRawMetricNames.Add(1)
					continue
				}
				mn.sortTags()

				createAllIndexesForMetricName(is, mn, &genTSID.TSID, date)
				genTSID.generation = generation
				s.putSeriesToCache(mr.MetricNameRaw, &genTSID, date)
				seriesRepopulated++
				slowInsertsCount++
			}
			continue
		}

		// Slow path - the TSID for the given mr.MetricNameRaw is missing in the cache.
		slowInsertsCount++

		date := uint64(r.Timestamp) / msecPerDay

		// Construct canonical metric name - it is used below.
		if err := mn.UnmarshalRaw(mr.MetricNameRaw); err != nil {
			if firstWarn == nil {
				firstWarn = fmt.Errorf("cannot unmarshal MetricNameRaw %q: %w", mr.MetricNameRaw, err)
			}
			j--
			s.invalidRawMetricNames.Add(1)
			continue
		}
		mn.sortTags()
		metricNameBuf = mn.Marshal(metricNameBuf[:0])

		// Search for TSID for the given mr.MetricNameRaw in the indexdb.
		if is.getTSIDByMetricName(&genTSID, metricNameBuf, date) {
			// Slower path - the TSID has been found in indexdb.

			if !s.registerSeriesCardinality(genTSID.TSID.MetricID, mr.MetricNameRaw) {
				// Skip the row, since it exceeds the configured cardinality limit.
				j--
				continue
			}

			if genTSID.generation < generation {
				// The found TSID is from the previous indexdb. Create it in the current indexdb.
				createAllIndexesForMetricName(is, mn, &genTSID.TSID, date)
				genTSID.generation = generation
				seriesRepopulated++
			}
			s.putSeriesToCache(mr.MetricNameRaw, &genTSID, date)

			r.TSID = genTSID.TSID
			prevTSID = genTSID.TSID
			prevMetricNameRaw = mr.MetricNameRaw
			continue
		}

		// If sample is stale and its TSID wasn't found in cache and in indexdb,
		// then we skip it. See https://github.com/VictoriaMetrics/VictoriaMetrics/issues/5069
		if isStaleNan {
			j--
			s.staleNaNValueRows.Add(1)
			continue
		}

		// Slowest path - the TSID for the given mr.MetricNameRaw isn't found in indexdb. Create it.
		generateTSID(&genTSID.TSID, mn)

		if !s.registerSeriesCardinality(genTSID.TSID.MetricID, mr.MetricNameRaw) {
			// Skip the row, since it exceeds the configured cardinality limit.
			j--
			continue
		}

		createAllIndexesForMetricName(is, mn, &genTSID.TSID, date)
		genTSID.generation = generation
		s.putSeriesToCache(mr.MetricNameRaw, &genTSID, date)
		newSeriesCount++

		r.TSID = genTSID.TSID
		prevTSID = r.TSID
		prevMetricNameRaw = mr.MetricNameRaw

		if logNewSeries {
			logger.Infof("new series created: %s", mn.String())
		}
	}

	s.slowRowInserts.Add(slowInsertsCount)
	s.newTimeseriesCreated.Add(newSeriesCount)
	s.timeseriesRepopulated.Add(seriesRepopulated)

	dstMrs = dstMrs[:j]
	rows = rows[:j]

	if err := s.prefillNextIndexDB(rows, dstMrs); err != nil {
		if firstWarn == nil {
			firstWarn = fmt.Errorf("cannot prefill next indexdb: %w", err)
		}
	}
	if err := s.updatePerDateData(rows, dstMrs); err != nil {
		if firstWarn == nil {
			firstWarn = fmt.Errorf("cannot not update per-day index: %w", err)
		}
	}

	if firstWarn != nil {
		storageAddRowsLogger.Warnf("warn occurred during rows addition: %s", firstWarn)
	}

	s.tb.MustAddRows(rows)
<<<<<<< HEAD
=======
	return len(rows)
>>>>>>> 53c7eee8
}

var storageAddRowsLogger = logger.WithThrottler("storageAddRows", 5*time.Second)

// SetLogNewSeries updates new series logging.
//
// This function must be called before any calling any storage functions.
func SetLogNewSeries(ok bool) {
	logNewSeries = ok
}

var logNewSeries = false

func createAllIndexesForMetricName(is *indexSearch, mn *MetricName, tsid *TSID, date uint64) {
	is.createGlobalIndexes(tsid, mn)
	is.createPerDayIndexes(date, tsid, mn)
}

func (s *Storage) putSeriesToCache(metricNameRaw []byte, genTSID *generationTSID, date uint64) {
	// Store the TSID for the current indexdb into cache,
	// so future rows for that TSID are ingested via fast path.
	s.putTSIDToCache(genTSID, metricNameRaw)

	// Register the (generation, date, metricID) entry in the cache,
	// so next time the entry is found there instead of searching for it in the indexdb.
	s.dateMetricIDCache.Set(genTSID.generation, date, genTSID.TSID.MetricID)
}

func (s *Storage) registerSeriesCardinality(metricID uint64, metricNameRaw []byte) bool {
	if sl := s.hourlySeriesLimiter; sl != nil && !sl.Add(metricID) {
		s.hourlySeriesLimitRowsDropped.Add(1)
		logSkippedSeries(metricNameRaw, "-storage.maxHourlySeries", sl.MaxItems())
		return false
	}
	if sl := s.dailySeriesLimiter; sl != nil && !sl.Add(metricID) {
		s.dailySeriesLimitRowsDropped.Add(1)
		logSkippedSeries(metricNameRaw, "-storage.maxDailySeries", sl.MaxItems())
		return false
	}
	return true
}

func logSkippedSeries(metricNameRaw []byte, flagName string, flagValue int) {
	select {
	case <-logSkippedSeriesTicker.C:
		// Do not use logger.WithThrottler() here, since this will result in increased CPU load
		// because of getUserReadableMetricName() calls per each logSkippedSeries call.
		userReadableMetricName := getUserReadableMetricName(metricNameRaw)
		logger.Warnf("skip series %s because %s=%d reached", userReadableMetricName, flagName, flagValue)
	default:
	}
}

var logSkippedSeriesTicker = time.NewTicker(5 * time.Second)

func getUserReadableMetricName(metricNameRaw []byte) string {
	mn := GetMetricName()
	defer PutMetricName(mn)
	if err := mn.UnmarshalRaw(metricNameRaw); err != nil {
		return fmt.Sprintf("cannot unmarshal metricNameRaw %q: %s", metricNameRaw, err)
	}
	return mn.String()
}

func (s *Storage) prefillNextIndexDB(rows []rawRow, mrs []*MetricRow) error {
	d := s.nextRetentionSeconds()
	if d >= 3600 {
		// Fast path: nothing to pre-fill because it is too early.
		// The pre-fill is started during the last hour before the indexdb rotation.
		return nil
	}

	// Slower path: less than hour left for the next indexdb rotation.
	// Pre-populate idbNext with the increasing probability until the rotation.
	// The probability increases from 0% to 100% proportioinally to d=[3600 .. 0].
	pMin := float64(d) / 3600

	idbNext := s.idbNext.Load()
	generation := idbNext.generation
	isNext := idbNext.getIndexSearch(noDeadline)
	defer idbNext.putIndexSearch(isNext)

	var firstError error
	var genTSID generationTSID
	mn := GetMetricName()
	defer PutMetricName(mn)

	timeseriesPreCreated := uint64(0)
	for i := range rows {
		r := &rows[i]
		p := float64(uint32(fastHashUint64(r.TSID.MetricID))) / (1 << 32)
		if p < pMin {
			// Fast path: it is too early to pre-fill indexes for the given MetricID.
			continue
		}

		// Check whether the given MetricID is already present in dateMetricIDCache.
		date := uint64(r.Timestamp) / msecPerDay
		metricID := r.TSID.MetricID
		if s.dateMetricIDCache.Has(generation, date, metricID) {
			// Indexes are already pre-filled.
			continue
		}

		// Check whether the given (date, metricID) is already present in idbNext.
		if isNext.hasDateMetricIDNoExtDB(date, metricID) {
			// Indexes are already pre-filled at idbNext.
			//
			// Register the (generation, date, metricID) entry in the cache,
			// so next time the entry is found there instead of searching for it in the indexdb.
			s.dateMetricIDCache.Set(generation, date, metricID)
			continue
		}

		// Slow path: pre-fill indexes in idbNext.
		metricNameRaw := mrs[i].MetricNameRaw
		if err := mn.UnmarshalRaw(metricNameRaw); err != nil {
			if firstError == nil {
				firstError = fmt.Errorf("cannot unmarshal MetricNameRaw %q: %w", metricNameRaw, err)
			}
			s.invalidRawMetricNames.Add(1)
			continue
		}
		mn.sortTags()

		createAllIndexesForMetricName(isNext, mn, &r.TSID, date)
		genTSID.TSID = r.TSID
		genTSID.generation = generation
		s.putSeriesToCache(metricNameRaw, &genTSID, date)
		timeseriesPreCreated++
	}
	s.timeseriesPreCreated.Add(timeseriesPreCreated)

	return firstError
}

func (s *Storage) updatePerDateData(rows []rawRow, mrs []*MetricRow) error {
	var date uint64
	var hour uint64
	var prevTimestamp int64
	var (
		// These vars are used for speeding up bulk imports when multiple adjacent rows
		// contain the same (metricID, date) pairs.
		prevDate     uint64
		prevMetricID uint64
	)

	idb := s.idb()
	generation := idb.generation

	hm := s.currHourMetricIDs.Load()
	hmPrev := s.prevHourMetricIDs.Load()
	hmPrevDate := hmPrev.hour / 24
	nextDayMetricIDs := &s.nextDayMetricIDs.Load().v
	ts := fasttime.UnixTimestamp()
	// Start pre-populating the next per-day inverted index during the last hour of the current day.
	// pMin linearly increases from 0 to 1 during the last hour of the day.
	pMin := (float64(ts%(3600*24)) / 3600) - 23
	type pendingDateMetricID struct {
		date uint64
		tsid *TSID
		mr   *MetricRow
	}
	var pendingDateMetricIDs []pendingDateMetricID
	var pendingNextDayMetricIDs []uint64
	var pendingHourEntries []uint64
	for i := range rows {
		r := &rows[i]
		if r.Timestamp != prevTimestamp {
			date = uint64(r.Timestamp) / msecPerDay
			hour = uint64(r.Timestamp) / msecPerHour
			prevTimestamp = r.Timestamp
		}
		metricID := r.TSID.MetricID
		if metricID == prevMetricID && date == prevDate {
			// Fast path for bulk import of multiple rows with the same (date, metricID) pairs.
			continue
		}
		prevDate = date
		prevMetricID = metricID
		if hour == hm.hour {
			// The row belongs to the current hour. Check for the current hour cache.
			if hm.m.Has(metricID) {
				// Fast path: the metricID is in the current hour cache.
				// This means the metricID has been already added to per-day inverted index.

				// Gradually pre-populate per-day inverted index for the next day during the last hour of the current day.
				// This should reduce CPU usage spike and slowdown at the beginning of the next day
				// when entries for all the active time series must be added to the index.
				// This should address https://github.com/VictoriaMetrics/VictoriaMetrics/issues/430 .
				if pMin > 0 {
					p := float64(uint32(fastHashUint64(metricID))) / (1 << 32)
					if p < pMin && !nextDayMetricIDs.Has(metricID) {
						pendingDateMetricIDs = append(pendingDateMetricIDs, pendingDateMetricID{
							date: date + 1,
							tsid: &r.TSID,
							mr:   mrs[i],
						})
						pendingNextDayMetricIDs = append(pendingNextDayMetricIDs, metricID)
					}
				}
				continue
			}
			pendingHourEntries = append(pendingHourEntries, metricID)
			if date == hmPrevDate && hmPrev.m.Has(metricID) {
				// The metricID is already registered for the current day on the previous hour.
				continue
			}
		}

		// Slower path: check global cache for (generation, date, metricID) entry.
		if s.dateMetricIDCache.Has(generation, date, metricID) {
			continue
		}
		// Slow path: store the (date, metricID) entry in the indexDB.
		pendingDateMetricIDs = append(pendingDateMetricIDs, pendingDateMetricID{
			date: date,
			tsid: &r.TSID,
			mr:   mrs[i],
		})
	}
	if len(pendingNextDayMetricIDs) > 0 {
		s.pendingNextDayMetricIDsLock.Lock()
		s.pendingNextDayMetricIDs.AddMulti(pendingNextDayMetricIDs)
		s.pendingNextDayMetricIDsLock.Unlock()
	}
	if len(pendingHourEntries) > 0 {
		s.pendingHourEntriesLock.Lock()
		s.pendingHourEntries.AddMulti(pendingHourEntries)
		s.pendingHourEntriesLock.Unlock()
	}
	if len(pendingDateMetricIDs) == 0 {
		// Fast path - there are no new (date, metricID) entries.
		return nil
	}

	// Slow path - add new (date, metricID) entries to indexDB.

	s.slowPerDayIndexInserts.Add(uint64(len(pendingDateMetricIDs)))
	// Sort pendingDateMetricIDs by (date, metricID) in order to speed up `is` search in the loop below.
	sort.Slice(pendingDateMetricIDs, func(i, j int) bool {
		a := pendingDateMetricIDs[i]
		b := pendingDateMetricIDs[j]
		if a.date != b.date {
			return a.date < b.date
		}
		return a.tsid.MetricID < b.tsid.MetricID
	})

	is := idb.getIndexSearch(noDeadline)
	defer idb.putIndexSearch(is)

	var firstError error
	dateMetricIDsForCache := make([]dateMetricID, 0, len(pendingDateMetricIDs))
	mn := GetMetricName()
	for _, dmid := range pendingDateMetricIDs {
		date := dmid.date
		metricID := dmid.tsid.MetricID
		if !is.hasDateMetricIDNoExtDB(date, metricID) {
			// The (date, metricID) entry is missing in the indexDB. Add it there together with per-day indexes.
			// It is OK if the (date, metricID) entry is added multiple times to indexdb
			// by concurrent goroutines.
			if err := mn.UnmarshalRaw(dmid.mr.MetricNameRaw); err != nil {
				if firstError == nil {
					firstError = fmt.Errorf("cannot unmarshal MetricNameRaw %q: %w", dmid.mr.MetricNameRaw, err)
				}
				s.invalidRawMetricNames.Add(1)
				continue
			}
			mn.sortTags()
			is.createPerDayIndexes(date, dmid.tsid, mn)
		}
		dateMetricIDsForCache = append(dateMetricIDsForCache, dateMetricID{
			date:     date,
			metricID: metricID,
		})
	}
	PutMetricName(mn)
	// The (date, metricID) entries must be added to cache only after they have been successfully added to indexDB.
	s.dateMetricIDCache.Store(generation, dateMetricIDsForCache)
	return firstError
}

func fastHashUint64(x uint64) uint64 {
	x ^= x >> 12 // a
	x ^= x << 25 // b
	x ^= x >> 27 // c
	return x * 2685821657736338717
}

// dateMetricIDCache is fast cache for holding (date, metricID) entries.
//
// It should be faster than map[date]*uint64set.Set on multicore systems.
type dateMetricIDCache struct {
	syncsCount  atomic.Uint64
	resetsCount atomic.Uint64

	// Contains immutable map
	byDate atomic.Pointer[byDateMetricIDMap]

	// Contains mutable map protected by mu
	byDateMutable *byDateMetricIDMap

	// Contains the number of slow accesses to byDateMutable.
	// Is used for deciding when to merge byDateMutable to byDate.
	// Protected by mu.
	slowHits int

	mu sync.Mutex
}

func newDateMetricIDCache() *dateMetricIDCache {
	var dmc dateMetricIDCache
	dmc.resetLocked()
	return &dmc
}

func (dmc *dateMetricIDCache) resetLocked() {
	// Do not reset syncsCount and resetsCount
	dmc.byDate.Store(newByDateMetricIDMap())
	dmc.byDateMutable = newByDateMetricIDMap()
	dmc.slowHits = 0

	dmc.resetsCount.Add(1)
}

func (dmc *dateMetricIDCache) EntriesCount() int {
	byDate := dmc.byDate.Load()
	n := 0
	for _, e := range byDate.m {
		n += e.v.Len()
	}
	return n
}

func (dmc *dateMetricIDCache) SizeBytes() uint64 {
	byDate := dmc.byDate.Load()
	n := uint64(0)
	for _, e := range byDate.m {
		n += e.v.SizeBytes()
	}
	return n
}

func (dmc *dateMetricIDCache) Has(generation, date, metricID uint64) bool {
	if byDate := dmc.byDate.Load(); byDate.get(generation, date).Has(metricID) {
		// Fast path. The majority of calls must go here.
		return true
	}
	// Slow path. Acquire the lock and search the immutable map again and then
	// also search the mutable map.
	return dmc.hasSlow(generation, date, metricID)
}

func (dmc *dateMetricIDCache) hasSlow(generation, date, metricID uint64) bool {
	dmc.mu.Lock()
	defer dmc.mu.Unlock()

	// First, check immutable map again because the entry may have been moved to
	// the immutable map by the time the caller acquires the lock.
	byDate := dmc.byDate.Load()
	v := byDate.get(generation, date)
	if v.Has(metricID) {
		return true
	}

	// Then check immutable map.
	vMutable := dmc.byDateMutable.get(generation, date)
	ok := vMutable.Has(metricID)
	if ok {
		dmc.slowHits++
		if dmc.slowHits > (v.Len()+vMutable.Len())/2 {
			// It is cheaper to merge byDateMutable into byDate than to pay inter-cpu sync costs when accessing vMutable.
			dmc.syncLocked()
			dmc.slowHits = 0
		}
	}
	return ok
}

type dateMetricID struct {
	date     uint64
	metricID uint64
}

func (dmc *dateMetricIDCache) Store(generation uint64, dmids []dateMetricID) {
	var prevDate uint64
	metricIDs := make([]uint64, 0, len(dmids))
	dmc.mu.Lock()
	for _, dmid := range dmids {
		if prevDate == dmid.date {
			metricIDs = append(metricIDs, dmid.metricID)
			continue
		}
		if len(metricIDs) > 0 {
			v := dmc.byDateMutable.getOrCreate(generation, prevDate)
			v.AddMulti(metricIDs)
		}
		metricIDs = append(metricIDs[:0], dmid.metricID)
		prevDate = dmid.date
	}
	if len(metricIDs) > 0 {
		v := dmc.byDateMutable.getOrCreate(generation, prevDate)
		v.AddMulti(metricIDs)
	}
	dmc.mu.Unlock()
}

func (dmc *dateMetricIDCache) Set(generation, date, metricID uint64) {
	dmc.mu.Lock()
	v := dmc.byDateMutable.getOrCreate(generation, date)
	v.Add(metricID)
	dmc.mu.Unlock()
}

func (dmc *dateMetricIDCache) syncLocked() {
	if len(dmc.byDateMutable.m) == 0 {
		// Nothing to sync.
		return
	}

	// Merge data from byDate into byDateMutable and then atomically replace byDate with the merged data.
	byDate := dmc.byDate.Load()
	byDateMutable := dmc.byDateMutable
	byDateMutable.hotEntry.Store(&byDateMetricIDEntry{})

	keepDatesMap := make(map[uint64]struct{}, len(byDateMutable.m))
	for k, e := range byDateMutable.m {
		keepDatesMap[k.date] = struct{}{}
		v := byDate.get(k.generation, k.date)
		if v == nil {
			// Nothing to merge
			continue
		}
		v = v.Clone()
		v.Union(&e.v)
		dme := &byDateMetricIDEntry{
			k: k,
			v: *v,
		}
		byDateMutable.m[k] = dme
	}

	// Copy entries from byDate, which are missing in byDateMutable
	allDatesMap := make(map[uint64]struct{}, len(byDate.m))
	for k, e := range byDate.m {
		allDatesMap[k.date] = struct{}{}
		v := byDateMutable.get(k.generation, k.date)
		if v != nil {
			continue
		}
		byDateMutable.m[k] = e
	}

	if len(byDateMutable.m) > 2 {
		// Keep only entries for the last two dates from allDatesMap plus all the entries for byDateMutable.
		dates := make([]uint64, 0, len(allDatesMap))
		for date := range allDatesMap {
			dates = append(dates, date)
		}
		sort.Slice(dates, func(i, j int) bool {
			return dates[i] < dates[j]
		})
		if len(dates) > 2 {
			dates = dates[len(dates)-2:]
		}
		for _, date := range dates {
			keepDatesMap[date] = struct{}{}
		}
		for k := range byDateMutable.m {
			if _, ok := keepDatesMap[k.date]; !ok {
				delete(byDateMutable.m, k)
			}
		}
	}

	// Atomically replace byDate with byDateMutable
	dmc.byDate.Store(dmc.byDateMutable)
	dmc.byDateMutable = newByDateMetricIDMap()

	dmc.syncsCount.Add(1)

	if dmc.SizeBytes() > uint64(memory.Allowed())/256 {
		dmc.resetLocked()
	}
}

type byDateMetricIDMap struct {
	hotEntry atomic.Pointer[byDateMetricIDEntry]
	m        map[generationDateKey]*byDateMetricIDEntry
}

type generationDateKey struct {
	generation uint64
	date       uint64
}

func newByDateMetricIDMap() *byDateMetricIDMap {
	dmm := &byDateMetricIDMap{
		m: make(map[generationDateKey]*byDateMetricIDEntry),
	}
	dmm.hotEntry.Store(&byDateMetricIDEntry{})
	return dmm
}

func (dmm *byDateMetricIDMap) get(generation, date uint64) *uint64set.Set {
	hotEntry := dmm.hotEntry.Load()
	if hotEntry.k.generation == generation && hotEntry.k.date == date {
		// Fast path
		return &hotEntry.v
	}
	// Slow path
	k := generationDateKey{
		generation: generation,
		date:       date,
	}
	e := dmm.m[k]
	if e == nil {
		return nil
	}
	dmm.hotEntry.Store(e)
	return &e.v
}

func (dmm *byDateMetricIDMap) getOrCreate(generation, date uint64) *uint64set.Set {
	v := dmm.get(generation, date)
	if v != nil {
		return v
	}
	k := generationDateKey{
		generation: generation,
		date:       date,
	}
	e := &byDateMetricIDEntry{
		k: k,
	}
	dmm.m[k] = e
	return &e.v
}

type byDateMetricIDEntry struct {
	k generationDateKey
	v uint64set.Set
}

func (s *Storage) updateNextDayMetricIDs(date uint64) {
	generation := s.idb().generation
	e := s.nextDayMetricIDs.Load()
	s.pendingNextDayMetricIDsLock.Lock()
	pendingMetricIDs := s.pendingNextDayMetricIDs
	s.pendingNextDayMetricIDs = &uint64set.Set{}
	s.pendingNextDayMetricIDsLock.Unlock()
	if pendingMetricIDs.Len() == 0 && e.k.generation == generation && e.k.date == date {
		// Fast path: nothing to update.
		return
	}

	// Slow path: union pendingMetricIDs with e.v
	if e.k.generation == generation && e.k.date == date {
		pendingMetricIDs.Union(&e.v)
	} else {
		// Do not add pendingMetricIDs from the previous day to the current day,
		// since this may result in missing registration of the metricIDs in the per-day inverted index.
		// See https://github.com/VictoriaMetrics/VictoriaMetrics/issues/3309
		pendingMetricIDs = &uint64set.Set{}
	}
	k := generationDateKey{
		generation: generation,
		date:       date,
	}
	eNew := &byDateMetricIDEntry{
		k: k,
		v: *pendingMetricIDs,
	}
	s.nextDayMetricIDs.Store(eNew)
}

func (s *Storage) updateCurrHourMetricIDs(hour uint64) {
	hm := s.currHourMetricIDs.Load()
	s.pendingHourEntriesLock.Lock()
	newMetricIDs := s.pendingHourEntries
	s.pendingHourEntries = &uint64set.Set{}
	s.pendingHourEntriesLock.Unlock()

	if newMetricIDs.Len() == 0 && hm.hour == hour {
		// Fast path: nothing to update.
		return
	}

	// Slow path: hm.m must be updated with non-empty s.pendingHourEntries.
	var m *uint64set.Set
	if hm.hour == hour {
		m = hm.m.Clone()
		m.Union(newMetricIDs)
	} else {
		m = newMetricIDs
		if hour%24 == 0 {
			// Do not add pending metricIDs from the previous hour to the current hour on the next day,
			// since this may result in missing registration of the metricIDs in the per-day inverted index.
			// See https://github.com/VictoriaMetrics/VictoriaMetrics/issues/3309
			m = &uint64set.Set{}
		}
	}
	hmNew := &hourMetricIDs{
		m:    m,
		hour: hour,
	}
	s.currHourMetricIDs.Store(hmNew)
	if hm.hour != hour {
		s.prevHourMetricIDs.Store(hm)
	}
}

type hourMetricIDs struct {
	m    *uint64set.Set
	hour uint64
}

type generationTSID struct {
	TSID TSID

	// generation stores the indexdb.generation value to identify to which indexdb belongs this TSID
	generation uint64
}

func (s *Storage) getTSIDFromCache(dst *generationTSID, metricName []byte) bool {
	buf := (*[unsafe.Sizeof(*dst)]byte)(unsafe.Pointer(dst))[:]
	buf = s.tsidCache.Get(buf[:0], metricName)
	return uintptr(len(buf)) == unsafe.Sizeof(*dst)
}

func (s *Storage) putTSIDToCache(tsid *generationTSID, metricName []byte) {
	buf := (*[unsafe.Sizeof(*tsid)]byte)(unsafe.Pointer(tsid))[:]
	s.tsidCache.Set(metricName, buf)
}

func (s *Storage) mustOpenIndexDBTables(path string) (next, curr, prev *indexDB) {
	fs.MustMkdirIfNotExist(path)
	fs.MustRemoveTemporaryDirs(path)

	// Search for the three most recent tables - the prev, curr and next.
	des := fs.MustReadDir(path)
	var tableNames []string
	for _, de := range des {
		if !fs.IsDirOrSymlink(de) {
			// Skip non-directories.
			continue
		}
		tableName := de.Name()
		if !indexDBTableNameRegexp.MatchString(tableName) {
			// Skip invalid directories.
			continue
		}
		tableNames = append(tableNames, tableName)
	}
	sort.Slice(tableNames, func(i, j int) bool {
		return tableNames[i] < tableNames[j]
	})
	switch len(tableNames) {
	case 0:
		prevName := nextIndexDBTableName()
		currName := nextIndexDBTableName()
		nextName := nextIndexDBTableName()
		tableNames = append(tableNames, prevName, currName, nextName)
	case 1:
		currName := nextIndexDBTableName()
		nextName := nextIndexDBTableName()
		tableNames = append(tableNames, currName, nextName)
	case 2:
		nextName := nextIndexDBTableName()
		tableNames = append(tableNames, nextName)
	default:
		// Remove all the tables except the last three tables.
		for _, tn := range tableNames[:len(tableNames)-3] {
			pathToRemove := filepath.Join(path, tn)
			logger.Infof("removing obsolete indexdb dir %q...", pathToRemove)
			fs.MustRemoveAll(pathToRemove)
			logger.Infof("removed obsolete indexdb dir %q", pathToRemove)
		}
		fs.MustSyncPath(path)

		tableNames = tableNames[len(tableNames)-3:]
	}

	// Open tables
	nextPath := filepath.Join(path, tableNames[2])
	currPath := filepath.Join(path, tableNames[1])
	prevPath := filepath.Join(path, tableNames[0])

	next = mustOpenIndexDB(nextPath, s, &s.isReadOnly)
	curr = mustOpenIndexDB(currPath, s, &s.isReadOnly)
	prev = mustOpenIndexDB(prevPath, s, &s.isReadOnly)

	return next, curr, prev
}

var indexDBTableNameRegexp = regexp.MustCompile("^[0-9A-F]{16}$")

func nextIndexDBTableName() string {
	n := indexDBTableIdx.Add(1)
	return fmt.Sprintf("%016X", n)
}

var indexDBTableIdx = func() *atomic.Uint64 {
	var x atomic.Uint64
	x.Store(uint64(time.Now().UnixNano()))
	return &x
}()<|MERGE_RESOLUTION|>--- conflicted
+++ resolved
@@ -1639,10 +1639,6 @@
 		} else {
 			mrs = nil
 		}
-<<<<<<< HEAD
-		s.add(ic.rrs, ic.tmpMrs, mrsBlock, precisionBits)
-		rowsAddedTotal.Add(uint64(len(mrsBlock)))
-=======
 		rowsAdded := s.add(ic.rrs, ic.tmpMrs, mrsBlock, precisionBits)
 
 		// If the number of received rows is greater than the number of added
@@ -1650,7 +1646,6 @@
 		// error.
 		s.rowsAddedTotal.Add(uint64(rowsAdded))
 		s.rowsReceivedTotal.Add(uint64(len(mrsBlock)))
->>>>>>> 53c7eee8
 	}
 	putMetricRowsInsertCtx(ic)
 }
@@ -1793,11 +1788,7 @@
 	}
 }
 
-<<<<<<< HEAD
-func (s *Storage) add(rows []rawRow, dstMrs []*MetricRow, mrs []MetricRow, precisionBits uint8) {
-=======
 func (s *Storage) add(rows []rawRow, dstMrs []*MetricRow, mrs []MetricRow, precisionBits uint8) int {
->>>>>>> 53c7eee8
 	idb := s.idb()
 	generation := idb.generation
 	is := idb.getIndexSearch(noDeadline)
@@ -2005,10 +1996,8 @@
 	}
 
 	s.tb.MustAddRows(rows)
-<<<<<<< HEAD
-=======
+
 	return len(rows)
->>>>>>> 53c7eee8
 }
 
 var storageAddRowsLogger = logger.WithThrottler("storageAddRows", 5*time.Second)
