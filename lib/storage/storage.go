--- conflicted
+++ resolved
@@ -93,12 +93,6 @@
 	// metricNameCache is MetricID -> MetricName cache.
 	metricNameCache *workingsetcache.Cache
 
-<<<<<<< HEAD
-	// dateMetricIDCache is (indexDB.id, Date, MetricID) cache.
-	dateMetricIDCache *dateMetricIDCache
-
-=======
->>>>>>> 24fac648
 	// Fast cache for MetricID values occurred during the current hour.
 	currHourMetricIDs atomic.Pointer[hourMetricIDs]
 
@@ -365,8 +359,6 @@
 	return maxMetricNameCacheSize
 }
 
-<<<<<<< HEAD
-=======
 var maxMetadataStorageSize int
 
 // SetMetadataStorageSize overrides the default size of the metadata store
@@ -381,24 +373,6 @@
 	return maxMetadataStorageSize
 }
 
-func (s *Storage) getDeletedMetricIDs() *uint64set.Set {
-	return s.deletedMetricIDs.Load()
-}
-
-func (s *Storage) setDeletedMetricIDs(dmis *uint64set.Set) {
-	s.deletedMetricIDs.Store(dmis)
-}
-
-func (s *Storage) updateDeletedMetricIDs(metricIDs *uint64set.Set) {
-	s.deletedMetricIDsUpdateLock.Lock()
-	dmisOld := s.getDeletedMetricIDs()
-	dmisNew := dmisOld.Clone()
-	dmisNew.Union(metricIDs)
-	s.setDeletedMetricIDs(dmisNew)
-	s.deletedMetricIDsUpdateLock.Unlock()
-}
-
->>>>>>> 24fac648
 // DebugFlush makes sure all the recently added data is visible to search.
 //
 // Note: this function doesn't store all the in-memory data to disk - it just converts
@@ -598,18 +572,13 @@
 	MetricNamesUsageTrackerSizeBytes    uint64
 	MetricNamesUsageTrackerSizeMaxBytes uint64
 
-	DeletedMetricsCount uint64
-
-<<<<<<< HEAD
-	TableMetrics TableMetrics
-=======
-	IndexDBMetrics IndexDBMetrics
-	TableMetrics   TableMetrics
-
 	MetadataStorageItemsCurrent     uint64
 	MetadataStorageCurrentSizeBytes uint64
 	MetadataStorageMaxSizeBytes     uint64
->>>>>>> 24fac648
+
+	DeletedMetricsCount uint64
+
+	TableMetrics TableMetrics
 }
 
 // Reset resets m.
@@ -696,17 +665,13 @@
 	m.MetricNamesUsageTrackerSize = tm.CurrentItemsCount
 	m.MetricNamesUsageTrackerSizeMaxBytes = tm.MaxSizeBytes
 
-<<<<<<< HEAD
-	d := s.legacyNextRetentionSeconds()
-=======
 	var mr metricsmetadata.MetadataStorageMetrics
 	s.metadataStorage.UpdateMetrics(&mr)
 	m.MetadataStorageItemsCurrent = uint64(mr.ItemsCurrent)
 	m.MetadataStorageCurrentSizeBytes = mr.CurrentSizeBytes
 	m.MetadataStorageMaxSizeBytes = mr.MaxSizeBytes
 
-	d := s.nextRetentionSeconds()
->>>>>>> 24fac648
+	d := s.legacyNextRetentionSeconds()
 	if d < 0 {
 		d = 0
 	}
@@ -880,73 +845,6 @@
 	}
 }
 
-<<<<<<< HEAD
-=======
-func (s *Storage) mustRotateIndexDB(currentTime time.Time) {
-	// Create new indexdb table, which will be used as idbNext
-	newTableName := nextIndexDBTableName()
-	idbNewPath := filepath.Join(s.path, indexdbDirname, newTableName)
-	idbNew := mustOpenIndexDB(idbNewPath, s, &s.isReadOnly, false)
-
-	// Update nextRotationTimestamp
-	nextRotationTimestamp := currentTime.Unix() + s.retentionMsecs/1000
-	s.nextRotationTimestamp.Store(nextRotationTimestamp)
-
-	s.idbLock.Lock()
-
-	// Set idbNext to idbNew
-	idbNext := s.idbNext.Load()
-	s.idbNext.Store(idbNew)
-
-	// Set idbCurr to idbNext
-	idbCurr := s.idbCurr.Load()
-	s.idbCurr.Store(idbNext)
-
-	idbPrev := s.idbPrev.Load()
-	s.idbPrev.Store(idbCurr)
-	idbCurr.noRegisterNewSeries.Store(true)
-	// Schedule data removal for idbPrev
-	idbPrev.scheduleToDrop()
-	idbPrev.decRef()
-
-	s.idbLock.Unlock()
-
-	// Persist changes on the file system.
-	fs.MustSyncPath(s.path)
-
-	// Do not flush tsidCache to avoid read/write path slowdown.
-	// The cache is automatically re-populated with new TSID entries
-	// with the updated indexdb generation.
-	// See https://github.com/VictoriaMetrics/VictoriaMetrics/issues/1401
-
-	// Flush metric id caches for the current and the previous hour,
-	// since they may contain entries missing in idbCurr after the rotation.
-	// This should prevent from missing data in queries when
-	// the following steps are performed for short -retentionPeriod (e.g. 1 day):
-	//
-	// 1. Add samples for some series between 3-4 UTC. These series are registered in currHourMetricIDs.
-	// 2. The indexdb rotation is performed at 4 UTC. currHourMetricIDs is moved to prevHourMetricIDs.
-	// 3. Continue adding samples for series from step 1 during time range 4-5 UTC.
-	//    These series are already registered in prevHourMetricIDs, so VM doesn't add per-day entries to the current indexdb.
-	// 4. Stop adding new samples for these series just before 5 UTC.
-	// 5. The next indexdb rotation is performed at 4 UTC next day.
-	//    The information about the series added at step 3 disappears from indexdb, since the old indexdb from step 1 is deleted,
-	//    while the current indexdb doesn't contain information about the series.
-	//    So queries for the last 24 hours stop returning samples added at step 3.
-	// See https://github.com/VictoriaMetrics/VictoriaMetrics/issues/2698
-	s.pendingHourEntriesLock.Lock()
-	s.pendingHourEntries = &uint64set.Set{}
-	s.pendingHourEntriesLock.Unlock()
-	s.currHourMetricIDs.Store(&hourMetricIDs{})
-	s.prevHourMetricIDs.Store(&hourMetricIDs{})
-
-	// There is no need in resetting nextDayMetricIDs, since it contains entries prefixed with idb generation.
-
-	// Do not flush metricIDCache and metricNameCache, since all the metricIDs
-	// from prev idb remain valid after the rotation.
-}
-
->>>>>>> 24fac648
 func (s *Storage) resetAndSaveTSIDCache() {
 	// Reset cache and then store the reset cache on disk in order to prevent
 	// from inconsistent behaviour after possible unclean shutdown.
@@ -1892,29 +1790,10 @@
 					continue
 				}
 				mn.sortTags()
-<<<<<<< HEAD
 				idb.createGlobalIndexes(&lTSID.TSID, mn)
-			}
-			if !s.dateMetricIDCache.Has(idb.id, date, lTSID.TSID.MetricID) {
-				if !is.hasDateMetricID(date, lTSID.TSID.MetricID) {
-					if err := mn.UnmarshalRaw(mr.MetricNameRaw); err != nil {
-						if firstWarn == nil {
-							firstWarn = fmt.Errorf("cannot unmarshal MetricNameRaw %q: %w", mr.MetricNameRaw, err)
-						}
-						s.invalidRawMetricNames.Add(1)
-						continue
-					}
-					mn.sortTags()
-					idb.createPerDayIndexes(date, &lTSID.TSID, mn)
-				}
-				s.dateMetricIDCache.Set(idb.id, date, lTSID.TSID.MetricID)
-=======
-
-				createAllIndexesForMetricName(idbCurr, mn, &genTSID.TSID, date)
-				genTSID.generation = generation
-				s.storeTSIDToCache(&genTSID, mr.MetricNameRaw)
+				idb.createPerDayIndexes(date, &lTSID.TSID, mn)
 				seriesRepopulated++
-			} else if !isCurr.hasDateMetricID(date, genTSID.TSID.MetricID) {
+			} else if !is.hasDateMetricID(date, lTSID.TSID.MetricID) {
 				if err := mn.UnmarshalRaw(mr.MetricNameRaw); err != nil {
 					if firstWarn == nil {
 						firstWarn = fmt.Errorf("cannot unmarshal MetricNameRaw %q: %w", mr.MetricNameRaw, err)
@@ -1923,9 +1802,9 @@
 					continue
 				}
 				mn.sortTags()
-				idbCurr.createPerDayIndexes(date, &genTSID.TSID, mn)
->>>>>>> 24fac648
+				idb.createPerDayIndexes(date, &lTSID.TSID, mn)
 			}
+
 			continue
 		}
 
@@ -1947,34 +1826,14 @@
 
 		if is.getTSIDByMetricName(&lTSID.TSID, metricNameBuf, date) {
 			// Slower path - the TSID has been found in indexdb.
-
-<<<<<<< HEAD
-			s.storeTSIDToCaches(mr.MetricNameRaw, &lTSID, idb.id, date)
-=======
-			if genTSID.generation < generation {
-				// The found TSID is from the previous indexdb. Create it in the current indexdb.
-				createAllIndexesForMetricName(idbCurr, mn, &genTSID.TSID, date)
-				genTSID.generation = generation
-				seriesRepopulated++
-			}
-			s.storeTSIDToCache(&genTSID, mr.MetricNameRaw)
->>>>>>> 24fac648
+			s.storeTSIDToCache(&lTSID, mr.MetricNameRaw)
 			continue
 		}
 
 		// Slowest path - there is no TSID in indexdb for the given mr.MetricNameRaw. Create it.
 		generateTSID(&lTSID.TSID, mn)
-
-<<<<<<< HEAD
-		// Schedule creating TSID indexes instead of creating them synchronously.
-		// This should keep stable the ingestion rate when new time series are ingested.
 		createAllIndexesForMetricName(idb, mn, &lTSID.TSID, date)
-		s.storeTSIDToCaches(mr.MetricNameRaw, &lTSID, idb.id, date)
-=======
-		createAllIndexesForMetricName(idbCurr, mn, &genTSID.TSID, date)
-		genTSID.generation = generation
-		s.storeTSIDToCache(&genTSID, mr.MetricNameRaw)
->>>>>>> 24fac648
+		s.storeTSIDToCache(&lTSID, mr.MetricNameRaw)
 		newSeriesCount++
 	}
 	if ptw != nil {
@@ -2134,18 +1993,11 @@
 				}
 				mn.sortTags()
 
-<<<<<<< HEAD
 				// Only create an entry to the global index.
 				// Do not add to tsidCache because it is already there.
 				// Do not create an entry in per-day index and do not add to
 				// dateMetricIDCache because this will be done in updatePerDateData().
 				idb.createGlobalIndexes(&lTSID.TSID, mn)
-
-=======
-				createAllIndexesForMetricName(idbCurr, mn, &genTSID.TSID, date)
-				genTSID.generation = generation
-				s.storeTSIDToCache(&genTSID, mr.MetricNameRaw)
->>>>>>> 24fac648
 				seriesRepopulated++
 				slowInsertsCount++
 			}
@@ -2177,17 +2029,7 @@
 		if is.getTSIDByMetricName(&lTSID.TSID, metricNameBuf, date) {
 			// Slower path - the TSID has been found in indexdb.
 
-<<<<<<< HEAD
-			s.storeTSIDToCaches(mr.MetricNameRaw, &lTSID, idb.id, date)
-=======
-			if genTSID.generation < generation {
-				// The found TSID is from the previous indexdb. Create it in the current indexdb.
-				createAllIndexesForMetricName(idbCurr, mn, &genTSID.TSID, date)
-				genTSID.generation = generation
-				seriesRepopulated++
-			}
-			s.storeTSIDToCache(&genTSID, mr.MetricNameRaw)
->>>>>>> 24fac648
+			s.storeTSIDToCache(&lTSID, mr.MetricNameRaw)
 
 			r.TSID = lTSID.TSID
 			prevTSID = lTSID.TSID
@@ -2199,15 +2041,8 @@
 
 		// Slowest path - the TSID for the given mr.MetricNameRaw isn't found in indexdb. Create it.
 		generateTSID(&lTSID.TSID, mn)
-
-<<<<<<< HEAD
 		createAllIndexesForMetricName(idb, mn, &lTSID.TSID, date)
-		s.storeTSIDToCaches(mr.MetricNameRaw, &lTSID, idb.id, date)
-=======
-		createAllIndexesForMetricName(idbCurr, mn, &genTSID.TSID, date)
-		genTSID.generation = generation
-		s.storeTSIDToCache(&genTSID, mr.MetricNameRaw)
->>>>>>> 24fac648
+		s.storeTSIDToCache(&lTSID, mr.MetricNameRaw)
 		newSeriesCount++
 
 		r.TSID = lTSID.TSID
@@ -2274,20 +2109,6 @@
 	db.createPerDayIndexes(date, tsid, mn)
 }
 
-<<<<<<< HEAD
-func (s *Storage) storeTSIDToCaches(metricNameRaw []byte, lTSID *legacyTSID, idbID, date uint64) {
-	// Store the TSID to cache, so future rows for that TSID are ingested via
-	// fast path.
-	s.storeTSIDToCache(lTSID, metricNameRaw)
-
-	// Register the (indexDB.id, date, metricID) entry in the cache,
-	// so next time the entry is found there instead of searching for it in the
-	// indexdb.
-	s.dateMetricIDCache.Set(idbID, date, lTSID.TSID.MetricID)
-}
-
-=======
->>>>>>> 24fac648
 func (s *Storage) registerSeriesCardinality(metricNameRaw []byte) bool {
 	if s.hourlySeriesLimiter == nil && s.dailySeriesLimiter == nil {
 		return true
@@ -2382,27 +2203,9 @@
 			continue
 		}
 
-<<<<<<< HEAD
-		// Check whether the given MetricID is already present in dateMetricIDCache.
-		metricID := r.TSID.MetricID
-		if s.dateMetricIDCache.Has(idbNext.id, date, metricID) {
-			// Indexes are already pre-filled.
-			continue
-		}
-
 		// Check whether the given (date, metricID) is already present in idbNext.
-		if isNext.hasDateMetricID(date, metricID) {
-			// Indexes are already pre-filled at idbNext.
-			//
-			// Register the (indexDB.id, date, metricID) entry in the cache,
-			// so next time the entry is found there instead of searching for it in the indexdb.
-			s.dateMetricIDCache.Set(idbNext.id, date, metricID)
-=======
-		// Check whether the given (date, metricID) is already present in idbNext.
-		date := s.date(r.Timestamp)
 		metricID := r.TSID.MetricID
 		if isNext.hasDateMetricID(date, metricID) {
->>>>>>> 24fac648
 			continue
 		}
 
@@ -2418,14 +2221,8 @@
 		mn.sortTags()
 
 		createAllIndexesForMetricName(idbNext, mn, &r.TSID, date)
-<<<<<<< HEAD
 		lTSID.TSID = r.TSID
-		s.storeTSIDToCaches(metricNameRaw, &lTSID, idbNext.id, date)
-=======
-		genTSID.TSID = r.TSID
-		genTSID.generation = generation
-		s.storeTSIDToCache(&genTSID, metricNameRaw)
->>>>>>> 24fac648
+		s.storeTSIDToCache(&lTSID, metricNameRaw)
 		timeseriesPreCreated++
 	}
 	s.timeseriesPreCreated.Add(timeseriesPreCreated)
@@ -2447,13 +2244,9 @@
 		prevDate     uint64
 		prevMetricID uint64
 	)
-
-<<<<<<< HEAD
 	var ptw *partitionWrapper
 	var idb *indexDB
 
-=======
->>>>>>> 24fac648
 	hmPrevDate := hmPrev.hour / 24
 	nextDayMetricIDsCache := s.nextDayMetricIDs.Load()
 	nextDayIDBID := nextDayMetricIDsCache.k.idbID
@@ -2517,7 +2310,6 @@
 			}
 		}
 
-<<<<<<< HEAD
 		if ptw == nil || !ptw.pt.HasTimestamp(r.Timestamp) {
 			if ptw != nil {
 				s.tb.PutPartition(ptw)
@@ -2526,9 +2318,6 @@
 			idb = ptw.pt.idb
 		}
 
-		// Slower path: check global cache for (indexDB.id, date, metricID) entry.
-		if s.dateMetricIDCache.Has(idb.id, date, metricID) {
-=======
 		// Slower path: check the dateMetricIDCache if the (date, metricID) pair
 		// is already present in indexDB.
 		//
@@ -2536,7 +2325,6 @@
 		// since its purpose is to optimize is.hasDateMetricID(). See if this
 		// function could be changed so that it does not rely on this cache.
 		if idb.dateMetricIDCache.Has(date, metricID) {
->>>>>>> 24fac648
 			continue
 		}
 		// Slow path: store the (date, metricID) entry in the indexDB.
@@ -2576,10 +2364,6 @@
 	})
 
 	var firstError error
-<<<<<<< HEAD
-	dateMetricIDsForCache := make(map[uint64][]dateMetricID)
-=======
->>>>>>> 24fac648
 	mn := GetMetricName()
 	var is *indexSearch
 	for _, dmid := range pendingDateMetricIDs {
@@ -2612,14 +2396,6 @@
 			mn.sortTags()
 			idb.createPerDayIndexes(date, dmid.tsid, mn)
 		}
-<<<<<<< HEAD
-
-		dateMetricIDsForCache[idb.id] = append(dateMetricIDsForCache[idb.id], dateMetricID{
-			date:     date,
-			metricID: metricID,
-		})
-=======
->>>>>>> 24fac648
 	}
 	if ptw != nil {
 		if is != nil {
@@ -2630,13 +2406,6 @@
 	}
 
 	PutMetricName(mn)
-<<<<<<< HEAD
-	// The (date, metricID) entries must be added to cache only after they have been successfully added to indexDB.
-	for idbID, dateMetricIDs := range dateMetricIDsForCache {
-		s.dateMetricIDCache.Store(idbID, dateMetricIDs)
-	}
-=======
->>>>>>> 24fac648
 	return firstError
 }
 
@@ -2701,53 +2470,30 @@
 	return n
 }
 
-<<<<<<< HEAD
-func (dmc *dateMetricIDCache) Has(idbID, date, metricID uint64) bool {
-	byDate := dmc.byDate.Load()
-	v := byDate.get(idbID, date)
-	if v.Has(metricID) {
-=======
 func (dmc *dateMetricIDCache) Has(date, metricID uint64) bool {
 	if byDate := dmc.byDate.Load(); byDate.get(date).Has(metricID) {
->>>>>>> 24fac648
 		// Fast path. The majority of calls must go here.
 		return true
 	}
-
 	// Slow path. Acquire the lock and search the immutable map again and then
 	// also search the mutable map.
-<<<<<<< HEAD
-	return dmc.hasSlow(idbID, date, metricID)
-}
-
-func (dmc *dateMetricIDCache) hasSlow(idbID, date, metricID uint64) bool {
-=======
 	return dmc.hasSlow(date, metricID)
 }
 
 func (dmc *dateMetricIDCache) hasSlow(date, metricID uint64) bool {
->>>>>>> 24fac648
 	dmc.mu.Lock()
 	defer dmc.mu.Unlock()
 
 	// First, check immutable map again because the entry may have been moved to
 	// the immutable map by the time the caller acquires the lock.
 	byDate := dmc.byDate.Load()
-<<<<<<< HEAD
-	v := byDate.get(idbID, date)
-=======
 	v := byDate.get(date)
->>>>>>> 24fac648
 	if v.Has(metricID) {
 		return true
 	}
 
 	// Then check immutable map.
-<<<<<<< HEAD
-	vMutable := dmc.byDateMutable.get(idbID, date)
-=======
 	vMutable := dmc.byDateMutable.get(date)
->>>>>>> 24fac648
 	ok := vMutable.Has(metricID)
 	if ok {
 		dmc.slowHits++
@@ -2760,43 +2506,9 @@
 	return ok
 }
 
-<<<<<<< HEAD
-type dateMetricID struct {
-	date     uint64
-	metricID uint64
-}
-
-func (dmc *dateMetricIDCache) Store(idbID uint64, dmids []dateMetricID) {
-	var prevDate uint64
-	metricIDs := make([]uint64, 0, len(dmids))
-	dmc.mu.Lock()
-	for _, dmid := range dmids {
-		if prevDate == dmid.date {
-			metricIDs = append(metricIDs, dmid.metricID)
-			continue
-		}
-		if len(metricIDs) > 0 {
-			v := dmc.byDateMutable.getOrCreate(idbID, prevDate)
-			v.AddMulti(metricIDs)
-		}
-		metricIDs = append(metricIDs[:0], dmid.metricID)
-		prevDate = dmid.date
-	}
-	if len(metricIDs) > 0 {
-		v := dmc.byDateMutable.getOrCreate(idbID, prevDate)
-		v.AddMulti(metricIDs)
-	}
-	dmc.mu.Unlock()
-}
-
-func (dmc *dateMetricIDCache) Set(idbID, date, metricID uint64) {
-	dmc.mu.Lock()
-	v := dmc.byDateMutable.getOrCreate(idbID, date)
-=======
 func (dmc *dateMetricIDCache) Set(date, metricID uint64) {
 	dmc.mu.Lock()
 	v := dmc.byDateMutable.getOrCreate(date)
->>>>>>> 24fac648
 	v.Add(metricID)
 	dmc.mu.Unlock()
 }
@@ -2813,17 +2525,10 @@
 	byDateMutable.hotEntry.Store(nil)
 
 	keepDatesMap := make(map[uint64]struct{}, len(byDateMutable.m))
-<<<<<<< HEAD
-	for k, e := range byDateMutable.m {
-		keepDatesMap[k.date] = struct{}{}
-		v := byDate.get(k.idbID, k.date)
-		if v == nil {
-=======
 	for date, metricIDsMutable := range byDateMutable.m {
 		keepDatesMap[date] = struct{}{}
 		metricIDs := byDate.get(date)
 		if metricIDs == nil {
->>>>>>> 24fac648
 			// Nothing to merge
 			continue
 		}
@@ -2834,15 +2539,9 @@
 
 	// Copy entries from byDate, which are missing in byDateMutable
 	allDatesMap := make(map[uint64]struct{}, len(byDate.m))
-<<<<<<< HEAD
-	for k, e := range byDate.m {
-		allDatesMap[k.date] = struct{}{}
-		v := byDateMutable.get(k.idbID, k.date)
-=======
 	for date, metricIDs := range byDate.m {
 		allDatesMap[date] = struct{}{}
 		v := byDateMutable.get(date)
->>>>>>> 24fac648
 		if v != nil {
 			continue
 		}
@@ -2882,16 +2581,6 @@
 	}
 }
 
-<<<<<<< HEAD
-type byDateMetricIDMap struct {
-	hotEntry atomic.Pointer[byDateMetricIDEntry]
-	m        map[dateKey]*byDateMetricIDEntry
-}
-
-type dateKey struct {
-	idbID uint64
-	date  uint64
-=======
 // dateMetricIDs holds the date and corresponding metricIDs together and is used
 // for implementing hot entry fast path in byDateMetricIDMap.
 type dateMetricIDs struct {
@@ -2902,44 +2591,24 @@
 type byDateMetricIDMap struct {
 	hotEntry atomic.Pointer[dateMetricIDs]
 	m        map[uint64]*uint64set.Set
->>>>>>> 24fac648
 }
 
 func newByDateMetricIDMap() *byDateMetricIDMap {
 	dmm := &byDateMetricIDMap{
-<<<<<<< HEAD
-		m: make(map[dateKey]*byDateMetricIDEntry),
-=======
 		m: make(map[uint64]*uint64set.Set),
->>>>>>> 24fac648
 	}
 	return dmm
 }
 
-<<<<<<< HEAD
-func (dmm *byDateMetricIDMap) get(idbID, date uint64) *uint64set.Set {
-	hotEntry := dmm.hotEntry.Load()
-	if hotEntry.k.idbID == idbID && hotEntry.k.date == date {
-=======
 func (dmm *byDateMetricIDMap) get(date uint64) *uint64set.Set {
 	hotEntry := dmm.hotEntry.Load()
 	if hotEntry != nil && hotEntry.date == date {
->>>>>>> 24fac648
 		// Fast path
 		return hotEntry.metricIDs
 	}
 	// Slow path
-<<<<<<< HEAD
-	k := dateKey{
-		idbID: idbID,
-		date:  date,
-	}
-	e := dmm.m[k]
-	if e == nil {
-=======
 	metricIDs := dmm.m[date]
 	if metricIDs == nil {
->>>>>>> 24fac648
 		return nil
 	}
 	e := &dateMetricIDs{
@@ -2950,22 +2619,6 @@
 	return metricIDs
 }
 
-<<<<<<< HEAD
-func (dmm *byDateMetricIDMap) getOrCreate(idbID, date uint64) *uint64set.Set {
-	v := dmm.get(idbID, date)
-	if v != nil {
-		return v
-	}
-	k := dateKey{
-		idbID: idbID,
-		date:  date,
-	}
-	e := &byDateMetricIDEntry{
-		k: k,
-	}
-	dmm.m[k] = e
-	return &e.v
-=======
 func (dmm *byDateMetricIDMap) getOrCreate(date uint64) *uint64set.Set {
 	metricIDs := dmm.get(date)
 	if metricIDs != nil {
@@ -2976,10 +2629,9 @@
 	return metricIDs
 }
 
-type generationDateKey struct {
-	generation uint64
-	date       uint64
->>>>>>> 24fac648
+type dateKey struct {
+	idbID uint64
+	date  uint64
 }
 
 type byDateMetricIDEntry struct {
