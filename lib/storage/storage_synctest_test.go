--- conflicted
+++ resolved
@@ -45,12 +45,9 @@
 				skipMetricIDToTSID: true,
 			})
 
-<<<<<<< HEAD
 			idb.tb.AddItems(ii.Items)
-=======
-			idbCurr.tb.AddItems(ii.Items)
-		}
-		idbCurr.tb.DebugFlush()
+		}
+		idb.tb.DebugFlush()
 
 		tfsAll := NewTagFilters()
 		if err := tfsAll.Add([]byte("__name__"), []byte(".*"), false, true); err != nil {
@@ -59,7 +56,7 @@
 		tfssAll := []*TagFilters{tfsAll}
 
 		searchMetricIDs := func() []uint64 {
-			metricIDs, err := idbCurr.searchMetricIDs(nil, tfssAll, tr, 1e9, noDeadline)
+			metricIDs, err := idb.searchMetricIDs(nil, tfssAll, tr, 1e9, noDeadline)
 			if err != nil {
 				panic(fmt.Sprintf("searchMetricIDs() failed unexpectedly: %v", err))
 			}
@@ -92,7 +89,6 @@
 
 		time.Sleep(61 * time.Second)
 		synctest.Wait()
->>>>>>> 90d23d7c
 
 		// If the same search is repeated after 1 minute, the metricIDs are
 		// marked as deleted.
@@ -120,8 +116,9 @@
 		}
 		const numMetrics = 10
 		date := uint64(tr.MinTimestamp) / msecPerDay
-		idbPrev, idbCurr := s.getPrevAndCurrIndexDBs()
-		defer s.putPrevAndCurrIndexDBs(idbPrev, idbCurr)
+		ptw := s.tb.MustGetPartition(tr.MinTimestamp)
+		idb := ptw.pt.idb
+		defer s.tb.PutPartition(ptw)
 		var wantMetricIDs []uint64
 
 		// Simulate corrupted index by not creating nsPrefixMetricIDToMetricName
@@ -137,7 +134,7 @@
 				skipMetricIDToMetricName: true,
 			})
 
-			idbCurr.tb.AddItems(ii.Items)
+			idb.tb.AddItems(ii.Items)
 		}
 		idb.tb.DebugFlush()
 
@@ -336,7 +333,6 @@
 		})
 	}
 
-<<<<<<< HEAD
 	// Verify an interval that is shorter than one hour.
 	t.Run("30m", func(t *testing.T) {
 		f(t, OpenOptions{IDBPrefillStart: 30 * time.Minute}, 30*time.Minute)
@@ -356,16 +352,4 @@
 	t.Run("2h", func(t *testing.T) {
 		f(t, OpenOptions{IDBPrefillStart: 2 * time.Hour}, 2*time.Hour)
 	})
-=======
-	// Test the default prefill start duration, see -storage.idbPrefillStart flag:
-	// VictoriaMetrics starts prefill indexDB at 3 A.M UTC, while indexDB rotates at 4 A.M UTC.
-	f(OpenOptions{Retention: time.Hour * 24, IDBPrefillStart: time.Hour}, time.Hour)
-
-	// Zero IDBPrefillStart option should fallback to 1 hour prefill start:
-	f(OpenOptions{Retention: time.Hour * 24, IDBPrefillStart: 0}, time.Hour)
-
-	// Test a custom prefill duration: 2h:
-	// VictoriaMetrics starts prefill indexDB at 2 A.M UTC, while indexDB rotates at 4 A.M UTC.
-	f(OpenOptions{Retention: time.Hour * 24, IDBPrefillStart: 2 * time.Hour}, 2*time.Hour)
->>>>>>> 90d23d7c
 }