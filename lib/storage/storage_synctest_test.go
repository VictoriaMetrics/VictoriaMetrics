--- conflicted
+++ resolved
@@ -584,26 +584,7 @@
 		s.AddRows(mrs, defaultPrecisionBits)
 		s.DebugFlush()
 
-<<<<<<< HEAD
-		// After the initial ingestion, the metricIDs are not in
-		// currHourMetricIDs cache yet, so no timeseries will be registered in
-		// next day index.
-		if got := s.pendingNextDayMetricIDs.Len(); got != 0 {
-			t.Fatalf("unexpected pendingNextDayMetricIDs count: got %d, want 0", got)
-		}
-		assertNextDayMetricIDs(t, s.nextDayMetricIDs.Load(), idbID, nextDay, 0)
-
-		// Wait for currHourMetricIDs cache to populate and ingest the same data
-		// again.
-		time.Sleep(15 * time.Second)
-		synctest.Wait()
-		s.AddRows(mrs, defaultPrecisionBits)
-		s.DebugFlush()
-
-		// The next day metricIDs must now appear in pendingNextDayMetricIDs cache.
-=======
 		// The next day metricIDs must appear in pendingNextDayMetricIDs cache.
->>>>>>> 0e2f0ac9
 		if s.pendingNextDayMetricIDs.Len() == 0 {
 			t.Fatalf("unexpected pendingNextDayMetricIDs count: got 0, want > 0")
 		}
