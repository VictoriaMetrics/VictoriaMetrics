//go:build goexperiment.synctest

package storage

import (
	"fmt"
	"math/rand"
	"testing"
	"testing/synctest"
	"time"

	"github.com/VictoriaMetrics/VictoriaMetrics/lib/encoding"
	"github.com/google/go-cmp/cmp"
)

func TestStorageSearchMetricNames_CorruptedIndex(t *testing.T) {
	defer testRemoveAll(t)

	synctest.Test(t, func(t *testing.T) {
		s := MustOpenStorage(t.Name(), OpenOptions{})
		defer s.MustClose()

		now := time.Now().UTC()
		tr := TimeRange{
			MinTimestamp: time.Date(now.Year(), now.Month(), now.Day(), 0, 0, 0, 0, time.UTC).UnixMilli(),
			MaxTimestamp: time.Date(now.Year(), now.Month(), now.Day(), 23, 59, 59, 999_999_999, time.UTC).UnixMilli(),
		}
		const numMetrics = 10
		date := uint64(tr.MinTimestamp) / msecPerDay
		ptw := s.tb.MustGetPartition(tr.MinTimestamp)
		idb := ptw.pt.idb
		defer s.tb.PutPartition(ptw)
		var wantMetricIDs []uint64

		// Simulate corrupted index by inserting `(date, tag) -> metricID`
		// entries only.
		for i := range numMetrics {
			metricName := []byte(fmt.Sprintf("metric_%d", i))
			metricID := generateUniqueMetricID()
			wantMetricIDs = append(wantMetricIDs, metricID)

			ii := getIndexItems()

			// Create per-day tag -> metricID entries for every tag in mn.
			kb := kbPool.Get()
			kb.B = marshalCommonPrefix(kb.B[:0], nsPrefixDateTagToMetricIDs)
			kb.B = encoding.MarshalUint64(kb.B, date)
			ii.B = append(ii.B, kb.B...)
			ii.B = marshalTagValue(ii.B, nil)
			ii.B = marshalTagValue(ii.B, metricName)
			ii.B = encoding.MarshalUint64(ii.B, metricID)
			ii.Next()
			kbPool.Put(kb)

			idb.tb.AddItems(ii.Items)

			putIndexItems(ii)
		}
		idb.tb.DebugFlush()

		tfsAll := NewTagFilters()
		if err := tfsAll.Add([]byte("__name__"), []byte(".*"), false, true); err != nil {
			panic(fmt.Sprintf("unexpected error in TagFilters.Add: %v", err))
		}
		tfssAll := []*TagFilters{tfsAll}

		searchMetricIDs := func() []uint64 {
			metricIDs, err := idb.searchMetricIDs(nil, tfssAll, tr, 1e9, noDeadline)
			if err != nil {
				panic(fmt.Sprintf("searchMetricIDs() failed unexpectedly: %v", err))
			}
			return metricIDs
		}
		searchMetricNames := func() []string {
			metricNames, err := s.SearchMetricNames(nil, tfssAll, tr, 1e9, noDeadline)
			if err != nil {
				panic(fmt.Sprintf("SearchMetricNames() failed unexpectedly: %v", err))
			}
			return metricNames
		}

		// Ensure that metricIDs can be searched.
		if diff := cmp.Diff(wantMetricIDs, searchMetricIDs()); diff != "" {
			t.Fatalf("unexpected metricIDs (-want, +got):\n%s", diff)
		}
		// Ensure that Storage.SearchMetricNames() returns empty result.
		// The corrupted index lets to find metricIDs by tag (`__name__` tag in
		// our case) but it lacks metricID->metricName mapping and hence the
		// empty search result.
		// The code detects this and puts such metricIDs into a special cache.
		if diff := cmp.Diff([]string{}, searchMetricNames()); diff != "" {
			t.Fatalf("unexpected metric names (-want, +got):\n%s", diff)
		}
		// Ensure that the metricIDs still can be searched.
		if diff := cmp.Diff(wantMetricIDs, searchMetricIDs()); diff != "" {
			t.Fatalf("unexpected metricIDs (-want, +got):\n%s", diff)
		}

		time.Sleep(61 * time.Second)
		synctest.Wait()

		// If the same search is repeated after 1 minute, the metricIDs are
		// marked as deleted.
		if diff := cmp.Diff([]string{}, searchMetricNames()); diff != "" {
			t.Fatalf("unexpected metric names (-want, +got):\n%s", diff)
		}
		// As a result they cannot be searched anymore.
		if diff := cmp.Diff([]uint64(nil), searchMetricIDs()); diff != "" {
			t.Fatalf("unexpected metricIDs (-want, +got):\n%s", diff)
		}
	})
}

func TestStorageRotateIndexDBPrefill(t *testing.T) {
	defer testRemoveAll(t)
	f := func(t *testing.T, opts OpenOptions, prefillStart time.Duration) {
		t.Helper()

<<<<<<< HEAD
		synctest.Run(func() {
			// Prefill of the next partition indexDB happens during the
			// (nextMonth-prefillStart, nextMonth] time interval.
			// Advance current time right before the the beginning of that interval.
			ct := time.Now().UTC()
			nextMonth := time.Date(ct.Year(), ct.Month()+1, 1, 0, 0, 0, 0, time.UTC)
			time.Sleep(nextMonth.Sub(ct.Add(prefillStart)))
=======
		synctest.Test(t, func(t *testing.T) {
			// Align start time to 05:00 in order to have 23h before the next rotation cycle at 04:00 next morning.
			time.Sleep(time.Hour * 5)

			nextRotationTime := time.Now().Add(time.Hour * 23).Truncate(time.Hour)
>>>>>>> bac186fc

			s := MustOpenStorage(t.Name(), opts)
			defer s.MustClose()

			const numSeries = 1000
			addRows := func() {
				t.Helper()
				rng := rand.New(rand.NewSource(1))
				ct := time.Now().UTC()
				tr := TimeRange{
					MinTimestamp: ct.Add(-prefillStart).UnixMilli(),
					MaxTimestamp: ct.UnixMilli(),
				}
				mrs := testGenerateMetricRowsWithPrefix(rng, numSeries, "metric.", tr)
				s.AddRows(mrs, 1)
				s.DebugFlush()
			}

			// Insert metrics into the empty storage right before the prefill
			// interval starts.
			addRows()
			if got, want := s.newTimeseriesCreated.Load(), uint64(numSeries); got != want {
				t.Fatalf("unexpected number of new timeseries: got %d, want %d", got, want)
			}
			if got, want := s.timeseriesPreCreated.Load(), uint64(0); got != want {
				t.Fatalf("unexpected number of pre-created timeseries: got %d, want %d", got, want)
			}

			// Sleep until half of the prefill interval has elapsed,
			// then verify that some time series have been pre-created.
			time.Sleep(prefillStart / 2)
			addRows()
			if got, want := s.timeseriesPreCreated.Load(), uint64(0); got <= want {
				t.Fatalf("unexpected number of pre-created timeseries: got %d, want > %d", got, want)
			}

			// Sleep until a minute before the next partition transition, verify
			// that almost all time series have been pre-created.
			ct = time.Now().UTC()
			time.Sleep(nextMonth.Sub(ct.Add(time.Minute)))
			addRows()
			if got, want := s.timeseriesPreCreated.Load(), uint64(numSeries/2); got <= want {
				t.Fatalf("unexpected number of pre-created timeseries: got %d, want > %d", got, want)
			}

			// Align the time with the start of the next month.
			time.Sleep(time.Minute)
			// Sleep until the transition to the next partition is over, verify
			// that the rest of time series have been re-created
			time.Sleep(prefillStart)
			newCreated := s.newTimeseriesCreated.Load()
			addRows()
			newCreated = s.newTimeseriesCreated.Load() - newCreated
			// If jump in time is bigger than 1h, the tsidCache will be cleared
			// and therefore the metrics will not be repopulated. Instead, new
			// metrics will be created.
			preCreated, repopulated := s.timeseriesPreCreated.Load(), s.timeseriesRepopulated.Load()
			if preCreated+repopulated+newCreated != numSeries {
				t.Fatalf("unexpected number of pre-populated, repopulated, and new timeseries: got %d + %d + %d, want %d", preCreated, repopulated, newCreated, numSeries)
			}
		})
	}

	// Verify an interval that is shorter than one hour.
	t.Run("30m", func(t *testing.T) {
		f(t, OpenOptions{IDBPrefillStart: 30 * time.Minute}, 30*time.Minute)
	})
	// Verify 1h inteval (which is also the default).
	// tsidCache will be cleared because it will have two cache rotations (one
	// every 30 mins). This means that once the new month starts the timeseries
	// that waren't pre-populated will be re-created instead of being
	// re-populated.
	t.Run("default", func(t *testing.T) {
		f(t, OpenOptions{IDBPrefillStart: 0}, time.Hour)
	})
	t.Run("1h", func(t *testing.T) {
		f(t, OpenOptions{IDBPrefillStart: time.Hour}, time.Hour)
	})
	// Vefiry 2h interval. Same here, the tsidCache will be cleared.
	t.Run("2h", func(t *testing.T) {
		f(t, OpenOptions{IDBPrefillStart: 2 * time.Hour}, 2*time.Hour)
	})
}<|MERGE_RESOLUTION|>--- conflicted
+++ resolved
@@ -116,7 +116,6 @@
 	f := func(t *testing.T, opts OpenOptions, prefillStart time.Duration) {
 		t.Helper()
 
-<<<<<<< HEAD
 		synctest.Run(func() {
 			// Prefill of the next partition indexDB happens during the
 			// (nextMonth-prefillStart, nextMonth] time interval.
@@ -124,13 +123,6 @@
 			ct := time.Now().UTC()
 			nextMonth := time.Date(ct.Year(), ct.Month()+1, 1, 0, 0, 0, 0, time.UTC)
 			time.Sleep(nextMonth.Sub(ct.Add(prefillStart)))
-=======
-		synctest.Test(t, func(t *testing.T) {
-			// Align start time to 05:00 in order to have 23h before the next rotation cycle at 04:00 next morning.
-			time.Sleep(time.Hour * 5)
-
-			nextRotationTime := time.Now().Add(time.Hour * 23).Truncate(time.Hour)
->>>>>>> bac186fc
 
 			s := MustOpenStorage(t.Name(), opts)
 			defer s.MustClose()
