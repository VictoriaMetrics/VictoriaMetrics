--- conflicted
+++ resolved
@@ -1,16 +1,11 @@
 package storage
 
 import (
-<<<<<<< HEAD
-	"os"
 	"sync"
 	"testing"
 	"time"
-=======
-	"testing"
 
 	"github.com/VictoriaMetrics/VictoriaMetrics/lib/fs"
->>>>>>> fd928a0f
 )
 
 func TestTableOpenClose(t *testing.T) {
