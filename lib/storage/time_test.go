package storage

import (
	"testing"
	"time"
)

func TestTimeRangeFromPartition(t *testing.T) {
	for i := 0; i < 24*30*365; i++ {
		testTimeRangeFromPartition(t, time.Now().Add(time.Hour*time.Duration(i)))
	}
}

func testTimeRangeFromPartition(t *testing.T, initialTime time.Time) {
	t.Helper()

	y, m, _ := initialTime.UTC().Date()
	var tr TimeRange
	tr.fromPartitionTime(initialTime)

	minTime := timestampToTime(tr.MinTimestamp)
	minY, minM, _ := minTime.Date()
	if minY != y {
		t.Fatalf("unexpected year for MinTimestamp; got %d; want %d", minY, y)
	}
	if minM != m {
		t.Fatalf("unexpected month for MinTimestamp; got %d; want %d", minM, m)
	}

	// Verify that the previous millisecond form tr.MinTimestamp belongs to the previous month.
	tr.MinTimestamp--
	prevTime := timestampToTime(tr.MinTimestamp)
	prevY, prevM, _ := prevTime.Date()
	if prevY*12+int(prevM-1)+1 != minY*12+int(minM-1) {
		t.Fatalf("unexpected prevY, prevM; got %d, %d; want %d, %d+1;\nprevTime=%s\nminTime=%s", prevY, prevM, minY, minM, prevTime, minTime)
	}

	maxTime := timestampToTime(tr.MaxTimestamp)
	maxY, maxM, _ := maxTime.Date()
	if maxY != y {
		t.Fatalf("unexpected year for MaxTimestamp; got %d; want %d", maxY, y)
	}
	if maxM != m {
		t.Fatalf("unexpected month for MaxTimestamp; got %d; want %d", maxM, m)
	}

	// Verify that the next millisecond from tr.MaxTimestamp belongs to the next month.
	tr.MaxTimestamp++
	nextTime := timestampToTime(tr.MaxTimestamp)
	nextY, nextM, _ := nextTime.Date()
	if nextY*12+int(nextM-1)-1 != maxY*12+int(maxM-1) {
		t.Fatalf("unexpected nextY, nextM; got %d, %d; want %d, %d+1;\nnextTime=%s\nmaxTime=%s", nextY, nextM, maxY, maxM, nextTime, maxTime)
	}
}

<<<<<<< HEAD
func TestOverlapsWith(t *testing.T) {
	f := func(min1, max1, min2, max2 int64, want bool) {
		tr1 := TimeRange{min1, max1}
		tr2 := TimeRange{min2, max2}
		if got := tr1.overlapsWith(tr2); got != want {
			t.Errorf("unmet time range overlapping expectation: got %t, want %t", got, want)
		}
	}

	f(0, 0, 0, 0, true)
	f(0, 0, 0, 1, true)
	f(0, 1, 0, 0, true)
	f(1, 2, 0, 0, false)
	f(0, 0, 1, 2, false)
	f(1, 2, 0, 3, true)
	f(1, 10, 5, 15, true)
	f(5, 15, 1, 10, true)
=======
func TestTimeRangeDateRange(t *testing.T) {
	f := func(tr TimeRange, wantMinDate, wantMaxDate uint64) {
		t.Helper()

		gotMinDate, gotMaxDate := tr.DateRange()
		if gotMinDate != wantMinDate {
			t.Errorf("unexpected min date: got %d, want %d", gotMinDate, wantMinDate)
		}
		if gotMaxDate != wantMaxDate {
			t.Errorf("unexpected max date: got %d, want %d", gotMaxDate, wantMaxDate)
		}
	}

	var tr TimeRange

	// MinTimestamp is less than MaxTimestamp, the timestamps belong to the
	// different days. Min date must be less than the max date.
	tr = TimeRange{1*msecPerDay + 123, 2*msecPerDay + 456}
	f(tr, 1, 2)

	// MinTimestamp is less than MaxTimestamp and both timestamps belong to the
	// same day. Max date must be the same as min date.
	tr = TimeRange{1*msecPerDay + 123, 1*msecPerDay + 456}
	f(tr, 1, 1)

	// MinTimestamp equals to MaxTimestamp. Max date must be the same as min
	// date.
	tr = TimeRange{1*msecPerDay + 123, 1*msecPerDay + 123}
	f(tr, 1, 1)

	// MinTimestamp is the first millisecond of the day and equals to
	// MaxTimestamp. Min and max dates must be the same.
	tr = TimeRange{1 * msecPerDay, 1 * msecPerDay}
	f(tr, 1, 1)

	// MinTimestamp is greater than MaxTimestamp MaxTimestamp. Max date must be
	// the same as min date.
	tr = TimeRange{2*msecPerDay + 654, 1*msecPerDay + 321}
	f(tr, 2, 2)
}

func TestDateToString(t *testing.T) {
	f := func(date uint64, want string) {
		t.Helper()

		if got := dateToString(date); got != want {
			t.Errorf("dateToString(%d) unexpected return value: got %q, want %q", date, got, want)
		}
	}

	f(globalIndexDate, "[entire retention period]")
	f(1, "1970-01-02")
	f(10, "1970-01-11")
}

func TestTimeRangeString(t *testing.T) {
	f := func(tr TimeRange, want string) {
		t.Helper()

		if got := tr.String(); got != want {
			t.Errorf("TimeRange.String() unexpected return value: got %q, want %q", got, want)
		}
	}

	f(globalIndexTimeRange, "[entire retention period]")
	f(TimeRange{
		MinTimestamp: 0,
		MaxTimestamp: 1,
	}, "[1970-01-01T00:00:00Z..1970-01-01T00:00:00.001Z]")
	f(TimeRange{
		MinTimestamp: 1,
		MaxTimestamp: 2,
	}, "[1970-01-01T00:00:00.001Z..1970-01-01T00:00:00.002Z]")
	f(TimeRange{
		MinTimestamp: time.Date(2024, 9, 6, 0, 0, 0, 000, time.UTC).UnixMilli(),
		MaxTimestamp: time.Date(2024, 9, 7, 0, 0, 0, 000, time.UTC).UnixMilli() - 1,
	}, "[2024-09-06T00:00:00Z..2024-09-06T23:59:59.999Z]")
>>>>>>> f645479b
}<|MERGE_RESOLUTION|>--- conflicted
+++ resolved
@@ -53,7 +53,6 @@
 	}
 }
 
-<<<<<<< HEAD
 func TestOverlapsWith(t *testing.T) {
 	f := func(min1, max1, min2, max2 int64, want bool) {
 		tr1 := TimeRange{min1, max1}
@@ -71,7 +70,8 @@
 	f(1, 2, 0, 3, true)
 	f(1, 10, 5, 15, true)
 	f(5, 15, 1, 10, true)
-=======
+}
+
 func TestTimeRangeDateRange(t *testing.T) {
 	f := func(tr TimeRange, wantMinDate, wantMaxDate uint64) {
 		t.Helper()
@@ -149,5 +149,4 @@
 		MinTimestamp: time.Date(2024, 9, 6, 0, 0, 0, 000, time.UTC).UnixMilli(),
 		MaxTimestamp: time.Date(2024, 9, 7, 0, 0, 0, 000, time.UTC).UnixMilli() - 1,
 	}, "[2024-09-06T00:00:00Z..2024-09-06T23:59:59.999Z]")
->>>>>>> f645479b
 }