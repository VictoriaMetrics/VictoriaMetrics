package storage

import (
	"fmt"
	"io"
	"strings"

	"github.com/VictoriaMetrics/VictoriaMetrics/lib/bytesutil"
	"github.com/VictoriaMetrics/VictoriaMetrics/lib/encoding"
	"github.com/VictoriaMetrics/VictoriaMetrics/lib/fasttime"
	"github.com/VictoriaMetrics/VictoriaMetrics/lib/logger"
	"github.com/VictoriaMetrics/VictoriaMetrics/lib/querytracer"
	"github.com/VictoriaMetrics/VictoriaMetrics/lib/slicesutil"
	"github.com/VictoriaMetrics/VictoriaMetrics/lib/storage/metricnamestats"
	"github.com/VictoriaMetrics/VictoriaMetrics/lib/stringsutil"
)

// BlockRef references a Block.
//
// BlockRef is valid only until the corresponding Search is valid,
// i.e. it becomes invalid after Search.MustClose is called.
type BlockRef struct {
	p  *part
	bh blockHeader
}

func (br *BlockRef) reset() {
	br.p = nil
	br.bh = blockHeader{}
}

func (br *BlockRef) init(p *part, bh *blockHeader) {
	br.p = p
	br.bh = *bh
}

// Init initializes br from pr and data
func (br *BlockRef) Init(pr PartRef, data []byte) error {
	br.p = pr.p
	tail, err := br.bh.Unmarshal(data)
	if err != nil {
		return err
	}
	if len(tail) > 0 {
		return fmt.Errorf("unexpected non-empty tail left after unmarshaling blockHeader; len(tail)=%d; tail=%q", len(tail), tail)
	}
	return nil
}

// Marshal marshals br to dst.
func (br *BlockRef) Marshal(dst []byte) []byte {
	return br.bh.Marshal(dst)
}

// RowsCount returns the number of rows in br.
func (br *BlockRef) RowsCount() int {
	return int(br.bh.RowsCount)
}

// PartRef returns PartRef from br.
func (br *BlockRef) PartRef() PartRef {
	return PartRef{
		p: br.p,
	}
}

// PartRef is Part reference.
type PartRef struct {
	p *part
}

// MustReadBlock reads block from br to dst.
func (br *BlockRef) MustReadBlock(dst *Block) {
	dst.Reset()
	dst.bh = br.bh

	dst.timestampsData = bytesutil.ResizeNoCopyMayOverallocate(dst.timestampsData, int(br.bh.TimestampsBlockSize))
	br.p.timestampsFile.MustReadAt(dst.timestampsData, int64(br.bh.TimestampsBlockOffset))

	dst.valuesData = bytesutil.ResizeNoCopyMayOverallocate(dst.valuesData, int(br.bh.ValuesBlockSize))
	br.p.valuesFile.MustReadAt(dst.valuesData, int64(br.bh.ValuesBlockOffset))
}

// MetricBlockRef contains reference to time series block for a single metric.
type MetricBlockRef struct {
	// The metric name
	MetricName []byte

	// The block reference. Call BlockRef.MustReadBlock in order to obtain the block.
	BlockRef *BlockRef
}

// Search is a search for time series.
type Search struct {
	// MetricBlockRef is updated with each Search.NextMetricBlock call.
	MetricBlockRef MetricBlockRef

	// storage is used for finding data blocks and MetricName lookup for those
	// data blocks.
	storage *Storage

<<<<<<< HEAD
	// Partitions that correspond to the search time range.
	// These are used for searching metric names by metricID.
	ptws []*partitionWrapper

	// Legacy indexDBs.
	// These are used for searching metric names by metricID if searching
	// partition indexDBs returned no results.
	legacyIDBs *legacyIndexDBs
=======
	// mns is used for searching metricName by metricID.
	mns *metricNameSearch
>>>>>>> d6dacd97

	// retentionDeadline is used for filtering out blocks outside the configured retention.
	retentionDeadline int64

	ts tableSearch

	// tr contains time range used in the search.
	tr TimeRange

	// tfss contains tag filters used in the search.
	tfss []*TagFilters

	// deadline in unix timestamp seconds for the current search.
	deadline uint64

	err error

	needClosing bool

	loops int

	prevMetricID uint64

	// metricsTracker is used to collect stats on which metrics are searched.
	metricsTracker *metricnamestats.Tracker

	// metricGroupBuf holds metricGroup used for metric names tracker
	metricGroupBuf []byte
}

func (s *Search) reset() {
	s.MetricBlockRef.MetricName = s.MetricBlockRef.MetricName[:0]
	s.MetricBlockRef.BlockRef = nil

	s.storage = nil
<<<<<<< HEAD
	s.ptws = nil
	s.legacyIDBs = nil
=======
	s.mns = nil
>>>>>>> d6dacd97
	s.retentionDeadline = 0
	s.ts.reset()
	s.tr = TimeRange{}
	s.tfss = nil
	s.deadline = 0
	s.err = nil
	s.needClosing = false
	s.loops = 0
	s.prevMetricID = 0
	s.metricsTracker = nil
	s.metricGroupBuf = nil
}

// Init initializes s from the given storage, tfss and tr.
//
// MustClose must be called when the search is done.
//
// Init returns the upper bound on the number of found time series.
func (s *Search) Init(qt *querytracer.Tracer, storage *Storage, tfss []*TagFilters, tr TimeRange, maxMetrics int, deadline uint64) int {
	qt = qt.NewChild("init series search: filters=%s, timeRange=%s, maxMetrics=%d", tfss, &tr, maxMetrics)
	defer qt.Done()

	if s.needClosing {
		logger.Panicf("BUG: missing MustClose call before the next call to Init")
	}
	retentionDeadline := int64(fasttime.UnixTimestamp()*1e3) - storage.retentionMsecs

	s.reset()
	s.storage = storage
<<<<<<< HEAD
	s.ptws = storage.tb.GetPartitions(tr)
	s.legacyIDBs = storage.getLegacyIndexDBs()
=======
	s.mns = getMetricNameSearch(storage, false)
>>>>>>> d6dacd97
	s.retentionDeadline = retentionDeadline
	s.metricsTracker = storage.metricsTracker
	s.tr = tr
	s.tfss = tfss
	s.deadline = deadline
	s.needClosing = true

	tsids, err := storage.searchTSIDs(qt, tfss, tr, maxMetrics, deadline)

	// It is ok to call Init on non-nil err.
	// Init must be called before returning because it will fail
	// on Search.MustClose otherwise.
	s.ts.Init(storage.tb, tsids, tr)
	qt.Printf("search for parts with data for %d series", len(tsids))
	if err != nil {
		s.err = err
		return 0
	}
	return len(tsids)
}

// MustClose closes the Search.
func (s *Search) MustClose() {
	if !s.needClosing {
		logger.Panicf("BUG: missing Init call before MustClose")
	}
	s.ts.MustClose()
<<<<<<< HEAD
	s.storage.tb.PutPartitions(s.ptws)
	s.storage.putLegacyIndexDBs(s.legacyIDBs)
=======
	putMetricNameSearch(s.mns)
>>>>>>> d6dacd97
	s.reset()
}

// Error returns the last error from s.
func (s *Search) Error() error {
	if s.err == io.EOF || s.err == nil {
		return nil
	}
	return fmt.Errorf("error when searching for tagFilters=%s on the time range %s: %w", s.tfss, s.tr.String(), s.err)
}

// NextMetricBlock proceeds to the next MetricBlockRef.
func (s *Search) NextMetricBlock() bool {
	if s.err != nil {
		return false
	}
	for s.ts.NextBlock() {
		if s.loops&paceLimiterSlowIterationsMask == 0 {
			if err := checkSearchDeadlineAndPace(s.deadline); err != nil {
				s.err = err
				return false
			}
		}
		s.loops++
		tsid := &s.ts.BlockRef.bh.TSID
		if tsid.MetricID != s.prevMetricID {
			if s.ts.BlockRef.bh.MaxTimestamp < s.retentionDeadline {
				// Skip the block, since it contains only data outside the configured retention.
				continue
			}
			idb := s.idbForTimeRange(TimeRange{s.ts.BlockRef.bh.MinTimestamp, s.ts.BlockRef.bh.MaxTimestamp})
			var ok bool
<<<<<<< HEAD
			s.MetricBlockRef.MetricName, ok = s.storage.searchMetricName(idb, s.legacyIDBs, s.MetricBlockRef.MetricName[:0], tsid.MetricID, false)
=======
			s.MetricBlockRef.MetricName, ok = s.mns.search(s.MetricBlockRef.MetricName[:0], tsid.MetricID)
>>>>>>> d6dacd97
			if !ok {
				// Skip missing metricName for tsid.MetricID.
				// It should be automatically fixed. See indexDB.searchMetricNameWithCache for details.
				continue
			}
			// for performance reasons parse metricGroup conditionally
			if s.metricsTracker != nil {
				var err error
				// MetricName must be sorted and marshalled with MetricName.Marshal()
				// it guarantees that first tag is metricGroup
				_, s.metricGroupBuf, err = unmarshalTagValue(s.metricGroupBuf[:0], s.MetricBlockRef.MetricName)
				if err != nil {
					s.err = fmt.Errorf("cannot unmarshal metricGroup from MetricBlockRef.MetricName: %w", err)
					return false
				}
				s.metricsTracker.RegisterQueryRequest(0, 0, s.metricGroupBuf)
			}
			s.prevMetricID = tsid.MetricID
		}
		s.MetricBlockRef.BlockRef = s.ts.BlockRef
		return true
	}
	if err := s.ts.Error(); err != nil {
		s.err = err
		return false
	}

	s.err = io.EOF
	return false
}

func (s *Search) idbForTimeRange(tr TimeRange) *indexDB {
	if len(s.ptws) == 0 {
		return nil
	}
	if len(s.ptws) == 1 {
		return s.ptws[0].pt.idb
	}
	for _, ptw := range s.ptws {
		if ptw.pt.tr.overlapsWith(tr) {
			return ptw.pt.idb
		}
	}
	return nil
}

// SearchQuery is used for sending search queries from vmselect to vmstorage.
type SearchQuery struct {
	// The time range for searching time series
	MinTimestamp int64
	MaxTimestamp int64

	// Tag filters for the search query
	TagFilterss [][]TagFilter

	// The maximum number of time series the search query can return.
	MaxMetrics int
}

// GetTimeRange returns time range for the given sq.
func (sq *SearchQuery) GetTimeRange() TimeRange {
	return TimeRange{
		MinTimestamp: sq.MinTimestamp,
		MaxTimestamp: sq.MaxTimestamp,
	}
}

// NewSearchQuery creates new search query for the given args.
func NewSearchQuery(start, end int64, tagFilterss [][]TagFilter, maxMetrics int) *SearchQuery {
	if start < 0 {
		// This is needed for https://github.com/VictoriaMetrics/VictoriaMetrics/issues/5553
		start = 0
	}
	if maxMetrics <= 0 {
		maxMetrics = 2e9
	}
	return &SearchQuery{
		MinTimestamp: start,
		MaxTimestamp: end,
		TagFilterss:  tagFilterss,
		MaxMetrics:   maxMetrics,
	}
}

// TagFilter represents a single tag filter from SearchQuery.
type TagFilter struct {
	Key        []byte
	Value      []byte
	IsNegative bool
	IsRegexp   bool
}

// String returns string representation of tf.
func (tf *TagFilter) String() string {
	op := tf.getOp()
	value := stringsutil.LimitStringLen(string(tf.Value), 60)
	if len(tf.Key) == 0 {
		return fmt.Sprintf("__name__%s%q", op, value)
	}
	return fmt.Sprintf("%s%s%q", tf.Key, op, value)
}

func (tf *TagFilter) getOp() string {
	if tf.IsNegative {
		if tf.IsRegexp {
			return "!~"
		}
		return "!="
	}
	if tf.IsRegexp {
		return "=~"
	}
	return "="
}

// Marshal appends marshaled tf to dst and returns the result.
func (tf *TagFilter) Marshal(dst []byte) []byte {
	dst = encoding.MarshalBytes(dst, tf.Key)
	dst = encoding.MarshalBytes(dst, tf.Value)

	x := 0
	if tf.IsNegative {
		x = 2
	}
	if tf.IsRegexp {
		x |= 1
	}
	dst = append(dst, byte(x))

	return dst
}

// Unmarshal unmarshals tf from src and returns the tail.
func (tf *TagFilter) Unmarshal(src []byte) ([]byte, error) {
	k, nSize := encoding.UnmarshalBytes(src)
	if nSize <= 0 {
		return src, fmt.Errorf("cannot unmarshal Key")
	}
	src = src[nSize:]
	tf.Key = append(tf.Key[:0], k...)

	v, nSize := encoding.UnmarshalBytes(src)
	if nSize <= 0 {
		return src, fmt.Errorf("cannot unmarshal Value")
	}
	src = src[nSize:]
	tf.Value = append(tf.Value[:0], v...)

	if len(src) < 1 {
		return src, fmt.Errorf("cannot unmarshal IsNegative+IsRegexp from empty src")
	}
	x := src[0]
	switch x {
	case 0:
		tf.IsNegative = false
		tf.IsRegexp = false
	case 1:
		tf.IsNegative = false
		tf.IsRegexp = true
	case 2:
		tf.IsNegative = true
		tf.IsRegexp = false
	case 3:
		tf.IsNegative = true
		tf.IsRegexp = true
	default:
		return src, fmt.Errorf("unexpected value for IsNegative+IsRegexp: %d; must be in the range [0..3]", x)
	}
	src = src[1:]

	return src, nil
}

// String returns string representation of the search query.
func (sq *SearchQuery) String() string {
	a := make([]string, len(sq.TagFilterss))
	for i, tfs := range sq.TagFilterss {
		a[i] = tagFiltersToString(tfs)
	}
	start := TimestampToHumanReadableFormat(sq.MinTimestamp)
	end := TimestampToHumanReadableFormat(sq.MaxTimestamp)
	return fmt.Sprintf("filters=%s, timeRange=[%s..%s]", a, start, end)
}

func tagFiltersToString(tfs []TagFilter) string {
	a := make([]string, len(tfs))
	for i, tf := range tfs {
		a[i] = tf.String()
	}
	return "{" + strings.Join(a, ",") + "}"
}

// Marshal appends marshaled sq to dst and returns the result.
func (sq *SearchQuery) Marshal(dst []byte) []byte {
	dst = encoding.MarshalVarInt64(dst, sq.MinTimestamp)
	dst = encoding.MarshalVarInt64(dst, sq.MaxTimestamp)
	dst = encoding.MarshalVarUint64(dst, uint64(len(sq.TagFilterss)))
	for _, tagFilters := range sq.TagFilterss {
		dst = encoding.MarshalVarUint64(dst, uint64(len(tagFilters)))
		for i := range tagFilters {
			dst = tagFilters[i].Marshal(dst)
		}
	}
	return dst
}

// Unmarshal unmarshals sq from src and returns the tail.
func (sq *SearchQuery) Unmarshal(src []byte) ([]byte, error) {
	minTs, nSize := encoding.UnmarshalVarInt64(src)
	if nSize <= 0 {
		return src, fmt.Errorf("cannot unmarshal MinTimestamp from varint")
	}
	src = src[nSize:]
	sq.MinTimestamp = minTs

	maxTs, nSize := encoding.UnmarshalVarInt64(src)
	if nSize <= 0 {
		return src, fmt.Errorf("cannot unmarshal MaxTimestamp from varint")
	}
	src = src[nSize:]
	sq.MaxTimestamp = maxTs

	tfssCount, nSize := encoding.UnmarshalVarUint64(src)
	if nSize <= 0 {
		return src, fmt.Errorf("cannot unmarshal the count of TagFilterss from uvarint")
	}
	src = src[nSize:]
	sq.TagFilterss = slicesutil.SetLength(sq.TagFilterss, int(tfssCount))

	for i := 0; i < int(tfssCount); i++ {
		tfsCount, nSize := encoding.UnmarshalVarUint64(src)
		if nSize <= 0 {
			return src, fmt.Errorf("cannot unmarshal the count of TagFilters from uvarint")
		}
		src = src[nSize:]

		tagFilters := sq.TagFilterss[i]
		tagFilters = slicesutil.SetLength(tagFilters, int(tfsCount))
		for j := 0; j < int(tfsCount); j++ {
			tail, err := tagFilters[j].Unmarshal(src)
			if err != nil {
				return tail, fmt.Errorf("cannot unmarshal TagFilter #%d: %w", j, err)
			}
			src = tail
		}
		sq.TagFilterss[i] = tagFilters
	}

	return src, nil
}

func checkSearchDeadlineAndPace(deadline uint64) error {
	if fasttime.UnixTimestamp() > deadline {
		return ErrDeadlineExceeded
	}
	return nil
}

const (
	paceLimiterFastIterationsMask   = 1<<16 - 1
	paceLimiterMediumIterationsMask = 1<<14 - 1
	paceLimiterSlowIterationsMask   = 1<<12 - 1
)<|MERGE_RESOLUTION|>--- conflicted
+++ resolved
@@ -95,23 +95,8 @@
 	// MetricBlockRef is updated with each Search.NextMetricBlock call.
 	MetricBlockRef MetricBlockRef
 
-	// storage is used for finding data blocks and MetricName lookup for those
-	// data blocks.
-	storage *Storage
-
-<<<<<<< HEAD
-	// Partitions that correspond to the search time range.
-	// These are used for searching metric names by metricID.
-	ptws []*partitionWrapper
-
-	// Legacy indexDBs.
-	// These are used for searching metric names by metricID if searching
-	// partition indexDBs returned no results.
-	legacyIDBs *legacyIndexDBs
-=======
 	// mns is used for searching metricName by metricID.
 	mns *metricNameSearch
->>>>>>> d6dacd97
 
 	// retentionDeadline is used for filtering out blocks outside the configured retention.
 	retentionDeadline int64
@@ -146,13 +131,7 @@
 	s.MetricBlockRef.MetricName = s.MetricBlockRef.MetricName[:0]
 	s.MetricBlockRef.BlockRef = nil
 
-	s.storage = nil
-<<<<<<< HEAD
-	s.ptws = nil
-	s.legacyIDBs = nil
-=======
 	s.mns = nil
->>>>>>> d6dacd97
 	s.retentionDeadline = 0
 	s.ts.reset()
 	s.tr = TimeRange{}
@@ -181,13 +160,7 @@
 	retentionDeadline := int64(fasttime.UnixTimestamp()*1e3) - storage.retentionMsecs
 
 	s.reset()
-	s.storage = storage
-<<<<<<< HEAD
-	s.ptws = storage.tb.GetPartitions(tr)
-	s.legacyIDBs = storage.getLegacyIndexDBs()
-=======
-	s.mns = getMetricNameSearch(storage, false)
->>>>>>> d6dacd97
+	s.mns = getMetricNameSearch(storage, tr, false)
 	s.retentionDeadline = retentionDeadline
 	s.metricsTracker = storage.metricsTracker
 	s.tr = tr
@@ -215,12 +188,7 @@
 		logger.Panicf("BUG: missing Init call before MustClose")
 	}
 	s.ts.MustClose()
-<<<<<<< HEAD
-	s.storage.tb.PutPartitions(s.ptws)
-	s.storage.putLegacyIndexDBs(s.legacyIDBs)
-=======
 	putMetricNameSearch(s.mns)
->>>>>>> d6dacd97
 	s.reset()
 }
 
@@ -251,13 +219,8 @@
 				// Skip the block, since it contains only data outside the configured retention.
 				continue
 			}
-			idb := s.idbForTimeRange(TimeRange{s.ts.BlockRef.bh.MinTimestamp, s.ts.BlockRef.bh.MaxTimestamp})
 			var ok bool
-<<<<<<< HEAD
-			s.MetricBlockRef.MetricName, ok = s.storage.searchMetricName(idb, s.legacyIDBs, s.MetricBlockRef.MetricName[:0], tsid.MetricID, false)
-=======
 			s.MetricBlockRef.MetricName, ok = s.mns.search(s.MetricBlockRef.MetricName[:0], tsid.MetricID)
->>>>>>> d6dacd97
 			if !ok {
 				// Skip missing metricName for tsid.MetricID.
 				// It should be automatically fixed. See indexDB.searchMetricNameWithCache for details.
@@ -289,21 +252,6 @@
 	return false
 }
 
-func (s *Search) idbForTimeRange(tr TimeRange) *indexDB {
-	if len(s.ptws) == 0 {
-		return nil
-	}
-	if len(s.ptws) == 1 {
-		return s.ptws[0].pt.idb
-	}
-	for _, ptw := range s.ptws {
-		if ptw.pt.tr.overlapsWith(tr) {
-			return ptw.pt.idb
-		}
-	}
-	return nil
-}
-
 // SearchQuery is used for sending search queries from vmselect to vmstorage.
 type SearchQuery struct {
 	// The time range for searching time series
