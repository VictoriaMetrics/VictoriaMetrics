package storage

import (
	"fmt"
	"io"
	"sort"
	"strings"

	"github.com/VictoriaMetrics/VictoriaMetrics/lib/bytesutil"
	"github.com/VictoriaMetrics/VictoriaMetrics/lib/encoding"
	"github.com/VictoriaMetrics/VictoriaMetrics/lib/fasttime"
	"github.com/VictoriaMetrics/VictoriaMetrics/lib/logger"
	"github.com/VictoriaMetrics/VictoriaMetrics/lib/querytracer"
	"github.com/VictoriaMetrics/VictoriaMetrics/lib/slicesutil"
	"github.com/VictoriaMetrics/VictoriaMetrics/lib/stringsutil"
	"github.com/VictoriaMetrics/VictoriaMetrics/lib/uint64set"
)

// BlockRef references a Block.
//
// BlockRef is valid only until the corresponding Search is valid,
// i.e. it becomes invalid after Search.MustClose is called.
type BlockRef struct {
	p  *part
	bh blockHeader
}

func (br *BlockRef) reset() {
	br.p = nil
	br.bh = blockHeader{}
}

func (br *BlockRef) init(p *part, bh *blockHeader) {
	br.p = p
	br.bh = *bh
}

// Init initializes br from pr and data
func (br *BlockRef) Init(pr PartRef, data []byte) error {
	br.p = pr.p
	tail, err := br.bh.Unmarshal(data)
	if err != nil {
		return err
	}
	if len(tail) > 0 {
		return fmt.Errorf("unexpected non-empty tail left after unmarshaling blockHeader; len(tail)=%d; tail=%q", len(tail), tail)
	}
	return nil
}

// Marshal marshals br to dst.
func (br *BlockRef) Marshal(dst []byte) []byte {
	return br.bh.Marshal(dst)
}

// RowsCount returns the number of rows in br.
func (br *BlockRef) RowsCount() int {
	return int(br.bh.RowsCount)
}

// PartRef returns PartRef from br.
func (br *BlockRef) PartRef() PartRef {
	return PartRef{
		p: br.p,
	}
}

// PartRef is Part reference.
type PartRef struct {
	p *part
}

// MustReadBlock reads block from br to dst.
func (br *BlockRef) MustReadBlock(dst *Block) {
	dst.Reset()
	dst.bh = br.bh

	dst.timestampsData = bytesutil.ResizeNoCopyMayOverallocate(dst.timestampsData, int(br.bh.TimestampsBlockSize))
	br.p.timestampsFile.MustReadAt(dst.timestampsData, int64(br.bh.TimestampsBlockOffset))

	dst.valuesData = bytesutil.ResizeNoCopyMayOverallocate(dst.valuesData, int(br.bh.ValuesBlockSize))
	br.p.valuesFile.MustReadAt(dst.valuesData, int64(br.bh.ValuesBlockOffset))
}

// MetricBlockRef contains reference to time series block for a single metric.
type MetricBlockRef struct {
	// The metric name
	MetricName []byte

	// The block reference. Call BlockRef.MustReadBlock in order to obtain the block.
	BlockRef *BlockRef
}

// Search is a search for time series.
type Search struct {
	// MetricBlockRef is updated with each Search.NextMetricBlock call.
	MetricBlockRef MetricBlockRef

	// storage is used for finding data blocks and MetricName lookup for those
	// data blocks.
	storage *Storage

<<<<<<< HEAD
	// Partitions that correspond to the search time range.
	// These are used for searching metric names by metricID.
	ptws []*partitionWrapper

	// Legacy indexDBs.
	// These are used for searching metric names by metricID if searching
	// partition indexDBs returned no results.
	legacyIDBs *legacyIndexDBs
=======
	// idbCurr and idbPrev are used for MetricName lookup for the found data blocks.
	idbCurr *indexDB
	idbPrev *indexDB
>>>>>>> b4dc67cb

	// retentionDeadline is used for filtering out blocks outside the configured retention.
	retentionDeadline int64

	ts tableSearch

	// tr contains time range used in the search.
	tr TimeRange

	// tfss contains tag filters used in the search.
	tfss []*TagFilters

	// deadline in unix timestamp seconds for the current search.
	deadline uint64

	err error

	needClosing bool

	loops int

	prevMetricID uint64

	// metricGroupBuf holds metricGroup used for metric names tracker
	metricGroupBuf []byte
}

func (s *Search) reset() {
	s.MetricBlockRef.MetricName = s.MetricBlockRef.MetricName[:0]
	s.MetricBlockRef.BlockRef = nil

	s.storage = nil
<<<<<<< HEAD
	s.ptws = nil
	s.legacyIDBs = nil
=======
	s.idbPrev = nil
	s.idbCurr = nil
>>>>>>> b4dc67cb
	s.retentionDeadline = 0
	s.ts.reset()
	s.tr = TimeRange{}
	s.tfss = nil
	s.deadline = 0
	s.err = nil
	s.needClosing = false
	s.loops = 0
	s.prevMetricID = 0
	s.metricGroupBuf = nil
}

// Init initializes s from the given storage, tfss and tr.
//
// MustClose must be called when the search is done.
//
// Init returns the upper bound on the number of found time series.
func (s *Search) Init(qt *querytracer.Tracer, storage *Storage, tfss []*TagFilters, tr TimeRange, maxMetrics int, deadline uint64) int {
	qt = qt.NewChild("init series search: filters=%s, timeRange=%s, maxMetrics=%d", tfss, &tr, maxMetrics)
	defer qt.Done()

<<<<<<< HEAD
=======
	dataTR := tr

>>>>>>> b4dc67cb
	if s.needClosing {
		logger.Panicf("BUG: missing MustClose call before the next call to Init")
	}
	retentionDeadline := int64(fasttime.UnixTimestamp()*1e3) - storage.retentionMsecs

	s.reset()
	s.storage = storage
<<<<<<< HEAD
	s.ptws = storage.tb.GetPartitions(tr)
	s.legacyIDBs = storage.getLegacyIndexDBs()
=======
	s.idbPrev, s.idbCurr = storage.getPrevAndCurrIndexDBs()
>>>>>>> b4dc67cb
	s.retentionDeadline = retentionDeadline
	s.tr = tr
	s.tfss = tfss
	s.deadline = deadline
	s.needClosing = true

	tsids, err := s.searchTSIDs(qt, tfss, tr, maxMetrics, deadline)

	// It is ok to call Init on non-nil err.
	// Init must be called before returning because it will fail
	// on Search.MustClose otherwise.
	s.ts.Init(storage.tb, tsids, tr)
	qt.Printf("search for parts with data for %d series", len(tsids))
	if err != nil {
		s.err = err
		return 0
	}
	return len(tsids)
}

// searchTSIDs searches the TSIDs that correspond to filters within the given
// time range.
//
// The method will fail if the number of found TSIDs exceeds maxMetrics or the
// search has not completed within the specified deadline.
func (s *Search) searchTSIDs(qt *querytracer.Tracer, tfss []*TagFilters, tr TimeRange, maxMetrics int, deadline uint64) ([]TSID, error) {
	qt = qt.NewChild("search TSIDs: filters=%s, timeRange=%s, maxMetrics=%d", tfss, &tr, maxMetrics)
	defer qt.Done()

	search := func(qt *querytracer.Tracer, idb *indexDB, tr TimeRange) ([]TSID, error) {
		var tsids []TSID
		metricIDs, err := idb.searchMetricIDs(qt, tfss, tr, maxMetrics, deadline)
		if err == nil {
			tsids, err = idb.getTSIDsFromMetricIDs(qt, metricIDs, deadline)
		}
		return tsids, err
	}

	merge := func(data [][]TSID) []TSID {
<<<<<<< HEAD
		var all []TSID
		seen := &uint64set.Set{}
		for _, tsids := range data {
			for _, tsid := range tsids {
				if seen.Has(tsid.MetricID) {
					continue
				}
				all = append(all, tsid)
				seen.Add(tsid.MetricID)
			}
		}
		return all
=======
		tsidss := make([][]TSID, 0, len(data))
		for _, d := range data {
			if len(d) > 0 {
				tsidss = append(tsidss, d)
			}
		}
		if len(tsidss) == 0 {
			return nil
		}
		if len(tsidss) == 1 {
			return tsidss[0]
		}
		return mergeSortedTSIDs(tsidss)
>>>>>>> b4dc67cb
	}

	tsids, err := searchAndMerge(qt, s.storage, tr, search, merge)
	if err != nil {
		return nil, err
	}

<<<<<<< HEAD
	// Sort the found tsids, since they must be passed to TSID search
	// in the sorted order.
	sort.Slice(tsids, func(i, j int) bool { return tsids[i].Less(&tsids[j]) })
	qt.Printf("sort %d TSIDs", len(tsids))

=======
>>>>>>> b4dc67cb
	return tsids, nil
}

// MustClose closes the Search.
func (s *Search) MustClose() {
	if !s.needClosing {
		logger.Panicf("BUG: missing Init call before MustClose")
	}
	s.ts.MustClose()
<<<<<<< HEAD
	s.storage.tb.PutPartitions(s.ptws)
	s.storage.putLegacyIndexDBs(s.legacyIDBs)
=======
	s.storage.putPrevAndCurrIndexDBs(s.idbPrev, s.idbCurr)
>>>>>>> b4dc67cb
	s.reset()
}

// Error returns the last error from s.
func (s *Search) Error() error {
	if s.err == io.EOF || s.err == nil {
		return nil
	}
	return fmt.Errorf("error when searching for tagFilters=%s on the time range %s: %w", s.tfss, s.tr.String(), s.err)
}

// NextMetricBlock proceeds to the next MetricBlockRef.
func (s *Search) NextMetricBlock() bool {
	if s.err != nil {
		return false
	}
	for s.ts.NextBlock() {
		if s.loops&paceLimiterSlowIterationsMask == 0 {
			if err := checkSearchDeadlineAndPace(s.deadline); err != nil {
				s.err = err
				return false
			}
		}
		s.loops++
		tsid := &s.ts.BlockRef.bh.TSID
		if tsid.MetricID != s.prevMetricID {
			if s.ts.BlockRef.bh.MaxTimestamp < s.retentionDeadline {
				// Skip the block, since it contains only data outside the configured retention.
				continue
			}
			var ok bool
<<<<<<< HEAD
			s.MetricBlockRef.MetricName, ok = s.searchMetricName(s.MetricBlockRef.MetricName[:0], tsid.MetricID, &s.ts.BlockRef.bh)
=======
			s.MetricBlockRef.MetricName, ok = s.storage.searchMetricName(s.idbPrev, s.idbCurr, s.MetricBlockRef.MetricName[:0], tsid.MetricID, false)
>>>>>>> b4dc67cb
			if !ok {
				// Skip missing metricName for tsid.MetricID.
				// It should be automatically fixed. See indexDB.searchMetricNameWithCache for details.
				continue
			}
			// for performance reasons parse metricGroup conditionally
			if s.storage.metricsTracker != nil {
				var err error
				// MetricName must be sorted and marshalled with MetricName.Marshal()
				// it guarantees that first tag is metricGroup
				_, s.metricGroupBuf, err = unmarshalTagValue(s.metricGroupBuf[:0], s.MetricBlockRef.MetricName)
				if err != nil {
					s.err = fmt.Errorf("cannot unmarshal metricGroup from MetricBlockRef.MetricName: %w", err)
					return false
				}
				s.storage.metricsTracker.RegisterQueryRequest(0, 0, s.metricGroupBuf)
			}
			s.prevMetricID = tsid.MetricID
		}
		s.MetricBlockRef.BlockRef = s.ts.BlockRef
		return true
	}
	if err := s.ts.Error(); err != nil {
		s.err = err
		return false
	}

	s.err = io.EOF
	return false
}

func (s *Search) searchMetricName(metricName []byte, metricID uint64, bh *blockHeader) ([]byte, bool) {
	tr := TimeRange{
		MinTimestamp: bh.MinTimestamp,
		MaxTimestamp: bh.MaxTimestamp,
	}
	for _, ptw := range s.ptws {
		idb := ptw.pt.idb
		if idb.tr.overlapsWith(tr) {
			mn, found := idb.searchMetricName(metricName, metricID, false)
			if found {
				return mn, true
			}
			// Do not continue, since the data block time range cannot span
			// multiple indexDBs.
			break
		}
	}

	// Fallback to legacy current indexDB if it exists.
	if idbCurr := s.legacyIDBs.getIDBCurr(); idbCurr != nil {
		mn, found := idbCurr.searchMetricName(metricName, metricID, false)
		if found {
			return mn, true
		}
	}

	// Fallback to legacy previous indexDB if it exists.
	if idbPrev := s.legacyIDBs.getIDBPrev(); idbPrev != nil {
		mn, found := idbPrev.searchMetricName(metricName, metricID, false)
		if found {
			return mn, true
		}
	}

	return metricName, false
}

// SearchQuery is used for sending search queries from vmselect to vmstorage.
type SearchQuery struct {
	// The time range for searching time series
	MinTimestamp int64
	MaxTimestamp int64

	// Tag filters for the search query
	TagFilterss [][]TagFilter

	// The maximum number of time series the search query can return.
	MaxMetrics int
}

// GetTimeRange returns time range for the given sq.
func (sq *SearchQuery) GetTimeRange() TimeRange {
	return TimeRange{
		MinTimestamp: sq.MinTimestamp,
		MaxTimestamp: sq.MaxTimestamp,
	}
}

// NewSearchQuery creates new search query for the given args.
func NewSearchQuery(start, end int64, tagFilterss [][]TagFilter, maxMetrics int) *SearchQuery {
	if start < 0 {
		// This is needed for https://github.com/VictoriaMetrics/VictoriaMetrics/issues/5553
		start = 0
	}
	if maxMetrics <= 0 {
		maxMetrics = 2e9
	}
	return &SearchQuery{
		MinTimestamp: start,
		MaxTimestamp: end,
		TagFilterss:  tagFilterss,
		MaxMetrics:   maxMetrics,
	}
}

// TagFilter represents a single tag filter from SearchQuery.
type TagFilter struct {
	Key        []byte
	Value      []byte
	IsNegative bool
	IsRegexp   bool
}

// String returns string representation of tf.
func (tf *TagFilter) String() string {
	op := tf.getOp()
	value := stringsutil.LimitStringLen(string(tf.Value), 60)
	if len(tf.Key) == 0 {
		return fmt.Sprintf("__name__%s%q", op, value)
	}
	return fmt.Sprintf("%s%s%q", tf.Key, op, value)
}

func (tf *TagFilter) getOp() string {
	if tf.IsNegative {
		if tf.IsRegexp {
			return "!~"
		}
		return "!="
	}
	if tf.IsRegexp {
		return "=~"
	}
	return "="
}

// Marshal appends marshaled tf to dst and returns the result.
func (tf *TagFilter) Marshal(dst []byte) []byte {
	dst = encoding.MarshalBytes(dst, tf.Key)
	dst = encoding.MarshalBytes(dst, tf.Value)

	x := 0
	if tf.IsNegative {
		x = 2
	}
	if tf.IsRegexp {
		x |= 1
	}
	dst = append(dst, byte(x))

	return dst
}

// Unmarshal unmarshals tf from src and returns the tail.
func (tf *TagFilter) Unmarshal(src []byte) ([]byte, error) {
	k, nSize := encoding.UnmarshalBytes(src)
	if nSize <= 0 {
		return src, fmt.Errorf("cannot unmarshal Key")
	}
	src = src[nSize:]
	tf.Key = append(tf.Key[:0], k...)

	v, nSize := encoding.UnmarshalBytes(src)
	if nSize <= 0 {
		return src, fmt.Errorf("cannot unmarshal Value")
	}
	src = src[nSize:]
	tf.Value = append(tf.Value[:0], v...)

	if len(src) < 1 {
		return src, fmt.Errorf("cannot unmarshal IsNegative+IsRegexp from empty src")
	}
	x := src[0]
	switch x {
	case 0:
		tf.IsNegative = false
		tf.IsRegexp = false
	case 1:
		tf.IsNegative = false
		tf.IsRegexp = true
	case 2:
		tf.IsNegative = true
		tf.IsRegexp = false
	case 3:
		tf.IsNegative = true
		tf.IsRegexp = true
	default:
		return src, fmt.Errorf("unexpected value for IsNegative+IsRegexp: %d; must be in the range [0..3]", x)
	}
	src = src[1:]

	return src, nil
}

// String returns string representation of the search query.
func (sq *SearchQuery) String() string {
	a := make([]string, len(sq.TagFilterss))
	for i, tfs := range sq.TagFilterss {
		a[i] = tagFiltersToString(tfs)
	}
	start := TimestampToHumanReadableFormat(sq.MinTimestamp)
	end := TimestampToHumanReadableFormat(sq.MaxTimestamp)
	return fmt.Sprintf("filters=%s, timeRange=[%s..%s]", a, start, end)
}

func tagFiltersToString(tfs []TagFilter) string {
	a := make([]string, len(tfs))
	for i, tf := range tfs {
		a[i] = tf.String()
	}
	return "{" + strings.Join(a, ",") + "}"
}

// Marshal appends marshaled sq to dst and returns the result.
func (sq *SearchQuery) Marshal(dst []byte) []byte {
	dst = encoding.MarshalVarInt64(dst, sq.MinTimestamp)
	dst = encoding.MarshalVarInt64(dst, sq.MaxTimestamp)
	dst = encoding.MarshalVarUint64(dst, uint64(len(sq.TagFilterss)))
	for _, tagFilters := range sq.TagFilterss {
		dst = encoding.MarshalVarUint64(dst, uint64(len(tagFilters)))
		for i := range tagFilters {
			dst = tagFilters[i].Marshal(dst)
		}
	}
	return dst
}

// Unmarshal unmarshals sq from src and returns the tail.
func (sq *SearchQuery) Unmarshal(src []byte) ([]byte, error) {
	minTs, nSize := encoding.UnmarshalVarInt64(src)
	if nSize <= 0 {
		return src, fmt.Errorf("cannot unmarshal MinTimestamp from varint")
	}
	src = src[nSize:]
	sq.MinTimestamp = minTs

	maxTs, nSize := encoding.UnmarshalVarInt64(src)
	if nSize <= 0 {
		return src, fmt.Errorf("cannot unmarshal MaxTimestamp from varint")
	}
	src = src[nSize:]
	sq.MaxTimestamp = maxTs

	tfssCount, nSize := encoding.UnmarshalVarUint64(src)
	if nSize <= 0 {
		return src, fmt.Errorf("cannot unmarshal the count of TagFilterss from uvarint")
	}
	src = src[nSize:]
	sq.TagFilterss = slicesutil.SetLength(sq.TagFilterss, int(tfssCount))

	for i := 0; i < int(tfssCount); i++ {
		tfsCount, nSize := encoding.UnmarshalVarUint64(src)
		if nSize <= 0 {
			return src, fmt.Errorf("cannot unmarshal the count of TagFilters from uvarint")
		}
		src = src[nSize:]

		tagFilters := sq.TagFilterss[i]
		tagFilters = slicesutil.SetLength(tagFilters, int(tfsCount))
		for j := 0; j < int(tfsCount); j++ {
			tail, err := tagFilters[j].Unmarshal(src)
			if err != nil {
				return tail, fmt.Errorf("cannot unmarshal TagFilter #%d: %w", j, err)
			}
			src = tail
		}
		sq.TagFilterss[i] = tagFilters
	}

	return src, nil
}

func checkSearchDeadlineAndPace(deadline uint64) error {
	if fasttime.UnixTimestamp() > deadline {
		return ErrDeadlineExceeded
	}
	return nil
}

const (
	paceLimiterFastIterationsMask   = 1<<16 - 1
	paceLimiterMediumIterationsMask = 1<<14 - 1
	paceLimiterSlowIterationsMask   = 1<<12 - 1
)<|MERGE_RESOLUTION|>--- conflicted
+++ resolved
@@ -3,7 +3,6 @@
 import (
 	"fmt"
 	"io"
-	"sort"
 	"strings"
 
 	"github.com/VictoriaMetrics/VictoriaMetrics/lib/bytesutil"
@@ -13,7 +12,6 @@
 	"github.com/VictoriaMetrics/VictoriaMetrics/lib/querytracer"
 	"github.com/VictoriaMetrics/VictoriaMetrics/lib/slicesutil"
 	"github.com/VictoriaMetrics/VictoriaMetrics/lib/stringsutil"
-	"github.com/VictoriaMetrics/VictoriaMetrics/lib/uint64set"
 )
 
 // BlockRef references a Block.
@@ -100,7 +98,6 @@
 	// data blocks.
 	storage *Storage
 
-<<<<<<< HEAD
 	// Partitions that correspond to the search time range.
 	// These are used for searching metric names by metricID.
 	ptws []*partitionWrapper
@@ -109,11 +106,6 @@
 	// These are used for searching metric names by metricID if searching
 	// partition indexDBs returned no results.
 	legacyIDBs *legacyIndexDBs
-=======
-	// idbCurr and idbPrev are used for MetricName lookup for the found data blocks.
-	idbCurr *indexDB
-	idbPrev *indexDB
->>>>>>> b4dc67cb
 
 	// retentionDeadline is used for filtering out blocks outside the configured retention.
 	retentionDeadline int64
@@ -146,13 +138,8 @@
 	s.MetricBlockRef.BlockRef = nil
 
 	s.storage = nil
-<<<<<<< HEAD
 	s.ptws = nil
 	s.legacyIDBs = nil
-=======
-	s.idbPrev = nil
-	s.idbCurr = nil
->>>>>>> b4dc67cb
 	s.retentionDeadline = 0
 	s.ts.reset()
 	s.tr = TimeRange{}
@@ -174,11 +161,6 @@
 	qt = qt.NewChild("init series search: filters=%s, timeRange=%s, maxMetrics=%d", tfss, &tr, maxMetrics)
 	defer qt.Done()
 
-<<<<<<< HEAD
-=======
-	dataTR := tr
-
->>>>>>> b4dc67cb
 	if s.needClosing {
 		logger.Panicf("BUG: missing MustClose call before the next call to Init")
 	}
@@ -186,12 +168,8 @@
 
 	s.reset()
 	s.storage = storage
-<<<<<<< HEAD
 	s.ptws = storage.tb.GetPartitions(tr)
 	s.legacyIDBs = storage.getLegacyIndexDBs()
-=======
-	s.idbPrev, s.idbCurr = storage.getPrevAndCurrIndexDBs()
->>>>>>> b4dc67cb
 	s.retentionDeadline = retentionDeadline
 	s.tr = tr
 	s.tfss = tfss
@@ -231,20 +209,6 @@
 	}
 
 	merge := func(data [][]TSID) []TSID {
-<<<<<<< HEAD
-		var all []TSID
-		seen := &uint64set.Set{}
-		for _, tsids := range data {
-			for _, tsid := range tsids {
-				if seen.Has(tsid.MetricID) {
-					continue
-				}
-				all = append(all, tsid)
-				seen.Add(tsid.MetricID)
-			}
-		}
-		return all
-=======
 		tsidss := make([][]TSID, 0, len(data))
 		for _, d := range data {
 			if len(d) > 0 {
@@ -258,7 +222,6 @@
 			return tsidss[0]
 		}
 		return mergeSortedTSIDs(tsidss)
->>>>>>> b4dc67cb
 	}
 
 	tsids, err := searchAndMerge(qt, s.storage, tr, search, merge)
@@ -266,14 +229,6 @@
 		return nil, err
 	}
 
-<<<<<<< HEAD
-	// Sort the found tsids, since they must be passed to TSID search
-	// in the sorted order.
-	sort.Slice(tsids, func(i, j int) bool { return tsids[i].Less(&tsids[j]) })
-	qt.Printf("sort %d TSIDs", len(tsids))
-
-=======
->>>>>>> b4dc67cb
 	return tsids, nil
 }
 
@@ -283,12 +238,8 @@
 		logger.Panicf("BUG: missing Init call before MustClose")
 	}
 	s.ts.MustClose()
-<<<<<<< HEAD
 	s.storage.tb.PutPartitions(s.ptws)
 	s.storage.putLegacyIndexDBs(s.legacyIDBs)
-=======
-	s.storage.putPrevAndCurrIndexDBs(s.idbPrev, s.idbCurr)
->>>>>>> b4dc67cb
 	s.reset()
 }
 
@@ -319,12 +270,9 @@
 				// Skip the block, since it contains only data outside the configured retention.
 				continue
 			}
+			idb := s.idbForTimeRange(TimeRange{s.ts.BlockRef.bh.MinTimestamp, s.ts.BlockRef.bh.MaxTimestamp})
 			var ok bool
-<<<<<<< HEAD
-			s.MetricBlockRef.MetricName, ok = s.searchMetricName(s.MetricBlockRef.MetricName[:0], tsid.MetricID, &s.ts.BlockRef.bh)
-=======
-			s.MetricBlockRef.MetricName, ok = s.storage.searchMetricName(s.idbPrev, s.idbCurr, s.MetricBlockRef.MetricName[:0], tsid.MetricID, false)
->>>>>>> b4dc67cb
+			s.MetricBlockRef.MetricName, ok = s.storage.searchMetricName(idb, s.legacyIDBs, s.MetricBlockRef.MetricName[:0], tsid.MetricID, false)
 			if !ok {
 				// Skip missing metricName for tsid.MetricID.
 				// It should be automatically fixed. See indexDB.searchMetricNameWithCache for details.
@@ -356,41 +304,19 @@
 	return false
 }
 
-func (s *Search) searchMetricName(metricName []byte, metricID uint64, bh *blockHeader) ([]byte, bool) {
-	tr := TimeRange{
-		MinTimestamp: bh.MinTimestamp,
-		MaxTimestamp: bh.MaxTimestamp,
+func (s *Search) idbForTimeRange(tr TimeRange) *indexDB {
+	if len(s.ptws) == 0 {
+		return nil
+	}
+	if len(s.ptws) == 1 {
+		return s.ptws[0].pt.idb
 	}
 	for _, ptw := range s.ptws {
-		idb := ptw.pt.idb
-		if idb.tr.overlapsWith(tr) {
-			mn, found := idb.searchMetricName(metricName, metricID, false)
-			if found {
-				return mn, true
-			}
-			// Do not continue, since the data block time range cannot span
-			// multiple indexDBs.
-			break
-		}
-	}
-
-	// Fallback to legacy current indexDB if it exists.
-	if idbCurr := s.legacyIDBs.getIDBCurr(); idbCurr != nil {
-		mn, found := idbCurr.searchMetricName(metricName, metricID, false)
-		if found {
-			return mn, true
-		}
-	}
-
-	// Fallback to legacy previous indexDB if it exists.
-	if idbPrev := s.legacyIDBs.getIDBPrev(); idbPrev != nil {
-		mn, found := idbPrev.searchMetricName(metricName, metricID, false)
-		if found {
-			return mn, true
-		}
-	}
-
-	return metricName, false
+		if ptw.pt.tr.overlapsWith(tr) {
+			return ptw.pt.idb
+		}
+	}
+	return nil
 }
 
 // SearchQuery is used for sending search queries from vmselect to vmstorage.
