--- conflicted
+++ resolved
@@ -4,10 +4,7 @@
 	"bytes"
 	"fmt"
 	"math/rand"
-<<<<<<< HEAD
 	"path/filepath"
-=======
->>>>>>> fd928a0f
 	"reflect"
 	"regexp"
 	"sort"
@@ -522,10 +519,6 @@
 		db := mustOpenIndexDB(123, TimeRange{}, "name", path, &s, &isReadOnly, true)
 		db.MustClose()
 	}
-<<<<<<< HEAD
-=======
-	fs.MustRemoveDir(tableName)
->>>>>>> fd928a0f
 }
 
 func TestIndexDB(t *testing.T) {
@@ -1485,99 +1478,6 @@
 	}
 }
 
-<<<<<<< HEAD
-=======
-func TestIndexDBRepopulateAfterRotation(t *testing.T) {
-	r := rand.New(rand.NewSource(1))
-	path := "TestIndexRepopulateAfterRotation"
-	opts := OpenOptions{
-		Retention:       retention31Days,
-		MaxHourlySeries: 1e5,
-		MaxDailySeries:  1e5,
-	}
-	s := MustOpenStorage(path, opts)
-
-	db, putIndexDB := s.getCurrIndexDB()
-	if db.generation == 0 {
-		t.Fatalf("expected indexDB generation to be not 0")
-	}
-
-	const metricRowsN = 1000
-
-	currentDayTimestamp := (time.Now().UnixMilli() / msecPerDay) * msecPerDay
-	timeMin := currentDayTimestamp - 24*3600*1000
-	timeMax := currentDayTimestamp + 24*3600*1000
-	mrs := testGenerateMetricRows(r, metricRowsN, timeMin, timeMax)
-	s.AddRows(mrs, defaultPrecisionBits)
-	s.DebugFlush()
-
-	// verify the storage contains rows.
-	var m Metrics
-	s.UpdateMetrics(&m)
-	if rowsCount := m.TableMetrics.TotalRowsCount(); rowsCount < uint64(metricRowsN) {
-		t.Fatalf("expecting at least %d rows in the table; got %d", metricRowsN, rowsCount)
-	}
-
-	// check new series were registered in indexDB
-	added := db.s.newTimeseriesCreated.Load()
-	if added != metricRowsN {
-		t.Fatalf("expected indexDB to contain %d rows; got %d", metricRowsN, added)
-	}
-
-	// check new series were added to cache
-	var cs fastcache.Stats
-	s.tsidCache.UpdateStats(&cs)
-	if cs.EntriesCount != metricRowsN {
-		t.Fatalf("expected tsidCache to contain %d rows; got %d", metricRowsN, cs.EntriesCount)
-	}
-
-	// check if cache entries do belong to current indexDB generation
-	var genTSID generationTSID
-	for _, mr := range mrs {
-		s.getTSIDFromCache(&genTSID, mr.MetricNameRaw)
-		if genTSID.generation != db.generation {
-			t.Fatalf("expected all entries in tsidCache to have the same indexDB generation: %d;"+
-				"got %d", db.generation, genTSID.generation)
-		}
-	}
-	prevGeneration := db.generation
-	putIndexDB()
-
-	// force index rotation
-	s.mustRotateIndexDB(time.Now())
-
-	// check tsidCache wasn't reset after the rotation
-	var cs2 fastcache.Stats
-	s.tsidCache.UpdateStats(&cs2)
-	if cs.EntriesCount != metricRowsN {
-		t.Fatalf("expected tsidCache after rotation to contain %d rows; got %d", metricRowsN, cs2.EntriesCount)
-	}
-
-	dbNew, putIndexDB := s.getCurrIndexDB()
-	if dbNew.generation == 0 {
-		t.Fatalf("expected new indexDB generation to be not 0")
-	}
-	if dbNew.generation == prevGeneration {
-		t.Fatalf("expected new indexDB generation %d to be different from prev indexDB", dbNew.generation)
-	}
-
-	// Re-insert rows again and verify that all the entries belong to new generation
-	s.AddRows(mrs, defaultPrecisionBits)
-	s.DebugFlush()
-
-	for _, mr := range mrs {
-		s.getTSIDFromCache(&genTSID, mr.MetricNameRaw)
-		if genTSID.generation != dbNew.generation {
-			t.Fatalf("unexpected generation for data after rotation; got %d; want %d", genTSID.generation, dbNew.generation)
-		}
-	}
-
-	putIndexDB()
-	s.MustClose()
-	fs.MustRemoveDir(path)
-}
-
->>>>>>> fd928a0f
 func TestSearchTSIDWithTimeRange(t *testing.T) {
 	const path = "TestSearchTSIDWithTimeRange"
 	// Create a bunch of per-day time series
@@ -2094,138 +1994,5 @@
 	s.metricIDCache.Stop()
 	s.metricNameCache.Stop()
 	s.tsidCache.Stop()
-<<<<<<< HEAD
-	fs.MustRemoveDirAtomic(s.cachePath)
-=======
 	fs.MustRemoveDir(s.cachePath)
-}
-
-func TestSearchContainsTimeRange(t *testing.T) {
-	path := t.Name()
-	fs.MustRemoveDir(path)
-	s := MustOpenStorage(path, OpenOptions{})
-	db, putIndexDB := s.getCurrIndexDB()
-
-	is := db.getIndexSearch(noDeadline)
-
-	// Create a bunch of per-day time series
-	const (
-		days                = 6
-		tenant2IngestionDay = 8
-		metricsPerDay       = 1000
-	)
-	rotationDay := time.Date(2019, time.October, 15, 5, 1, 0, 0, time.UTC)
-	rotationMillis := uint64(rotationDay.UnixMilli())
-	rotationDate := rotationMillis / msecPerDay
-	var metricNameBuf []byte
-	perDayMetricIDs := make(map[uint64]*uint64set.Set)
-	labelNames := []string{
-		"__name__", "constant", "day", "UniqueId", "some_unique_id",
-	}
-
-	sort.Strings(labelNames)
-
-	newMN := func(name string, day, metric int) MetricName {
-		var mn MetricName
-		mn.MetricGroup = []byte(name)
-		mn.AddTag(
-			"constant",
-			"const",
-		)
-		mn.AddTag(
-			"day",
-			fmt.Sprintf("%v", day),
-		)
-		mn.AddTag(
-			"UniqueId",
-			fmt.Sprintf("%v", metric),
-		)
-		mn.AddTag(
-			"some_unique_id",
-			fmt.Sprintf("%v", day),
-		)
-		mn.sortTags()
-		return mn
-	}
-
-	// ingest metrics for tenant 0:0
-	for day := 0; day < days; day++ {
-		date := rotationDate - uint64(day)
-
-		var metricIDs uint64set.Set
-		for metric := range metricsPerDay {
-			mn := newMN("testMetric", day, metric)
-			metricNameBuf = mn.Marshal(metricNameBuf[:0])
-			var genTSID generationTSID
-			if !is.getTSIDByMetricName(&genTSID, metricNameBuf, date) {
-				generateTSID(&genTSID.TSID, &mn)
-				createAllIndexesForMetricName(db, &mn, &genTSID.TSID, date)
-			}
-			metricIDs.Add(genTSID.TSID.MetricID)
-		}
-
-		perDayMetricIDs[date] = &metricIDs
-	}
-	db.putIndexSearch(is)
-
-	// Flush index to disk, so it becomes visible for search
-	s.DebugFlush()
-
-	is2 := db.getIndexSearch(noDeadline)
-
-	// Check that all the metrics are found for all the days.
-	for date := rotationDate - days + 1; date <= rotationDate; date++ {
-
-		metricIDs, err := is2.getMetricIDsForDate(date, metricsPerDay)
-		if err != nil {
-			t.Fatalf("unexpected error: %s", err)
-		}
-		if !perDayMetricIDs[date].Equal(metricIDs) {
-			t.Fatalf("unexpected metricIDs found;\ngot\n%d\nwant\n%d", metricIDs.AppendTo(nil), perDayMetricIDs[date].AppendTo(nil))
-		}
-	}
-
-	db.putIndexSearch(is2)
-	putIndexDB()
-
-	// rotate indexdb
-	s.mustRotateIndexDB(rotationDay)
-	db, putIndexDB = s.getCurrIndexDB()
-
-	// perform search for 0:0 tenant
-	// results of previous search requests shouldn't affect it
-
-	isExt := db.extDB.getIndexSearch(noDeadline)
-	// search for range that covers prev indexDB for dates before ingestion
-	tr := TimeRange{
-		MinTimestamp: int64(rotationMillis - msecPerDay*(days)),
-		MaxTimestamp: int64(rotationMillis),
-	}
-	if !isExt.containsTimeRange(tr) {
-		t.Fatalf("expected to have given time range at prev IndexDB")
-	}
-
-	// search for range not exist at prev indexDB
-	tr = TimeRange{
-		MinTimestamp: int64(rotationMillis + msecPerDay*(days+4)),
-		MaxTimestamp: int64(rotationMillis + msecPerDay*(days+2)),
-	}
-	if isExt.containsTimeRange(tr) {
-		t.Fatalf("not expected to have given time range at prev IndexDB")
-	}
-	key := isExt.marshalCommonPrefix(nil, nsPrefixDateToMetricID)
-
-	db.extDB.minMissingTimestampByKeyLock.Lock()
-	minMissingTimetamp := db.extDB.minMissingTimestampByKey[string(key)]
-	db.extDB.minMissingTimestampByKeyLock.Unlock()
-
-	if minMissingTimetamp != tr.MinTimestamp {
-		t.Fatalf("unexpected minMissingTimestamp for 0:0 tenant got %d, want %d", minMissingTimetamp, tr.MinTimestamp)
-	}
-
-	db.extDB.putIndexSearch(isExt)
-	putIndexDB()
-	s.MustClose()
-	fs.MustRemoveDir(path)
->>>>>>> fd928a0f
 }