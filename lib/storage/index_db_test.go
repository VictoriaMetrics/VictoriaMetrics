--- conflicted
+++ resolved
@@ -37,15 +37,10 @@
 		defer s.tb.PutPartition(ptw)
 
 		key := []byte("key")
-<<<<<<< HEAD
-		idb.putMetricIDsToTagFiltersCache(nil, want, key)
-		got, ok := idb.getMetricIDsFromTagFiltersCache(nil, key)
-=======
 		wantSet := &uint64set.Set{}
 		wantSet.AddMulti(want)
-		idbCurr.putMetricIDsToTagFiltersCache(nil, wantSet, key)
-		gotSet, ok := idbCurr.getMetricIDsFromTagFiltersCache(nil, key)
->>>>>>> 023a1343
+		idb.putMetricIDsToTagFiltersCache(nil, wantSet, key)
+		gotSet, ok := idb.getMetricIDsFromTagFiltersCache(nil, key)
 		if !ok {
 			t.Fatalf("expected metricIDs to be found in cache but they weren't: %v", want)
 		}
@@ -72,14 +67,8 @@
 	defer s.tb.PutPartition(ptw)
 
 	key := []byte("key")
-<<<<<<< HEAD
-	emptyMetricIDs := []uint64(nil)
-	idb.putMetricIDsToTagFiltersCache(nil, emptyMetricIDs, key)
+	idb.putMetricIDsToTagFiltersCache(nil, nil, key)
 	got, ok := idb.getMetricIDsFromTagFiltersCache(nil, key)
-=======
-	idbCurr.putMetricIDsToTagFiltersCache(nil, nil, key)
-	got, ok := idbCurr.getMetricIDsFromTagFiltersCache(nil, key)
->>>>>>> 023a1343
 	if !ok {
 		t.Fatalf("expected empty metricID list to be found in cache but it wasn't")
 	}
