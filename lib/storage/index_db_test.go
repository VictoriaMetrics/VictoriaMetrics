--- conflicted
+++ resolved
@@ -1622,11 +1622,7 @@
 		MinTimestamp: timestamp - 2*msecPerHour - 1,
 		MaxTimestamp: timestamp,
 	}
-<<<<<<< HEAD
-	matchedTSIDs, err := searchTSIDsInTest(db, []*TagFilters{tfs}, tr)
-=======
-	matchedTSIDs, err := idbCurr.SearchTSIDs(nil, []*TagFilters{tfs}, tr, 1e5, noDeadline)
->>>>>>> 90d23d7c
+	matchedTSIDs, err := db.SearchTSIDs(nil, []*TagFilters{tfs}, tr, 1e5, noDeadline)
 	if err != nil {
 		t.Fatalf("error searching tsids: %v", err)
 	}
@@ -1721,11 +1717,7 @@
 		MaxTimestamp: timestamp,
 	}
 
-<<<<<<< HEAD
-	matchedTSIDs, err = searchTSIDsInTest(db, []*TagFilters{tfs}, tr)
-=======
-	matchedTSIDs, err = idbCurr.SearchTSIDs(nil, []*TagFilters{tfs}, tr, 1e5, noDeadline)
->>>>>>> 90d23d7c
+	matchedTSIDs, err = db.SearchTSIDs(nil, []*TagFilters{tfs}, tr, 1e5, noDeadline)
 	if err != nil {
 		t.Fatalf("error searching tsids: %v", err)
 	}
