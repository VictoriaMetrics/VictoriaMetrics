--- conflicted
+++ resolved
@@ -18,11 +18,6 @@
 	"github.com/VictoriaMetrics/VictoriaMetrics/lib/mergeset"
 	"github.com/VictoriaMetrics/VictoriaMetrics/lib/uint64set"
 	"github.com/VictoriaMetrics/VictoriaMetrics/lib/workingsetcache"
-<<<<<<< HEAD
-	"github.com/google/go-cmp/cmp"
-=======
-	"github.com/VictoriaMetrics/fastcache"
->>>>>>> 1e3791cb
 )
 
 func TestMarshalUnmarshalMetricIDs(t *testing.T) {
@@ -1968,78 +1963,6 @@
 	fs.MustRemoveAll(path)
 }
 
-<<<<<<< HEAD
-func TestIndexDB_MetricIDsNotMappedToTSIDsAreDeleted(t *testing.T) {
-	defer testRemoveAll(t)
-
-	keys := func(missingMetricIDs map[uint64]uint64) []uint64 {
-		keys := []uint64{}
-		for k := range missingMetricIDs {
-			keys = append(keys, k)
-		}
-		slices.Sort(keys)
-		return keys
-	}
-
-	synctest.Run(func() {
-		s := MustOpenStorage(t.Name(), OpenOptions{})
-		defer s.MustClose()
-		idb := s.tb.MustGetIndexDB(time.Now().UnixMilli())
-		defer s.tb.PutIndexDB(idb)
-
-		type want struct {
-			missingMetricIDs        []uint64
-			missingTSIDsForMetricID uint64
-			deletedMetricIDs        []uint64
-		}
-		assertGetTSIDsFromMetricIDs := func(metricIDs []uint64, want want) {
-			t.Helper()
-			tsids, err := idb.getTSIDsFromMetricIDs(nil, metricIDs, noDeadline)
-			if err != nil {
-				t.Fatalf("getTSIDsFromMetricIDs() failed unexpectedly: %v", err)
-			}
-			if diff := cmp.Diff([]TSID{}, tsids); diff != "" {
-				t.Fatalf("unexpected tsids (-want, +got):\n%s", diff)
-			}
-			missingMetricIDs := keys(s.missingMetricIDs)
-			if diff := cmp.Diff(want.missingMetricIDs, missingMetricIDs); diff != "" {
-				t.Fatalf("unexpected tsids (-want, +got):\n%s", diff)
-			}
-			if got, want := idb.missingTSIDsForMetricID.Load(), want.missingTSIDsForMetricID; got != want {
-				t.Fatalf("unexpected missingTSIDsForMetricID metric value: got %d, want %d", got, want)
-			}
-			wantDeletedMetricIDs := &uint64set.Set{}
-			wantDeletedMetricIDs.AddMulti(want.deletedMetricIDs)
-			if !idb.getDeletedMetricIDs().Equal(wantDeletedMetricIDs) {
-				t.Fatalf("deleted metricIDs set is different from %v", want.deletedMetricIDs)
-			}
-		}
-
-		metricIDs := []uint64{1, 2, 3, 4}
-
-		// These metricIDs are not mapped to the corresponding TSIDs so they are
-		// expected to be placed in missingMetricIDs cache but not be deleted yet.
-		assertGetTSIDsFromMetricIDs(metricIDs, want{
-			missingMetricIDs:        metricIDs,
-			missingTSIDsForMetricID: 0,
-			deletedMetricIDs:        []uint64{},
-		})
-
-		// If we repeat search after one minute, the get soft-deleted and a
-		// corresponding metric is incremented. The metric will remain in
-		// missingMetricIDs cache for another minute.
-		time.Sleep(61 * time.Second)
-		synctest.Wait()
-		assertGetTSIDsFromMetricIDs(metricIDs, want{
-			missingMetricIDs:        metricIDs,
-			missingTSIDsForMetricID: uint64(len(metricIDs)),
-			deletedMetricIDs:        metricIDs,
-		})
-	})
-}
-
-=======
->>>>>>> 1e3791cb
 func toTFPointers(tfs []tagFilter) []*tagFilter {
 	tfps := make([]*tagFilter, len(tfs))
 	for i := range tfs {
