package storage

import (
	"bytes"
	"container/heap"
	"errors"
	"fmt"
	"io"
	"path/filepath"
	"sort"
	"sync"
	"sync/atomic"
	"time"
	"unsafe"

	"github.com/VictoriaMetrics/fastcache"
	"github.com/cespare/xxhash/v2"

	"github.com/VictoriaMetrics/VictoriaMetrics/lib/bytesutil"
	"github.com/VictoriaMetrics/VictoriaMetrics/lib/encoding"
	"github.com/VictoriaMetrics/VictoriaMetrics/lib/fasttime"
	"github.com/VictoriaMetrics/VictoriaMetrics/lib/fs"
	"github.com/VictoriaMetrics/VictoriaMetrics/lib/logger"
	"github.com/VictoriaMetrics/VictoriaMetrics/lib/memory"
	"github.com/VictoriaMetrics/VictoriaMetrics/lib/mergeset"
	"github.com/VictoriaMetrics/VictoriaMetrics/lib/querytracer"
	"github.com/VictoriaMetrics/VictoriaMetrics/lib/slicesutil"
	"github.com/VictoriaMetrics/VictoriaMetrics/lib/uint64set"
	"github.com/VictoriaMetrics/VictoriaMetrics/lib/workingsetcache"
)

const (
	// Prefix for MetricName->TSID entries.
	//
	// This index is used only when -disablePerDayIndex flag is set.
	//
	// Otherwise, this index is substituted with nsPrefixDateMetricNameToTSID,
	// since the MetricName->TSID index may require big amounts of memory for
	// indexdb/dataBlocks cache when it grows big on the configured retention
	// under high churn rate (e.g. when new time series are constantly
	// registered).
	//
	// It is much more efficient from memory usage PoV to query per-day MetricName->TSID index
	// (aka nsPrefixDateMetricNameToTSID) when the TSID must be obtained for the given MetricName
	// during data ingestion under high churn rate and big retention.
	//
	nsPrefixMetricNameToTSID = 0

	// Prefix for Tag->MetricID entries.
	nsPrefixTagToMetricIDs = 1

	// Prefix for MetricID->TSID entries.
	nsPrefixMetricIDToTSID = 2

	// Prefix for MetricID->MetricName entries.
	nsPrefixMetricIDToMetricName = 3

	// Prefix for deleted MetricID entries.
	nsPrefixDeletedMetricID = 4

	// Prefix for Date->MetricID entries.
	nsPrefixDateToMetricID = 5

	// Prefix for (Date,Tag)->MetricID entries.
	nsPrefixDateTagToMetricIDs = 6

	// Prefix for (Date,MetricName)->TSID entries.
	nsPrefixDateMetricNameToTSID = 7
)

// indexDB represents an index db.
type indexDB struct {
	// The number of references to indexDB struct.
	refCount atomic.Int32

	// if the mustDrop is set to true, then the indexDB must be dropped after refCount reaches zero.
	mustDrop atomic.Bool

	// The number of missing MetricID -> TSID entries.
	// High rate for this value means corrupted indexDB.
	missingTSIDsForMetricID atomic.Uint64

	// The number of calls for date range searches.
	dateRangeSearchCalls atomic.Uint64

	// The number of hits for date range searches.
	dateRangeSearchHits atomic.Uint64

	// The number of calls for global search.
	globalSearchCalls atomic.Uint64

	// missingMetricNamesForMetricID is a counter of missing MetricID -> MetricName entries.
	// High rate may mean corrupted indexDB due to unclean shutdown.
	// The db must be automatically recovered after that.
	missingMetricNamesForMetricID atomic.Uint64

	// minMissingTimestampByKey holds the minimum timestamps by index search key,
	// which is missing in the given indexDB.
	// Key must be formed with marshalCommonPrefix function.
	//
	// This field is used at containsTimeRange() function only for the previous indexDB,
	// since this indexDB is readonly.
	// This field cannot be used for the current indexDB, since it may receive data
	// with bigger timestamps at any time.
	minMissingTimestampByKey map[string]int64
	// protects minMissingTimestampByKey
	minMissingTimestampByKeyLock sync.RWMutex

	// generation identifies the index generation ID
	// and is used for syncing items from different indexDBs
	generation uint64

	// Time range covered by this IndexDB.
	tr TimeRange

	name string
	tb   *mergeset.Table

	extDB     *indexDB
	extDBLock sync.Mutex

	// Cache for fast TagFilters -> MetricIDs lookup.
	tagFiltersToMetricIDsCache *workingsetcache.Cache
	tagFiltersKeyGen           atomic.Uint64

	// The parent storage.
	s *Storage

	// Cache for (date, tagFilter) -> loopsCount, which is used for reducing
	// the amount of work when matching a set of filters.
	loopsPerDateTagFilterCache *workingsetcache.Cache

	// A cache that stores metricIDs that have been added to the index.
	// The cache is not populated on startup nor does it store a complete set of
	// metricIDs. A metricID is added to the cache either when a new entry is
	// added to the global index or when the global index is searched for
	// existing metricID (see is.createGlobalIndexes() and is.hasMetricID()).
	//
	// The cache is used solely for creating new index entries during the data
	// ingestion (see Storage.RegisterMetricNames() and Storage.add())
	//
	// TODO(@rtm0): Change implementation? Clear on metric deletion?
	metricIDCache     map[uint64]struct{}
	metricIDCacheLock sync.RWMutex

	// An inmemory set of deleted metricIDs.
	//
	// It is safe to keep the set in memory even for big number of deleted
	// metricIDs, since it usually requires 1 bit per deleted metricID.
	deletedMetricIDs           atomic.Pointer[uint64set.Set]
	deletedMetricIDsUpdateLock sync.Mutex

	indexSearchPool sync.Pool
}

var maxTagFiltersCacheSize int

// SetTagFiltersCacheSize overrides the default size of tagFiltersToMetricIDsCache
func SetTagFiltersCacheSize(size int) {
	maxTagFiltersCacheSize = size
}

func getTagFiltersCacheSize() int {
	if maxTagFiltersCacheSize <= 0 {
		return int(float64(memory.Allowed()) / 32)
	}
	return maxTagFiltersCacheSize
}

// partitionNameToGeneration converts the partition name to the IndexDB generation.
//
<<<<<<< HEAD
// IndexDB generation is Unix nanos since 1970-01-01. Earlier dates (negative
// Unix nanos) are currenly not supported.
//
// For example 2024_01 will be converted to 1704067200000000000.
func partitionNameToGeneration(partitionName string) (uint64, error) {
	t, err := partitionNameToTime(partitionName)
	if err != nil {
		return 0, nil
	}
	nanos := t.UnixNano()
	if nanos < 0 {
		return 0, fmt.Errorf("unsupported partition: got %q, want > 1970_01", partitionName)
=======
// The last segment of the path should contain unique hex value which
// will be then used as indexDB.generation
func mustOpenIndexDB(path string, s *Storage, isReadOnly *atomic.Bool) *indexDB {
	if s == nil {
		logger.Panicf("BUG: Storage must be non-nil")
>>>>>>> f645479b
	}
	return uint64(nanos), nil
}

// mustOpenLegacyIndexDB opens a partition IndexDB from the given path.
// Partition IndexDB is one that is a part of a data partition. This is the
// current implementation of IndexDB.
//
// The last segment of the path should contain the name of the partition which
// will be then used as indexDB.generation
func mustOpenPartitionIndexDB(path string, s *Storage, isReadOnly *atomic.Bool) *indexDB {
	name := filepath.Base(path)
	gen, err := partitionNameToGeneration(name)
	if err != nil {
		logger.Panicf("FATAL: cannot parse indexdb path %q: %s", path, err)
	}

<<<<<<< HEAD
	var tr TimeRange
	if err := tr.fromPartitionName(name); err != nil {
		logger.Panicf("FATAL: cannot parse indexdb time range from partition name %q: %s", name, err)
	}

	return mustOpenIndexDB(tr, gen, name, path, s, isReadOnly)
}

func mustOpenIndexDB(tr TimeRange, gen uint64, name, path string, s *Storage, isReadOnly *atomic.Bool) *indexDB {
	if s == nil {
		logger.Panicf("BUG: Storage must not be nil")
	}
=======
	tb := mergeset.MustOpenTable(path, dataFlushInterval, invalidateTagFiltersCache, mergeTagToMetricIDsRows, isReadOnly)
>>>>>>> f645479b

	// Do not persist tagFiltersToMetricIDsCache in files, since it is very volatile because of tagFiltersKeyGen.
	mem := memory.Allowed()
	tagFiltersCacheSize := getTagFiltersCacheSize()

	db := &indexDB{
		generation: gen,
		tr:         tr,
		name:       name,

		minMissingTimestampByKey:   make(map[string]int64),
		tagFiltersToMetricIDsCache: workingsetcache.New(tagFiltersCacheSize),
		s:                          s,
		loopsPerDateTagFilterCache: workingsetcache.New(mem / 128),
		metricIDCache:              make(map[uint64]struct{}),
	}
	tb := mergeset.MustOpenTable(path, db.invalidateTagFiltersCache, mergeTagToMetricIDsRows, isReadOnly)
	db.tb = tb
	db.incRef()
	db.loadDeletedMetricIDs()

	return db
}

const noDeadline = 1<<64 - 1

// IndexDBMetrics contains essential metrics for indexDB.
type IndexDBMetrics struct {
	TagFiltersToMetricIDsCacheSize         uint64
	TagFiltersToMetricIDsCacheSizeBytes    uint64
	TagFiltersToMetricIDsCacheSizeMaxBytes uint64
	TagFiltersToMetricIDsCacheRequests     uint64
	TagFiltersToMetricIDsCacheMisses       uint64

	DeletedMetricsCount uint64

	IndexDBRefCount uint64

	MissingTSIDsForMetricID uint64

	RecentHourMetricIDsSearchCalls uint64
	RecentHourMetricIDsSearchHits  uint64

	DateRangeSearchCalls uint64
	DateRangeSearchHits  uint64
	GlobalSearchCalls    uint64

	MissingMetricNamesForMetricID uint64

	IndexBlocksWithMetricIDsProcessed      uint64
	IndexBlocksWithMetricIDsIncorrectOrder uint64

	MinTimestampForCompositeIndex     uint64
	CompositeFilterSuccessConversions uint64
	CompositeFilterMissingConversions uint64

	mergeset.TableMetrics
}

func (db *indexDB) scheduleToDrop() {
	db.mustDrop.Store(true)
}

// UpdateMetrics updates m with metrics from the db.
func (db *indexDB) UpdateMetrics(m *IndexDBMetrics) {
	// global index metrics
	m.DeletedMetricsCount += uint64(db.getDeletedMetricIDs().Len())

	m.IndexBlocksWithMetricIDsProcessed = indexBlocksWithMetricIDsProcessed.Load()
	m.IndexBlocksWithMetricIDsIncorrectOrder = indexBlocksWithMetricIDsIncorrectOrder.Load()

	m.MinTimestampForCompositeIndex = uint64(db.s.minTimestampForCompositeIndex)
	m.CompositeFilterSuccessConversions = compositeFilterSuccessConversions.Load()
	m.CompositeFilterMissingConversions = compositeFilterMissingConversions.Load()

	var cs fastcache.Stats

	cs.Reset()
	db.tagFiltersToMetricIDsCache.UpdateStats(&cs)
	m.TagFiltersToMetricIDsCacheSize += cs.EntriesCount
	m.TagFiltersToMetricIDsCacheSizeBytes += cs.BytesSize
	m.TagFiltersToMetricIDsCacheSizeMaxBytes += cs.MaxBytesSize
	m.TagFiltersToMetricIDsCacheRequests += cs.GetCalls
	m.TagFiltersToMetricIDsCacheMisses += cs.Misses

	m.IndexDBRefCount += uint64(db.refCount.Load())

	// this shouldn't increase the MissingTSIDsForMetricID value,
	// as we only count it as missingTSIDs if it can't be found in both the current and previous indexdb.
	m.MissingTSIDsForMetricID += db.missingTSIDsForMetricID.Load()

	m.DateRangeSearchCalls += db.dateRangeSearchCalls.Load()
	m.DateRangeSearchHits += db.dateRangeSearchHits.Load()
	m.GlobalSearchCalls += db.globalSearchCalls.Load()

	m.MissingMetricNamesForMetricID += db.missingMetricNamesForMetricID.Load()

	db.tb.UpdateMetrics(&m.TableMetrics)
	db.doExtDB(func(extDB *indexDB) {
		extDB.tb.UpdateMetrics(&m.TableMetrics)

		cs.Reset()
		extDB.tagFiltersToMetricIDsCache.UpdateStats(&cs)
		m.TagFiltersToMetricIDsCacheSize += cs.EntriesCount
		m.TagFiltersToMetricIDsCacheSizeBytes += cs.BytesSize
		m.TagFiltersToMetricIDsCacheSizeMaxBytes += cs.MaxBytesSize
		m.TagFiltersToMetricIDsCacheRequests += cs.GetCalls
		m.TagFiltersToMetricIDsCacheMisses += cs.Misses

		m.IndexDBRefCount += uint64(extDB.refCount.Load())
		m.MissingTSIDsForMetricID += extDB.missingTSIDsForMetricID.Load()

		m.DateRangeSearchCalls += extDB.dateRangeSearchCalls.Load()
		m.DateRangeSearchHits += extDB.dateRangeSearchHits.Load()
		m.GlobalSearchCalls += extDB.globalSearchCalls.Load()

		m.MissingMetricNamesForMetricID += extDB.missingMetricNamesForMetricID.Load()
	})
}

// doExtDB calls f for non-nil db.extDB.
//
// f isn't called if db.extDB is nil.
func (db *indexDB) doExtDB(f func(extDB *indexDB)) {
	db.extDBLock.Lock()
	extDB := db.extDB
	if extDB != nil {
		extDB.incRef()
	}
	db.extDBLock.Unlock()
	if extDB != nil {
		f(extDB)
		extDB.decRef()
	}
}

// hasExtDB returns true if db.extDB != nil
func (db *indexDB) hasExtDB() bool {
	db.extDBLock.Lock()
	ok := db.extDB != nil
	db.extDBLock.Unlock()
	return ok
}

// SetExtDB sets external db to search.
//
// It decrements refCount for the previous extDB.
func (db *indexDB) SetExtDB(extDB *indexDB) {
	db.extDBLock.Lock()
	prevExtDB := db.extDB
	db.extDB = extDB
	db.extDBLock.Unlock()

	if prevExtDB != nil {
		prevExtDB.decRef()
	}
}

// MustClose closes db.
func (db *indexDB) MustClose() {
	db.decRef()
}

func (db *indexDB) incRef() {
	db.refCount.Add(1)
}

func (db *indexDB) decRef() {
	n := db.refCount.Add(-1)
	if n < 0 {
		logger.Panicf("BUG: %q negative refCount: %d", db.name, n)
	}
	if n > 0 {
		return
	}

	tbPath := db.tb.Path()
	db.tb.MustClose()
	db.tb = nil
	db.SetExtDB(nil)

	// Free space occupied by caches owned by db.
	db.tagFiltersToMetricIDsCache.Stop()
	db.loopsPerDateTagFilterCache.Stop()

	db.tagFiltersToMetricIDsCache = nil
	db.s = nil
	db.loopsPerDateTagFilterCache = nil

	if !db.mustDrop.Load() {
		return
	}

	logger.Infof("dropping indexDB %q", tbPath)
	fs.MustRemoveDirAtomic(tbPath)
	logger.Infof("indexDB %q has been dropped", tbPath)
}

var tagBufPool bytesutil.ByteBufferPool

func (db *indexDB) getMetricIDsFromTagFiltersCache(qt *querytracer.Tracer, key []byte) ([]uint64, bool) {
	qt = qt.NewChild("search for metricIDs in tag filters cache")
	defer qt.Done()
	buf := tagBufPool.Get()
	defer tagBufPool.Put(buf)
	buf.B = db.tagFiltersToMetricIDsCache.GetBig(buf.B[:0], key)
	if len(buf.B) == 0 {
		qt.Printf("cache miss")
		return nil, false
	}
	qt.Printf("found metricIDs with size: %d bytes", len(buf.B))
	metricIDs := mustUnmarshalMetricIDs(nil, buf.B)
	qt.Printf("unmarshaled %d metricIDs", len(metricIDs))
	return metricIDs, true
}

func (db *indexDB) putMetricIDsToTagFiltersCache(qt *querytracer.Tracer, metricIDs []uint64, key []byte) {
	qt = qt.NewChild("put %d metricIDs in cache", len(metricIDs))
	defer qt.Done()
	buf := tagBufPool.Get()
	buf.B = marshalMetricIDs(buf.B, metricIDs)
	qt.Printf("marshaled %d metricIDs into %d bytes", len(metricIDs), len(buf.B))
	db.tagFiltersToMetricIDsCache.SetBig(key, buf.B)
	qt.Printf("stored %d metricIDs into cache", len(metricIDs))
	tagBufPool.Put(buf)
}

func (db *indexDB) getFromMetricIDCache(dst *TSID, metricID uint64) error {
	// There is no need in checking for deleted metricIDs here, since they
	// must be checked by the caller.
	buf := (*[unsafe.Sizeof(*dst)]byte)(unsafe.Pointer(dst))
	key := (*[unsafe.Sizeof(metricID)]byte)(unsafe.Pointer(&metricID))
	tmp := db.s.metricIDCache.Get(buf[:0], key[:])
	if len(tmp) == 0 {
		// The TSID for the given metricID wasn't found in the cache.
		return io.EOF
	}
	if &tmp[0] != &buf[0] || len(tmp) != len(buf) {
		return fmt.Errorf("corrupted MetricID->TSID cache: unexpected size for metricID=%d value; got %d bytes; want %d bytes", metricID, len(tmp), len(buf))
	}
	return nil
}

func (db *indexDB) putToMetricIDCache(metricID uint64, tsid *TSID) {
	buf := (*[unsafe.Sizeof(*tsid)]byte)(unsafe.Pointer(tsid))
	key := (*[unsafe.Sizeof(metricID)]byte)(unsafe.Pointer(&metricID))
	db.s.metricIDCache.Set(key[:], buf[:])
}

func (db *indexDB) getMetricNameFromCache(dst []byte, metricID uint64) []byte {
	// There is no need in checking for deleted metricIDs here, since they
	// must be checked by the caller.
	key := (*[unsafe.Sizeof(metricID)]byte)(unsafe.Pointer(&metricID))
	return db.s.metricNameCache.Get(dst, key[:])
}

func (db *indexDB) putMetricNameToCache(metricID uint64, metricName []byte) {
	key := (*[unsafe.Sizeof(metricID)]byte)(unsafe.Pointer(&metricID))
	db.s.metricNameCache.Set(key[:], metricName)
}

func (db *indexDB) marshalTagFiltersKey(dst []byte, tfss []*TagFilters, tr TimeRange, versioned bool) []byte {
	// There is no need in versioning the tagFilters key, since the tagFiltersToMetricIDsCache
	// isn't persisted to disk (it is very volatile because of tagFiltersKeyGen).
	prefix := ^uint64(0)
	if versioned {
		prefix = db.tagFiltersKeyGen.Load()
	}
	// Round start and end times to per-day granularity according to per-day inverted index.
	startDate, endDate := tr.DateRange()
	dst = encoding.MarshalUint64(dst, prefix)
	dst = encoding.MarshalUint64(dst, startDate)
	dst = encoding.MarshalUint64(dst, endDate)
	for _, tfs := range tfss {
		dst = append(dst, 0) // separator between tfs groups.
		for i := range tfs.tfs {
			dst = tfs.tfs[i].Marshal(dst)
		}
	}
	return dst
}

func (db *indexDB) invalidateTagFiltersCache() {
	// This function must be fast, since it is called each time new timeseries is added.
	db.tagFiltersKeyGen.Add(1)
}

func marshalMetricIDs(dst []byte, metricIDs []uint64) []byte {
	if len(metricIDs) == 0 {
		// Add one zero byte to indicate an empty metricID list and skip
		// compression to save CPU cycles.
		//
		// An empty slice passed to ztsd won't be compressed and therefore
		// nothing will be added to dst and if dst is empty the record won't be
		// added to the cache. As the result, the search for a given filter will
		// be performed again and again. This may lead to cases like this:
		// https://github.com/VictoriaMetrics/VictoriaMetrics/issues/7009
		return append(dst, 0)
	}

	// Compress metricIDs, so they occupy less space in the cache.
	//
	// The srcBuf is a []byte cast of metricIDs.
	srcBuf := unsafe.Slice((*byte)(unsafe.Pointer(unsafe.SliceData(metricIDs))), 8*len(metricIDs))

	dst = encoding.CompressZSTDLevel(dst, srcBuf, 1)
	return dst
}

func mustUnmarshalMetricIDs(dst []uint64, src []byte) []uint64 {
	if len(src) == 1 && src[0] == 0 {
		// One zero byte indicates an empty metricID list.
		// See marshalMetricIDs().
		return dst
	}

	// Decompress src into dstBuf.
	//
	// dstBuf is a []byte cast of dst.
	dstBuf := unsafe.Slice((*byte)(unsafe.Pointer(unsafe.SliceData(dst))), 8*cap(dst))
	dstBuf = dstBuf[:8*len(dst)]
	dstBufLen := len(dstBuf)
	var err error
	dstBuf, err = encoding.DecompressZSTD(dstBuf, src)
	if err != nil {
		logger.Panicf("FATAL: cannot decompress metricIDs: %s", err)
	}
	if (len(dstBuf)-dstBufLen)%8 != 0 {
		logger.Panicf("FATAL: cannot unmarshal metricIDs from buffer of %d bytes; the buffer length must divide by 8", len(dstBuf)-dstBufLen)
	}

	// Convert dstBuf back to dst
	dst = unsafe.Slice((*uint64)(unsafe.Pointer(unsafe.SliceData(dstBuf))), cap(dstBuf)/8)
	dst = dst[:len(dstBuf)/8]

	return dst
}

type indexSearch struct {
	db *indexDB
	ts mergeset.TableSearch
	kb bytesutil.ByteBuffer
	mp tagToMetricIDsRowParser

	// deadline in unix timestamp seconds for the given search.
	deadline uint64
}

// getIndexSearch returns an indexSearch with default configuration
func (db *indexDB) getIndexSearch(deadline uint64) *indexSearch {
	return db.getIndexSearchInternal(deadline, false)
}

func (db *indexDB) getIndexSearchInternal(deadline uint64, sparse bool) *indexSearch {
	v := db.indexSearchPool.Get()
	if v == nil {
		v = &indexSearch{
			db: db,
		}
	}
	is := v.(*indexSearch)
	is.ts.Init(db.tb, sparse)
	is.deadline = deadline
	return is
}

func (db *indexDB) putIndexSearch(is *indexSearch) {
	is.ts.MustClose()
	is.kb.Reset()
	is.mp.Reset()
	is.deadline = 0

	db.indexSearchPool.Put(is)
}

func generateTSID(dst *TSID, mn *MetricName) {
	dst.MetricGroupID = xxhash.Sum64(mn.MetricGroup)
	// Assume that the job-like metric is put at mn.Tags[0], while instance-like metric is put at mn.Tags[1]
	// This assumption is true because mn.Tags must be sorted with mn.sortTags() before calling generateTSID() function.
	// This allows grouping data blocks for the same (job, instance) close to each other on disk.
	// This reduces disk seeks and disk read IO when data blocks are read from disk for the same job and/or instance.
	// For example, data blocks for time series matching `process_resident_memory_bytes{job="vmstorage"}` are physically adjacent on disk.
	if len(mn.Tags) > 0 {
		dst.JobID = uint32(xxhash.Sum64(mn.Tags[0].Value))
	}
	if len(mn.Tags) > 1 {
		dst.InstanceID = uint32(xxhash.Sum64(mn.Tags[1].Value))
	}
	dst.MetricID = generateUniqueMetricID()
}

func (is *indexSearch) createGlobalIndexes(tsid *TSID, mn *MetricName) {
	// Add new metricID to cache.
	is.db.metricIDCacheLock.Lock()
	is.db.metricIDCache[tsid.MetricID] = struct{}{}
	is.db.metricIDCacheLock.Unlock()

	ii := getIndexItems()
	defer putIndexItems(ii)

	if is.db.s.disablePerDayIndex {
		// Create metricName -> TSID entry.
		// This index is used for searching a TSID by metric name during data
		// ingestion or metric name registration when -disablePerDayIndex flag
		// is set.
		ii.B = marshalCommonPrefix(ii.B, nsPrefixMetricNameToTSID)
		ii.B = mn.Marshal(ii.B)
		ii.B = append(ii.B, kvSeparatorChar)
		ii.B = tsid.Marshal(ii.B)
		ii.Next()
	}

	// Create metricID -> metricName entry.
	ii.B = marshalCommonPrefix(ii.B, nsPrefixMetricIDToMetricName)
	ii.B = encoding.MarshalUint64(ii.B, tsid.MetricID)
	ii.B = mn.Marshal(ii.B)
	ii.Next()

	// Create metricID -> TSID entry.
	ii.B = marshalCommonPrefix(ii.B, nsPrefixMetricIDToTSID)
	ii.B = encoding.MarshalUint64(ii.B, tsid.MetricID)
	ii.B = tsid.Marshal(ii.B)
	ii.Next()

	// Create tag -> metricID entries for every tag in mn.
	kb := kbPool.Get()
	kb.B = marshalCommonPrefix(kb.B[:0], nsPrefixTagToMetricIDs)
	ii.registerTagIndexes(kb.B, mn, tsid.MetricID)
	kbPool.Put(kb)

	is.db.tb.AddItems(ii.Items)
}

type indexItems struct {
	B     []byte
	Items [][]byte

	start int
}

func (ii *indexItems) reset() {
	ii.B = ii.B[:0]
	ii.Items = ii.Items[:0]
	ii.start = 0
}

func (ii *indexItems) Next() {
	ii.Items = append(ii.Items, ii.B[ii.start:])
	ii.start = len(ii.B)
}

func getIndexItems() *indexItems {
	v := indexItemsPool.Get()
	if v == nil {
		return &indexItems{}
	}
	return v.(*indexItems)
}

func putIndexItems(ii *indexItems) {
	ii.reset()
	indexItemsPool.Put(ii)
}

var indexItemsPool sync.Pool

// SearchLabelNames returns all the label names, which match the given tfss on
// the given tr.
func (db *indexDB) SearchLabelNames(qt *querytracer.Tracer, tfss []*TagFilters, tr TimeRange, maxLabelNames, maxMetrics int, deadline uint64) ([]string, error) {
	qt = qt.NewChild("search for label names: filters=%s, timeRange=%s, maxLabelNames=%d, maxMetrics=%d", tfss, &tr, maxLabelNames, maxMetrics)
	defer qt.Done()

	lns := make(map[string]struct{})
	qtChild := qt.NewChild("search for label names in the current indexdb")
	is := db.getIndexSearch(deadline)
	err := is.searchLabelNamesWithFiltersOnTimeRange(qtChild, lns, tfss, tr, maxLabelNames, maxMetrics)
	db.putIndexSearch(is)
	qtChild.Donef("found %d label names", len(lns))
	if err != nil {
		return nil, err
	}

	db.doExtDB(func(extDB *indexDB) {
		qtChild := qt.NewChild("search for label names in the previous indexdb")
		lnsLen := len(lns)
		is := extDB.getIndexSearch(deadline)
		err = is.searchLabelNamesWithFiltersOnTimeRange(qtChild, lns, tfss, tr, maxLabelNames, maxMetrics)
		extDB.putIndexSearch(is)
		qtChild.Donef("found %d additional label names", len(lns)-lnsLen)
	})
	if err != nil {
		return nil, err
	}

	labelNames := make([]string, 0, len(lns))
	for labelName := range lns {
		labelNames = append(labelNames, labelName)
	}
	// Do not sort label names, since they must be sorted by vmselect.
	qt.Printf("found %d label names in the current and the previous indexdb", len(labelNames))
	return labelNames, nil
}

func (is *indexSearch) searchLabelNamesWithFiltersOnTimeRange(qt *querytracer.Tracer, lns map[string]struct{}, tfss []*TagFilters, tr TimeRange, maxLabelNames, maxMetrics int) error {
	if tr == globalIndexTimeRange {
		qtChild := qt.NewChild("search for label names in global index: filters=%s", tfss)
		err := is.searchLabelNamesWithFiltersOnDate(qtChild, lns, tfss, globalIndexDate, maxLabelNames, maxMetrics)
		qtChild.Done()
		return err
	}

	minDate, maxDate := tr.DateRange()
	var mu sync.Mutex
	wg := getWaitGroup()
	var errGlobal error
	qt = qt.NewChild("parallel search for label names: filters=%s, timeRange=%s", tfss, &tr)
	for date := minDate; date <= maxDate; date++ {
		wg.Add(1)
		qtChild := qt.NewChild("search for label names: filters=%s, date=%s", tfss, dateToString(date))
		go func(date uint64) {
			defer func() {
				qtChild.Done()
				wg.Done()
			}()
			lnsLocal := make(map[string]struct{})
			isLocal := is.db.getIndexSearch(is.deadline)
			err := isLocal.searchLabelNamesWithFiltersOnDate(qtChild, lnsLocal, tfss, date, maxLabelNames, maxMetrics)
			is.db.putIndexSearch(isLocal)
			mu.Lock()
			defer mu.Unlock()
			if errGlobal != nil {
				return
			}
			if err != nil {
				errGlobal = err
				return
			}
			if len(lns) >= maxLabelNames {
				return
			}
			for k := range lnsLocal {
				lns[k] = struct{}{}
			}
		}(date)
	}
	wg.Wait()
	putWaitGroup(wg)
	qt.Done()
	return errGlobal
}

func (is *indexSearch) searchLabelNamesWithFiltersOnDate(qt *querytracer.Tracer, lns map[string]struct{}, tfss []*TagFilters, date uint64, maxLabelNames, maxMetrics int) error {
	filter, err := is.searchMetricIDsWithFiltersOnDate(qt, tfss, date, maxMetrics)
	if err != nil {
		return err
	}
	if filter != nil && filter.Len() <= 100e3 {
		// It is faster to obtain label names by metricIDs from the filter
		// instead of scanning the inverted index for the matching filters.
		// This should help https://github.com/VictoriaMetrics/VictoriaMetrics/issues/2978
		metricIDs := filter.AppendTo(nil)
		qt.Printf("sort %d metricIDs", len(metricIDs))
		is.getLabelNamesForMetricIDs(qt, metricIDs, lns, maxLabelNames)
		return nil
	}

	var prevLabelName []byte
	ts := &is.ts
	kb := &is.kb
	mp := &is.mp
	dmis := is.db.getDeletedMetricIDs()
	loopsPaceLimiter := 0
	underscoreNameSeen := false
	nsPrefixExpected := byte(nsPrefixDateTagToMetricIDs)
	if date == globalIndexDate {
		nsPrefixExpected = nsPrefixTagToMetricIDs
	}

	hasCompositeLabelName := false
	kb.B = is.marshalCommonPrefixForDate(kb.B[:0], date)
	if name := getCommonMetricNameForTagFilterss(tfss); len(name) > 0 {
		compositeLabelName := marshalCompositeTagKey(nil, name, nil)
		kb.B = marshalTagValue(kb.B, compositeLabelName)
		// Drop trailing tagSeparator
		kb.B = kb.B[:len(kb.B)-1]
		hasCompositeLabelName = true
	}
	prefix := append([]byte{}, kb.B...)

	ts.Seek(prefix)
	for len(lns) < maxLabelNames && ts.NextItem() {
		if loopsPaceLimiter&paceLimiterFastIterationsMask == 0 {
			if err := checkSearchDeadlineAndPace(is.deadline); err != nil {
				return err
			}
		}
		loopsPaceLimiter++
		item := ts.Item
		if !bytes.HasPrefix(item, prefix) {
			break
		}
		if err := mp.Init(item, nsPrefixExpected); err != nil {
			return err
		}
		if mp.GetMatchingSeriesCount(filter, dmis) == 0 {
			continue
		}
		labelName := mp.Tag.Key
		if len(labelName) == 0 || hasCompositeLabelName {
			underscoreNameSeen = true
		}
		if (!hasCompositeLabelName && isArtificialTagKey(labelName)) || string(labelName) == string(prevLabelName) {
			// Search for the next tag key.
			// The last char in kb.B must be tagSeparatorChar.
			// Just increment it in order to jump to the next tag key.
			kb.B = is.marshalCommonPrefixForDate(kb.B[:0], date)
			if !hasCompositeLabelName && len(labelName) > 0 && labelName[0] == compositeTagKeyPrefix {
				// skip composite tag entries
				kb.B = append(kb.B, compositeTagKeyPrefix)
			} else {
				kb.B = marshalTagValue(kb.B, labelName)
			}
			kb.B[len(kb.B)-1]++
			ts.Seek(kb.B)
			continue
		}
		if !hasCompositeLabelName {
			lns[string(labelName)] = struct{}{}
		} else {
			_, key, err := unmarshalCompositeTagKey(labelName)
			if err != nil {
				return fmt.Errorf("cannot unmarshal composite tag key: %s", err)
			}
			lns[string(key)] = struct{}{}
		}
		prevLabelName = append(prevLabelName[:0], labelName...)
	}
	if underscoreNameSeen {
		lns["__name__"] = struct{}{}
	}
	if err := ts.Error(); err != nil {
		return fmt.Errorf("error during search for prefix %q: %w", prefix, err)
	}
	return nil
}

func (is *indexSearch) getLabelNamesForMetricIDs(qt *querytracer.Tracer, metricIDs []uint64, lns map[string]struct{}, maxLabelNames int) {
	if len(metricIDs) > 0 {
		lns["__name__"] = struct{}{}
	}

	dmis := is.db.getDeletedMetricIDs()

	var mn MetricName
	foundLabelNames := 0
	var buf []byte
	for _, metricID := range metricIDs {
		if dmis.Has(metricID) {
			// skip deleted IDs from result
			continue
		}
		var ok bool
		buf, ok = is.searchMetricNameWithCache(buf[:0], metricID)
		if !ok {
			// It is likely the metricID->metricName entry didn't propagate to inverted index yet.
			// Skip this metricID for now.
			continue
		}
		if err := mn.Unmarshal(buf); err != nil {
			logger.Panicf("FATAL: cannot unmarshal metricName %q: %s", buf, err)
		}
		for _, tag := range mn.Tags {
			if _, ok := lns[string(tag.Key)]; !ok {
				foundLabelNames++
				lns[string(tag.Key)] = struct{}{}
				if len(lns) >= maxLabelNames {
					qt.Printf("hit the limit on the number of unique label names: %d", maxLabelNames)
					return
				}
			}
		}
	}
	qt.Printf("get %d distinct label names from %d metricIDs", foundLabelNames, len(metricIDs))
}

// SearchLabelValues returns label values for the given labelName, tfss and tr.
func (db *indexDB) SearchLabelValues(qt *querytracer.Tracer, labelName string, tfss []*TagFilters, tr TimeRange,
	maxLabelValues, maxMetrics int, deadline uint64) ([]string, error) {
	qt = qt.NewChild("search for label values: labelName=%q, filters=%s, timeRange=%s, maxLabelNames=%d, maxMetrics=%d", labelName, tfss, &tr, maxLabelValues, maxMetrics)
	defer qt.Done()

	lvs := make(map[string]struct{})
	qtChild := qt.NewChild("search for label values in the current indexdb")
	is := db.getIndexSearch(deadline)
	err := is.searchLabelValuesWithFiltersOnTimeRange(qtChild, lvs, labelName, tfss, tr, maxLabelValues, maxMetrics)
	db.putIndexSearch(is)
	qtChild.Donef("found %d label values", len(lvs))
	if err != nil {
		return nil, err
	}
	db.doExtDB(func(extDB *indexDB) {
		qtChild := qt.NewChild("search for label values in the previous indexdb")
		lvsLen := len(lvs)
		is := extDB.getIndexSearch(deadline)
		err = is.searchLabelValuesWithFiltersOnTimeRange(qtChild, lvs, labelName, tfss, tr, maxLabelValues, maxMetrics)
		extDB.putIndexSearch(is)
		qtChild.Donef("found %d additional label values", len(lvs)-lvsLen)
	})
	if err != nil {
		return nil, err
	}

	labelValues := make([]string, 0, len(lvs))
	for labelValue := range lvs {
		if len(labelValue) == 0 {
			// Skip empty values, since they have no any meaning.
			// See https://github.com/VictoriaMetrics/VictoriaMetrics/issues/600
			continue
		}
		labelValues = append(labelValues, labelValue)
	}
	// Do not sort labelValues, since they must be sorted by vmselect.
	qt.Printf("found %d label values in the current and the previous indexdb", len(labelValues))
	return labelValues, nil
}

func (is *indexSearch) searchLabelValuesWithFiltersOnTimeRange(qt *querytracer.Tracer, lvs map[string]struct{}, labelName string, tfss []*TagFilters,
	tr TimeRange, maxLabelValues, maxMetrics int) error {
	if tr == globalIndexTimeRange {
		qtChild := qt.NewChild("search for label values in global index: labelName=%q, filters=%s", labelName, tfss)
		err := is.searchLabelValuesWithFiltersOnDate(qtChild, lvs, labelName, tfss, globalIndexDate, maxLabelValues, maxMetrics)
		qtChild.Done()
		return err
	}

	minDate, maxDate := tr.DateRange()
	var mu sync.Mutex
	wg := getWaitGroup()
	var errGlobal error
	qt = qt.NewChild("parallel search for label values: labelName=%q, filters=%s, timeRange=%s", labelName, tfss, &tr)
	for date := minDate; date <= maxDate; date++ {
		wg.Add(1)
		qtChild := qt.NewChild("search for label values: filters=%s, date=%s", tfss, dateToString(date))
		go func(date uint64) {
			defer func() {
				qtChild.Done()
				wg.Done()
			}()
			lvsLocal := make(map[string]struct{})
			isLocal := is.db.getIndexSearch(is.deadline)
			err := isLocal.searchLabelValuesWithFiltersOnDate(qtChild, lvsLocal, labelName, tfss, date, maxLabelValues, maxMetrics)
			is.db.putIndexSearch(isLocal)
			mu.Lock()
			defer mu.Unlock()
			if errGlobal != nil {
				return
			}
			if err != nil {
				errGlobal = err
				return
			}
			if len(lvs) >= maxLabelValues {
				return
			}
			for v := range lvsLocal {
				lvs[v] = struct{}{}
			}
		}(date)
	}
	wg.Wait()
	putWaitGroup(wg)
	qt.Done()
	return errGlobal
}

func (is *indexSearch) searchLabelValuesWithFiltersOnDate(qt *querytracer.Tracer, lvs map[string]struct{}, labelName string, tfss []*TagFilters,
	date uint64, maxLabelValues, maxMetrics int) error {
	filter, err := is.searchMetricIDsWithFiltersOnDate(qt, tfss, date, maxMetrics)
	if err != nil {
		return err
	}
	if filter != nil && filter.Len() <= 100e3 {
		// It is faster to obtain label values by metricIDs from the filter
		// instead of scanning the inverted index for the matching filters.
		// This should help https://github.com/VictoriaMetrics/VictoriaMetrics/issues/2978
		metricIDs := filter.AppendTo(nil)
		qt.Printf("sort %d metricIDs", len(metricIDs))
		is.getLabelValuesForMetricIDs(qt, lvs, labelName, metricIDs, maxLabelValues)
		return nil
	}
	if labelName == "__name__" {
		// __name__ label is encoded as empty string in indexdb.
		labelName = ""
	}

	labelNameBytes := bytesutil.ToUnsafeBytes(labelName)
	if name := getCommonMetricNameForTagFilterss(tfss); len(name) > 0 && labelName != "" {
		labelNameBytes = marshalCompositeTagKey(nil, name, labelNameBytes)
	}

	var prevLabelValue []byte
	ts := &is.ts
	kb := &is.kb
	mp := &is.mp
	dmis := is.db.getDeletedMetricIDs()
	loopsPaceLimiter := 0
	nsPrefixExpected := byte(nsPrefixDateTagToMetricIDs)
	if date == globalIndexDate {
		nsPrefixExpected = nsPrefixTagToMetricIDs
	}
	kb.B = is.marshalCommonPrefixForDate(kb.B[:0], date)
	kb.B = marshalTagValue(kb.B, labelNameBytes)
	prefix := append([]byte{}, kb.B...)
	ts.Seek(prefix)
	for len(lvs) < maxLabelValues && ts.NextItem() {
		if loopsPaceLimiter&paceLimiterFastIterationsMask == 0 {
			if err := checkSearchDeadlineAndPace(is.deadline); err != nil {
				return err
			}
		}
		loopsPaceLimiter++
		item := ts.Item
		if !bytes.HasPrefix(item, prefix) {
			break
		}
		if err := mp.Init(item, nsPrefixExpected); err != nil {
			return err
		}
		if mp.GetMatchingSeriesCount(filter, dmis) == 0 {
			continue
		}
		labelValue := mp.Tag.Value
		if string(labelValue) == string(prevLabelValue) {
			// Search for the next tag value.
			// The last char in kb.B must be tagSeparatorChar.
			// Just increment it in order to jump to the next tag value.
			kb.B = is.marshalCommonPrefixForDate(kb.B[:0], date)
			kb.B = marshalTagValue(kb.B, labelNameBytes)
			kb.B = marshalTagValue(kb.B, labelValue)
			kb.B[len(kb.B)-1]++
			ts.Seek(kb.B)
			continue
		}
		lvs[string(labelValue)] = struct{}{}
		prevLabelValue = append(prevLabelValue[:0], labelValue...)
	}
	if err := ts.Error(); err != nil {
		return fmt.Errorf("error when searching for tag name prefix %q: %w", prefix, err)
	}
	return nil
}

func (is *indexSearch) getLabelValuesForMetricIDs(qt *querytracer.Tracer, lvs map[string]struct{}, labelName string, metricIDs []uint64, maxLabelValues int) {
	if labelName == "" {
		labelName = "__name__"
	}

	dmis := is.db.getDeletedMetricIDs()

	var mn MetricName
	foundLabelValues := 0
	var buf []byte
	for _, metricID := range metricIDs {
		if dmis.Has(metricID) {
			// skip deleted IDs from result
			continue
		}
		var ok bool
		buf, ok = is.searchMetricNameWithCache(buf[:0], metricID)
		if !ok {
			// It is likely the metricID->metricName entry didn't propagate to inverted index yet.
			// Skip this metricID for now.
			continue
		}
		if err := mn.Unmarshal(buf); err != nil {
			logger.Panicf("FATAL: cannot unmarshal metricName %q: %s", buf, err)
		}
		tagValue := mn.GetTagValue(labelName)
		if _, ok := lvs[string(tagValue)]; !ok {
			foundLabelValues++
			lvs[string(tagValue)] = struct{}{}
			if len(lvs) >= maxLabelValues {
				qt.Printf("hit the limit on the number of unique label values for label %q: %d", labelName, maxLabelValues)
				return
			}
		}
	}
	qt.Printf("get %d distinct values for label %q from %d metricIDs", foundLabelValues, labelName, len(metricIDs))
}

// SearchTagValueSuffixes returns all the tag value suffixes for the given tagKey and tagValuePrefix on the given tr.
//
// This allows implementing https://graphite-api.readthedocs.io/en/latest/api.html#metrics-find or similar APIs.
//
// If it returns maxTagValueSuffixes suffixes, then it is likely more than maxTagValueSuffixes suffixes is found.
func (db *indexDB) SearchTagValueSuffixes(qt *querytracer.Tracer, tr TimeRange, tagKey, tagValuePrefix string, delimiter byte, maxTagValueSuffixes int, deadline uint64) ([]string, error) {
	qt = qt.NewChild("search tag value suffixes for timeRange=%s, tagKey=%q, tagValuePrefix=%q, delimiter=%c, maxTagValueSuffixes=%d",
		&tr, tagKey, tagValuePrefix, delimiter, maxTagValueSuffixes)
	defer qt.Done()

	// TODO: cache results?

	tvss := make(map[string]struct{})
	is := db.getIndexSearch(deadline)
	err := is.searchTagValueSuffixesForTimeRange(tvss, tr, tagKey, tagValuePrefix, delimiter, maxTagValueSuffixes)
	db.putIndexSearch(is)
	if err != nil {
		return nil, err
	}
	if len(tvss) < maxTagValueSuffixes {
		db.doExtDB(func(extDB *indexDB) {
			is := extDB.getIndexSearch(deadline)
			qtChild := qt.NewChild("search tag value suffixes in the previous indexdb")
			err = is.searchTagValueSuffixesForTimeRange(tvss, tr, tagKey, tagValuePrefix, delimiter, maxTagValueSuffixes)
			qtChild.Done()
			extDB.putIndexSearch(is)
		})
		if err != nil {
			return nil, err
		}
	}

	suffixes := make([]string, 0, len(tvss))
	for suffix := range tvss {
		// Do not skip empty suffixes, since they may represent leaf tag values.
		suffixes = append(suffixes, suffix)
	}
	if len(suffixes) > maxTagValueSuffixes {
		suffixes = suffixes[:maxTagValueSuffixes]
	}
	// Do not sort suffixes, since they must be sorted by vmselect.
	qt.Printf("found %d suffixes", len(suffixes))
	return suffixes, nil
}

func (is *indexSearch) searchTagValueSuffixesForTimeRange(tvss map[string]struct{}, tr TimeRange, tagKey, tagValuePrefix string, delimiter byte, maxTagValueSuffixes int) error {
	if tr == globalIndexTimeRange {
		return is.searchTagValueSuffixesAll(tvss, tagKey, tagValuePrefix, delimiter, maxTagValueSuffixes)
	}

	minDate, maxDate := tr.DateRange()
	// Query over multiple days in parallel.
	wg := getWaitGroup()
	var errGlobal error
	var mu sync.Mutex // protects tvss + errGlobal from concurrent access below.
	for minDate <= maxDate {
		wg.Add(1)
		go func(date uint64) {
			defer wg.Done()
			tvssLocal := make(map[string]struct{})
			isLocal := is.db.getIndexSearch(is.deadline)
			err := isLocal.searchTagValueSuffixesForDate(tvssLocal, date, tagKey, tagValuePrefix, delimiter, maxTagValueSuffixes)
			is.db.putIndexSearch(isLocal)
			mu.Lock()
			defer mu.Unlock()
			if errGlobal != nil {
				return
			}
			if err != nil {
				errGlobal = err
				return
			}
			if len(tvss) > maxTagValueSuffixes {
				return
			}
			for k := range tvssLocal {
				tvss[k] = struct{}{}
			}
		}(minDate)
		minDate++
	}
	wg.Wait()
	putWaitGroup(wg)
	return errGlobal
}

func (is *indexSearch) searchTagValueSuffixesAll(tvss map[string]struct{}, tagKey, tagValuePrefix string, delimiter byte, maxTagValueSuffixes int) error {
	kb := &is.kb
	nsPrefix := byte(nsPrefixTagToMetricIDs)
	kb.B = is.marshalCommonPrefix(kb.B[:0], nsPrefix)
	kb.B = marshalTagValue(kb.B, bytesutil.ToUnsafeBytes(tagKey))
	kb.B = marshalTagValue(kb.B, bytesutil.ToUnsafeBytes(tagValuePrefix))
	kb.B = kb.B[:len(kb.B)-1] // remove tagSeparatorChar from the end of kb.B
	prefix := append([]byte(nil), kb.B...)
	return is.searchTagValueSuffixesForPrefix(tvss, nsPrefix, prefix, len(tagValuePrefix), delimiter, maxTagValueSuffixes)
}

func (is *indexSearch) searchTagValueSuffixesForDate(tvss map[string]struct{}, date uint64, tagKey, tagValuePrefix string, delimiter byte, maxTagValueSuffixes int) error {
	nsPrefix := byte(nsPrefixDateTagToMetricIDs)
	kb := &is.kb
	kb.B = is.marshalCommonPrefix(kb.B[:0], nsPrefix)
	kb.B = encoding.MarshalUint64(kb.B, date)
	kb.B = marshalTagValue(kb.B, bytesutil.ToUnsafeBytes(tagKey))
	kb.B = marshalTagValue(kb.B, bytesutil.ToUnsafeBytes(tagValuePrefix))
	kb.B = kb.B[:len(kb.B)-1] // remove tagSeparatorChar from the end of kb.B
	prefix := append([]byte(nil), kb.B...)
	return is.searchTagValueSuffixesForPrefix(tvss, nsPrefix, prefix, len(tagValuePrefix), delimiter, maxTagValueSuffixes)
}

func (is *indexSearch) searchTagValueSuffixesForPrefix(tvss map[string]struct{}, nsPrefix byte, prefix []byte, tagValuePrefixLen int, delimiter byte, maxTagValueSuffixes int) error {
	kb := &is.kb
	ts := &is.ts
	mp := &is.mp
	dmis := is.db.getDeletedMetricIDs()
	loopsPaceLimiter := 0
	ts.Seek(prefix)
	for len(tvss) < maxTagValueSuffixes && ts.NextItem() {
		if loopsPaceLimiter&paceLimiterFastIterationsMask == 0 {
			if err := checkSearchDeadlineAndPace(is.deadline); err != nil {
				return err
			}
		}
		loopsPaceLimiter++
		item := ts.Item
		if !bytes.HasPrefix(item, prefix) {
			break
		}
		if err := mp.Init(item, nsPrefix); err != nil {
			return err
		}
		if mp.GetMatchingSeriesCount(nil, dmis) == 0 {
			continue
		}
		tagValue := mp.Tag.Value
		suffix := tagValue[tagValuePrefixLen:]
		n := bytes.IndexByte(suffix, delimiter)
		if n < 0 {
			// Found leaf tag value that doesn't have delimiters after the given tagValuePrefix.
			tvss[string(suffix)] = struct{}{}
			continue
		}
		// Found non-leaf tag value. Extract suffix that end with the given delimiter.
		suffix = suffix[:n+1]
		tvss[string(suffix)] = struct{}{}
		if suffix[len(suffix)-1] == 255 {
			continue
		}
		// Search for the next suffix
		suffix[len(suffix)-1]++
		kb.B = append(kb.B[:0], prefix...)
		kb.B = marshalTagValue(kb.B, suffix)
		kb.B = kb.B[:len(kb.B)-1] // remove tagSeparatorChar
		ts.Seek(kb.B)
	}
	if err := ts.Error(); err != nil {
		return fmt.Errorf("error when searching for tag value suffixes for prefix %q: %w", prefix, err)
	}
	return nil
}

// GetSeriesCount returns the approximate number of unique timeseries in the db.
//
// It includes the deleted series too and may count the same series
// up to two times - in db and extDB.
func (db *indexDB) GetSeriesCount(deadline uint64) (uint64, error) {
	is := db.getIndexSearch(deadline)
	n, err := is.getSeriesCount()
	db.putIndexSearch(is)
	if err != nil {
		return 0, err
	}

	var nExt uint64
	db.doExtDB(func(extDB *indexDB) {
		is := extDB.getIndexSearch(deadline)
		nExt, err = is.getSeriesCount()
		extDB.putIndexSearch(is)
	})
	if err != nil {
		return 0, fmt.Errorf("error when searching in extDB: %w", err)
	}
	return n + nExt, nil
}

func (is *indexSearch) getSeriesCount() (uint64, error) {
	ts := &is.ts
	kb := &is.kb
	mp := &is.mp
	loopsPaceLimiter := 0
	var metricIDsLen uint64
	// Extract the number of series from ((__name__=value): metricIDs) rows
	kb.B = is.marshalCommonPrefix(kb.B[:0], nsPrefixTagToMetricIDs)
	kb.B = marshalTagValue(kb.B, nil)
	ts.Seek(kb.B)
	for ts.NextItem() {
		if loopsPaceLimiter&paceLimiterFastIterationsMask == 0 {
			if err := checkSearchDeadlineAndPace(is.deadline); err != nil {
				return 0, err
			}
		}
		loopsPaceLimiter++
		item := ts.Item
		if !bytes.HasPrefix(item, kb.B) {
			break
		}
		tail := item[len(kb.B):]
		n := bytes.IndexByte(tail, tagSeparatorChar)
		if n < 0 {
			return 0, fmt.Errorf("invalid tag->metricIDs line %q: cannot find tagSeparatorChar %d", item, tagSeparatorChar)
		}
		tail = tail[n+1:]
		if err := mp.InitOnlyTail(item, tail); err != nil {
			return 0, err
		}
		// Take into account deleted timeseries too.
		// It is OK if series can be counted multiple times in rare cases -
		// the returned number is an estimation.
		metricIDsLen += uint64(mp.MetricIDsLen())
	}
	if err := ts.Error(); err != nil {
		return 0, fmt.Errorf("error when counting unique timeseries: %w", err)
	}
	return metricIDsLen, nil
}

// GetTSDBStatus returns topN entries for tsdb status for the given tfss, date and focusLabel.
func (db *indexDB) GetTSDBStatus(qt *querytracer.Tracer, tfss []*TagFilters, date uint64, focusLabel string, topN, maxMetrics int, deadline uint64) (*TSDBStatus, error) {
	qtChild := qt.NewChild("collect tsdb stats in the current indexdb")

	is := db.getIndexSearch(deadline)
	status, err := is.getTSDBStatus(qtChild, tfss, date, focusLabel, topN, maxMetrics)
	qtChild.Done()
	db.putIndexSearch(is)
	if err != nil {
		return nil, err
	}
	if status.hasEntries() {
		return status, nil
	}
	db.doExtDB(func(extDB *indexDB) {
		qtChild := qt.NewChild("collect tsdb stats in the previous indexdb")
		is := extDB.getIndexSearch(deadline)
		status, err = is.getTSDBStatus(qtChild, tfss, date, focusLabel, topN, maxMetrics)
		qtChild.Done()
		extDB.putIndexSearch(is)
	})
	if err != nil {
		return nil, fmt.Errorf("error when obtaining TSDB status from extDB: %w", err)
	}
	return status, nil
}

// getTSDBStatus returns topN entries for tsdb status for the given tfss, date and focusLabel.
func (is *indexSearch) getTSDBStatus(qt *querytracer.Tracer, tfss []*TagFilters, date uint64, focusLabel string, topN, maxMetrics int) (*TSDBStatus, error) {
	filter, err := is.searchMetricIDsWithFiltersOnDate(qt, tfss, date, maxMetrics)
	if err != nil {
		return nil, err
	}
	if filter != nil && filter.Len() == 0 {
		qt.Printf("no matching series for filter=%s", tfss)
		return &TSDBStatus{}, nil
	}
	ts := &is.ts
	kb := &is.kb
	mp := &is.mp
	dmis := is.db.getDeletedMetricIDs()
	thSeriesCountByMetricName := newTopHeap(topN)
	thSeriesCountByLabelName := newTopHeap(topN)
	thSeriesCountByFocusLabelValue := newTopHeap(topN)
	thSeriesCountByLabelValuePair := newTopHeap(topN)
	thLabelValueCountByLabelName := newTopHeap(topN)
	var tmp, prevLabelName, prevLabelValuePair []byte
	var labelValueCountByLabelName, seriesCountByLabelValuePair uint64
	var totalSeries, labelSeries, totalLabelValuePairs uint64
	nameEqualBytes := []byte("__name__=")
	focusLabelEqualBytes := []byte(focusLabel + "=")

	loopsPaceLimiter := 0
	nsPrefixExpected := byte(nsPrefixDateTagToMetricIDs)
	if date == globalIndexDate {
		nsPrefixExpected = nsPrefixTagToMetricIDs
	}
	kb.B = is.marshalCommonPrefixForDate(kb.B[:0], date)
	prefix := append([]byte{}, kb.B...)
	ts.Seek(prefix)
	for ts.NextItem() {
		if loopsPaceLimiter&paceLimiterFastIterationsMask == 0 {
			if err := checkSearchDeadlineAndPace(is.deadline); err != nil {
				return nil, err
			}
		}
		loopsPaceLimiter++
		item := ts.Item
		if !bytes.HasPrefix(item, prefix) {
			break
		}
		if err := mp.Init(item, nsPrefixExpected); err != nil {
			return nil, err
		}
		matchingSeriesCount := mp.GetMatchingSeriesCount(filter, dmis)
		if matchingSeriesCount == 0 {
			// Skip rows without matching metricIDs.
			continue
		}
		tmp = append(tmp[:0], mp.Tag.Key...)
		labelName := tmp
		if isArtificialTagKey(labelName) {
			// Skip artificially created tag keys.
			kb.B = append(kb.B[:0], prefix...)
			if len(labelName) > 0 && labelName[0] == compositeTagKeyPrefix {
				kb.B = append(kb.B, compositeTagKeyPrefix)
			} else {
				kb.B = marshalTagValue(kb.B, labelName)
			}
			kb.B[len(kb.B)-1]++
			ts.Seek(kb.B)
			continue
		}
		if len(labelName) == 0 {
			labelName = append(labelName, "__name__"...)
			tmp = labelName
		}
		if string(labelName) == "__name__" {
			totalSeries += uint64(matchingSeriesCount)
		}
		tmp = append(tmp, '=')
		tmp = append(tmp, mp.Tag.Value...)
		labelValuePair := tmp
		if len(prevLabelName) == 0 {
			prevLabelName = append(prevLabelName[:0], labelName...)
		}
		if string(labelName) != string(prevLabelName) {
			thLabelValueCountByLabelName.push(prevLabelName, labelValueCountByLabelName)
			thSeriesCountByLabelName.push(prevLabelName, labelSeries)
			labelSeries = 0
			labelValueCountByLabelName = 0
			prevLabelName = append(prevLabelName[:0], labelName...)
		}
		if len(prevLabelValuePair) == 0 {
			prevLabelValuePair = append(prevLabelValuePair[:0], labelValuePair...)
			labelValueCountByLabelName++
		}
		if string(labelValuePair) != string(prevLabelValuePair) {
			thSeriesCountByLabelValuePair.push(prevLabelValuePair, seriesCountByLabelValuePair)
			if bytes.HasPrefix(prevLabelValuePair, nameEqualBytes) {
				thSeriesCountByMetricName.push(prevLabelValuePair[len(nameEqualBytes):], seriesCountByLabelValuePair)
			}
			if bytes.HasPrefix(prevLabelValuePair, focusLabelEqualBytes) {
				thSeriesCountByFocusLabelValue.push(prevLabelValuePair[len(focusLabelEqualBytes):], seriesCountByLabelValuePair)
			}
			seriesCountByLabelValuePair = 0
			labelValueCountByLabelName++
			prevLabelValuePair = append(prevLabelValuePair[:0], labelValuePair...)
		}
		// It is OK if series can be counted multiple times in rare cases -
		// the returned number is an estimation.
		labelSeries += uint64(matchingSeriesCount)
		seriesCountByLabelValuePair += uint64(matchingSeriesCount)
		totalLabelValuePairs += uint64(matchingSeriesCount)
	}
	if err := ts.Error(); err != nil {
		return nil, fmt.Errorf("error when counting time series by metric names: %w", err)
	}
	thLabelValueCountByLabelName.push(prevLabelName, labelValueCountByLabelName)
	thSeriesCountByLabelName.push(prevLabelName, labelSeries)
	thSeriesCountByLabelValuePair.push(prevLabelValuePair, seriesCountByLabelValuePair)
	if bytes.HasPrefix(prevLabelValuePair, nameEqualBytes) {
		thSeriesCountByMetricName.push(prevLabelValuePair[len(nameEqualBytes):], seriesCountByLabelValuePair)
	}
	if bytes.HasPrefix(prevLabelValuePair, focusLabelEqualBytes) {
		thSeriesCountByFocusLabelValue.push(prevLabelValuePair[len(focusLabelEqualBytes):], seriesCountByLabelValuePair)
	}
	status := &TSDBStatus{
		TotalSeries:                  totalSeries,
		TotalLabelValuePairs:         totalLabelValuePairs,
		SeriesCountByMetricName:      thSeriesCountByMetricName.getSortedResult(),
		SeriesCountByLabelName:       thSeriesCountByLabelName.getSortedResult(),
		SeriesCountByFocusLabelValue: thSeriesCountByFocusLabelValue.getSortedResult(),
		SeriesCountByLabelValuePair:  thSeriesCountByLabelValuePair.getSortedResult(),
		LabelValueCountByLabelName:   thLabelValueCountByLabelName.getSortedResult(),
	}
	return status, nil
}

// TSDBStatus contains TSDB status data for /api/v1/status/tsdb.
//
// See https://prometheus.io/docs/prometheus/latest/querying/api/#tsdb-stats
type TSDBStatus struct {
	TotalSeries                  uint64
	TotalLabelValuePairs         uint64
	SeriesCountByMetricName      []TopHeapEntry
	SeriesCountByLabelName       []TopHeapEntry
	SeriesCountByFocusLabelValue []TopHeapEntry
	SeriesCountByLabelValuePair  []TopHeapEntry
	LabelValueCountByLabelName   []TopHeapEntry
}

func (status *TSDBStatus) hasEntries() bool {
	return len(status.SeriesCountByLabelValuePair) > 0
}

// topHeap maintains a heap of topHeapEntries with the maximum TopHeapEntry.n values.
type topHeap struct {
	topN int
	a    []TopHeapEntry
}

// newTopHeap returns topHeap for topN items.
func newTopHeap(topN int) *topHeap {
	return &topHeap{
		topN: topN,
	}
}

// TopHeapEntry represents an entry from `top heap` used in stats.
type TopHeapEntry struct {
	Name  string
	Count uint64
}

func (th *topHeap) push(name []byte, count uint64) {
	if count == 0 {
		return
	}
	if len(th.a) < th.topN {
		th.a = append(th.a, TopHeapEntry{
			Name:  string(name),
			Count: count,
		})
		heap.Fix(th, len(th.a)-1)
		return
	}
	if count <= th.a[0].Count {
		return
	}
	th.a[0] = TopHeapEntry{
		Name:  string(name),
		Count: count,
	}
	heap.Fix(th, 0)
}

func (th *topHeap) getSortedResult() []TopHeapEntry {
	result := append([]TopHeapEntry{}, th.a...)
	sort.Slice(result, func(i, j int) bool {
		a, b := result[i], result[j]
		if a.Count != b.Count {
			return a.Count > b.Count
		}
		return a.Name < b.Name
	})
	return result
}

// heap.Interface implementation for topHeap.

func (th *topHeap) Len() int {
	return len(th.a)
}

func (th *topHeap) Less(i, j int) bool {
	a := th.a
	return a[i].Count < a[j].Count
}

func (th *topHeap) Swap(i, j int) {
	a := th.a
	a[j], a[i] = a[i], a[j]
}

func (th *topHeap) Push(_ any) {
	panic(fmt.Errorf("BUG: Push shouldn't be called"))
}

func (th *topHeap) Pop() any {
	panic(fmt.Errorf("BUG: Pop shouldn't be called"))
}

// searchMetricName appends metric name for the given metricID to dst
// and returns the result.
func (db *indexDB) searchMetricName(dst []byte, metricID uint64, noCache bool) ([]byte, bool) {
	if !noCache {
		metricName := db.getMetricNameFromCache(dst, metricID)
		if len(metricName) > len(dst) {
			return metricName, true
		}
	}

	is := db.getIndexSearchInternal(noDeadline, noCache)
	var ok bool
	dst, ok = is.searchMetricName(dst, metricID)
	db.putIndexSearch(is)
	if ok {
		// There is no need in verifying whether the given metricID is deleted,
		// since the filtering must be performed before calling this func.
		if !noCache {
			db.putMetricNameToCache(metricID, dst)
		}
		return dst, true
	}

	// Try searching in the external indexDB.
	db.doExtDB(func(extDB *indexDB) {
		is := extDB.getIndexSearchInternal(noDeadline, noCache)
		dst, ok = is.searchMetricName(dst, metricID)
		extDB.putIndexSearch(is)
		if ok && !noCache {
			// There is no need in verifying whether the given metricID is deleted,
			// since the filtering must be performed before calling this func.
			extDB.putMetricNameToCache(metricID, dst)
		}
	})
	if ok {
		return dst, true
	}

	if db.s.wasMetricIDMissingBefore(metricID) {
		// Cannot find the MetricName for the given metricID for the last 60 seconds.
		// It is likely the indexDB contains incomplete set of metricID -> metricName entries
		// after unclean shutdown or after restoring from a snapshot.
		// Mark the metricID as deleted, so it is created again when new sample
		// for the given time series is ingested next time.
		db.missingMetricNamesForMetricID.Add(1)
		db.deleteMetricIDs([]uint64{metricID})
	}

	return dst, false
}

<<<<<<< HEAD
func (db *indexDB) getDeletedMetricIDs() *uint64set.Set {
	return db.deletedMetricIDs.Load()
=======
// DeleteTSIDs marks as deleted all the TSIDs matching the given tfss and
// updates or resets all caches where TSIDs and the corresponding MetricIDs may
// be stored.
//
// If the number of the series exceeds maxMetrics, no series will be deleted and
// an error will be returned. Otherwise, the function returns the number of
// series deleted.
func (db *indexDB) DeleteTSIDs(qt *querytracer.Tracer, tfss []*TagFilters, maxMetrics int) (int, error) {
	qt = qt.NewChild("deleting series for %s", tfss)
	defer qt.Done()
	if len(tfss) == 0 {
		return 0, nil
	}

	// Obtain metricIDs to delete.
	is := db.getIndexSearch(noDeadline)
	metricIDs, err := is.searchMetricIDs(qt, tfss, globalIndexTimeRange, maxMetrics)
	db.putIndexSearch(is)
	if err != nil {
		return 0, err
	}
	db.deleteMetricIDs(metricIDs)

	// Delete TSIDs in the extDB.
	deletedCount := len(metricIDs)
	db.doExtDB(func(extDB *indexDB) {
		var n int
		qtChild := qt.NewChild("deleting series from the previous indexdb")
		n, err = extDB.DeleteTSIDs(qtChild, tfss, maxMetrics)
		qtChild.Donef("deleted %d series", n)
		deletedCount += n
	})
	if err != nil {
		return deletedCount, fmt.Errorf("cannot delete tsids in extDB: %w", err)
	}
	return deletedCount, nil
>>>>>>> f645479b
}

func (db *indexDB) setDeletedMetricIDs(dmis *uint64set.Set) {
	db.deletedMetricIDs.Store(dmis)
}

func (db *indexDB) updateDeletedMetricIDs(metricIDs []uint64) {
	db.deletedMetricIDsUpdateLock.Lock()
	dmisOld := db.getDeletedMetricIDs()
	dmisNew := dmisOld.Clone()
	dmisNew.AddMulti(metricIDs)
	db.setDeletedMetricIDs(dmisNew)
	db.deletedMetricIDsUpdateLock.Unlock()
}

func (db *indexDB) loadDeletedMetricIDs() {
	is := db.getIndexSearch(noDeadline)
	dmis, err := is.loadDeletedMetricIDs()
	db.putIndexSearch(is)
	if err != nil {
		logger.Panicf("FATAL: cannot load deleted metricIDs for indexDB %q: %v", db.name, err)
		return
	}
	db.setDeletedMetricIDs(dmis)
}

func (is *indexSearch) loadDeletedMetricIDs() (*uint64set.Set, error) {
	dmis := &uint64set.Set{}
	ts := &is.ts
	kb := &is.kb
	kb.B = append(kb.B[:0], nsPrefixDeletedMetricID)
	ts.Seek(kb.B)
	for ts.NextItem() {
		item := ts.Item
		if !bytes.HasPrefix(item, kb.B) {
			break
		}
		item = item[len(kb.B):]
		if len(item) != 8 {
			return nil, fmt.Errorf("unexpected item len; got %d bytes; want %d bytes", len(item), 8)
		}
		metricID := encoding.UnmarshalUint64(item)
		dmis.Add(metricID)
	}
	if err := ts.Error(); err != nil {
		return nil, err
	}
	return dmis, nil
}

func (db *indexDB) deleteMetricIDs(metricIDs []uint64) {
	// atomically add deleted metricIDs to an inmemory map.
	db.updateDeletedMetricIDs(metricIDs)
	// Reset TagFilters -> TSIDS cache, since it may contain deleted TSIDs.
	db.invalidateTagFiltersCache()

	// Store the metricIDs as deleted.
	// Make this after updating the deletedMetricIDs and resetting caches
	// in order to exclude the possibility of the inconsistent state when the deleted metricIDs
	// remain available in the tsidCache after unclean shutdown.
	// See https://github.com/VictoriaMetrics/VictoriaMetrics/issues/1347
	ii := getIndexItems()
	defer putIndexItems(ii)
	for _, metricID := range metricIDs {
		ii.B = append(ii.B, nsPrefixDeletedMetricID)
		ii.B = encoding.MarshalUint64(ii.B, metricID)
		ii.Next()
	}
	db.tb.AddItems(ii.Items)
}

// searchMetricIDs returns metricIDs for the given tfss and tr.
//
// The returned metricIDs are sorted.
func (db *indexDB) searchMetricIDs(qt *querytracer.Tracer, tfss []*TagFilters, tr TimeRange, maxMetrics int, deadline uint64) ([]uint64, error) {
	qt = qt.NewChild("search for matching metricIDs: filters=%s, timeRange=%s", tfss, &tr)
	defer qt.Done()

	if len(tfss) == 0 {
		return nil, nil
	}

	qtChild := qt.NewChild("search for metricIDs in the current indexdb")
	tfKeyBuf := tagFiltersKeyBufPool.Get()
	defer tagFiltersKeyBufPool.Put(tfKeyBuf)

	tfKeyBuf.B = db.marshalTagFiltersKey(tfKeyBuf.B[:0], tfss, tr, true)
	metricIDs, ok := db.getMetricIDsFromTagFiltersCache(qtChild, tfKeyBuf.B)
	if ok {
		// Fast path - metricIDs found in the cache
		if len(metricIDs) > maxMetrics {
			return nil, errTooManyTimeseries(maxMetrics)
		}
		qtChild.Done()
		return metricIDs, nil
	}

	// Slow path - search for metricIDs in the db and extDB.
	is := db.getIndexSearch(deadline)
	localMetricIDs, err := is.searchMetricIDs(qtChild, tfss, tr, maxMetrics)
	db.putIndexSearch(is)
	if err != nil {
		return nil, fmt.Errorf("error when searching for metricIDs in the current indexdb: %w", err)
	}
	qtChild.Done()

	var extMetricIDs []uint64
	db.doExtDB(func(extDB *indexDB) {
		qtChild := qt.NewChild("search for metricIDs in the previous indexdb")
		defer qtChild.Done()

		tfKeyExtBuf := tagFiltersKeyBufPool.Get()
		defer tagFiltersKeyBufPool.Put(tfKeyExtBuf)

		// Data in extDB cannot be changed, so use unversioned keys for tag cache.
		tfKeyExtBuf.B = db.marshalTagFiltersKey(tfKeyExtBuf.B[:0], tfss, tr, false)
		metricIDs, ok := extDB.getMetricIDsFromTagFiltersCache(qtChild, tfKeyExtBuf.B)
		if ok {
			extMetricIDs = metricIDs
			return
		}
		is := extDB.getIndexSearch(deadline)
		extMetricIDs, err = is.searchMetricIDs(qtChild, tfss, tr, maxMetrics)
		extDB.putIndexSearch(is)
		if err == nil {
			extDB.putMetricIDsToTagFiltersCache(qtChild, extMetricIDs, tfKeyExtBuf.B)
		}
	})
	if err != nil {
		return nil, fmt.Errorf("error when searching for metricIDs in the previous indexdb: %w", err)
	}

	// Merge localMetricIDs with extMetricIDs.
	metricIDs = mergeSortedMetricIDs(localMetricIDs, extMetricIDs)
	qt.Printf("merge %d metricIDs from the current indexdb with %d metricIDs from the previous indexdb; result: %d metricIDs",
		len(localMetricIDs), len(extMetricIDs), len(metricIDs))

	// Store metricIDs in the cache.
	db.putMetricIDsToTagFiltersCache(qt, metricIDs, tfKeyBuf.B)

	return metricIDs, nil
}

func mergeSortedMetricIDs(a, b []uint64) []uint64 {
	if len(b) == 0 {
		return a
	}
	i := 0
	j := 0
	result := make([]uint64, 0, len(a)+len(b))
	for {
		next := b[j]
		start := i
		for i < len(a) && a[i] <= next {
			i++
		}
		result = append(result, a[start:i]...)
		if len(result) > 0 {
			last := result[len(result)-1]
			for j < len(b) && b[j] == last {
				j++
			}
		}
		if i == len(a) {
			return append(result, b[j:]...)
		}
		a, b = b, a
		i, j = j, i
	}
}

// getTSIDsFromMetricIDs retrieves TSIDs for given metricIDs.
//
// It is expected that metricIDs are already sorted by the caller. Otherwise the search may be slow.
func (db *indexDB) getTSIDsFromMetricIDs(qt *querytracer.Tracer, metricIDs []uint64, deadline uint64) ([]TSID, error) {
	qt = qt.NewChild("obtain tsids from %d metricIDs", len(metricIDs))
	defer qt.Done()

	if len(metricIDs) == 0 {
		return nil, nil
	}

	// Search for TSIDs in the current indexdb
	tsids := make([]TSID, len(metricIDs))
	var extMetricIDs []uint64
	i := 0
	err := func() error {
		is := db.getIndexSearch(deadline)
		defer db.putIndexSearch(is)
		for loopsPaceLimiter, metricID := range metricIDs {
			if loopsPaceLimiter&paceLimiterSlowIterationsMask == 0 {
				if err := checkSearchDeadlineAndPace(is.deadline); err != nil {
					return err
				}
			}
			// Try obtaining TSIDs from MetricID->TSID cache. This is much faster
			// than scanning the mergeset if it contains a lot of metricIDs.
			tsid := &tsids[i]
			err := is.db.getFromMetricIDCache(tsid, metricID)
			if err == nil {
				// Fast path - the tsid for metricID is found in cache.
				i++
				continue
			}
			if err != io.EOF {
				return err
			}
			if !is.getTSIDByMetricID(tsid, metricID) {
				// Postpone searching for the missing metricID in the extDB.
				extMetricIDs = append(extMetricIDs, metricID)
				continue
			}
			is.db.putToMetricIDCache(metricID, tsid)
			i++
		}
		return nil
	}()
	if err != nil {
		return nil, fmt.Errorf("error when searching for TISDs by metricIDs in the current indexdb: %w", err)
	}
	tsidsFound := i
	qt.Printf("found %d tsids for %d metricIDs in the current indexdb", tsidsFound, len(metricIDs))

	var metricIDsToDelete []uint64
	if len(extMetricIDs) > 0 {
		// Search for extMetricIDs in the previous indexdb (aka extDB)
		db.doExtDB(func(extDB *indexDB) {
			is := extDB.getIndexSearch(deadline)
			defer extDB.putIndexSearch(is)
			for loopsPaceLimiter, metricID := range extMetricIDs {
				if loopsPaceLimiter&paceLimiterSlowIterationsMask == 0 {
					if err = checkSearchDeadlineAndPace(is.deadline); err != nil {
						return
					}
				}
				// There is no need in searching for TSIDs in MetricID->TSID cache, since
				// this has been already done in the loop above (the MetricID->TSID cache is global).
				tsid := &tsids[i]
				if !is.getTSIDByMetricID(tsid, metricID) {
					// Cannot find TSID for the given metricID.
					// This may be the case on incomplete indexDB
					// due to snapshot or due to un-flushed entries.
					// Mark the metricID as deleted, so it is created again when new sample
					// for the given time series is ingested next time.
					if is.db.s.wasMetricIDMissingBefore(metricID) {
						is.db.missingTSIDsForMetricID.Add(1)
						metricIDsToDelete = append(metricIDsToDelete, metricID)
					}
					continue
				}
				is.db.putToMetricIDCache(metricID, tsid)
				i++
			}
		})
		if err != nil {
			return nil, fmt.Errorf("error when searching for TSIDs by metricIDs in the previous indexdb: %w", err)
		}
		qt.Printf("found %d tsids for %d metricIDs in the previous indexdb", i-tsidsFound, len(extMetricIDs))
	}

	tsids = tsids[:i]
	qt.Printf("load %d tsids for %d metricIDs from both current and previous indexdb", len(tsids), len(metricIDs))

	if len(metricIDsToDelete) > 0 {
		db.deleteMetricIDs(metricIDsToDelete)
	}
	return tsids, nil
}

var tagFiltersKeyBufPool bytesutil.ByteBufferPool

func (is *indexSearch) getTSIDByMetricNameNoExtDB(dst *TSID, metricName []byte, date uint64) bool {
	dmis := is.db.getDeletedMetricIDs()
	ts := &is.ts
	kb := &is.kb

	if is.db.s.disablePerDayIndex {
		kb.B = marshalCommonPrefix(kb.B[:0], nsPrefixMetricNameToTSID)
	} else {
		kb.B = marshalCommonPrefix(kb.B[:0], nsPrefixDateMetricNameToTSID)
		kb.B = encoding.MarshalUint64(kb.B, date)
	}
	kb.B = append(kb.B, metricName...)
	kb.B = append(kb.B, kvSeparatorChar)
	ts.Seek(kb.B)
	for ts.NextItem() {
		if !bytes.HasPrefix(ts.Item, kb.B) {
			// Nothing found.
			return false
		}
		v := ts.Item[len(kb.B):]
		tail, err := dst.Unmarshal(v)
		if err != nil {
			logger.Panicf("FATAL: cannot unmarshal TSID: %s", err)
		}
		if len(tail) > 0 {
			logger.Panicf("FATAL: unexpected non-empty tail left after unmarshaling TSID: %X", tail)
		}
		if dmis.Has(dst.MetricID) {
			// The dst is deleted. Continue searching.
			continue
		}
		// Found valid dst.
		return true
	}
	if err := ts.Error(); err != nil {
		logger.Panicf("FATAL: error when searching TSID by metricName; searchPrefix %q: %s", kb.B, err)
	}
	// Nothing found
	return false
}

func (is *indexSearch) searchMetricNameWithCache(dst []byte, metricID uint64) ([]byte, bool) {
	metricName := is.db.getMetricNameFromCache(dst, metricID)
	if len(metricName) > len(dst) {
		return metricName, true
	}
	var ok bool
	dst, ok = is.searchMetricName(dst, metricID)
	if ok {
		// There is no need in verifying whether the given metricID is deleted,
		// since the filtering must be performed before calling this func.
		is.db.putMetricNameToCache(metricID, dst)
		return dst, true
	}
	return dst, false
}

func (is *indexSearch) searchMetricName(dst []byte, metricID uint64) ([]byte, bool) {
	ts := &is.ts
	kb := &is.kb
	kb.B = is.marshalCommonPrefix(kb.B[:0], nsPrefixMetricIDToMetricName)
	kb.B = encoding.MarshalUint64(kb.B, metricID)
	if err := ts.FirstItemWithPrefix(kb.B); err != nil {
		if err == io.EOF {
			return dst, false
		}
		logger.Panicf("FATAL: error when searching metricName by metricID; searchPrefix %q: %s", kb.B, err)
	}
	v := ts.Item[len(kb.B):]
	dst = append(dst, v...)
	return dst, true
}

func (is *indexSearch) containsTimeRange(tr TimeRange) bool {
	if tr == globalIndexTimeRange {
		return true
	}

	db := is.db
	if db.hasExtDB() {
		// The db corresponds to the current indexDB, which is used for storing index data for newly registered time series.
		// This means that it may contain data for the given tr with probability close to 100%.
		return true
	}
	// The db corresponds to the previous indexDB, which is readonly.
	// So it is safe caching the minimum timestamp, which isn't covered by the db.

	// use common prefix as a key for minMissingTimestamp
	// it's needed to properly track timestamps for cluster version
	// which uses tenant labels for the index search
	kb := &is.kb
	kb.B = is.marshalCommonPrefix(kb.B[:0], nsPrefixDateToMetricID)
	key := kb.B

	db.minMissingTimestampByKeyLock.RLock()
	minMissingTimestamp, ok := db.minMissingTimestampByKey[string(key)]
	db.minMissingTimestampByKeyLock.RUnlock()

	if ok && tr.MinTimestamp >= minMissingTimestamp {
		return false
	}
	if is.containsTimeRangeSlowForPrefixBuf(kb, tr) {
		return true
	}

	db.minMissingTimestampByKeyLock.Lock()
	db.minMissingTimestampByKey[string(key)] = tr.MinTimestamp
	db.minMissingTimestampByKeyLock.Unlock()

	return false
}

func (is *indexSearch) containsTimeRangeSlowForPrefixBuf(prefixBuf *bytesutil.ByteBuffer, tr TimeRange) bool {
	ts := &is.ts

	// Verify whether the tr.MinTimestamp is included into `ts` or is smaller than the minimum date stored in `ts`.
	// Do not check whether tr.MaxTimestamp is included into `ts` or is bigger than the max date stored in `ts` for performance reasons.
	// This means that containsTimeRangeSlow() can return true if `tr` is located below the min date stored in `ts`.
	// This is OK, since this case isn't encountered too much in practice.
	// The main practical case allows skipping searching in prev indexdb (`ts`) when `tr`
	// is located above the max date stored there.
	minDate := uint64(tr.MinTimestamp) / msecPerDay
	prefix := prefixBuf.B
	prefixBuf.B = encoding.MarshalUint64(prefixBuf.B, minDate)
	ts.Seek(prefixBuf.B)
	if !ts.NextItem() {
		if err := ts.Error(); err != nil {
			logger.Panicf("FATAL: error when searching for minDate=%d, prefix %q: %w", minDate, prefixBuf.B, err)
		}
		return false
	}
	if !bytes.HasPrefix(ts.Item, prefix) {
		// minDate exceeds max date from ts.
		return false
	}
	return true
}

func (is *indexSearch) getTSIDByMetricID(dst *TSID, metricID uint64) bool {
	// There is no need in checking for deleted metricIDs here, since they
	// must be checked by the caller.
	ts := &is.ts
	kb := &is.kb
	kb.B = is.marshalCommonPrefix(kb.B[:0], nsPrefixMetricIDToTSID)
	kb.B = encoding.MarshalUint64(kb.B, metricID)
	if err := ts.FirstItemWithPrefix(kb.B); err != nil {
		if err == io.EOF {
			return false
		}
		logger.Panicf("FATAL: error when searching TSID by metricID=%d; searchPrefix %q: %s", metricID, kb.B, err)
	}
	v := ts.Item[len(kb.B):]
	tail, err := dst.Unmarshal(v)
	if err != nil {
		logger.Panicf("FATAL: cannot unmarshal the found TSID=%X for metricID=%d: %s", v, metricID, err)
	}
	if len(tail) > 0 {
		logger.Panicf("FATAL: unexpected non-zero tail left after unmarshaling TSID for metricID=%d: %X", metricID, tail)
	}
	return true
}

// updateMetricIDsByMetricNameMatch matches metricName values for the given srcMetricIDs against tfs
// and adds matching metrics to metricIDs.
func (is *indexSearch) updateMetricIDsByMetricNameMatch(qt *querytracer.Tracer, metricIDs, srcMetricIDs *uint64set.Set, tfs []*tagFilter) error {
	qt = qt.NewChild("filter out %d metric ids with filters=%s", srcMetricIDs.Len(), tfs)
	defer qt.Done()

	// sort srcMetricIDs in order to speed up Seek below.
	sortedMetricIDs := srcMetricIDs.AppendTo(nil)
	qt.Printf("sort %d metric ids", len(sortedMetricIDs))

	kb := &is.kb
	kb.B = is.marshalCommonPrefix(kb.B[:0], nsPrefixTagToMetricIDs)
	tfs = removeCompositeTagFilters(tfs, kb.B)

	metricName := kbPool.Get()
	defer kbPool.Put(metricName)
	mn := GetMetricName()
	defer PutMetricName(mn)
	for loopsPaceLimiter, metricID := range sortedMetricIDs {
		if loopsPaceLimiter&paceLimiterSlowIterationsMask == 0 {
			if err := checkSearchDeadlineAndPace(is.deadline); err != nil {
				return err
			}
		}
		var ok bool
		metricName.B, ok = is.searchMetricNameWithCache(metricName.B[:0], metricID)
		if !ok {
			// It is likely the metricID->metricName entry didn't propagate to inverted index yet.
			// Skip this metricID for now.
			continue
		}
		if err := mn.Unmarshal(metricName.B); err != nil {
			logger.Panicf("FATAL: cannot unmarshal metricName %q: %s", metricName.B, err)
		}

		// Match the mn against tfs.
		ok, err := matchTagFilters(mn, tfs, &is.kb)
		if err != nil {
			return fmt.Errorf("cannot match MetricName %s against tagFilters: %w", mn, err)
		}
		if !ok {
			continue
		}
		metricIDs.Add(metricID)
	}
	qt.Printf("apply filters %s; resulting metric ids: %d", tfs, metricIDs.Len())
	return nil
}

func removeCompositeTagFilters(tfs []*tagFilter, prefix []byte) []*tagFilter {
	if !hasCompositeTagFilters(tfs, prefix) {
		return tfs
	}
	var tagKey []byte
	var name []byte
	tfsNew := make([]*tagFilter, 0, len(tfs)+1)
	for _, tf := range tfs {
		if !bytes.HasPrefix(tf.prefix, prefix) {
			tfsNew = append(tfsNew, tf)
			continue
		}
		suffix := tf.prefix[len(prefix):]
		var err error
		_, tagKey, err = unmarshalTagValue(tagKey[:0], suffix)
		if err != nil {
			logger.Panicf("BUG: cannot unmarshal tag key from suffix=%q: %s", suffix, err)
		}
		if len(tagKey) == 0 || tagKey[0] != compositeTagKeyPrefix {
			tfsNew = append(tfsNew, tf)
			continue
		}
		tagKey = tagKey[1:]
		nameLen, nSize := encoding.UnmarshalVarUint64(tagKey)
		if nSize <= 0 {
			logger.Panicf("BUG: cannot unmarshal nameLen from tagKey %q", tagKey)
		}
		tagKey = tagKey[nSize:]
		if nameLen == 0 {
			logger.Panicf("BUG: nameLen must be greater than 0")
		}
		if uint64(len(tagKey)) < nameLen {
			logger.Panicf("BUG: expecting at %d bytes for name in tagKey=%q; got %d bytes", nameLen, tagKey, len(tagKey))
		}
		name = append(name[:0], tagKey[:nameLen]...)
		tagKey = tagKey[nameLen:]
		var tfNew tagFilter
		if err := tfNew.Init(prefix, tagKey, tf.value, tf.isNegative, tf.isRegexp); err != nil {
			logger.Panicf("BUG: cannot initialize {%s=%q} filter: %s", tagKey, tf.value, err)
		}
		tfsNew = append(tfsNew, &tfNew)
	}
	if len(name) > 0 {
		var tfNew tagFilter
		if err := tfNew.Init(prefix, nil, name, false, false); err != nil {
			logger.Panicf("BUG: unexpected error when initializing {__name__=%q} filter: %s", name, err)
		}
		tfsNew = append(tfsNew, &tfNew)
	}
	return tfsNew
}

func hasCompositeTagFilters(tfs []*tagFilter, prefix []byte) bool {
	var tagKey []byte
	for _, tf := range tfs {
		if !bytes.HasPrefix(tf.prefix, prefix) {
			continue
		}
		suffix := tf.prefix[len(prefix):]
		var err error
		_, tagKey, err = unmarshalTagValue(tagKey[:0], suffix)
		if err != nil {
			logger.Panicf("BUG: cannot unmarshal tag key from suffix=%q: %s", suffix, err)
		}
		if len(tagKey) > 0 && tagKey[0] == compositeTagKeyPrefix {
			return true
		}
	}
	return false
}

func matchTagFilters(mn *MetricName, tfs []*tagFilter, kb *bytesutil.ByteBuffer) (bool, error) {
	kb.B = marshalCommonPrefix(kb.B[:0], nsPrefixTagToMetricIDs)
	for i, tf := range tfs {
		if bytes.Equal(tf.key, graphiteReverseTagKey) {
			// Skip artificial tag filter for Graphite-like metric names with dots,
			// since mn doesn't contain the corresponding tag.
			continue
		}
		if len(tf.key) == 0 || string(tf.key) == "__graphite__" {
			// Match against mn.MetricGroup.
			b := marshalTagValue(kb.B, nil)
			b = marshalTagValue(b, mn.MetricGroup)
			kb.B = b[:len(kb.B)]
			ok, err := tf.match(b)
			if err != nil {
				return false, fmt.Errorf("cannot match MetricGroup %q with tagFilter %s: %w", mn.MetricGroup, tf, err)
			}
			if !ok {
				// Move failed tf to start.
				// This should reduce the amount of useless work for the next mn.
				if i > 0 {
					tfs[0], tfs[i] = tfs[i], tfs[0]
				}
				return false, nil
			}
			continue
		}
		// Search for matching tag name.
		tagMatched := false
		tagSeen := false
		for _, tag := range mn.Tags {
			if string(tag.Key) != string(tf.key) {
				continue
			}

			// Found the matching tag name. Match the value.
			tagSeen = true
			b := tag.Marshal(kb.B)
			kb.B = b[:len(kb.B)]
			ok, err := tf.match(b)
			if err != nil {
				return false, fmt.Errorf("cannot match tag %q with tagFilter %s: %w", tag, tf, err)
			}
			if !ok {
				// Move failed tf to start.
				// This should reduce the amount of useless work for the next mn.
				if i > 0 {
					tfs[0], tfs[i] = tfs[i], tfs[0]
				}
				return false, nil
			}
			tagMatched = true
			break
		}
		if !tagSeen && (!tf.isNegative && tf.isEmptyMatch || tf.isNegative && !tf.isEmptyMatch) {
			// tf contains positive empty-match filter for non-existing tag key, i.e.
			// {non_existing_tag_key=~"foobar|"}
			//
			// OR
			//
			// tf contains negative filter for non-exsisting tag key
			// and this filter doesn't match empty string, i.e. {non_existing_tag_key!="foobar"}
			// Such filter matches anything.
			//
			// Note that the filter `{non_existing_tag_key!~"|foobar"}` shouldn't match anything,
			// since it is expected that it matches non-empty `non_existing_tag_key`.
			// See https://github.com/VictoriaMetrics/VictoriaMetrics/issues/546 and
			// https://github.com/VictoriaMetrics/VictoriaMetrics/issues/2255 for details.
			continue
		}
		if tagMatched {
			// tf matches mn. Go to the next tf.
			continue
		}
		// Matching tag name wasn't found.
		// Move failed tf to start.
		// This should reduce the amount of useless work for the next mn.
		if i > 0 {
			tfs[0], tfs[i] = tfs[i], tfs[0]
		}
		return false, nil
	}
	return true, nil
}

func (is *indexSearch) searchMetricIDsWithFiltersOnDate(qt *querytracer.Tracer, tfss []*TagFilters, date uint64, maxMetrics int) (*uint64set.Set, error) {
	if len(tfss) == 0 {
		return nil, nil
	}

	var tr TimeRange
	if date == globalIndexDate {
		tr = globalIndexTimeRange
	} else {
		tr = TimeRange{
			MinTimestamp: int64(date) * msecPerDay,
			MaxTimestamp: int64(date+1)*msecPerDay - 1,
		}
	}

	metricIDs, err := is.searchMetricIDsInternal(qt, tfss, tr, maxMetrics)
	if err != nil {
		return nil, err
	}
	return metricIDs, nil
}

// searchMetricIDs returns metricIDs for the given tfss and tr.
//
// The returned metricIDs are sorted.
func (is *indexSearch) searchMetricIDs(qt *querytracer.Tracer, tfss []*TagFilters, tr TimeRange, maxMetrics int) ([]uint64, error) {
	metricIDs, err := is.searchMetricIDsInternal(qt, tfss, tr, maxMetrics)
	if err != nil {
		return nil, err
	}
	if metricIDs.Len() == 0 {
		// Nothing found
		return nil, nil
	}

	sortedMetricIDs := metricIDs.AppendTo(nil)
	qt.Printf("sort %d matching metric ids", len(sortedMetricIDs))

	// Filter out deleted metricIDs.
	dmis := is.db.getDeletedMetricIDs()
	if dmis.Len() > 0 {
		metricIDsFiltered := sortedMetricIDs[:0]
		for _, metricID := range sortedMetricIDs {
			if !dmis.Has(metricID) {
				metricIDsFiltered = append(metricIDsFiltered, metricID)
			}
		}
		qt.Printf("left %d metric ids after removing deleted metric ids", len(metricIDsFiltered))
		sortedMetricIDs = metricIDsFiltered
	}

	return sortedMetricIDs, nil
}

func errTooManyTimeseries(maxMetrics int) error {
	return fmt.Errorf("the number of matching timeseries exceeds %d; "+
		"either narrow down the search or increase -search.max* command-line flag values "+
		"(the most likely limit is -search.maxUniqueTimeseries); "+
		"see https://docs.victoriametrics.com/#resource-usage-limits", maxMetrics)
}

func (is *indexSearch) searchMetricIDsInternal(qt *querytracer.Tracer, tfss []*TagFilters, tr TimeRange, maxMetrics int) (*uint64set.Set, error) {
	qt = qt.NewChild("search for metric ids: filters=%s, timeRange=%s, maxMetrics=%d", tfss, &tr, maxMetrics)
	defer qt.Done()

	metricIDs := &uint64set.Set{}

	// Always returns (true, nil) for zero time range used to indicate global
	// index search.
	if !is.containsTimeRange(tr) {
		qt.Printf("indexdb doesn't contain data for the given timeRange=%s", &tr)
		return metricIDs, nil
	}

	if tr.MinTimestamp >= is.db.s.minTimestampForCompositeIndex {
		tfss = convertToCompositeTagFilterss(tfss)
		qt.Printf("composite filters=%s", tfss)
	}

	for _, tfs := range tfss {
		if len(tfs.tfs) == 0 {
			// An empty filters must be equivalent to `{__name__!=""}`
			tfs = NewTagFilters()
			if err := tfs.Add(nil, nil, true, false); err != nil {
				logger.Panicf(`BUG: cannot add {__name__!=""} filter: %s`, err)
			}
		}
		qtChild := qt.NewChild("update metric ids: filters=%s, timeRange=%s", tfs, &tr)
		prevMetricIDsLen := metricIDs.Len()
		err := is.updateMetricIDsForTagFilters(qtChild, metricIDs, tfs, tr, maxMetrics+1)
		qtChild.Donef("updated %d metric ids", metricIDs.Len()-prevMetricIDsLen)
		if err != nil {
			return nil, err
		}
		if metricIDs.Len() > maxMetrics {
			return nil, errTooManyTimeseries(maxMetrics)
		}
	}
	return metricIDs, nil
}

func (is *indexSearch) updateMetricIDsForTagFilters(qt *querytracer.Tracer, metricIDs *uint64set.Set, tfs *TagFilters, tr TimeRange, maxMetrics int) error {
<<<<<<< HEAD
	// TODO(@rtm0): Here and everywhere else, change logic to search global
	// index instead of per-day if db.tr is fully included into the tr.
	minDate := uint64(tr.MinTimestamp) / msecPerDay
	maxDate := uint64(tr.MaxTimestamp-1) / msecPerDay
	if minDate <= maxDate && maxDate-minDate <= maxDaysForPerDaySearch {
=======
	if tr != globalIndexTimeRange {
>>>>>>> f645479b
		// Fast path - search metricIDs by date range in the per-day inverted
		// index.
		qt.Printf("search metric ids in the per-day index")
		is.db.dateRangeSearchCalls.Add(1)
		minDate, maxDate := tr.DateRange()
		return is.updateMetricIDsForDateRange(qt, metricIDs, tfs, minDate, maxDate, maxMetrics)
	}

	// Slow path - search metricIDs in the global inverted index.
	qt.Printf("search metric ids in the global index")
	is.db.globalSearchCalls.Add(1)
	m, err := is.getMetricIDsForDateAndFilters(qt, globalIndexDate, tfs, maxMetrics)
	if err != nil {
		return err
	}
	metricIDs.UnionMayOwn(m)
	return nil
}

func (is *indexSearch) getMetricIDsForTagFilter(qt *querytracer.Tracer, tf *tagFilter, maxMetrics int, maxLoopsCount int64) (*uint64set.Set, int64, error) {
	if tf.isNegative {
		logger.Panicf("BUG: isNegative must be false")
	}
	metricIDs := &uint64set.Set{}
	if len(tf.orSuffixes) > 0 {
		// Fast path for orSuffixes - seek for rows for each value from orSuffixes.
		loopsCount, err := is.updateMetricIDsForOrSuffixes(tf, metricIDs, maxMetrics, maxLoopsCount)
		qt.Printf("found %d metric ids for filter={%s} using exact search; spent %d loops", metricIDs.Len(), tf, loopsCount)
		if err != nil {
			return nil, loopsCount, fmt.Errorf("error when searching for metricIDs for tagFilter in fast path: %w; tagFilter=%s", err, tf)
		}
		return metricIDs, loopsCount, nil
	}

	// Slow path - scan for all the rows with the given prefix.
	loopsCount, err := is.getMetricIDsForTagFilterSlow(tf, metricIDs.Add, maxLoopsCount)
	qt.Printf("found %d metric ids for filter={%s} using prefix search; spent %d loops", metricIDs.Len(), tf, loopsCount)
	if err != nil {
		return nil, loopsCount, fmt.Errorf("error when searching for metricIDs for tagFilter in slow path: %w; tagFilter=%s", err, tf)
	}
	return metricIDs, loopsCount, nil
}

var errTooManyLoops = fmt.Errorf("too many loops is needed for applying this filter")

func (is *indexSearch) getMetricIDsForTagFilterSlow(tf *tagFilter, f func(metricID uint64), maxLoopsCount int64) (int64, error) {
	if len(tf.orSuffixes) > 0 {
		logger.Panicf("BUG: the getMetricIDsForTagFilterSlow must be called only for empty tf.orSuffixes; got %s", tf.orSuffixes)
	}

	// Scan all the rows with tf.prefix and call f on every tf match.
	ts := &is.ts
	kb := &is.kb
	mp := &is.mp
	var prevMatchingSuffix []byte
	var prevMatch bool
	var loopsCount int64
	loopsPaceLimiter := 0
	prefix := tf.prefix
	ts.Seek(prefix)
	for ts.NextItem() {
		if loopsPaceLimiter&paceLimiterMediumIterationsMask == 0 {
			if err := checkSearchDeadlineAndPace(is.deadline); err != nil {
				return loopsCount, err
			}
		}
		loopsPaceLimiter++
		item := ts.Item
		if !bytes.HasPrefix(item, prefix) {
			return loopsCount, nil
		}
		tail := item[len(prefix):]
		n := bytes.IndexByte(tail, tagSeparatorChar)
		if n < 0 {
			return loopsCount, fmt.Errorf("invalid tag->metricIDs line %q: cannot find tagSeparatorChar=%d", item, tagSeparatorChar)
		}
		suffix := tail[:n+1]
		tail = tail[n+1:]
		if err := mp.InitOnlyTail(item, tail); err != nil {
			return loopsCount, err
		}
		mp.ParseMetricIDs()
		loopsCount += int64(mp.MetricIDsLen())
		if loopsCount > maxLoopsCount {
			return loopsCount, errTooManyLoops
		}
		if prevMatch && string(suffix) == string(prevMatchingSuffix) {
			// Fast path: the same tag value found.
			// There is no need in checking it again with potentially
			// slow tf.matchSuffix, which may call regexp.
			for _, metricID := range mp.MetricIDs {
				f(metricID)
			}
			continue
		}
		// Slow path: need tf.matchSuffix call.
		ok, err := tf.matchSuffix(suffix)
		// Assume that tf.matchSuffix call needs 10x more time than a single metric scan iteration.
		loopsCount += 10 * int64(tf.matchCost)
		if err != nil {
			return loopsCount, fmt.Errorf("error when matching %s against suffix %q: %w", tf, suffix, err)
		}
		if !ok {
			prevMatch = false
			if mp.MetricIDsLen() < maxMetricIDsPerRow/2 {
				// If the current row contains non-full metricIDs list,
				// then it is likely the next row contains the next tag value.
				// So skip seeking for the next tag value, since it will be slower than just ts.NextItem call.
				continue
			}
			// Optimization: skip all the metricIDs for the given tag value
			kb.B = append(kb.B[:0], item[:len(item)-len(tail)]...)
			// The last char in kb.B must be tagSeparatorChar. Just increment it
			// in order to jump to the next tag value.
			if len(kb.B) == 0 || kb.B[len(kb.B)-1] != tagSeparatorChar || tagSeparatorChar >= 0xff {
				return loopsCount, fmt.Errorf("data corruption: the last char in k=%X must be %X", kb.B, tagSeparatorChar)
			}
			kb.B[len(kb.B)-1]++
			ts.Seek(kb.B)
			// Assume that a seek cost is equivalent to 1000 ordinary loops.
			loopsCount += 1000
			continue
		}
		prevMatch = true
		prevMatchingSuffix = append(prevMatchingSuffix[:0], suffix...)
		for _, metricID := range mp.MetricIDs {
			f(metricID)
		}
	}
	if err := ts.Error(); err != nil {
		return loopsCount, fmt.Errorf("error when searching for tag filter prefix %q: %w", prefix, err)
	}
	return loopsCount, nil
}

func (is *indexSearch) updateMetricIDsForOrSuffixes(tf *tagFilter, metricIDs *uint64set.Set, maxMetrics int, maxLoopsCount int64) (int64, error) {
	if tf.isNegative {
		logger.Panicf("BUG: isNegative must be false")
	}
	kb := kbPool.Get()
	defer kbPool.Put(kb)
	var loopsCount int64
	for _, orSuffix := range tf.orSuffixes {
		kb.B = append(kb.B[:0], tf.prefix...)
		kb.B = append(kb.B, orSuffix...)
		kb.B = append(kb.B, tagSeparatorChar)
		lc, err := is.updateMetricIDsForOrSuffix(kb.B, metricIDs, maxMetrics, maxLoopsCount-loopsCount)
		loopsCount += lc
		if err != nil {
			return loopsCount, err
		}
		if metricIDs.Len() >= maxMetrics {
			return loopsCount, nil
		}
	}
	return loopsCount, nil
}

func (is *indexSearch) updateMetricIDsForOrSuffix(prefix []byte, metricIDs *uint64set.Set, maxMetrics int, maxLoopsCount int64) (int64, error) {
	ts := &is.ts
	mp := &is.mp
	var loopsCount int64
	loopsPaceLimiter := 0
	ts.Seek(prefix)
	for metricIDs.Len() < maxMetrics && ts.NextItem() {
		if loopsPaceLimiter&paceLimiterFastIterationsMask == 0 {
			if err := checkSearchDeadlineAndPace(is.deadline); err != nil {
				return loopsCount, err
			}
		}
		loopsPaceLimiter++
		item := ts.Item
		if !bytes.HasPrefix(item, prefix) {
			return loopsCount, nil
		}
		if err := mp.InitOnlyTail(item, item[len(prefix):]); err != nil {
			return loopsCount, err
		}
		loopsCount += int64(mp.MetricIDsLen())
		if loopsCount > maxLoopsCount {
			return loopsCount, errTooManyLoops
		}
		mp.ParseMetricIDs()
		metricIDs.AddMulti(mp.MetricIDs)
	}
	if err := ts.Error(); err != nil {
		return loopsCount, fmt.Errorf("error when searching for tag filter prefix %q: %w", prefix, err)
	}
	return loopsCount, nil
}

func (is *indexSearch) updateMetricIDsForDateRange(qt *querytracer.Tracer, metricIDs *uint64set.Set, tfs *TagFilters, minDate, maxDate uint64, maxMetrics int) error {
	if minDate == maxDate {
		// Fast path - query only a single date.
		m, err := is.getMetricIDsForDateAndFilters(qt, minDate, tfs, maxMetrics)
		if err != nil {
			return err
		}
		metricIDs.UnionMayOwn(m)
		is.db.dateRangeSearchHits.Add(1)
		return nil
	}

	// Slower path - search for metricIDs for each day in parallel.
	qt = qt.NewChild("parallel search for metric ids in per-day index: filters=%s, dayRange=[%d..%d]", tfs, minDate, maxDate)
	defer qt.Done()
	wg := getWaitGroup()
	var errGlobal error
	var mu sync.Mutex // protects metricIDs + errGlobal vars from concurrent access below
	for minDate <= maxDate {
		qtChild := qt.NewChild("parallel thread for date=%s", dateToString(minDate))
		wg.Add(1)
		go func(date uint64) {
			defer func() {
				qtChild.Done()
				wg.Done()
			}()
			isLocal := is.db.getIndexSearch(is.deadline)
			m, err := isLocal.getMetricIDsForDateAndFilters(qtChild, date, tfs, maxMetrics)
			is.db.putIndexSearch(isLocal)
			mu.Lock()
			defer mu.Unlock()
			if errGlobal != nil {
				return
			}
			if err != nil {
				dateStr := time.Unix(int64(date*24*3600), 0)
				errGlobal = fmt.Errorf("cannot search for metricIDs at %s: %w", dateStr, err)
				return
			}
			if metricIDs.Len() < maxMetrics {
				metricIDs.UnionMayOwn(m)
			}
		}(minDate)
		minDate++
	}
	wg.Wait()
	putWaitGroup(wg)
	if errGlobal != nil {
		return errGlobal
	}
	is.db.dateRangeSearchHits.Add(1)
	return nil
}

func (is *indexSearch) getMetricIDsForDateAndFilters(qt *querytracer.Tracer, date uint64, tfs *TagFilters, maxMetrics int) (*uint64set.Set, error) {
	if qt.Enabled() {
		qt = qt.NewChild("search for metric ids on a particular day: filters=%s, date=%s, maxMetrics=%d", tfs, dateToString(date), maxMetrics)
		defer qt.Done()
	}

	// Sort tfs by loopsCount needed for performing each filter.
	// This stats is usually collected from the previous queries.
	// This way we limit the amount of work below by applying fast filters at first.
	type tagFilterWithWeight struct {
		tf               *tagFilter
		loopsCount       int64
		filterLoopsCount int64
	}
	tfws := make([]tagFilterWithWeight, len(tfs.tfs))
	currentTime := fasttime.UnixTimestamp()
	for i := range tfs.tfs {
		tf := &tfs.tfs[i]
		loopsCount, filterLoopsCount, timestamp := is.getLoopsCountAndTimestampForDateFilter(date, tf)
		if currentTime > timestamp+3600 {
			// Update stats once per hour for relatively fast tag filters.
			// There is no need in spending CPU resources on updating stats for heavy tag filters.
			if loopsCount <= 10e6 {
				loopsCount = 0
			}
			if filterLoopsCount <= 10e6 {
				filterLoopsCount = 0
			}
		}
		tfws[i] = tagFilterWithWeight{
			tf:               tf,
			loopsCount:       loopsCount,
			filterLoopsCount: filterLoopsCount,
		}
	}
	sort.Slice(tfws, func(i, j int) bool {
		a, b := &tfws[i], &tfws[j]
		if a.loopsCount != b.loopsCount {
			return a.loopsCount < b.loopsCount
		}
		return a.tf.Less(b.tf)
	})
	getFirstPositiveLoopsCount := func(tfws []tagFilterWithWeight) int64 {
		for i := range tfws {
			if n := tfws[i].loopsCount; n > 0 {
				return n
			}
		}
		return int64Max
	}
	storeLoopsCount := func(tfw *tagFilterWithWeight, loopsCount int64) {
		if loopsCount != tfw.loopsCount {
			tfw.loopsCount = loopsCount
			is.storeLoopsCountForDateFilter(date, tfw.tf, tfw.loopsCount, tfw.filterLoopsCount)
		}
	}

	// Populate metricIDs for the first non-negative filter with the smallest cost.
	qtChild := qt.NewChild("search for the first non-negative filter with the smallest cost")
	var metricIDs *uint64set.Set
	tfwsRemaining := tfws[:0]
	maxDateMetrics := intMax
	if maxMetrics < intMax/50 {
		maxDateMetrics = maxMetrics * 50
	}
	for i, tfw := range tfws {
		tf := tfw.tf
		if tf.isNegative || tf.isEmptyMatch {
			tfwsRemaining = append(tfwsRemaining, tfw)
			continue
		}
		maxLoopsCount := getFirstPositiveLoopsCount(tfws[i+1:])
		m, loopsCount, err := is.getMetricIDsForDateTagFilter(qtChild, tf, date, tfs.commonPrefix, maxDateMetrics, maxLoopsCount)
		if err != nil {
			if errors.Is(err, errTooManyLoops) {
				// The tf took too many loops compared to the next filter. Postpone applying this filter.
				qtChild.Printf("the filter={%s} took more than %d loops; postpone it", tf, maxLoopsCount)
				storeLoopsCount(&tfw, 2*loopsCount)
				tfwsRemaining = append(tfwsRemaining, tfw)
				continue
			}
			// Move failing filter to the end of filter list.
			storeLoopsCount(&tfw, int64Max)
			return nil, err
		}
		if m.Len() >= maxDateMetrics {
			// Too many time series found by a single tag filter. Move the filter to the end of list.
			qtChild.Printf("the filter={%s} matches at least %d series; postpone it", tf, maxDateMetrics)
			storeLoopsCount(&tfw, int64Max-1)
			tfwsRemaining = append(tfwsRemaining, tfw)
			continue
		}
		storeLoopsCount(&tfw, loopsCount)
		metricIDs = m
		tfwsRemaining = append(tfwsRemaining, tfws[i+1:]...)
		qtChild.Printf("the filter={%s} matches less than %d series (actually %d series); use it", tf, maxDateMetrics, metricIDs.Len())
		break
	}
	qtChild.Done()
	tfws = tfwsRemaining

	if metricIDs == nil {
		// All the filters in tfs are negative or match too many time series.
		// Populate all the metricIDs for the given (date),
		// so later they can be filtered out with negative filters.
		qt.Printf("all the filters are negative or match more than %d time series; fall back to searching for all the metric ids", maxDateMetrics)
		m, err := is.getMetricIDsForDate(date, maxDateMetrics)
		if err != nil {
			return nil, fmt.Errorf("cannot obtain all the metricIDs: %w", err)
		}
		if m.Len() >= maxDateMetrics {
			// Too many time series found for the given (date). Fall back to global search.
			return nil, errTooManyTimeseries(maxDateMetrics)
		}
		metricIDs = m
		qt.Printf("found %d metric ids", metricIDs.Len())
	}

	sort.Slice(tfws, func(i, j int) bool {
		a, b := &tfws[i], &tfws[j]
		if a.filterLoopsCount != b.filterLoopsCount {
			return a.filterLoopsCount < b.filterLoopsCount
		}
		return a.tf.Less(b.tf)
	})
	getFirstPositiveFilterLoopsCount := func(tfws []tagFilterWithWeight) int64 {
		for i := range tfws {
			if n := tfws[i].filterLoopsCount; n > 0 {
				return n
			}
		}
		return int64Max
	}
	storeFilterLoopsCount := func(tfw *tagFilterWithWeight, filterLoopsCount int64) {
		if filterLoopsCount != tfw.filterLoopsCount {
			is.storeLoopsCountForDateFilter(date, tfw.tf, tfw.loopsCount, filterLoopsCount)
		}
	}

	// Intersect metricIDs with the rest of filters.
	//
	// Do not run these tag filters in parallel, since this may result in CPU and RAM waste
	// when the initial tag filters significantly reduce the number of found metricIDs,
	// so the remaining filters could be performed via much faster metricName matching instead
	// of slow selecting of matching metricIDs.
	qtChild = qt.NewChild("intersect the remaining %d filters with the found %d metric ids", len(tfws), metricIDs.Len())
	var tfsPostponed []*tagFilter
	for i, tfw := range tfws {
		tf := tfw.tf
		metricIDsLen := metricIDs.Len()
		if metricIDsLen == 0 {
			// There is no need in applying the remaining filters to an empty set.
			break
		}
		if tfw.filterLoopsCount > int64(metricIDsLen)*loopsCountPerMetricNameMatch {
			// It should be faster performing metricName match on the remaining filters
			// instead of scanning big number of entries in the inverted index for these filters.
			for _, tfw := range tfws[i:] {
				tfsPostponed = append(tfsPostponed, tfw.tf)
			}
			break
		}
		maxLoopsCount := getFirstPositiveFilterLoopsCount(tfws[i+1:])
		if maxLoopsCount == int64Max {
			maxLoopsCount = int64(metricIDsLen) * loopsCountPerMetricNameMatch
		}
		m, filterLoopsCount, err := is.getMetricIDsForDateTagFilter(qtChild, tf, date, tfs.commonPrefix, intMax, maxLoopsCount)
		if err != nil {
			if errors.Is(err, errTooManyLoops) {
				// Postpone tf, since it took more loops than the next filter may need.
				qtChild.Printf("postpone filter={%s}, since it took more than %d loops", tf, maxLoopsCount)
				storeFilterLoopsCount(&tfw, 2*filterLoopsCount)
				tfsPostponed = append(tfsPostponed, tf)
				continue
			}
			// Move failing tf to the end of filter list
			storeFilterLoopsCount(&tfw, int64Max)
			return nil, err
		}
		storeFilterLoopsCount(&tfw, filterLoopsCount)
		if tf.isNegative || tf.isEmptyMatch {
			metricIDs.Subtract(m)
			qtChild.Printf("subtract %d metric ids from the found %d metric ids for filter={%s}; resulting metric ids: %d", m.Len(), metricIDsLen, tf, metricIDs.Len())
		} else {
			metricIDs.Intersect(m)
			qtChild.Printf("intersect %d metric ids with the found %d metric ids for filter={%s}; resulting metric ids: %d", m.Len(), metricIDsLen, tf, metricIDs.Len())
		}
	}
	qtChild.Done()
	if metricIDs.Len() == 0 {
		// There is no need in applying tfsPostponed, since the result is empty.
		qt.Printf("found zero metric ids")
		return nil, nil
	}
	if len(tfsPostponed) > 0 {
		// Apply the postponed filters via metricName match.
		qt.Printf("apply postponed filters=%s to %d metrics ids", tfsPostponed, metricIDs.Len())
		var m uint64set.Set
		if err := is.updateMetricIDsByMetricNameMatch(qt, &m, metricIDs, tfsPostponed); err != nil {
			return nil, err
		}
		return &m, nil
	}
	qt.Printf("found %d metric ids", metricIDs.Len())
	return metricIDs, nil
}

const (
	intMax   = int((^uint(0)) >> 1)
	int64Max = int64((1 << 63) - 1)
)

func (is *indexSearch) createPerDayIndexes(date uint64, tsid *TSID, mn *MetricName) {
	if is.db.s.disablePerDayIndex {
		return
	}
	ii := getIndexItems()
	defer putIndexItems(ii)

	// Create date -> metricID entry.
	ii.B = marshalCommonPrefix(ii.B, nsPrefixDateToMetricID)
	ii.B = encoding.MarshalUint64(ii.B, date)
	ii.B = encoding.MarshalUint64(ii.B, tsid.MetricID)
	ii.Next()

	// Create metricName -> TSID entry.
	ii.B = marshalCommonPrefix(ii.B, nsPrefixDateMetricNameToTSID)
	ii.B = encoding.MarshalUint64(ii.B, date)
	ii.B = mn.Marshal(ii.B)
	ii.B = append(ii.B, kvSeparatorChar)
	ii.B = tsid.Marshal(ii.B)
	ii.Next()

	// Create per-day tag -> metricID entries for every tag in mn.
	kb := kbPool.Get()
	kb.B = marshalCommonPrefix(kb.B[:0], nsPrefixDateTagToMetricIDs)
	kb.B = encoding.MarshalUint64(kb.B, date)
	ii.registerTagIndexes(kb.B, mn, tsid.MetricID)
	kbPool.Put(kb)

	is.db.tb.AddItems(ii.Items)
}

func (ii *indexItems) registerTagIndexes(prefix []byte, mn *MetricName, metricID uint64) {
	// Add MetricGroup -> metricID entry.
	ii.B = append(ii.B, prefix...)
	ii.B = marshalTagValue(ii.B, nil)
	ii.B = marshalTagValue(ii.B, mn.MetricGroup)
	ii.B = encoding.MarshalUint64(ii.B, metricID)
	ii.Next()
	ii.addReverseMetricGroupIfNeeded(prefix, mn, metricID)

	// Add tag -> metricID entries.
	for _, tag := range mn.Tags {
		ii.B = append(ii.B, prefix...)
		ii.B = tag.Marshal(ii.B)
		ii.B = encoding.MarshalUint64(ii.B, metricID)
		ii.Next()
	}

	// Add index entries for composite tags: MetricGroup+tag -> metricID.
	compositeKey := kbPool.Get()
	for _, tag := range mn.Tags {
		compositeKey.B = marshalCompositeTagKey(compositeKey.B[:0], mn.MetricGroup, tag.Key)
		ii.B = append(ii.B, prefix...)
		ii.B = marshalTagValue(ii.B, compositeKey.B)
		ii.B = marshalTagValue(ii.B, tag.Value)
		ii.B = encoding.MarshalUint64(ii.B, metricID)
		ii.Next()
	}
	kbPool.Put(compositeKey)
}

func (ii *indexItems) addReverseMetricGroupIfNeeded(prefix []byte, mn *MetricName, metricID uint64) {
	if bytes.IndexByte(mn.MetricGroup, '.') < 0 {
		// The reverse metric group is needed only for Graphite-like metrics with points.
		return
	}
	// This is most likely a Graphite metric like 'foo.bar.baz'.
	// Store reverse metric name 'zab.rab.oof' in order to speed up search for '*.bar.baz'
	// when the Graphite wildcard has a suffix matching small number of time series.
	ii.B = append(ii.B, prefix...)
	ii.B = marshalTagValue(ii.B, graphiteReverseTagKey)
	revBuf := kbPool.Get()
	revBuf.B = reverseBytes(revBuf.B[:0], mn.MetricGroup)
	ii.B = marshalTagValue(ii.B, revBuf.B)
	kbPool.Put(revBuf)
	ii.B = encoding.MarshalUint64(ii.B, metricID)
	ii.Next()
}

func isArtificialTagKey(key []byte) bool {
	if bytes.Equal(key, graphiteReverseTagKey) {
		return true
	}
	if len(key) > 0 && key[0] == compositeTagKeyPrefix {
		return true
	}
	return false
}

// The tag key for reverse metric name used for speeding up searching
// for Graphite wildcards with suffix matching small number of time series,
// i.e. '*.bar.baz'.
//
// It is expected that the given key isn't be used by users.
var graphiteReverseTagKey = []byte("\xff")

// The prefix for composite tag, which is used for speeding up searching
// for composite filters, which contain `{__name__="<metric_name>"}` filter.
//
// It is expected that the given prefix isn't used by users.
const compositeTagKeyPrefix = '\xfe'

func marshalCompositeTagKey(dst, name, key []byte) []byte {
	dst = append(dst, compositeTagKeyPrefix)
	dst = encoding.MarshalVarUint64(dst, uint64(len(name)))
	dst = append(dst, name...)
	dst = append(dst, key...)
	return dst
}

func unmarshalCompositeTagKey(src []byte) ([]byte, []byte, error) {
	if len(src) == 0 {
		return nil, nil, fmt.Errorf("composite tag key cannot be empty")
	}
	if src[0] != compositeTagKeyPrefix {
		return nil, nil, fmt.Errorf("missing composite tag key prefix in %q", src)
	}
	src = src[1:]
	n, nSize := encoding.UnmarshalVarUint64(src)
	if nSize <= 0 {
		return nil, nil, fmt.Errorf("cannot unmarshal metric name length from composite tag key")
	}
	src = src[nSize:]
	if uint64(len(src)) < n {
		return nil, nil, fmt.Errorf("missing metric name with length %d in composite tag key %q", n, src)
	}
	name := src[:n]
	key := src[n:]
	return name, key, nil
}

func reverseBytes(dst, src []byte) []byte {
	for i := len(src) - 1; i >= 0; i-- {
		dst = append(dst, src[i])
	}
	return dst
}

func (is *indexSearch) hasMetricID(metricID uint64) bool {
	is.db.metricIDCacheLock.RLock()
	_, ok := is.db.metricIDCache[metricID]
	is.db.metricIDCacheLock.RUnlock()
	if ok {
		return true
	}

	ok = is.hasMetricIDNoCache(metricID)
	if ok {
		is.db.metricIDCacheLock.Lock()
		is.db.metricIDCache[metricID] = struct{}{}
		is.db.metricIDCacheLock.Unlock()
	}
	return ok
}

func (is *indexSearch) hasMetricIDNoCache(metricID uint64) bool {
	ts := &is.ts
	kb := &is.kb
	// TODO(@rtm0): Create a separate index for this?
	kb.B = marshalCommonPrefix(kb.B[:0], nsPrefixMetricIDToTSID)
	kb.B = encoding.MarshalUint64(kb.B, metricID)
	if err := ts.FirstItemWithPrefix(kb.B); err != nil {
		if err == io.EOF {
			return false
		}
		logger.Panicf("FATAL: error when searching TSID by metricID=%d; searchPrefix %q: %s", metricID, kb.B, err)
	}
	return true
}

func (is *indexSearch) hasDateMetricIDNoExtDB(date, metricID uint64) bool {
	if date == globalIndexDate {
		return is.hasMetricIDNoExtDB(metricID)
	}

	ts := &is.ts
	kb := &is.kb
	kb.B = marshalCommonPrefix(kb.B[:0], nsPrefixDateToMetricID)
	kb.B = encoding.MarshalUint64(kb.B, date)
	kb.B = encoding.MarshalUint64(kb.B, metricID)
	err := ts.FirstItemWithPrefix(kb.B)
	if err == nil {
		if string(ts.Item) != string(kb.B) {
			logger.Panicf("FATAL: unexpected entry for (date=%s, metricID=%d); got %q; want %q", dateToString(date), metricID, ts.Item, kb.B)
		}
		// Fast path - the (date, metricID) entry is found in the current indexdb.
		return true
	}
	if err != io.EOF {
		logger.Panicf("FATAL: unexpected error when searching for (date=%s, metricID=%d) entry: %s", dateToString(date), metricID, err)
	}
	return false
}

func (is *indexSearch) hasMetricIDNoExtDB(metricID uint64) bool {
	ts := &is.ts
	kb := &is.kb
	kb.B = marshalCommonPrefix(kb.B[:0], nsPrefixMetricIDToTSID)
	kb.B = encoding.MarshalUint64(kb.B, metricID)
	if err := ts.FirstItemWithPrefix(kb.B); err != nil {
		if err == io.EOF {
			return false
		}
		logger.Panicf("FATAL: error when for metricID=%d; searchPrefix %q: %s", metricID, kb.B, err)
	}
	return true
}

func (is *indexSearch) getMetricIDsForDateTagFilter(qt *querytracer.Tracer, tf *tagFilter, date uint64, commonPrefix []byte,
	maxMetrics int, maxLoopsCount int64) (*uint64set.Set, int64, error) {
	if qt.Enabled() {
		qt = qt.NewChild("get metric ids for filter and date: filter={%s}, date=%s, maxMetrics=%d, maxLoopsCount=%d", tf, dateToString(date), maxMetrics, maxLoopsCount)
		defer qt.Done()
	}

	if !bytes.HasPrefix(tf.prefix, commonPrefix) {
		logger.Panicf("BUG: unexpected tf.prefix %q; must start with commonPrefix %q", tf.prefix, commonPrefix)
	}
	kb := kbPool.Get()
	defer kbPool.Put(kb)
	kb.B = is.marshalCommonPrefixForDate(kb.B[:0], date)
	prefix := kb.B
	kb.B = append(kb.B, tf.prefix[len(commonPrefix):]...)
	tfNew := *tf
	tfNew.isNegative = false // isNegative for the original tf is handled by the caller.
	tfNew.prefix = kb.B
	metricIDs, loopsCount, err := is.getMetricIDsForTagFilter(qt, &tfNew, maxMetrics, maxLoopsCount)
	if err != nil {
		return nil, loopsCount, err
	}
	if tf.isNegative || !tf.isEmptyMatch {
		return metricIDs, loopsCount, nil
	}
	// The tag filter, which matches empty label such as {foo=~"bar|"}
	// Convert it to negative filter, which matches {foo=~".+",foo!~"bar|"}.
	// This fixes https://github.com/VictoriaMetrics/VictoriaMetrics/issues/1601
	// See also https://github.com/VictoriaMetrics/VictoriaMetrics/issues/395
	maxLoopsCount -= loopsCount
	var tfGross tagFilter
	if err := tfGross.Init(prefix, tf.key, []byte(".+"), false, true); err != nil {
		logger.Panicf(`BUG: cannot init tag filter: {%q=~".+"}: %s`, tf.key, err)
	}
	m, lc, err := is.getMetricIDsForTagFilter(qt, &tfGross, maxMetrics, maxLoopsCount)
	loopsCount += lc
	if err != nil {
		return nil, loopsCount, err
	}
	mLen := m.Len()
	m.Subtract(metricIDs)
	qt.Printf("subtract %d metric ids for filter={%s} from %d metric ids for filter={%s}", metricIDs.Len(), &tfNew, mLen, &tfGross)
	qt.Printf("found %d metric ids, spent %d loops", m.Len(), loopsCount)
	return m, loopsCount, nil
}

func (is *indexSearch) getLoopsCountAndTimestampForDateFilter(date uint64, tf *tagFilter) (int64, int64, uint64) {
	is.kb.B = appendDateTagFilterCacheKey(is.kb.B[:0], is.db.name, date, tf)
	kb := kbPool.Get()
	defer kbPool.Put(kb)
	kb.B = is.db.loopsPerDateTagFilterCache.Get(kb.B[:0], is.kb.B)
	if len(kb.B) != 3*8 {
		return 0, 0, 0
	}
	loopsCount := encoding.UnmarshalInt64(kb.B)
	filterLoopsCount := encoding.UnmarshalInt64(kb.B[8:])
	timestamp := encoding.UnmarshalUint64(kb.B[16:])
	return loopsCount, filterLoopsCount, timestamp
}

func (is *indexSearch) storeLoopsCountForDateFilter(date uint64, tf *tagFilter, loopsCount, filterLoopsCount int64) {
	currentTimestamp := fasttime.UnixTimestamp()
	is.kb.B = appendDateTagFilterCacheKey(is.kb.B[:0], is.db.name, date, tf)
	kb := kbPool.Get()
	kb.B = encoding.MarshalInt64(kb.B[:0], loopsCount)
	kb.B = encoding.MarshalInt64(kb.B, filterLoopsCount)
	kb.B = encoding.MarshalUint64(kb.B, currentTimestamp)
	is.db.loopsPerDateTagFilterCache.Set(is.kb.B, kb.B)
	kbPool.Put(kb)
}

func appendDateTagFilterCacheKey(dst []byte, indexDBName string, date uint64, tf *tagFilter) []byte {
	dst = append(dst, indexDBName...)
	dst = encoding.MarshalUint64(dst, date)
	dst = tf.Marshal(dst)
	return dst
}

func (is *indexSearch) getMetricIDsForDate(date uint64, maxMetrics int) (*uint64set.Set, error) {
	// Extract all the metricIDs from (date, __name__=value)->metricIDs entries.
	kb := kbPool.Get()
	defer kbPool.Put(kb)
	kb.B = is.marshalCommonPrefixForDate(kb.B[:0], date)
	kb.B = marshalTagValue(kb.B, nil)
	var metricIDs uint64set.Set
	if err := is.updateMetricIDsForPrefix(kb.B, &metricIDs, maxMetrics); err != nil {
		return nil, err
	}
	return &metricIDs, nil
}

func (is *indexSearch) updateMetricIDsForPrefix(prefix []byte, metricIDs *uint64set.Set, maxMetrics int) error {
	ts := &is.ts
	mp := &is.mp
	loopsPaceLimiter := 0
	ts.Seek(prefix)
	for ts.NextItem() {
		if loopsPaceLimiter&paceLimiterFastIterationsMask == 0 {
			if err := checkSearchDeadlineAndPace(is.deadline); err != nil {
				return err
			}
		}
		loopsPaceLimiter++
		item := ts.Item
		if !bytes.HasPrefix(item, prefix) {
			return nil
		}
		tail := item[len(prefix):]
		n := bytes.IndexByte(tail, tagSeparatorChar)
		if n < 0 {
			return fmt.Errorf("invalid tag->metricIDs line %q: cannot find tagSeparatorChar %d", item, tagSeparatorChar)
		}
		tail = tail[n+1:]
		if err := mp.InitOnlyTail(item, tail); err != nil {
			return err
		}
		mp.ParseMetricIDs()
		metricIDs.AddMulti(mp.MetricIDs)
		if metricIDs.Len() >= maxMetrics {
			return nil
		}
	}
	if err := ts.Error(); err != nil {
		return fmt.Errorf("error when searching for all metricIDs by prefix %q: %w", prefix, err)
	}
	return nil
}

// The estimated number of index scan loops a single loop in updateMetricIDsByMetricNameMatch takes.
const loopsCountPerMetricNameMatch = 150

var kbPool bytesutil.ByteBufferPool

// Returns local unique MetricID.
func generateUniqueMetricID() uint64 {
	// It is expected that metricIDs returned from this function must be dense.
	// If they will be sparse, then this may hurt metric_ids intersection
	// performance with uint64set.Set.
	return nextUniqueMetricID.Add(1)
}

// This number mustn't go backwards on restarts, otherwise metricID
// collisions are possible. So don't change time on the server
// between VictoriaMetrics restarts.
var nextUniqueMetricID = func() *atomic.Uint64 {
	var n atomic.Uint64
	n.Store(uint64(time.Now().UnixNano()))
	return &n
}()

func marshalCommonPrefix(dst []byte, nsPrefix byte) []byte {
	dst = append(dst, nsPrefix)
	return dst
}

// This function is needed only for minimizing the difference between code for single-node and cluster version.
func (is *indexSearch) marshalCommonPrefix(dst []byte, nsPrefix byte) []byte {
	return marshalCommonPrefix(dst, nsPrefix)
}

func (is *indexSearch) marshalCommonPrefixForDate(dst []byte, date uint64) []byte {
	if date == globalIndexDate {
		// Global index
		return is.marshalCommonPrefix(dst, nsPrefixTagToMetricIDs)
	}
	// Per-day index
	dst = is.marshalCommonPrefix(dst, nsPrefixDateTagToMetricIDs)
	return encoding.MarshalUint64(dst, date)
}

func unmarshalCommonPrefix(src []byte) ([]byte, byte, error) {
	if len(src) < commonPrefixLen {
		return nil, 0, fmt.Errorf("cannot unmarshal common prefix from %d bytes; need at least %d bytes; data=%X", len(src), commonPrefixLen, src)
	}
	prefix := src[0]
	return src[commonPrefixLen:], prefix, nil
}

// 1 byte for prefix
const commonPrefixLen = 1

type tagToMetricIDsRowParser struct {
	// NSPrefix contains the first byte parsed from the row after Init call.
	// This is either nsPrefixTagToMetricIDs or nsPrefixDateTagToMetricIDs.
	NSPrefix byte

	// Date contains parsed date for nsPrefixDateTagToMetricIDs rows after Init call
	Date uint64

	// MetricIDs contains parsed MetricIDs after ParseMetricIDs call
	MetricIDs []uint64

	// metricIDsParsed is set to true after ParseMetricIDs call
	metricIDsParsed bool

	// Tag contains parsed tag after Init call
	Tag Tag

	// tail contains the remaining unparsed metricIDs
	tail []byte
}

func (mp *tagToMetricIDsRowParser) Reset() {
	mp.NSPrefix = 0
	mp.Date = 0
	mp.MetricIDs = mp.MetricIDs[:0]
	mp.metricIDsParsed = false
	mp.Tag.Reset()
	mp.tail = nil
}

// Init initializes mp from b, which should contain encoded tag->metricIDs row.
//
// b cannot be reused until Reset call.
func (mp *tagToMetricIDsRowParser) Init(b []byte, nsPrefixExpected byte) error {
	tail, nsPrefix, err := unmarshalCommonPrefix(b)
	if err != nil {
		return fmt.Errorf("invalid tag->metricIDs row %q: %w", b, err)
	}
	if nsPrefix != nsPrefixExpected {
		return fmt.Errorf("invalid prefix for tag->metricIDs row %q; got %d; want %d", b, nsPrefix, nsPrefixExpected)
	}
	if nsPrefix == nsPrefixDateTagToMetricIDs {
		// unmarshal date.
		if len(tail) < 8 {
			return fmt.Errorf("cannot unmarshal date from (date, tag)->metricIDs row %q from %d bytes; want at least 8 bytes", b, len(tail))
		}
		mp.Date = encoding.UnmarshalUint64(tail)
		tail = tail[8:]
	}
	mp.NSPrefix = nsPrefix
	tail, err = mp.Tag.Unmarshal(tail)
	if err != nil {
		return fmt.Errorf("cannot unmarshal tag from tag->metricIDs row %q: %w", b, err)
	}
	return mp.InitOnlyTail(b, tail)
}

// MarshalPrefix marshals row prefix without tail to dst.
func (mp *tagToMetricIDsRowParser) MarshalPrefix(dst []byte) []byte {
	dst = marshalCommonPrefix(dst, mp.NSPrefix)
	if mp.NSPrefix == nsPrefixDateTagToMetricIDs {
		dst = encoding.MarshalUint64(dst, mp.Date)
	}
	dst = mp.Tag.Marshal(dst)
	return dst
}

// InitOnlyTail initializes mp.tail from tail.
//
// b must contain tag->metricIDs row.
// b cannot be reused until Reset call.
func (mp *tagToMetricIDsRowParser) InitOnlyTail(b, tail []byte) error {
	if len(tail) == 0 {
		return fmt.Errorf("missing metricID in the tag->metricIDs row %q", b)
	}
	if len(tail)%8 != 0 {
		return fmt.Errorf("invalid tail length in the tag->metricIDs row; got %d bytes; must be multiple of 8 bytes", len(tail))
	}
	mp.tail = tail
	mp.metricIDsParsed = false
	return nil
}

// EqualPrefix returns true if prefixes for mp and x are equal.
//
// Prefix contains (tag)
func (mp *tagToMetricIDsRowParser) EqualPrefix(x *tagToMetricIDsRowParser) bool {
	if !mp.Tag.Equal(&x.Tag) {
		return false
	}
	return mp.Date == x.Date && mp.NSPrefix == x.NSPrefix
}

// MetricIDsLen returns the number of MetricIDs in the mp.tail
func (mp *tagToMetricIDsRowParser) MetricIDsLen() int {
	return len(mp.tail) / 8
}

// ParseMetricIDs parses MetricIDs from mp.tail into mp.MetricIDs.
func (mp *tagToMetricIDsRowParser) ParseMetricIDs() {
	if mp.metricIDsParsed {
		return
	}
	tail := mp.tail
	n := len(tail) / 8
	mp.MetricIDs = slicesutil.SetLength(mp.MetricIDs, n)
	metricIDs := mp.MetricIDs
	_ = metricIDs[n-1]
	for i := 0; i < n; i++ {
		if len(tail) < 8 {
			logger.Panicf("BUG: tail cannot be smaller than 8 bytes; got %d bytes; tail=%X", len(tail), tail)
			return
		}
		metricID := encoding.UnmarshalUint64(tail)
		metricIDs[i] = metricID
		tail = tail[8:]
	}
	mp.metricIDsParsed = true
}

// GetMatchingSeriesCount returns the number of series in mp, which match metricIDs from the given filter
// and do not match metricIDs from negativeFilter.
//
// if filter is empty, then all series in mp are taken into account.
func (mp *tagToMetricIDsRowParser) GetMatchingSeriesCount(filter, negativeFilter *uint64set.Set) int {
	if filter == nil && negativeFilter.Len() == 0 {
		return mp.MetricIDsLen()
	}
	mp.ParseMetricIDs()
	n := 0
	for _, metricID := range mp.MetricIDs {
		if filter != nil && !filter.Has(metricID) {
			continue
		}
		if !negativeFilter.Has(metricID) {
			n++
		}
	}
	return n
}

func mergeTagToMetricIDsRows(data []byte, items []mergeset.Item) ([]byte, []mergeset.Item) {
	data, items = mergeTagToMetricIDsRowsInternal(data, items, nsPrefixTagToMetricIDs)
	data, items = mergeTagToMetricIDsRowsInternal(data, items, nsPrefixDateTagToMetricIDs)
	return data, items
}

func mergeTagToMetricIDsRowsInternal(data []byte, items []mergeset.Item, nsPrefix byte) ([]byte, []mergeset.Item) {
	// Perform quick checks whether items contain rows starting from nsPrefix
	// based on the fact that items are sorted.
	if len(items) <= 2 {
		// The first and the last row must remain unchanged.
		return data, items
	}
	firstItem := items[0].Bytes(data)
	if len(firstItem) > 0 && firstItem[0] > nsPrefix {
		return data, items
	}
	lastItem := items[len(items)-1].Bytes(data)
	if len(lastItem) > 0 && lastItem[0] < nsPrefix {
		return data, items
	}

	// items contain at least one row starting from nsPrefix. Merge rows with common tag.
	tmm := getTagToMetricIDsRowsMerger()
	tmm.dataCopy = append(tmm.dataCopy[:0], data...)
	tmm.itemsCopy = append(tmm.itemsCopy[:0], items...)
	mp := &tmm.mp
	mpPrev := &tmm.mpPrev
	dstData := data[:0]
	dstItems := items[:0]
	for i, it := range items {
		item := it.Bytes(data)
		if len(item) == 0 || item[0] != nsPrefix || i == 0 || i == len(items)-1 {
			// Write rows not starting with nsPrefix as-is.
			// Additionally write the first and the last row as-is in order to preserve
			// sort order for adjacent blocks.
			dstData, dstItems = tmm.flushPendingMetricIDs(dstData, dstItems, mpPrev)
			dstData = append(dstData, item...)
			dstItems = append(dstItems, mergeset.Item{
				Start: uint32(len(dstData) - len(item)),
				End:   uint32(len(dstData)),
			})
			continue
		}
		if err := mp.Init(item, nsPrefix); err != nil {
			logger.Panicf("FATAL: cannot parse row starting with nsPrefix %d during merge: %s", nsPrefix, err)
		}
		if mp.MetricIDsLen() >= maxMetricIDsPerRow {
			dstData, dstItems = tmm.flushPendingMetricIDs(dstData, dstItems, mpPrev)
			dstData = append(dstData, item...)
			dstItems = append(dstItems, mergeset.Item{
				Start: uint32(len(dstData) - len(item)),
				End:   uint32(len(dstData)),
			})
			continue
		}
		if !mp.EqualPrefix(mpPrev) {
			dstData, dstItems = tmm.flushPendingMetricIDs(dstData, dstItems, mpPrev)
		}
		mp.ParseMetricIDs()
		tmm.pendingMetricIDs = append(tmm.pendingMetricIDs, mp.MetricIDs...)
		mpPrev, mp = mp, mpPrev
		if len(tmm.pendingMetricIDs) >= maxMetricIDsPerRow {
			dstData, dstItems = tmm.flushPendingMetricIDs(dstData, dstItems, mpPrev)
		}
	}
	if len(tmm.pendingMetricIDs) > 0 {
		logger.Panicf("BUG: tmm.pendingMetricIDs must be empty at this point; got %d items: %d", len(tmm.pendingMetricIDs), tmm.pendingMetricIDs)
	}
	if !checkItemsSorted(dstData, dstItems) {
		// Items could become unsorted if initial items contain duplicate metricIDs:
		//
		//   item1: 1, 1, 5
		//   item2: 1, 4
		//
		// Items could become the following after the merge:
		//
		//   item1: 1, 5
		//   item2: 1, 4
		//
		// i.e. item1 > item2
		//
		// Leave the original items unmerged, so they can be merged next time.
		// This case should be quite rare - if multiple data points are simultaneously inserted
		// into the same new time series from multiple concurrent goroutines.
		indexBlocksWithMetricIDsIncorrectOrder.Add(1)
		dstData = append(dstData[:0], tmm.dataCopy...)
		dstItems = append(dstItems[:0], tmm.itemsCopy...)
		if !checkItemsSorted(dstData, dstItems) {
			logger.Panicf("BUG: the original items weren't sorted; items=%q", dstItems)
		}
	}
	putTagToMetricIDsRowsMerger(tmm)
	indexBlocksWithMetricIDsProcessed.Add(1)
	return dstData, dstItems
}

var (
	indexBlocksWithMetricIDsIncorrectOrder atomic.Uint64
	indexBlocksWithMetricIDsProcessed      atomic.Uint64
)

func checkItemsSorted(data []byte, items []mergeset.Item) bool {
	if len(items) == 0 {
		return true
	}
	prevItem := items[0].String(data)
	for _, it := range items[1:] {
		currItem := it.String(data)
		if prevItem > currItem {
			return false
		}
		prevItem = currItem
	}
	return true
}

// maxMetricIDsPerRow limits the number of metricIDs in tag->metricIDs row.
//
// This reduces overhead on index and metaindex in lib/mergeset.
const maxMetricIDsPerRow = 64

type uint64Sorter []uint64

func (s uint64Sorter) Len() int { return len(s) }
func (s uint64Sorter) Less(i, j int) bool {
	return s[i] < s[j]
}

func (s uint64Sorter) Swap(i, j int) {
	s[i], s[j] = s[j], s[i]
}

type tagToMetricIDsRowsMerger struct {
	pendingMetricIDs uint64Sorter
	mp               tagToMetricIDsRowParser
	mpPrev           tagToMetricIDsRowParser

	itemsCopy []mergeset.Item
	dataCopy  []byte
}

func (tmm *tagToMetricIDsRowsMerger) Reset() {
	tmm.pendingMetricIDs = tmm.pendingMetricIDs[:0]
	tmm.mp.Reset()
	tmm.mpPrev.Reset()

	tmm.itemsCopy = tmm.itemsCopy[:0]
	tmm.dataCopy = tmm.dataCopy[:0]
}

func (tmm *tagToMetricIDsRowsMerger) flushPendingMetricIDs(dstData []byte, dstItems []mergeset.Item, mp *tagToMetricIDsRowParser) ([]byte, []mergeset.Item) {
	if len(tmm.pendingMetricIDs) == 0 {
		// Nothing to flush
		return dstData, dstItems
	}
	// Use sort.Sort instead of sort.Slice in order to reduce memory allocations.
	sort.Sort(&tmm.pendingMetricIDs)
	tmm.pendingMetricIDs = removeDuplicateMetricIDs(tmm.pendingMetricIDs)

	// Marshal pendingMetricIDs
	dstDataLen := len(dstData)
	dstData = mp.MarshalPrefix(dstData)
	for _, metricID := range tmm.pendingMetricIDs {
		dstData = encoding.MarshalUint64(dstData, metricID)
	}
	dstItems = append(dstItems, mergeset.Item{
		Start: uint32(dstDataLen),
		End:   uint32(len(dstData)),
	})
	tmm.pendingMetricIDs = tmm.pendingMetricIDs[:0]
	return dstData, dstItems
}

func removeDuplicateMetricIDs(sortedMetricIDs []uint64) []uint64 {
	if len(sortedMetricIDs) < 2 {
		return sortedMetricIDs
	}
	prevMetricID := sortedMetricIDs[0]
	hasDuplicates := false
	for _, metricID := range sortedMetricIDs[1:] {
		if prevMetricID == metricID {
			hasDuplicates = true
			break
		}
		prevMetricID = metricID
	}
	if !hasDuplicates {
		return sortedMetricIDs
	}
	dstMetricIDs := sortedMetricIDs[:1]
	prevMetricID = sortedMetricIDs[0]
	for _, metricID := range sortedMetricIDs[1:] {
		if prevMetricID == metricID {
			continue
		}
		dstMetricIDs = append(dstMetricIDs, metricID)
		prevMetricID = metricID
	}
	return dstMetricIDs
}

func getTagToMetricIDsRowsMerger() *tagToMetricIDsRowsMerger {
	v := tmmPool.Get()
	if v == nil {
		return &tagToMetricIDsRowsMerger{}
	}
	return v.(*tagToMetricIDsRowsMerger)
}

func putTagToMetricIDsRowsMerger(tmm *tagToMetricIDsRowsMerger) {
	tmm.Reset()
	tmmPool.Put(tmm)
}

var tmmPool sync.Pool<|MERGE_RESOLUTION|>--- conflicted
+++ resolved
@@ -126,6 +126,14 @@
 	// The parent storage.
 	s *Storage
 
+	// The wrapper of the parent partition
+	// This is needed for decrementing paritition ref counter.
+	// See Table.PutIndexDBs().
+	//
+	// TODO(@rtm0): Ideally, indexDB must not know about its parents. Figure out
+	// a way to decouple them.
+	ptw *partitionWrapper
+
 	// Cache for (date, tagFilter) -> loopsCount, which is used for reducing
 	// the amount of work when matching a set of filters.
 	loopsPerDateTagFilterCache *workingsetcache.Cache
@@ -169,7 +177,6 @@
 
 // partitionNameToGeneration converts the partition name to the IndexDB generation.
 //
-<<<<<<< HEAD
 // IndexDB generation is Unix nanos since 1970-01-01. Earlier dates (negative
 // Unix nanos) are currenly not supported.
 //
@@ -182,18 +189,11 @@
 	nanos := t.UnixNano()
 	if nanos < 0 {
 		return 0, fmt.Errorf("unsupported partition: got %q, want > 1970_01", partitionName)
-=======
-// The last segment of the path should contain unique hex value which
-// will be then used as indexDB.generation
-func mustOpenIndexDB(path string, s *Storage, isReadOnly *atomic.Bool) *indexDB {
-	if s == nil {
-		logger.Panicf("BUG: Storage must be non-nil")
->>>>>>> f645479b
 	}
 	return uint64(nanos), nil
 }
 
-// mustOpenLegacyIndexDB opens a partition IndexDB from the given path.
+// mustOpenPartitionIndexDB opens a partition IndexDB from the given path.
 // Partition IndexDB is one that is a part of a data partition. This is the
 // current implementation of IndexDB.
 //
@@ -206,7 +206,6 @@
 		logger.Panicf("FATAL: cannot parse indexdb path %q: %s", path, err)
 	}
 
-<<<<<<< HEAD
 	var tr TimeRange
 	if err := tr.fromPartitionName(name); err != nil {
 		logger.Panicf("FATAL: cannot parse indexdb time range from partition name %q: %s", name, err)
@@ -219,9 +218,6 @@
 	if s == nil {
 		logger.Panicf("BUG: Storage must not be nil")
 	}
-=======
-	tb := mergeset.MustOpenTable(path, dataFlushInterval, invalidateTagFiltersCache, mergeTagToMetricIDsRows, isReadOnly)
->>>>>>> f645479b
 
 	// Do not persist tagFiltersToMetricIDsCache in files, since it is very volatile because of tagFiltersKeyGen.
 	mem := memory.Allowed()
@@ -238,7 +234,7 @@
 		loopsPerDateTagFilterCache: workingsetcache.New(mem / 128),
 		metricIDCache:              make(map[uint64]struct{}),
 	}
-	tb := mergeset.MustOpenTable(path, db.invalidateTagFiltersCache, mergeTagToMetricIDsRows, isReadOnly)
+	tb := mergeset.MustOpenTable(path, dataFlushInterval, db.invalidateTagFiltersCache, mergeTagToMetricIDsRows, isReadOnly)
 	db.tb = tb
 	db.incRef()
 	db.loadDeletedMetricIDs()
@@ -356,14 +352,6 @@
 		f(extDB)
 		extDB.decRef()
 	}
-}
-
-// hasExtDB returns true if db.extDB != nil
-func (db *indexDB) hasExtDB() bool {
-	db.extDBLock.Lock()
-	ok := db.extDB != nil
-	db.extDBLock.Unlock()
-	return ok
 }
 
 // SetExtDB sets external db to search.
@@ -1641,10 +1629,6 @@
 	return dst, false
 }
 
-<<<<<<< HEAD
-func (db *indexDB) getDeletedMetricIDs() *uint64set.Set {
-	return db.deletedMetricIDs.Load()
-=======
 // DeleteTSIDs marks as deleted all the TSIDs matching the given tfss and
 // updates or resets all caches where TSIDs and the corresponding MetricIDs may
 // be stored.
@@ -1681,7 +1665,10 @@
 		return deletedCount, fmt.Errorf("cannot delete tsids in extDB: %w", err)
 	}
 	return deletedCount, nil
->>>>>>> f645479b
+}
+
+func (db *indexDB) getDeletedMetricIDs() *uint64set.Set {
+	return db.deletedMetricIDs.Load()
 }
 
 func (db *indexDB) setDeletedMetricIDs(dmis *uint64set.Set) {
@@ -2031,21 +2018,24 @@
 		return true
 	}
 
-	db := is.db
-	if db.hasExtDB() {
-		// The db corresponds to the current indexDB, which is used for storing index data for newly registered time series.
-		// This means that it may contain data for the given tr with probability close to 100%.
+	if is.db.ptw != nil {
+		// Partition index db.
 		return true
 	}
-	// The db corresponds to the previous indexDB, which is readonly.
-	// So it is safe caching the minimum timestamp, which isn't covered by the db.
-
+
+	return is.legacyContainsTimeRange(tr)
+}
+
+// TODO(@rtm0): Move to index_db_legacy.go
+func (is *indexSearch) legacyContainsTimeRange(tr TimeRange) bool {
 	// use common prefix as a key for minMissingTimestamp
 	// it's needed to properly track timestamps for cluster version
 	// which uses tenant labels for the index search
 	kb := &is.kb
 	kb.B = is.marshalCommonPrefix(kb.B[:0], nsPrefixDateToMetricID)
 	key := kb.B
+
+	db := is.db
 
 	db.minMissingTimestampByKeyLock.RLock()
 	minMissingTimestamp, ok := db.minMissingTimestampByKey[string(key)]
@@ -2422,15 +2412,7 @@
 }
 
 func (is *indexSearch) updateMetricIDsForTagFilters(qt *querytracer.Tracer, metricIDs *uint64set.Set, tfs *TagFilters, tr TimeRange, maxMetrics int) error {
-<<<<<<< HEAD
-	// TODO(@rtm0): Here and everywhere else, change logic to search global
-	// index instead of per-day if db.tr is fully included into the tr.
-	minDate := uint64(tr.MinTimestamp) / msecPerDay
-	maxDate := uint64(tr.MaxTimestamp-1) / msecPerDay
-	if minDate <= maxDate && maxDate-minDate <= maxDaysForPerDaySearch {
-=======
 	if tr != globalIndexTimeRange {
->>>>>>> f645479b
 		// Fast path - search metricIDs by date range in the per-day inverted
 		// index.
 		qt.Printf("search metric ids in the per-day index")
