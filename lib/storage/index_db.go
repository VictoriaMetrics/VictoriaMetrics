--- conflicted
+++ resolved
@@ -1702,7 +1702,6 @@
 			}
 			paceLimiter++
 
-<<<<<<< HEAD
 			metricName, ok = is.searchMetricNameWithCache(metricName[:0], metricID)
 			if !ok {
 				// Cannot find TSID for the given metricID.
@@ -1711,22 +1710,10 @@
 				// Mark the metricID as deleted, so it is created again when new sample
 				// for the given time series is ingested next time.
 				if db.s.wasMetricIDMissingBefore(metricID) {
-					db.missingTSIDsForMetricID.Add(1)
+					db.missingMetricNamesForMetricID.Add(1)
 					metricIDsToDelete.Add(metricID)
 				}
 				continue
-=======
-		metricName, ok = is.searchMetricNameWithCache(metricName[:0], metricID)
-		if !ok {
-			// Cannot find metricName for the given metricID.
-			// This may be the case on incomplete indexDB
-			// due to snapshot or due to un-flushed entries.
-			// Mark the metricID as deleted, so it is created again when new sample
-			// for the given time series is ingested next time.
-			if db.s.wasMetricIDMissingBefore(metricID) {
-				db.missingMetricNamesForMetricID.Add(1)
-				metricIDsToDelete.Add(metricID)
->>>>>>> aad6ab00
 			}
 			metricNames = append(metricNames, string(metricName))
 		}
