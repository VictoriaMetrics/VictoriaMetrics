package storage

import (
	"bytes"
	"container/heap"
	"errors"
	"fmt"
	"io"
	"regexp"
	"sort"
	"strings"
	"sync"
	"sync/atomic"
	"time"
	"unsafe"

	"github.com/VictoriaMetrics/metricsql"
	"github.com/cespare/xxhash/v2"

	"github.com/VictoriaMetrics/VictoriaMetrics/lib/atomicutil"
	"github.com/VictoriaMetrics/VictoriaMetrics/lib/bytesutil"
	"github.com/VictoriaMetrics/VictoriaMetrics/lib/encoding"
	"github.com/VictoriaMetrics/VictoriaMetrics/lib/fasttime"
	"github.com/VictoriaMetrics/VictoriaMetrics/lib/logger"
	"github.com/VictoriaMetrics/VictoriaMetrics/lib/lrucache"
	"github.com/VictoriaMetrics/VictoriaMetrics/lib/memory"
	"github.com/VictoriaMetrics/VictoriaMetrics/lib/mergeset"
	"github.com/VictoriaMetrics/VictoriaMetrics/lib/querytracer"
	"github.com/VictoriaMetrics/VictoriaMetrics/lib/slicesutil"
	"github.com/VictoriaMetrics/VictoriaMetrics/lib/uint64set"
)

const (
	// Prefix for MetricName->TSID entries.
	//
	// This index is used only when -disablePerDayIndex flag is set.
	//
	// Otherwise, this index is substituted with nsPrefixDateMetricNameToTSID,
	// since the MetricName->TSID index may require big amounts of memory for
	// indexdb/dataBlocks cache when it grows big on the configured retention
	// under high churn rate (e.g. when new time series are constantly
	// registered).
	//
	// It is much more efficient from memory usage PoV to query per-day MetricName->TSID index
	// (aka nsPrefixDateMetricNameToTSID) when the TSID must be obtained for the given MetricName
	// during data ingestion under high churn rate and big retention.
	//
	nsPrefixMetricNameToTSID = 0

	// Prefix for Tag->MetricID entries.
	nsPrefixTagToMetricIDs = 1

	// Prefix for MetricID->TSID entries.
	nsPrefixMetricIDToTSID = 2

	// Prefix for MetricID->MetricName entries.
	nsPrefixMetricIDToMetricName = 3

	// Prefix for deleted MetricID entries.
	nsPrefixDeletedMetricID = 4

	// Prefix for Date->MetricID entries.
	nsPrefixDateToMetricID = 5

	// Prefix for (Date,Tag)->MetricID entries.
	nsPrefixDateTagToMetricIDs = 6

	// Prefix for (Date,MetricName)->TSID entries.
	nsPrefixDateMetricNameToTSID = 7
)

// indexDB represents an index db.
type indexDB struct {
	// The number of calls for date range searches.
	dateRangeSearchCalls atomic.Uint64

	// The number of hits for date range searches.
	dateRangeSearchHits atomic.Uint64

	// The number of calls for global search.
	globalSearchCalls atomic.Uint64

	// The number of missing MetricID -> TSID entries.
	// High rate for this value means corrupted indexDB.
	missingTSIDsForMetricID atomic.Uint64

	// missingMetricNamesForMetricID is a counter of missing MetricID -> MetricName entries.
	// High rate may mean corrupted indexDB due to unclean shutdown.
	// The db must be automatically recovered after that.
	missingMetricNamesForMetricID atomic.Uint64

	// legacyMinMissingTimestampByKey holds the minimum timestamps by index search key,
	// which is missing in the given indexDB.
	// Key must be formed with marshalCommonPrefix function.
	//
	// This field is used at legacyContainsTimeRange() function only for the
	// legacy indexDBs, since these indexDBs are readonly.
	// This field cannot be used for the partition indexDBs, since they may receive data
	// with bigger timestamps at any time.
	legacyMinMissingTimestampByKey map[string]int64
	// protects legacyMinMissingTimestampByKey
	legacyMinMissingTimestampByKeyLock sync.Mutex

	// id identifies the indexDB. It is used for in various caches to know which
	// indexDB contains a metricID and which does not.
	id uint64

	// Time range covered by this IndexDB.
	tr TimeRange

	name string
	tb   *mergeset.Table

	// noRegisterNewSeries indicates whether the indexDB receives new entries or
	// not.
	noRegisterNewSeries atomic.Bool

	// Cache for fast TagFilters -> MetricIDs lookup.
	tagFiltersToMetricIDsCache *lrucache.Cache

	// The parent storage.
	s *Storage

	// Cache for (date, tagFilter) -> loopsCount, which is used for reducing
	// the amount of work when matching a set of filters.
<<<<<<< HEAD
	// TODO(rtm0): Also replace with lrucache?
	loopsPerDateTagFilterCache *workingsetcache.Cache
=======
	loopsPerDateTagFilterCache *lrucache.Cache
>>>>>>> 0e2f0ac9

	// A cache that stores metricIDs that have been added to the index.
	// The cache is not populated on startup nor does it store a complete set of
	// metricIDs. A metricID is added to the cache either when a new entry is
	// added to the global index or when the global index is searched for
	// existing metricID (see is.createGlobalIndexes() and is.hasMetricID()).
	//
	// The cache is used solely for creating new index entries during the data
	// ingestion (see Storage.RegisterMetricNames() and Storage.add())
	//
	metricIDCache *metricIDCache

	// dateMetricIDCache is (date, metricID) cache that is used to speed up the
	// data ingestion by storing the is.hasDateMetricID() search results in
	// memory.
	dateMetricIDCache *dateMetricIDCache

	// An inmemory set of deleted metricIDs.
	//
	// It is safe to keep the set in memory even for big number of deleted
	// metricIDs, since it usually requires 1 bit per deleted metricID.
	deletedMetricIDs           atomic.Pointer[uint64set.Set]
	deletedMetricIDsUpdateLock sync.Mutex

	indexSearchPool sync.Pool
}

var maxTagFiltersCacheSize uint64

// SetTagFiltersCacheSize overrides the default size of tagFiltersToMetricIDsCache
func SetTagFiltersCacheSize(size int) {
	maxTagFiltersCacheSize = uint64(size)
}

func getTagFiltersCacheSize() uint64 {
	if maxTagFiltersCacheSize <= 0 {
		return uint64(float64(memory.Allowed()) / 32)
	}
	return maxTagFiltersCacheSize
}

<<<<<<< HEAD
func mustOpenIndexDB(id uint64, tr TimeRange, name, path string, s *Storage, isReadOnly *atomic.Bool, noRegisterNewSeries bool) *indexDB {
=======
func getTagFiltersLoopsCacheSize() uint64 {
	return uint64(float64(memory.Allowed()) / 128)
}

// mustOpenIndexDB opens index db from the given path.
//
// The last segment of the path should contain unique hex value which
// will be then used as indexDB.generation
func mustOpenIndexDB(path string, s *Storage, isReadOnly *atomic.Bool, noRegisterNewSeries bool) *indexDB {
>>>>>>> 0e2f0ac9
	if s == nil {
		logger.Panicf("BUG: Storage must not be nil")
	}

	tfssCache := lrucache.NewCache(getTagFiltersCacheSize)
	tb := mergeset.MustOpenTable(path, dataFlushInterval, tfssCache.Reset, mergeTagToMetricIDsRows, isReadOnly)
	db := &indexDB{
<<<<<<< HEAD
		id:   id,
		tr:   tr,
		tb:   tb,
		name: name,

		legacyMinMissingTimestampByKey: make(map[string]int64),
		tagFiltersToMetricIDsCache:     tfssCache,
		s:                              s,
		loopsPerDateTagFilterCache:     workingsetcache.New(memory.Allowed() / 128),
		metricIDCache:                  newMetricIDCache(),
		dateMetricIDCache:              newDateMetricIDCache(),
=======
		generation: gen,
		tb:         tb,
		name:       name,

		minMissingTimestampByKey:   make(map[string]int64),
		tagFiltersToMetricIDsCache: tfssCache,
		s:                          s,
		loopsPerDateTagFilterCache: lrucache.NewCache(getTagFiltersLoopsCacheSize),
		dateMetricIDCache:          newDateMetricIDCache(),
>>>>>>> 0e2f0ac9
	}
	db.noRegisterNewSeries.Store(noRegisterNewSeries)
	db.loadDeletedMetricIDs()
	return db
}

const noDeadline = 1<<64 - 1

// IndexDBMetrics contains essential metrics for indexDB.
type IndexDBMetrics struct {
	TagFiltersToMetricIDsCacheSize         uint64
	TagFiltersToMetricIDsCacheSizeBytes    uint64
	TagFiltersToMetricIDsCacheSizeMaxBytes uint64
	TagFiltersToMetricIDsCacheRequests     uint64
	TagFiltersToMetricIDsCacheMisses       uint64
	TagFiltersToMetricIDsCacheResets       uint64

	MetricIDCacheSize       uint64
	MetricIDCacheSizeBytes  uint64
	MetricIDCacheSyncsCount uint64

	DateMetricIDCacheSize         uint64
	DateMetricIDCacheSizeBytes    uint64
	DateMetricIDCacheSizeMaxBytes uint64
	DateMetricIDCacheSyncsCount   uint64
	DateMetricIDCacheResetsCount  uint64

	// Used by legacy indexDBs only.
	// See UpdateMetrics() in index_db_legacy.go
	IndexDBRefCount uint64

	RecentHourMetricIDsSearchCalls uint64
	RecentHourMetricIDsSearchHits  uint64

	DateRangeSearchCalls uint64
	DateRangeSearchHits  uint64
	GlobalSearchCalls    uint64

	MissingTSIDsForMetricID       uint64
	MissingMetricNamesForMetricID uint64

	IndexBlocksWithMetricIDsProcessed      uint64
	IndexBlocksWithMetricIDsIncorrectOrder uint64

	MinTimestampForCompositeIndex     uint64
	CompositeFilterSuccessConversions uint64
	CompositeFilterMissingConversions uint64

	mergeset.TableMetrics
}

// UpdateMetrics updates m with metrics from the db.
func (db *indexDB) UpdateMetrics(m *IndexDBMetrics) {
	// global index metrics
	m.IndexBlocksWithMetricIDsProcessed = indexBlocksWithMetricIDsProcessed.Load()
	m.IndexBlocksWithMetricIDsIncorrectOrder = indexBlocksWithMetricIDsIncorrectOrder.Load()

	m.MinTimestampForCompositeIndex = uint64(db.s.minTimestampForCompositeIndex)
	m.CompositeFilterSuccessConversions = compositeFilterSuccessConversions.Load()
	m.CompositeFilterMissingConversions = compositeFilterMissingConversions.Load()

	// Report only once and for an indexDB instance whose tagFiltersCache is
	// utilized the most.
	if db.tagFiltersToMetricIDsCache.SizeBytes() > m.TagFiltersToMetricIDsCacheSizeBytes {
		m.TagFiltersToMetricIDsCacheSize = uint64(db.tagFiltersToMetricIDsCache.Len())
		m.TagFiltersToMetricIDsCacheSizeBytes = db.tagFiltersToMetricIDsCache.SizeBytes()
		m.TagFiltersToMetricIDsCacheSizeMaxBytes = db.tagFiltersToMetricIDsCache.SizeMaxBytes()
		m.TagFiltersToMetricIDsCacheRequests = db.tagFiltersToMetricIDsCache.Requests()
		m.TagFiltersToMetricIDsCacheMisses = db.tagFiltersToMetricIDsCache.Misses()
		m.TagFiltersToMetricIDsCacheResets = db.tagFiltersToMetricIDsCache.Resets()
	}

<<<<<<< HEAD
	metricIDCacheStats := db.metricIDCache.Stats()
	m.MetricIDCacheSize += metricIDCacheStats.Size
	m.MetricIDCacheSizeBytes += metricIDCacheStats.SizeBytes
	m.MetricIDCacheSyncsCount += metricIDCacheStats.SyncsCount

	dmcs := db.dateMetricIDCache.Stats()
	m.DateMetricIDCacheSize += dmcs.Size
	m.DateMetricIDCacheSizeBytes += dmcs.SizeBytes
	m.DateMetricIDCacheSizeMaxBytes += dmcs.SizeMaxBytes
	m.DateMetricIDCacheSyncsCount += dmcs.SyncsCount
	m.DateMetricIDCacheResetsCount += dmcs.ResetsCount
=======
	// Report only once and for an indexDB instance whose dateMetricIDCache is
	// utilized the most.
	dmcs := db.dateMetricIDCache.Stats()
	if dmcs.SizeBytes > m.DateMetricIDCacheSizeBytes {
		m.DateMetricIDCacheSize = dmcs.Size
		m.DateMetricIDCacheSizeBytes = dmcs.SizeBytes
		m.DateMetricIDCacheSizeMaxBytes = dmcs.SizeMaxBytes
		m.DateMetricIDCacheSyncsCount = dmcs.SyncsCount
		m.DateMetricIDCacheResetsCount = dmcs.ResetsCount
	}
	m.IndexDBRefCount += uint64(db.refCount.Load())
>>>>>>> 0e2f0ac9

	m.DateRangeSearchCalls += db.dateRangeSearchCalls.Load()
	m.DateRangeSearchHits += db.dateRangeSearchHits.Load()
	m.GlobalSearchCalls += db.globalSearchCalls.Load()

	m.MissingTSIDsForMetricID += db.missingTSIDsForMetricID.Load()
	m.MissingMetricNamesForMetricID += db.missingMetricNamesForMetricID.Load()

	db.tb.UpdateMetrics(&m.TableMetrics)
}

// MustClose closes db.
func (db *indexDB) MustClose() {
	db.tb.MustClose()
	db.tb = nil
	db.s = nil

	// Free space occupied by caches owned by db.
	db.tagFiltersToMetricIDsCache.MustStop()
<<<<<<< HEAD
	db.loopsPerDateTagFilterCache.Stop()
	db.metricIDCache.Stop()
=======
	db.loopsPerDateTagFilterCache.MustStop()
>>>>>>> 0e2f0ac9

	db.tagFiltersToMetricIDsCache = nil
	db.loopsPerDateTagFilterCache = nil
	db.metricIDCache = nil
}

// getMetricIDsFromTagFiltersCache retrieves the set of metricIDs that
// correspond to the given (tffs, tr) key.
//
// The caller must convert the (tfss, tr) to a byte slice and use it as the key
// when calling this method (see marshalTagFiltersKey()).
//
// The caller must not modify the set of metricIDs returned by this method.
func (db *indexDB) getMetricIDsFromTagFiltersCache(qt *querytracer.Tracer, key []byte) (*uint64set.Set, bool) {
	qt.Printf("search for metricIDs in tag filters cache")
	v := db.tagFiltersToMetricIDsCache.GetEntry(bytesutil.ToUnsafeString(key))
	if v == nil {
		qt.Printf("cache miss")
		return nil, false
	}
	metricIDs := v.(*uint64set.Set)
	qt.Printf("found %d metricIDs in cache", metricIDs.Len())
	return metricIDs, true
}

// putMetricIDsToTagFiltersCache stores the set of metricIDs that
// correspond to the given (tffs, tr) key into the cache.
//
// The caller must convert the (tfss, tr) to a byte slice and use it as the key
// when calling this method (see marshalTagFiltersKey()).
//
// The caller must not modify the set of metricIDs after calling this method.
func (db *indexDB) putMetricIDsToTagFiltersCache(qt *querytracer.Tracer, metricIDs *uint64set.Set, key []byte) {
	qt.Printf("put %d metricIDs in cache", metricIDs.Len())
	db.tagFiltersToMetricIDsCache.PutEntry(string(key), metricIDs)
	qt.Printf("stored %d metricIDs into cache", metricIDs.Len())
}

func (db *indexDB) getFromMetricIDCache(dst *TSID, metricID uint64) error {
	// There is no need in checking for deleted metricIDs here, since they
	// must be checked by the caller.
	buf := (*[unsafe.Sizeof(*dst)]byte)(unsafe.Pointer(dst))
	key := (*[unsafe.Sizeof(metricID)]byte)(unsafe.Pointer(&metricID))
	tmp := db.s.metricIDCache.Get(buf[:0], key[:])
	if len(tmp) == 0 {
		// The TSID for the given metricID wasn't found in the cache.
		return io.EOF
	}
	if &tmp[0] != &buf[0] || len(tmp) != len(buf) {
		return fmt.Errorf("corrupted MetricID->TSID cache: unexpected size for metricID=%d value; got %d bytes; want %d bytes", metricID, len(tmp), len(buf))
	}
	return nil
}

func (db *indexDB) putToMetricIDCache(metricID uint64, tsid *TSID) {
	buf := (*[unsafe.Sizeof(*tsid)]byte)(unsafe.Pointer(tsid))
	key := (*[unsafe.Sizeof(metricID)]byte)(unsafe.Pointer(&metricID))
	db.s.metricIDCache.Set(key[:], buf[:])
}

func marshalTagFiltersKey(dst []byte, tfss []*TagFilters, tr TimeRange) []byte {
	// Round start and end times to per-day granularity according to per-day inverted index.
	startDate, endDate := tr.DateRange()
	dst = encoding.MarshalUint64(dst, startDate)
	dst = encoding.MarshalUint64(dst, endDate)
	for _, tfs := range tfss {
		dst = append(dst, 0) // separator between tfs groups.
		for i := range tfs.tfs {
			dst = tfs.tfs[i].Marshal(dst)
		}
	}
	return dst
}

type indexSearch struct {
	db *indexDB
	ts mergeset.TableSearch
	kb bytesutil.ByteBuffer
	mp tagToMetricIDsRowParser

	// deadline in unix timestamp seconds for the given search.
	deadline uint64
}

// getIndexSearch returns an indexSearch with default configuration
func (db *indexDB) getIndexSearch(deadline uint64) *indexSearch {
	return db.getIndexSearchInternal(deadline, false)
}

func (db *indexDB) getIndexSearchInternal(deadline uint64, sparse bool) *indexSearch {
	v := db.indexSearchPool.Get()
	if v == nil {
		v = &indexSearch{
			db: db,
		}
	}
	is := v.(*indexSearch)
	is.ts.Init(db.tb, sparse)
	is.deadline = deadline
	return is
}

func (db *indexDB) putIndexSearch(is *indexSearch) {
	is.ts.MustClose()
	is.kb.Reset()
	is.mp.Reset()
	is.deadline = 0

	db.indexSearchPool.Put(is)
}

func generateTSID(dst *TSID, mn *MetricName) {
	dst.MetricGroupID = xxhash.Sum64(mn.MetricGroup)
	// Assume that the job-like metric is put at mn.Tags[0], while instance-like metric is put at mn.Tags[1]
	// This assumption is true because mn.Tags must be sorted with mn.sortTags() before calling generateTSID() function.
	// This allows grouping data blocks for the same (job, instance) close to each other on disk.
	// This reduces disk seeks and disk read IO when data blocks are read from disk for the same job and/or instance.
	// For example, data blocks for time series matching `process_resident_memory_bytes{job="vmstorage"}` are physically adjacent on disk.
	if len(mn.Tags) > 0 {
		dst.JobID = uint32(xxhash.Sum64(mn.Tags[0].Value))
	}
	if len(mn.Tags) > 1 {
		dst.InstanceID = uint32(xxhash.Sum64(mn.Tags[1].Value))
	}
	dst.MetricID = generateUniqueMetricID()
}

func (db *indexDB) createGlobalIndexes(tsid *TSID, mn *MetricName) {
	if db.noRegisterNewSeries.Load() {
		logger.Panicf("BUG: registration of new series is disabled for indexDB %q", db.name)
	}

	// Add new metricID to cache.
	db.metricIDCache.Set(tsid.MetricID)

	ii := getIndexItems()
	defer putIndexItems(ii)

	if db.s.disablePerDayIndex {
		// Create metricName -> TSID entry.
		// This index is used for searching a TSID by metric name during data
		// ingestion or metric name registration when -disablePerDayIndex flag
		// is set.
		ii.B = marshalCommonPrefix(ii.B, nsPrefixMetricNameToTSID)
		ii.B = mn.Marshal(ii.B)
		ii.B = append(ii.B, kvSeparatorChar)
		ii.B = tsid.Marshal(ii.B)
		ii.Next()
	}

	// Create metricID -> metricName entry.
	ii.B = marshalCommonPrefix(ii.B, nsPrefixMetricIDToMetricName)
	ii.B = encoding.MarshalUint64(ii.B, tsid.MetricID)
	ii.B = mn.Marshal(ii.B)
	ii.Next()

	// Create metricID -> TSID entry.
	ii.B = marshalCommonPrefix(ii.B, nsPrefixMetricIDToTSID)
	ii.B = encoding.MarshalUint64(ii.B, tsid.MetricID)
	ii.B = tsid.Marshal(ii.B)
	ii.Next()

	// Create tag -> metricID entries for every tag in mn.
	kb := kbPool.Get()
	kb.B = marshalCommonPrefix(kb.B[:0], nsPrefixTagToMetricIDs)
	ii.registerTagIndexes(kb.B, mn, tsid.MetricID)
	kbPool.Put(kb)

	db.tb.AddItems(ii.Items)
}

type indexItems struct {
	B     []byte
	Items [][]byte

	start int
}

func (ii *indexItems) reset() {
	ii.B = ii.B[:0]
	ii.Items = ii.Items[:0]
	ii.start = 0
}

func (ii *indexItems) Next() {
	ii.Items = append(ii.Items, ii.B[ii.start:])
	ii.start = len(ii.B)
}

func getIndexItems() *indexItems {
	v := indexItemsPool.Get()
	if v == nil {
		return &indexItems{}
	}
	return v.(*indexItems)
}

func putIndexItems(ii *indexItems) {
	ii.reset()
	indexItemsPool.Put(ii)
}

var indexItemsPool sync.Pool

// SearchLabelNames returns all the label names, which match the given tfss on
// the given tr.
func (db *indexDB) SearchLabelNames(qt *querytracer.Tracer, tfss []*TagFilters, tr TimeRange, maxLabelNames, maxMetrics int, deadline uint64) (map[string]struct{}, error) {
	qt = qt.NewChild("search for label names: filters=%s, timeRange=%s, maxLabelNames=%d, maxMetrics=%d", tfss, &tr, maxLabelNames, maxMetrics)
	defer qt.Done()

	is := db.getIndexSearch(deadline)
	lns, err := is.searchLabelNamesWithFiltersOnTimeRange(qt, tfss, tr, maxLabelNames, maxMetrics)
	db.putIndexSearch(is)
	if err != nil {
		return nil, err
	}

	qt.Printf("found %d label names", len(lns))
	return lns, nil
}

func (is *indexSearch) searchLabelNamesWithFiltersOnTimeRange(qt *querytracer.Tracer, tfss []*TagFilters, tr TimeRange, maxLabelNames, maxMetrics int) (map[string]struct{}, error) {
	if tr == globalIndexTimeRange {
		qtChild := qt.NewChild("search for label names in global index: filters=%s", tfss)
		lns, err := is.searchLabelNamesWithFiltersOnDate(qtChild, tfss, globalIndexDate, maxLabelNames, maxMetrics)
		qtChild.Done()
		return lns, err
	}

	minDate, maxDate := tr.DateRange()
	var mu sync.Mutex
	wg := getWaitGroup()
	var errGlobal error
	lns := make(map[string]struct{})
	qt = qt.NewChild("parallel search for label names: filters=%s, timeRange=%s", tfss, &tr)
	for date := minDate; date <= maxDate; date++ {
		wg.Add(1)
		qtChild := qt.NewChild("search for label names: filters=%s, date=%s", tfss, dateToString(date))
		go func(date uint64) {
			defer func() {
				qtChild.Done()
				wg.Done()
			}()
			isLocal := is.db.getIndexSearch(is.deadline)
			lnsLocal, err := isLocal.searchLabelNamesWithFiltersOnDate(qtChild, tfss, date, maxLabelNames, maxMetrics)
			is.db.putIndexSearch(isLocal)
			mu.Lock()
			defer mu.Unlock()
			if errGlobal != nil {
				return
			}
			if err != nil {
				errGlobal = err
				return
			}
			if len(lns) >= maxLabelNames {
				return
			}
			for k := range lnsLocal {
				lns[k] = struct{}{}
			}
		}(date)
	}
	wg.Wait()
	putWaitGroup(wg)
	qt.Done()
	return lns, errGlobal
}

func (is *indexSearch) searchLabelNamesWithFiltersOnDate(qt *querytracer.Tracer, tfss []*TagFilters, date uint64, maxLabelNames, maxMetrics int) (map[string]struct{}, error) {
	var filter *uint64set.Set
	if !isSingleMetricNameFilter(tfss) {
		filter, err := is.searchMetricIDsWithFiltersOnDate(qt, tfss, date, maxMetrics)
		if err != nil {
			return nil, err
		}
		if filter != nil && filter.Len() <= 100e3 {
			// It is faster to obtain label names by metricIDs from the filter
			// instead of scanning the inverted index for the matching filters.
			// This should help https://github.com/VictoriaMetrics/VictoriaMetrics/issues/2978
			metricIDs := filter.AppendTo(nil)
			qt.Printf("sort %d metricIDs", len(metricIDs))
			lns := is.getLabelNamesForMetricIDs(qt, metricIDs, maxLabelNames)
			return lns, nil
		}
	}

	var prevLabelName []byte
	ts := &is.ts
	kb := &is.kb
	mp := &is.mp
	dmis := is.db.getDeletedMetricIDs()
	loopsPaceLimiter := 0
	underscoreNameSeen := false
	nsPrefixExpected := byte(nsPrefixDateTagToMetricIDs)
	if date == globalIndexDate {
		nsPrefixExpected = nsPrefixTagToMetricIDs
	}

	hasCompositeLabelName := false
	kb.B = is.marshalCommonPrefixForDate(kb.B[:0], date)
	if name := getCommonMetricNameForTagFilterss(tfss); len(name) > 0 {
		compositeLabelName := marshalCompositeTagKey(nil, name, nil)
		kb.B = marshalTagValue(kb.B, compositeLabelName)
		// Drop trailing tagSeparator
		kb.B = kb.B[:len(kb.B)-1]
		hasCompositeLabelName = true
	}
	prefix := append([]byte{}, kb.B...)

	ts.Seek(prefix)
	lns := make(map[string]struct{})
	for len(lns) < maxLabelNames && ts.NextItem() {
		if loopsPaceLimiter&paceLimiterFastIterationsMask == 0 {
			if err := checkSearchDeadlineAndPace(is.deadline); err != nil {
				return nil, err
			}
		}
		loopsPaceLimiter++
		item := ts.Item
		if !bytes.HasPrefix(item, prefix) {
			break
		}
		if err := mp.Init(item, nsPrefixExpected); err != nil {
			return nil, err
		}
		if mp.GetMatchingSeriesCount(filter, dmis) == 0 {
			continue
		}
		labelName := mp.Tag.Key
		if len(labelName) == 0 || hasCompositeLabelName {
			underscoreNameSeen = true
		}
		if (!hasCompositeLabelName && isArtificialTagKey(labelName)) || string(labelName) == string(prevLabelName) {
			// Search for the next tag key.
			// The last char in kb.B must be tagSeparatorChar.
			// Just increment it in order to jump to the next tag key.
			kb.B = is.marshalCommonPrefixForDate(kb.B[:0], date)
			if !hasCompositeLabelName && len(labelName) > 0 && labelName[0] == compositeTagKeyPrefix {
				// skip composite tag entries
				kb.B = append(kb.B, compositeTagKeyPrefix)
			} else {
				kb.B = marshalTagValue(kb.B, labelName)
			}
			kb.B[len(kb.B)-1]++
			ts.Seek(kb.B)
			continue
		}
		if !hasCompositeLabelName {
			lns[string(labelName)] = struct{}{}
		} else {
			_, key, err := unmarshalCompositeTagKey(labelName)
			if err != nil {
				return nil, fmt.Errorf("cannot unmarshal composite tag key: %s", err)
			}
			lns[string(key)] = struct{}{}
		}
		prevLabelName = append(prevLabelName[:0], labelName...)
	}
	if underscoreNameSeen {
		lns["__name__"] = struct{}{}
	}
	if err := ts.Error(); err != nil {
		return nil, fmt.Errorf("error during search for prefix %q: %w", prefix, err)
	}
	return lns, nil
}

func (is *indexSearch) getLabelNamesForMetricIDs(qt *querytracer.Tracer, metricIDs []uint64, maxLabelNames int) map[string]struct{} {
	lns := make(map[string]struct{})
	if len(metricIDs) > 0 {
		lns["__name__"] = struct{}{}
	}

	dmis := is.db.getDeletedMetricIDs()

	var mn MetricName
	foundLabelNames := 0
	var buf []byte
	for _, metricID := range metricIDs {
		if dmis.Has(metricID) {
			// skip deleted IDs from result
			continue
		}
		var ok bool
		buf, ok = is.searchMetricNameWithCache(buf[:0], metricID)
		if !ok {
			// It is likely the metricID->metricName entry didn't propagate to inverted index yet.
			// Skip this metricID for now.
			continue
		}
		if err := mn.Unmarshal(buf); err != nil {
			logger.Panicf("FATAL: cannot unmarshal metricName %q: %s", buf, err)
		}
		for _, tag := range mn.Tags {
			if _, ok := lns[string(tag.Key)]; !ok {
				foundLabelNames++
				lns[string(tag.Key)] = struct{}{}
				if len(lns) >= maxLabelNames {
					qt.Printf("hit the limit on the number of unique label names: %d", maxLabelNames)
					return lns
				}
			}
		}
	}
	qt.Printf("get %d distinct label names from %d metricIDs", foundLabelNames, len(metricIDs))
	return lns
}

// SearchLabelValues returns label values for the given labelName, tfss and tr.
func (db *indexDB) SearchLabelValues(qt *querytracer.Tracer, labelName string, tfss []*TagFilters, tr TimeRange, maxLabelValues, maxMetrics int, deadline uint64) (map[string]struct{}, error) {
	qt = qt.NewChild("search for label values: labelName=%q, filters=%s, timeRange=%s, maxLabelNames=%d, maxMetrics=%d", labelName, tfss, &tr, maxLabelValues, maxMetrics)
	defer qt.Done()

	key := labelName
	if key == "__name__" {
		key = ""
	}
	if len(tfss) == 1 && len(tfss[0].tfs) == 1 && string(tfss[0].tfs[0].key) == key {
		// tfss contains only a single filter on labelName. It is faster searching for label values
		// without any filters and limits and then later applying the filter and the limit to the found label values.
		qt.Printf("search for up to %d values for the label %q on the time range %s", maxMetrics, labelName, &tr)

		is := db.getIndexSearch(deadline)
		lvs, err := is.searchLabelValuesOnTimeRange(qt, labelName, nil, tr, maxMetrics, maxMetrics)
		db.putIndexSearch(is)
		if err != nil {
			return nil, err
		}

		needSlowSearch := len(lvs) == maxMetrics

		lvsLen := len(lvs)
		filterLabelValues(lvs, &tfss[0].tfs[0], key)
		qt.Printf("found %d out of %d values for the label %q after filtering", len(lvs), lvsLen, labelName)
		if len(lvs) >= maxLabelValues {
			qt.Printf("leave %d out of %d values for the label %q because of the limit", maxLabelValues, len(lvs), labelName)

			// We found at least maxLabelValues unique values for the label with the given filters.
			// It is OK returning all these values instead of falling back to the slow search.
			needSlowSearch = false
		}
		if !needSlowSearch {
			qt.Printf("found %d label values", len(lvs))
			return lvs, nil
		}
		qt.Printf("fall back to slow search because only a subset of label values is found")
	}

	is := db.getIndexSearch(deadline)
	lvs, err := is.searchLabelValuesOnTimeRange(qt, labelName, tfss, tr, maxMetrics, maxMetrics)
	db.putIndexSearch(is)
	if err != nil {
		return nil, err
	}

	qt.Printf("found %d label values", len(lvs))
	return lvs, nil
}

func filterLabelValues(lvs map[string]struct{}, tf *tagFilter, key string) {
	var b []byte
	for lv := range lvs {
		b = marshalCommonPrefix(b[:0], nsPrefixTagToMetricIDs)
		b = marshalTagValue(b, bytesutil.ToUnsafeBytes(key))
		b = marshalTagValue(b, bytesutil.ToUnsafeBytes(lv))
		ok, err := tf.match(b)
		if err != nil {
			logger.Panicf("BUG: cannot match label %q=%q with tagFilter %s: %w", key, lv, tf.String(), err)
		}
		if !ok {
			delete(lvs, lv)
		}
	}
}

func (is *indexSearch) searchLabelValuesOnTimeRange(qt *querytracer.Tracer, labelName string, tfss []*TagFilters, tr TimeRange, maxLabelValues, maxMetrics int) (map[string]struct{}, error) {
	if tr == globalIndexTimeRange {
		qtChild := qt.NewChild("search for label values in global index: labelName=%q, filters=%s", labelName, tfss)
		lvs, err := is.searchLabelValuesOnDate(qtChild, labelName, tfss, globalIndexDate, maxLabelValues, maxMetrics)
		qtChild.Done()

		// Skip empty values, since they have no any meaning.
		// See https://github.com/VictoriaMetrics/VictoriaMetrics/issues/600
		delete(lvs, "")

		return lvs, err
	}

	minDate, maxDate := tr.DateRange()
	var mu sync.Mutex
	wg := getWaitGroup()
	var errGlobal error
	lvs := make(map[string]struct{})
	qt = qt.NewChild("parallel search for label values: labelName=%q, filters=%s, timeRange=%s", labelName, tfss, &tr)
	for date := minDate; date <= maxDate; date++ {
		wg.Add(1)
		qtChild := qt.NewChild("search for label values: filters=%s, date=%s", tfss, dateToString(date))
		go func(date uint64) {
			defer func() {
				qtChild.Done()
				wg.Done()
			}()
			isLocal := is.db.getIndexSearch(is.deadline)
			lvsLocal, err := isLocal.searchLabelValuesOnDate(qtChild, labelName, tfss, date, maxLabelValues, maxMetrics)
			is.db.putIndexSearch(isLocal)
			mu.Lock()
			defer mu.Unlock()
			if errGlobal != nil {
				return
			}
			if err != nil {
				errGlobal = err
				return
			}
			if len(lvs) >= maxLabelValues {
				return
			}
			for v := range lvsLocal {
				lvs[v] = struct{}{}
			}
		}(date)
	}
	wg.Wait()
	putWaitGroup(wg)
	qt.Done()

	// Skip empty values, since they have no any meaning.
	// See https://github.com/VictoriaMetrics/VictoriaMetrics/issues/600
	delete(lvs, "")

	return lvs, errGlobal
}

func (is *indexSearch) searchLabelValuesOnDate(qt *querytracer.Tracer, labelName string, tfss []*TagFilters, date uint64, maxLabelValues, maxMetrics int) (map[string]struct{}, error) {
	if labelName == "__name__" {
		// __name__ label is encoded as empty string in indexdb.
		labelName = ""
	}
	useCompositeScan := labelName != "" && isSingleMetricNameFilter(tfss)
	var filter *uint64set.Set
	if !useCompositeScan {
		filter, err := is.searchMetricIDsWithFiltersOnDate(qt, tfss, date, maxMetrics)
		if err != nil {
			return nil, err
		}
		if filter != nil && filter.Len() <= 100e3 {
			// It is faster to obtain label values by metricIDs from the filter
			// instead of scanning the inverted index for the matching filters.
			// This should help https://github.com/VictoriaMetrics/VictoriaMetrics/issues/2978
			metricIDs := filter.AppendTo(nil)
			qt.Printf("sort %d metricIDs", len(metricIDs))
			lvs := is.getLabelValuesForMetricIDs(qt, labelName, metricIDs, maxLabelValues)
			return lvs, nil
		}
	}

	labelNameBytes := bytesutil.ToUnsafeBytes(labelName)
	if name := getCommonMetricNameForTagFilterss(tfss); len(name) > 0 && labelName != "" {
		labelNameBytes = marshalCompositeTagKey(nil, name, labelNameBytes)
	}

	lvs := make(map[string]struct{})
	var prevLabelValue []byte
	ts := &is.ts
	kb := &is.kb
	mp := &is.mp
	dmis := is.db.getDeletedMetricIDs()
	loopsPaceLimiter := 0
	nsPrefixExpected := byte(nsPrefixDateTagToMetricIDs)
	if date == globalIndexDate {
		nsPrefixExpected = nsPrefixTagToMetricIDs
	}
	kb.B = is.marshalCommonPrefixForDate(kb.B[:0], date)
	kb.B = marshalTagValue(kb.B, labelNameBytes)
	prefix := append([]byte{}, kb.B...)
	ts.Seek(prefix)
	for len(lvs) < maxLabelValues && ts.NextItem() {
		if loopsPaceLimiter&paceLimiterFastIterationsMask == 0 {
			if err := checkSearchDeadlineAndPace(is.deadline); err != nil {
				return nil, err
			}
		}
		loopsPaceLimiter++
		item := ts.Item
		if !bytes.HasPrefix(item, prefix) {
			break
		}
		if err := mp.Init(item, nsPrefixExpected); err != nil {
			return nil, err
		}
		if mp.GetMatchingSeriesCount(filter, dmis) == 0 {
			continue
		}
		labelValue := mp.Tag.Value
		if string(labelValue) == string(prevLabelValue) {
			// Search for the next tag value.
			// The last char in kb.B must be tagSeparatorChar.
			// Just increment it in order to jump to the next tag value.
			kb.B = is.marshalCommonPrefixForDate(kb.B[:0], date)
			kb.B = marshalTagValue(kb.B, labelNameBytes)
			kb.B = marshalTagValue(kb.B, labelValue)
			kb.B[len(kb.B)-1]++
			ts.Seek(kb.B)
			continue
		}
		lvs[string(labelValue)] = struct{}{}
		prevLabelValue = append(prevLabelValue[:0], labelValue...)
	}
	if err := ts.Error(); err != nil {
		return nil, fmt.Errorf("error when searching for tag name prefix %q: %w", prefix, err)
	}
	return lvs, nil
}

func (is *indexSearch) getLabelValuesForMetricIDs(qt *querytracer.Tracer, labelName string, metricIDs []uint64, maxLabelValues int) map[string]struct{} {
	if labelName == "" {
		labelName = "__name__"
	}

	lvs := make(map[string]struct{})
	dmis := is.db.getDeletedMetricIDs()
	var mn MetricName
	foundLabelValues := 0
	var buf []byte
	for _, metricID := range metricIDs {
		if dmis.Has(metricID) {
			// skip deleted IDs from result
			continue
		}
		var ok bool
		buf, ok = is.searchMetricNameWithCache(buf[:0], metricID)
		if !ok {
			// It is likely the metricID->metricName entry didn't propagate to inverted index yet.
			// Skip this metricID for now.
			continue
		}
		if err := mn.Unmarshal(buf); err != nil {
			logger.Panicf("FATAL: cannot unmarshal metricName %q: %s", buf, err)
		}
		tagValue := mn.GetTagValue(labelName)
		if _, ok := lvs[string(tagValue)]; !ok {
			foundLabelValues++
			lvs[string(tagValue)] = struct{}{}
			if len(lvs) >= maxLabelValues {
				qt.Printf("hit the limit on the number of unique label values for label %q: %d", labelName, maxLabelValues)
				return lvs
			}
		}
	}
	qt.Printf("get %d distinct values for label %q from %d metricIDs", foundLabelValues, labelName, len(metricIDs))
	return lvs
}

// SearchTagValueSuffixes returns all the tag value suffixes for the given tagKey and tagValuePrefix on the given tr.
//
// This allows implementing https://graphite-api.readthedocs.io/en/latest/api.html#metrics-find or similar APIs.
//
// If it returns maxTagValueSuffixes suffixes, then it is likely more than maxTagValueSuffixes suffixes is found.
func (db *indexDB) SearchTagValueSuffixes(qt *querytracer.Tracer, tr TimeRange, tagKey, tagValuePrefix string, delimiter byte, maxTagValueSuffixes int, deadline uint64) (map[string]struct{}, error) {
	qt = qt.NewChild("search tag value suffixes for timeRange=%s, tagKey=%q, tagValuePrefix=%q, delimiter=%c, maxTagValueSuffixes=%d",
		&tr, tagKey, tagValuePrefix, delimiter, maxTagValueSuffixes)
	defer qt.Done()

	// TODO: cache results?

	is := db.getIndexSearch(deadline)
	tvss, err := is.searchTagValueSuffixesForTimeRange(tr, tagKey, tagValuePrefix, delimiter, maxTagValueSuffixes)
	db.putIndexSearch(is)
	if err != nil {
		return nil, err
	}

	// Do not skip empty suffixes, since they may represent leaf tag values.

	qt.Printf("found %d suffixes", len(tvss))
	return tvss, nil
}

func (is *indexSearch) searchTagValueSuffixesForTimeRange(tr TimeRange, tagKey, tagValuePrefix string, delimiter byte, maxTagValueSuffixes int) (map[string]struct{}, error) {
	if tr == globalIndexTimeRange {
		return is.searchTagValueSuffixesAll(tagKey, tagValuePrefix, delimiter, maxTagValueSuffixes)
	}

	minDate, maxDate := tr.DateRange()
	// Query over multiple days in parallel.
	wg := getWaitGroup()
	var errGlobal error
	var mu sync.Mutex // protects tvss + errGlobal from concurrent access below.
	tvss := make(map[string]struct{})
	for minDate <= maxDate {
		wg.Add(1)
		go func(date uint64) {
			defer wg.Done()
			isLocal := is.db.getIndexSearch(is.deadline)
			tvssLocal, err := isLocal.searchTagValueSuffixesForDate(date, tagKey, tagValuePrefix, delimiter, maxTagValueSuffixes)
			is.db.putIndexSearch(isLocal)
			mu.Lock()
			defer mu.Unlock()
			if errGlobal != nil {
				return
			}
			if err != nil {
				errGlobal = err
				return
			}
			if len(tvss) > maxTagValueSuffixes {
				return
			}
			for k := range tvssLocal {
				tvss[k] = struct{}{}
			}
		}(minDate)
		minDate++
	}
	wg.Wait()
	putWaitGroup(wg)
	return tvss, errGlobal
}

func (is *indexSearch) searchTagValueSuffixesAll(tagKey, tagValuePrefix string, delimiter byte, maxTagValueSuffixes int) (map[string]struct{}, error) {
	kb := &is.kb
	nsPrefix := byte(nsPrefixTagToMetricIDs)
	kb.B = is.marshalCommonPrefix(kb.B[:0], nsPrefix)
	kb.B = marshalTagValue(kb.B, bytesutil.ToUnsafeBytes(tagKey))
	kb.B = marshalTagValue(kb.B, bytesutil.ToUnsafeBytes(tagValuePrefix))
	kb.B = kb.B[:len(kb.B)-1] // remove tagSeparatorChar from the end of kb.B
	prefix := append([]byte(nil), kb.B...)
	return is.searchTagValueSuffixesForPrefix(nsPrefix, prefix, len(tagValuePrefix), delimiter, maxTagValueSuffixes)
}

func (is *indexSearch) searchTagValueSuffixesForDate(date uint64, tagKey, tagValuePrefix string, delimiter byte, maxTagValueSuffixes int) (map[string]struct{}, error) {
	nsPrefix := byte(nsPrefixDateTagToMetricIDs)
	kb := &is.kb
	kb.B = is.marshalCommonPrefix(kb.B[:0], nsPrefix)
	kb.B = encoding.MarshalUint64(kb.B, date)
	kb.B = marshalTagValue(kb.B, bytesutil.ToUnsafeBytes(tagKey))
	kb.B = marshalTagValue(kb.B, bytesutil.ToUnsafeBytes(tagValuePrefix))
	kb.B = kb.B[:len(kb.B)-1] // remove tagSeparatorChar from the end of kb.B
	prefix := append([]byte(nil), kb.B...)
	return is.searchTagValueSuffixesForPrefix(nsPrefix, prefix, len(tagValuePrefix), delimiter, maxTagValueSuffixes)
}

func (is *indexSearch) searchTagValueSuffixesForPrefix(nsPrefix byte, prefix []byte, tagValuePrefixLen int, delimiter byte, maxTagValueSuffixes int) (map[string]struct{}, error) {
	kb := &is.kb
	ts := &is.ts
	mp := &is.mp
	dmis := is.db.getDeletedMetricIDs()
	loopsPaceLimiter := 0
	ts.Seek(prefix)
	tvss := make(map[string]struct{})
	for len(tvss) < maxTagValueSuffixes && ts.NextItem() {
		if loopsPaceLimiter&paceLimiterFastIterationsMask == 0 {
			if err := checkSearchDeadlineAndPace(is.deadline); err != nil {
				return nil, err
			}
		}
		loopsPaceLimiter++
		item := ts.Item
		if !bytes.HasPrefix(item, prefix) {
			break
		}
		if err := mp.Init(item, nsPrefix); err != nil {
			return nil, err
		}
		if mp.GetMatchingSeriesCount(nil, dmis) == 0 {
			continue
		}
		tagValue := mp.Tag.Value
		suffix := tagValue[tagValuePrefixLen:]
		n := bytes.IndexByte(suffix, delimiter)
		if n < 0 {
			// Found leaf tag value that doesn't have delimiters after the given tagValuePrefix.
			tvss[string(suffix)] = struct{}{}
			continue
		}
		// Found non-leaf tag value. Extract suffix that end with the given delimiter.
		suffix = suffix[:n+1]
		tvss[string(suffix)] = struct{}{}
		if suffix[len(suffix)-1] == 255 {
			continue
		}
		// Search for the next suffix
		suffix[len(suffix)-1]++
		kb.B = append(kb.B[:0], prefix...)
		kb.B = marshalTagValue(kb.B, suffix)
		kb.B = kb.B[:len(kb.B)-1] // remove tagSeparatorChar
		ts.Seek(kb.B)
	}
	if err := ts.Error(); err != nil {
		return nil, fmt.Errorf("error when searching for tag value suffixes for prefix %q: %w", prefix, err)
	}
	return tvss, nil
}

func (db *indexDB) SearchGraphitePaths(qt *querytracer.Tracer, tr TimeRange, qHead, qTail []byte, maxPaths int, deadline uint64) (map[string]struct{}, error) {
	qt = qt.NewChild("search for graphite paths: timeRange=%s, qHead=%q, qTail=%q, maxPaths=%d", &tr, bytesutil.ToUnsafeString(qHead), bytesutil.ToUnsafeString(qTail), maxPaths)
	defer qt.Done()

	n := bytes.IndexAny(qTail, "*[{")
	if n < 0 {
		// Verify that qHead matches a metric name.
		qHead = append(qHead, qTail...)
		suffixes, err := db.SearchTagValueSuffixes(qt, tr, "", bytesutil.ToUnsafeString(qHead), '.', 1, deadline)
		if err != nil {
			return nil, err
		}
		if len(suffixes) == 0 {
			// The query doesn't match anything.
			return nil, nil
		}
		// The map should contain just one element. The code below is an attempt
		// to implement suffixes[0] if it were a slice.
		for s := range suffixes {
			if len(s) > 0 {
				// The query matches a metric name with additional suffix.
				return nil, nil
			}
			break
		}
		return map[string]struct{}{string(qHead): {}}, nil
	}
	qHead = append(qHead, qTail[:n]...)
	suffixes, err := db.SearchTagValueSuffixes(qt, tr, "", bytesutil.ToUnsafeString(qHead), '.', maxPaths, deadline)
	if err != nil {
		return nil, err
	}
	if len(suffixes) == 0 {
		return nil, nil
	}
	if len(suffixes) >= maxPaths {
		return nil, fmt.Errorf("more than maxPaths=%d suffixes found", maxPaths)
	}
	qNode := qTail[n:]
	qTail = nil
	mustMatchLeafs := true
	if m := bytes.IndexByte(qNode, '.'); m >= 0 {
		qTail = qNode[m+1:]
		qNode = qNode[:m+1]
		mustMatchLeafs = false
	}
	re, err := getRegexpForGraphiteQuery(string(qNode))
	if err != nil {
		return nil, err
	}
	qHeadLen := len(qHead)
	paths := make(map[string]struct{})
	for suffix := range suffixes {
		if len(paths) > maxPaths {
			return nil, fmt.Errorf("more than maxPath=%d paths found", maxPaths)
		}
		if !re.MatchString(suffix) {
			continue
		}
		if mustMatchLeafs {
			qHead = append(qHead[:qHeadLen], suffix...)
			paths[string(qHead)] = struct{}{}
			continue
		}
		qHead = append(qHead[:qHeadLen], suffix...)
		ps, err := db.SearchGraphitePaths(qt, tr, qHead, qTail, maxPaths, deadline)
		if err != nil {
			return nil, err
		}
		for p := range ps {
			paths[p] = struct{}{}
		}
	}
	return paths, nil
}

func getRegexpForGraphiteQuery(q string) (*regexp.Regexp, error) {
	parts, tail := getRegexpPartsForGraphiteQuery(q)
	if len(tail) > 0 {
		return nil, fmt.Errorf("unexpected tail left after parsing %q: %q", q, tail)
	}
	reStr := "^" + strings.Join(parts, "") + "$"
	return metricsql.CompileRegexp(reStr)
}

func getRegexpPartsForGraphiteQuery(q string) ([]string, string) {
	var parts []string
	for {
		n := strings.IndexAny(q, "*{}[,")
		if n < 0 {
			parts = append(parts, regexp.QuoteMeta(q))
			return parts, ""
		}
		parts = append(parts, regexp.QuoteMeta(q[:n]))
		q = q[n:]
		switch q[0] {
		case ',', '}':
			return parts, q
		case '*':
			parts = append(parts, "[^.]*")
			q = q[1:]
		case '{':
			var tmp []string
			for {
				a, tail := getRegexpPartsForGraphiteQuery(q[1:])
				tmp = append(tmp, strings.Join(a, ""))
				if len(tail) == 0 {
					parts = append(parts, regexp.QuoteMeta("{"))
					parts = append(parts, strings.Join(tmp, ","))
					return parts, ""
				}
				if tail[0] == ',' {
					q = tail
					continue
				}
				if tail[0] == '}' {
					if len(tmp) == 1 {
						parts = append(parts, tmp[0])
					} else {
						parts = append(parts, "(?:"+strings.Join(tmp, "|")+")")
					}
					q = tail[1:]
					break
				}
				logger.Panicf("BUG: unexpected first char at tail %q; want `.` or `}`", tail)
			}
		case '[':
			n := strings.IndexByte(q, ']')
			if n < 0 {
				parts = append(parts, regexp.QuoteMeta(q))
				return parts, ""
			}
			parts = append(parts, q[:n+1])
			q = q[n+1:]
		}
	}
}

// GetSeriesCount returns the approximate number of unique timeseries in the db.
//
// It includes the deleted series.
func (db *indexDB) GetSeriesCount(deadline uint64) (uint64, error) {
	is := db.getIndexSearch(deadline)
	defer db.putIndexSearch(is)
	return is.getSeriesCount()
}

func (is *indexSearch) getSeriesCount() (uint64, error) {
	ts := &is.ts
	kb := &is.kb
	mp := &is.mp
	loopsPaceLimiter := 0
	var metricIDsLen uint64
	// Extract the number of series from ((__name__=value): metricIDs) rows
	kb.B = is.marshalCommonPrefix(kb.B[:0], nsPrefixTagToMetricIDs)
	kb.B = marshalTagValue(kb.B, nil)
	ts.Seek(kb.B)
	for ts.NextItem() {
		if loopsPaceLimiter&paceLimiterFastIterationsMask == 0 {
			if err := checkSearchDeadlineAndPace(is.deadline); err != nil {
				return 0, err
			}
		}
		loopsPaceLimiter++
		item := ts.Item
		if !bytes.HasPrefix(item, kb.B) {
			break
		}
		tail := item[len(kb.B):]
		n := bytes.IndexByte(tail, tagSeparatorChar)
		if n < 0 {
			return 0, fmt.Errorf("invalid tag->metricIDs line %q: cannot find tagSeparatorChar %d", item, tagSeparatorChar)
		}
		tail = tail[n+1:]
		if err := mp.InitOnlyTail(item, tail); err != nil {
			return 0, err
		}
		// Take into account deleted timeseries too.
		// It is OK if series can be counted multiple times in rare cases -
		// the returned number is an estimation.
		metricIDsLen += uint64(mp.MetricIDsLen())
	}
	if err := ts.Error(); err != nil {
		return 0, fmt.Errorf("error when counting unique timeseries: %w", err)
	}
	return metricIDsLen, nil
}

// GetTSDBStatus returns topN entries for tsdb status for the given tfss, date and focusLabel.
func (db *indexDB) GetTSDBStatus(qt *querytracer.Tracer, tfss []*TagFilters, date uint64, focusLabel string, topN, maxMetrics int, deadline uint64) (*TSDBStatus, error) {
	qt = qt.NewChild("collect TSDB status: filters=%s, date=%d, focusLabel=%q, topN=%d, maxMetrics=%d", tfss, date, focusLabel, topN, maxMetrics)
	defer qt.Done()

	is := db.getIndexSearch(deadline)
	defer db.putIndexSearch(is)
	return is.getTSDBStatus(qt, tfss, date, focusLabel, topN, maxMetrics)
}

// getTSDBStatus returns topN entries for tsdb status for the given tfss, date and focusLabel.
func (is *indexSearch) getTSDBStatus(qt *querytracer.Tracer, tfss []*TagFilters, date uint64, focusLabel string, topN, maxMetrics int) (*TSDBStatus, error) {
	filter, err := is.searchMetricIDsWithFiltersOnDate(qt, tfss, date, maxMetrics)
	if err != nil {
		return nil, err
	}
	if filter != nil && filter.Len() == 0 {
		qt.Printf("no matching series for filter=%s", tfss)
		return &TSDBStatus{}, nil
	}

	ts := &is.ts
	kb := &is.kb
	mp := &is.mp
	dmis := is.db.getDeletedMetricIDs()
	thSeriesCountByMetricName := newTopHeap(topN)
	thSeriesCountByLabelName := newTopHeap(topN)
	thSeriesCountByFocusLabelValue := newTopHeap(topN)
	thSeriesCountByLabelValuePair := newTopHeap(topN)
	thLabelValueCountByLabelName := newTopHeap(topN)
	var tmp, prevLabelName, prevLabelValuePair []byte
	var labelValueCountByLabelName, seriesCountByLabelValuePair uint64
	var totalSeries, labelSeries, totalLabelValuePairs uint64
	nameEqualBytes := []byte("__name__=")
	focusLabelEqualBytes := []byte(focusLabel + "=")

	loopsPaceLimiter := 0
	nsPrefixExpected := byte(nsPrefixDateTagToMetricIDs)
	if date == globalIndexDate {
		nsPrefixExpected = nsPrefixTagToMetricIDs
	}
	kb.B = is.marshalCommonPrefixForDate(kb.B[:0], date)
	prefix := append([]byte{}, kb.B...)
	ts.Seek(prefix)
	for ts.NextItem() {
		if loopsPaceLimiter&paceLimiterFastIterationsMask == 0 {
			if err := checkSearchDeadlineAndPace(is.deadline); err != nil {
				return nil, err
			}
		}
		loopsPaceLimiter++
		item := ts.Item
		if !bytes.HasPrefix(item, prefix) {
			break
		}
		if err := mp.Init(item, nsPrefixExpected); err != nil {
			return nil, err
		}
		matchingSeriesCount := mp.GetMatchingSeriesCount(filter, dmis)
		if matchingSeriesCount == 0 {
			// Skip rows without matching metricIDs.
			continue
		}
		tmp = append(tmp[:0], mp.Tag.Key...)
		labelName := tmp
		if isArtificialTagKey(labelName) {
			// Skip artificially created tag keys.
			kb.B = append(kb.B[:0], prefix...)
			if len(labelName) > 0 && labelName[0] == compositeTagKeyPrefix {
				kb.B = append(kb.B, compositeTagKeyPrefix)
			} else {
				kb.B = marshalTagValue(kb.B, labelName)
			}
			kb.B[len(kb.B)-1]++
			ts.Seek(kb.B)
			continue
		}
		if len(labelName) == 0 {
			labelName = append(labelName, "__name__"...)
			tmp = labelName
		}
		if string(labelName) == "__name__" {
			totalSeries += uint64(matchingSeriesCount)
		}
		tmp = append(tmp, '=')
		tmp = append(tmp, mp.Tag.Value...)
		labelValuePair := tmp
		if len(prevLabelName) == 0 {
			prevLabelName = append(prevLabelName[:0], labelName...)
		}
		if string(labelName) != string(prevLabelName) {
			thLabelValueCountByLabelName.push(prevLabelName, labelValueCountByLabelName)
			thSeriesCountByLabelName.push(prevLabelName, labelSeries)
			labelSeries = 0
			labelValueCountByLabelName = 0
			prevLabelName = append(prevLabelName[:0], labelName...)
		}
		if len(prevLabelValuePair) == 0 {
			prevLabelValuePair = append(prevLabelValuePair[:0], labelValuePair...)
			labelValueCountByLabelName++
		}
		if string(labelValuePair) != string(prevLabelValuePair) {
			thSeriesCountByLabelValuePair.push(prevLabelValuePair, seriesCountByLabelValuePair)
			if bytes.HasPrefix(prevLabelValuePair, nameEqualBytes) {
				thSeriesCountByMetricName.push(prevLabelValuePair[len(nameEqualBytes):], seriesCountByLabelValuePair)
			}
			if bytes.HasPrefix(prevLabelValuePair, focusLabelEqualBytes) {
				thSeriesCountByFocusLabelValue.push(prevLabelValuePair[len(focusLabelEqualBytes):], seriesCountByLabelValuePair)
			}
			seriesCountByLabelValuePair = 0
			labelValueCountByLabelName++
			prevLabelValuePair = append(prevLabelValuePair[:0], labelValuePair...)
		}
		// It is OK if series can be counted multiple times in rare cases -
		// the returned number is an estimation.
		labelSeries += uint64(matchingSeriesCount)
		seriesCountByLabelValuePair += uint64(matchingSeriesCount)
		totalLabelValuePairs += uint64(matchingSeriesCount)
	}
	if err := ts.Error(); err != nil {
		return nil, fmt.Errorf("error when counting time series by metric names: %w", err)
	}
	thLabelValueCountByLabelName.push(prevLabelName, labelValueCountByLabelName)
	thSeriesCountByLabelName.push(prevLabelName, labelSeries)
	thSeriesCountByLabelValuePair.push(prevLabelValuePair, seriesCountByLabelValuePair)
	if bytes.HasPrefix(prevLabelValuePair, nameEqualBytes) {
		thSeriesCountByMetricName.push(prevLabelValuePair[len(nameEqualBytes):], seriesCountByLabelValuePair)
	}
	if bytes.HasPrefix(prevLabelValuePair, focusLabelEqualBytes) {
		thSeriesCountByFocusLabelValue.push(prevLabelValuePair[len(focusLabelEqualBytes):], seriesCountByLabelValuePair)
	}
	status := &TSDBStatus{
		TotalSeries:                  totalSeries,
		TotalLabelValuePairs:         totalLabelValuePairs,
		SeriesCountByMetricName:      thSeriesCountByMetricName.getSortedResult(),
		SeriesCountByLabelName:       thSeriesCountByLabelName.getSortedResult(),
		SeriesCountByFocusLabelValue: thSeriesCountByFocusLabelValue.getSortedResult(),
		SeriesCountByLabelValuePair:  thSeriesCountByLabelValuePair.getSortedResult(),
		LabelValueCountByLabelName:   thLabelValueCountByLabelName.getSortedResult(),
	}
	return status, nil
}

// TSDBStatus contains TSDB status data for /api/v1/status/tsdb.
//
// See https://prometheus.io/docs/prometheus/latest/querying/api/#tsdb-stats
type TSDBStatus struct {
	TotalSeries                  uint64
	TotalLabelValuePairs         uint64
	SeriesCountByMetricName      []TopHeapEntry
	SeriesCountByLabelName       []TopHeapEntry
	SeriesCountByFocusLabelValue []TopHeapEntry
	SeriesCountByLabelValuePair  []TopHeapEntry
	LabelValueCountByLabelName   []TopHeapEntry
	SeriesQueryStatsByMetricName []MetricNamesStatsRecord
}

func (status *TSDBStatus) hasEntries() bool {
	return len(status.SeriesCountByLabelValuePair) > 0
}

// topHeap maintains a heap of topHeapEntries with the maximum TopHeapEntry.n values.
type topHeap struct {
	topN int
	a    []TopHeapEntry
}

// newTopHeap returns topHeap for topN items.
func newTopHeap(topN int) *topHeap {
	return &topHeap{
		topN: topN,
	}
}

// TopHeapEntry represents an entry from `top heap` used in stats.
type TopHeapEntry struct {
	Name  string
	Count uint64
}

func (th *topHeap) push(name []byte, count uint64) {
	if count == 0 {
		return
	}
	if len(th.a) < th.topN {
		th.a = append(th.a, TopHeapEntry{
			Name:  string(name),
			Count: count,
		})
		heap.Fix(th, len(th.a)-1)
		return
	}
	if count <= th.a[0].Count {
		return
	}
	th.a[0] = TopHeapEntry{
		Name:  string(name),
		Count: count,
	}
	heap.Fix(th, 0)
}

func (th *topHeap) getSortedResult() []TopHeapEntry {
	result := append([]TopHeapEntry{}, th.a...)
	sort.Slice(result, func(i, j int) bool {
		a, b := result[i], result[j]
		if a.Count != b.Count {
			return a.Count > b.Count
		}
		return a.Name < b.Name
	})
	return result
}

// heap.Interface implementation for topHeap.

func (th *topHeap) Len() int {
	return len(th.a)
}

func (th *topHeap) Less(i, j int) bool {
	a := th.a
	return a[i].Count < a[j].Count
}

func (th *topHeap) Swap(i, j int) {
	a := th.a
	a[j], a[i] = a[i], a[j]
}

func (th *topHeap) Push(_ any) {
	panic(fmt.Errorf("BUG: Push shouldn't be called"))
}

func (th *topHeap) Pop() any {
	panic(fmt.Errorf("BUG: Pop shouldn't be called"))
}

func (db *indexDB) DeleteSeries(qt *querytracer.Tracer, tfss []*TagFilters, maxMetrics int) (*uint64set.Set, error) {
	qt = qt.NewChild("delete series: filters=%s, maxMetrics=%d", tfss, maxMetrics)
	defer qt.Done()

	is := db.getIndexSearch(noDeadline)
	defer db.putIndexSearch(is)

	// Unconditionally search global index since a given day in per-day
	// index may not contain the full set of metricIDs that correspond
	// to the tfss.
	metricIDs, err := is.searchMetricIDs(qt, tfss, globalIndexTimeRange, maxMetrics)
	if err != nil {
		return nil, err
	}

	db.saveDeletedMetricIDs(metricIDs)
	return metricIDs, nil
}

// saveDeletedMetricIDs persists the deleted metricIDs to the global index by
// creating a separate `nsPrefixDeletedMetricID` entry for each metricID.
//
// In addition, the deleted metricIDs are added to the deletedMetricIDs cache
// and all the caches that may contain some or all of deleted metricIDs are reset.
func (db *indexDB) saveDeletedMetricIDs(metricIDs *uint64set.Set) {
	if metricIDs.Len() == 0 {
		// Nothing to delete
		return
	}

	// atomically add deleted metricIDs to an inmemory map.
	db.updateDeletedMetricIDs(metricIDs)

	// Reset TagFilters -> metricIDs cache, since it may contain deleted
	// metricIDs.
	db.tagFiltersToMetricIDsCache.Reset()

<<<<<<< HEAD
	// TODO(@rtm0): Reset detricIDs cache, since it may contain deleted
	// metricIDs.

	// TODO(@rtm0): Reset date -> metricIDs cache, since it may contain deleted
	// metricIDs.
=======
	// Reset MetricName -> TSID cache, since it may contain deleted TSIDs.
	db.s.resetAndSaveTSIDCache()
>>>>>>> 0e2f0ac9

	// Store the metricIDs as deleted.
	// Make this after updating the deletedMetricIDs and resetting caches
	// in order to exclude the possibility of the inconsistent state when the deleted metricIDs
	// remain available in the tsidCache after unclean shutdown.
	// See https://github.com/VictoriaMetrics/VictoriaMetrics/issues/1347
	items := getIndexItems()
	metricIDs.ForEach(func(part []uint64) bool {
		for _, metricID := range part {
			items.B = append(items.B, nsPrefixDeletedMetricID)
			items.B = encoding.MarshalUint64(items.B, metricID)
			items.Next()
		}
		return true
	})

	db.tb.AddItems(items.Items)
	putIndexItems(items)
}

func (db *indexDB) getDeletedMetricIDs() *uint64set.Set {
	return db.deletedMetricIDs.Load()
}

func (db *indexDB) setDeletedMetricIDs(dmis *uint64set.Set) {
	db.deletedMetricIDs.Store(dmis)
}

func (db *indexDB) updateDeletedMetricIDs(metricIDs *uint64set.Set) {
	db.deletedMetricIDsUpdateLock.Lock()
	dmisOld := db.getDeletedMetricIDs()
	dmisNew := dmisOld.Clone()
	dmisNew.Union(metricIDs)
	db.setDeletedMetricIDs(dmisNew)
	db.deletedMetricIDsUpdateLock.Unlock()
}

func (db *indexDB) loadDeletedMetricIDs() {
	is := db.getIndexSearch(noDeadline)
	dmis, err := is.loadDeletedMetricIDs()
	db.putIndexSearch(is)
	if err != nil {
		logger.Panicf("FATAL: cannot load deleted metricIDs for indexDB %q: %v", db.name, err)
		return
	}
	db.setDeletedMetricIDs(dmis)
}

func (is *indexSearch) loadDeletedMetricIDs() (*uint64set.Set, error) {
	dmis := &uint64set.Set{}
	ts := &is.ts
	kb := &is.kb
	kb.B = append(kb.B[:0], nsPrefixDeletedMetricID)
	ts.Seek(kb.B)
	for ts.NextItem() {
		item := ts.Item
		if !bytes.HasPrefix(item, kb.B) {
			break
		}
		item = item[len(kb.B):]
		if len(item) != 8 {
			return nil, fmt.Errorf("unexpected item len; got %d bytes; want %d bytes", len(item), 8)
		}
		metricID := encoding.UnmarshalUint64(item)
		dmis.Add(metricID)
	}
	if err := ts.Error(); err != nil {
		return nil, err
	}
	return dmis, nil
}

// searchMetricIDs returns metricIDs for the given tfss and tr.
func (db *indexDB) searchMetricIDs(qt *querytracer.Tracer, tfss []*TagFilters, tr TimeRange, maxMetrics int, deadline uint64) (*uint64set.Set, error) {
	qt = qt.NewChild("search for matching metricIDs: filters=%s, timeRange=%s", tfss, &tr)
	defer qt.Done()

	if len(tfss) == 0 {
		return nil, nil
	}

	tfKeyBuf := tagFiltersKeyBufPool.Get()
	defer tagFiltersKeyBufPool.Put(tfKeyBuf)

	tfKeyBuf.B = marshalTagFiltersKey(tfKeyBuf.B[:0], tfss, tr)
	metricIDs, ok := db.getMetricIDsFromTagFiltersCache(qt, tfKeyBuf.B)
	if ok {
		// Fast path - metricIDs found in the cache
		if metricIDs.Len() > maxMetrics {
			return nil, errTooManyTimeseries(maxMetrics)
		}
		return metricIDs, nil
	}

	// Slow path - search for metricIDs in the db
	is := db.getIndexSearch(deadline)
	metricIDs, err := is.searchMetricIDs(qt, tfss, tr, maxMetrics)
	db.putIndexSearch(is)
	if err != nil {
		return nil, fmt.Errorf("error when searching for metricIDs: %w", err)
	}

	// Store metricIDs in the cache.
	db.putMetricIDsToTagFiltersCache(qt, metricIDs, tfKeyBuf.B)

	return metricIDs, nil
}

// SearchTSIDs searches the TSIDs that correspond to filters within the given
// time range.
//
// The returned TSIDs are sorted.
//
// The method will fail if the number of found TSIDs exceeds maxMetrics or the
// search has not completed within the specified deadline.
func (db *indexDB) SearchTSIDs(qt *querytracer.Tracer, tfss []*TagFilters, tr TimeRange, maxMetrics int, deadline uint64) ([]TSID, error) {
	qt = qt.NewChild("search TSIDs: filters=%s, timeRange=%s, maxMetrics=%d", tfss, &tr, maxMetrics)
	defer qt.Done()

	metricIDs, err := db.searchMetricIDs(qt, tfss, tr, maxMetrics, deadline)
	if err != nil {
		return nil, err
	}
	if metricIDs.Len() == 0 {
		return nil, nil
	}

	tsids := make([]TSID, metricIDs.Len())
	metricIDsToDelete := &uint64set.Set{}
	i := 0
	paceLimiter := 0
	is := db.getIndexSearch(deadline)
	defer db.putIndexSearch(is)
	metricIDs.ForEach(func(metricIDs []uint64) bool {
		for _, metricID := range metricIDs {
			if paceLimiter&paceLimiterSlowIterationsMask == 0 {
				if err = checkSearchDeadlineAndPace(deadline); err != nil {
					return false
				}
			}
			paceLimiter++

			// Try obtaining TSIDs from MetricID->TSID cache. This is much faster
			// than scanning the mergeset if it contains a lot of metricIDs.
			tsid := &tsids[i]
			err = db.getFromMetricIDCache(tsid, metricID)
			if err == nil {
				// Fast path - the tsid for metricID is found in cache.
				i++
				continue
			}
			if err != io.EOF {
				return false
			}
			err = nil
			if !is.getTSIDByMetricID(tsid, metricID) {
				// Cannot find TSID for the given metricID.
				// This may be the case on incomplete indexDB
				// due to snapshot or due to un-flushed entries.
				// Mark the metricID as deleted, so it is created again when new sample
				// for the given time series is ingested next time.
				if db.s.wasMetricIDMissingBefore(metricID) {
					db.missingTSIDsForMetricID.Add(1)
					metricIDsToDelete.Add(metricID)
				}
				continue
			}
			db.putToMetricIDCache(metricID, tsid)
			i++
		}
		return true
	})
	if err != nil {
		return nil, fmt.Errorf("error when searching for TSIDs by metricIDs: %w", err)
	}

	tsids = tsids[:i]
	qt.Printf("found %d TSIDs for %d metricIDs", len(tsids), metricIDs.Len())

	// Sort the found tsids, since they must be passed to TSID search
	// in the sorted order.
	sort.Slice(tsids, func(i, j int) bool { return tsids[i].Less(&tsids[j]) })
	qt.Printf("sort %d TSIDs", len(tsids))

	if metricIDsToDelete.Len() > 0 {
		db.saveDeletedMetricIDs(metricIDsToDelete)
	}
	return tsids, nil
}

// searchMetricName appends metric name for the given metricID to dst
// and returns the result.
func (db *indexDB) searchMetricName(dst []byte, metricID uint64, noCache bool) ([]byte, bool) {
	is := db.getIndexSearchInternal(noDeadline, noCache)
	defer db.putIndexSearch(is)
	return is.searchMetricName(dst, metricID)
}

func (db *indexDB) SearchMetricNames(qt *querytracer.Tracer, tfss []*TagFilters, tr TimeRange, maxMetrics int, deadline uint64) ([]string, error) {
	qt = qt.NewChild("search metric names: filters=%s, timeRange=%s, maxMetrics=%d", tfss, &tr, maxMetrics)
	defer qt.Done()

	metricIDs, err := db.searchMetricIDs(qt, tfss, tr, maxMetrics, deadline)
	if err != nil {
		return nil, err
	}
	if metricIDs.Len() == 0 {
		return nil, nil
	}

	metricNames := make([]string, 0, metricIDs.Len())
	metricIDsToDelete := &uint64set.Set{}
	var metricName []byte
	var ok bool
	paceLimiter := 0
	is := db.getIndexSearch(deadline)
	defer db.putIndexSearch(is)
	metricIDs.ForEach(func(metricIDs []uint64) bool {
		for _, metricID := range metricIDs {
			if paceLimiter&paceLimiterSlowIterationsMask == 0 {
				if err = checkSearchDeadlineAndPace(deadline); err != nil {
					return false
				}
			}
			paceLimiter++

			metricName, ok = is.searchMetricNameWithCache(metricName[:0], metricID)
			if !ok {
				// Cannot find TSID for the given metricID.
				// This may be the case on incomplete indexDB
				// due to snapshot or due to un-flushed entries.
				// Mark the metricID as deleted, so it is created again when new sample
				// for the given time series is ingested next time.
				if db.s.wasMetricIDMissingBefore(metricID) {
					db.missingMetricNamesForMetricID.Add(1)
					metricIDsToDelete.Add(metricID)
				}
				continue
			}
			metricNames = append(metricNames, string(metricName))
		}
		return true
	})
	if err != nil {
		return nil, err
	}

	if metricIDsToDelete.Len() > 0 {
		db.saveDeletedMetricIDs(metricIDsToDelete)
	}

	qt.Printf("loaded %d metric names", len(metricNames))
	return metricNames, nil
}

var tagFiltersKeyBufPool bytesutil.ByteBufferPool

func (is *indexSearch) getTSIDByMetricName(dst *TSID, metricName []byte, date uint64) bool {
	dmis := is.db.getDeletedMetricIDs()

	ts := &is.ts
	kb := &is.kb

	if is.db.s.disablePerDayIndex {
		kb.B = marshalCommonPrefix(kb.B[:0], nsPrefixMetricNameToTSID)
	} else {
		kb.B = marshalCommonPrefix(kb.B[:0], nsPrefixDateMetricNameToTSID)
		kb.B = encoding.MarshalUint64(kb.B, date)
	}
	kb.B = append(kb.B, metricName...)
	kb.B = append(kb.B, kvSeparatorChar)
	ts.Seek(kb.B)
	for ts.NextItem() {
		if !bytes.HasPrefix(ts.Item, kb.B) {
			// Nothing found.
			return false
		}
		v := ts.Item[len(kb.B):]
		tail, err := dst.Unmarshal(v)
		if err != nil {
			logger.Panicf("FATAL: cannot unmarshal TSID: %s", err)
		}
		if len(tail) > 0 {
			logger.Panicf("FATAL: unexpected non-empty tail left after unmarshaling TSID: %X", tail)
		}
		if dmis.Has(dst.MetricID) {
			// The dst is deleted. Continue searching.
			continue
		}
		// Found valid dst.
		return true
	}
	if err := ts.Error(); err != nil {
		logger.Panicf("FATAL: error when searching TSID by metricName; searchPrefix %q: %s", kb.B, err)
	}
	// Nothing found
	return false
}

func (is *indexSearch) searchMetricNameWithCache(dst []byte, metricID uint64) ([]byte, bool) {
	metricName := is.db.s.getMetricNameFromCache(dst, metricID)
	if len(metricName) > len(dst) {
		return metricName, true
	}
	var ok bool
	dst, ok = is.searchMetricName(dst, metricID)
	if ok {
		// There is no need in verifying whether the given metricID is deleted,
		// since the filtering must be performed before calling this func.
		is.db.s.putMetricNameToCache(metricID, dst)
		return dst, true
	}
	return dst, false
}

func (is *indexSearch) searchMetricName(dst []byte, metricID uint64) ([]byte, bool) {
	ts := &is.ts
	kb := &is.kb
	kb.B = is.marshalCommonPrefix(kb.B[:0], nsPrefixMetricIDToMetricName)
	kb.B = encoding.MarshalUint64(kb.B, metricID)
	if err := ts.FirstItemWithPrefix(kb.B); err != nil {
		if err == io.EOF {
			return dst, false
		}
		logger.Panicf("FATAL: error when searching metricName by metricID; searchPrefix %q: %s", kb.B, err)
	}
	v := ts.Item[len(kb.B):]
	dst = append(dst, v...)
	return dst, true
}

// TODO(@rtm0): Move to index_db_legacy.go
func (is *indexSearch) legacyContainsTimeRange(tr TimeRange) bool {
	if tr == globalIndexTimeRange {
		return true
	}

	db := is.db
	if !db.noRegisterNewSeries.Load() {
		// indexDB could register new time series - it is not safe to cache minMissingTimestamp
		return true
	}

	// use common prefix as a key for minMissingTimestamp
	// it's needed to properly track timestamps for cluster version
	// which uses tenant labels for the index search
	kb := &is.kb
	kb.B = is.marshalCommonPrefix(kb.B[:0], nsPrefixDateToMetricID)
	key := kb.B

	db.legacyMinMissingTimestampByKeyLock.Lock()
	minMissingTimestamp, ok := db.legacyMinMissingTimestampByKey[string(key)]
	db.legacyMinMissingTimestampByKeyLock.Unlock()

	if ok && tr.MinTimestamp >= minMissingTimestamp {
		return false
	}
	if is.legacyContainsTimeRangeSlow(kb, tr) {
		return true
	}

	db.legacyMinMissingTimestampByKeyLock.Lock()
	minMissingTimestamp, ok = db.legacyMinMissingTimestampByKey[string(key)]
	if !ok || tr.MinTimestamp < minMissingTimestamp {
		db.legacyMinMissingTimestampByKey[string(key)] = tr.MinTimestamp
	}
	db.legacyMinMissingTimestampByKeyLock.Unlock()

	return false
}

// TODO(@rtm0): Move to index_db_legacy.go
func (is *indexSearch) legacyContainsTimeRangeSlow(prefixBuf *bytesutil.ByteBuffer, tr TimeRange) bool {
	ts := &is.ts

	// Verify whether the tr.MinTimestamp is included into `ts` or is smaller than the minimum date stored in `ts`.
	// Do not check whether tr.MaxTimestamp is included into `ts` or is bigger than the max date stored in `ts` for performance reasons.
	// This means that this func can return true if `tr` is located below the min date stored in `ts`.
	// This is OK, since this case isn't encountered too much in practice.
	// The main practical case allows skipping searching in prev indexdb (`ts`) when `tr`
	// is located above the max date stored there.
	minDate := uint64(tr.MinTimestamp) / msecPerDay
	prefix := prefixBuf.B
	prefixBuf.B = encoding.MarshalUint64(prefixBuf.B, minDate)
	ts.Seek(prefixBuf.B)
	if !ts.NextItem() {
		if err := ts.Error(); err != nil {
			logger.Panicf("FATAL: error when searching for minDate=%d, prefix %q: %w", minDate, prefixBuf.B, err)
		}
		return false
	}
	if !bytes.HasPrefix(ts.Item, prefix) {
		// minDate exceeds max date from ts.
		return false
	}
	return true
}

func (is *indexSearch) getTSIDByMetricID(dst *TSID, metricID uint64) bool {
	// There is no need in checking for deleted metricIDs here, since they
	// must be checked by the caller.
	ts := &is.ts
	kb := &is.kb
	kb.B = is.marshalCommonPrefix(kb.B[:0], nsPrefixMetricIDToTSID)
	kb.B = encoding.MarshalUint64(kb.B, metricID)
	if err := ts.FirstItemWithPrefix(kb.B); err != nil {
		if err == io.EOF {
			return false
		}
		logger.Panicf("FATAL: error when searching TSID by metricID=%d; searchPrefix %q: %s", metricID, kb.B, err)
	}
	v := ts.Item[len(kb.B):]
	tail, err := dst.Unmarshal(v)
	if err != nil {
		logger.Panicf("FATAL: cannot unmarshal the found TSID=%X for metricID=%d: %s", v, metricID, err)
	}
	if len(tail) > 0 {
		logger.Panicf("FATAL: unexpected non-zero tail left after unmarshaling TSID for metricID=%d: %X", metricID, tail)
	}
	return true
}

// updateMetricIDsByMetricNameMatch matches metricName values for the given srcMetricIDs against tfs
// and adds matching metrics to metricIDs.
func (is *indexSearch) updateMetricIDsByMetricNameMatch(qt *querytracer.Tracer, metricIDs, srcMetricIDs *uint64set.Set, tfs []*tagFilter) error {
	qt = qt.NewChild("filter out %d metric ids with filters=%s", srcMetricIDs.Len(), tfs)
	defer qt.Done()

	// sort srcMetricIDs in order to speed up Seek below.
	sortedMetricIDs := srcMetricIDs.AppendTo(nil)
	qt.Printf("sort %d metric ids", len(sortedMetricIDs))

	kb := &is.kb
	kb.B = is.marshalCommonPrefix(kb.B[:0], nsPrefixTagToMetricIDs)
	tfs = removeCompositeTagFilters(tfs, kb.B)

	metricName := kbPool.Get()
	defer kbPool.Put(metricName)
	mn := GetMetricName()
	defer PutMetricName(mn)
	for loopsPaceLimiter, metricID := range sortedMetricIDs {
		if loopsPaceLimiter&paceLimiterSlowIterationsMask == 0 {
			if err := checkSearchDeadlineAndPace(is.deadline); err != nil {
				return err
			}
		}
		var ok bool
		metricName.B, ok = is.searchMetricNameWithCache(metricName.B[:0], metricID)
		if !ok {
			// It is likely the metricID->metricName entry didn't propagate to inverted index yet.
			// Skip this metricID for now.
			continue
		}
		if err := mn.Unmarshal(metricName.B); err != nil {
			logger.Panicf("FATAL: cannot unmarshal metricName %q: %s", metricName.B, err)
		}

		// Match the mn against tfs.
		ok, err := matchTagFilters(mn, tfs, &is.kb)
		if err != nil {
			return fmt.Errorf("cannot match MetricName %s against tagFilters: %w", mn, err)
		}
		if !ok {
			continue
		}
		metricIDs.Add(metricID)
	}
	qt.Printf("apply filters %s; resulting metric ids: %d", tfs, metricIDs.Len())
	return nil
}

func removeCompositeTagFilters(tfs []*tagFilter, prefix []byte) []*tagFilter {
	if !hasCompositeTagFilters(tfs, prefix) {
		return tfs
	}
	var tagKey []byte
	var name []byte
	tfsNew := make([]*tagFilter, 0, len(tfs)+1)
	for _, tf := range tfs {
		if !bytes.HasPrefix(tf.prefix, prefix) {
			tfsNew = append(tfsNew, tf)
			continue
		}
		suffix := tf.prefix[len(prefix):]
		var err error
		_, tagKey, err = unmarshalTagValue(tagKey[:0], suffix)
		if err != nil {
			logger.Panicf("BUG: cannot unmarshal tag key from suffix=%q: %s", suffix, err)
		}
		if len(tagKey) == 0 || tagKey[0] != compositeTagKeyPrefix {
			tfsNew = append(tfsNew, tf)
			continue
		}
		tagKey = tagKey[1:]
		nameLen, nSize := encoding.UnmarshalVarUint64(tagKey)
		if nSize <= 0 {
			logger.Panicf("BUG: cannot unmarshal nameLen from tagKey %q", tagKey)
		}
		tagKey = tagKey[nSize:]
		if nameLen == 0 {
			logger.Panicf("BUG: nameLen must be greater than 0")
		}
		if uint64(len(tagKey)) < nameLen {
			logger.Panicf("BUG: expecting at %d bytes for name in tagKey=%q; got %d bytes", nameLen, tagKey, len(tagKey))
		}
		name = append(name[:0], tagKey[:nameLen]...)
		tagKey = tagKey[nameLen:]
		var tfNew tagFilter
		if err := tfNew.Init(prefix, tagKey, tf.value, tf.isNegative, tf.isRegexp); err != nil {
			logger.Panicf("BUG: cannot initialize {%s=%q} filter: %s", tagKey, tf.value, err)
		}
		tfsNew = append(tfsNew, &tfNew)
	}
	if len(name) > 0 {
		var tfNew tagFilter
		if err := tfNew.Init(prefix, nil, name, false, false); err != nil {
			logger.Panicf("BUG: unexpected error when initializing {__name__=%q} filter: %s", name, err)
		}
		tfsNew = append(tfsNew, &tfNew)
	}
	return tfsNew
}

func hasCompositeTagFilters(tfs []*tagFilter, prefix []byte) bool {
	var tagKey []byte
	for _, tf := range tfs {
		if !bytes.HasPrefix(tf.prefix, prefix) {
			continue
		}
		suffix := tf.prefix[len(prefix):]
		var err error
		_, tagKey, err = unmarshalTagValue(tagKey[:0], suffix)
		if err != nil {
			logger.Panicf("BUG: cannot unmarshal tag key from suffix=%q: %s", suffix, err)
		}
		if len(tagKey) > 0 && tagKey[0] == compositeTagKeyPrefix {
			return true
		}
	}
	return false
}

func matchTagFilters(mn *MetricName, tfs []*tagFilter, kb *bytesutil.ByteBuffer) (bool, error) {
	kb.B = marshalCommonPrefix(kb.B[:0], nsPrefixTagToMetricIDs)
	for i, tf := range tfs {
		if bytes.Equal(tf.key, graphiteReverseTagKey) {
			// Skip artificial tag filter for Graphite-like metric names with dots,
			// since mn doesn't contain the corresponding tag.
			continue
		}
		if len(tf.key) == 0 || string(tf.key) == "__graphite__" {
			// Match against mn.MetricGroup.
			b := marshalTagValue(kb.B, nil)
			b = marshalTagValue(b, mn.MetricGroup)
			kb.B = b[:len(kb.B)]
			ok, err := tf.match(b)
			if err != nil {
				return false, fmt.Errorf("cannot match MetricGroup %q with tagFilter %s: %w", mn.MetricGroup, tf, err)
			}
			if !ok {
				// Move failed tf to start.
				// This should reduce the amount of useless work for the next mn.
				if i > 0 {
					tfs[0], tfs[i] = tfs[i], tfs[0]
				}
				return false, nil
			}
			continue
		}
		// Search for matching tag name.
		tagMatched := false
		tagSeen := false
		for _, tag := range mn.Tags {
			if string(tag.Key) != string(tf.key) {
				continue
			}

			// Found the matching tag name. Match the value.
			tagSeen = true
			b := tag.Marshal(kb.B)
			kb.B = b[:len(kb.B)]
			ok, err := tf.match(b)
			if err != nil {
				return false, fmt.Errorf("cannot match tag %q with tagFilter %s: %w", tag, tf, err)
			}
			if !ok {
				// Move failed tf to start.
				// This should reduce the amount of useless work for the next mn.
				if i > 0 {
					tfs[0], tfs[i] = tfs[i], tfs[0]
				}
				return false, nil
			}
			tagMatched = true
			break
		}
		if !tagSeen && (!tf.isNegative && tf.isEmptyMatch || tf.isNegative && !tf.isEmptyMatch) {
			// tf contains positive empty-match filter for non-existing tag key, i.e.
			// {non_existing_tag_key=~"foobar|"}
			//
			// OR
			//
			// tf contains negative filter for non-exsisting tag key
			// and this filter doesn't match empty string, i.e. {non_existing_tag_key!="foobar"}
			// Such filter matches anything.
			//
			// Note that the filter `{non_existing_tag_key!~"|foobar"}` shouldn't match anything,
			// since it is expected that it matches non-empty `non_existing_tag_key`.
			// See https://github.com/VictoriaMetrics/VictoriaMetrics/issues/546 and
			// https://github.com/VictoriaMetrics/VictoriaMetrics/issues/2255 for details.
			continue
		}
		if tagMatched {
			// tf matches mn. Go to the next tf.
			continue
		}
		// Matching tag name wasn't found.
		// Move failed tf to start.
		// This should reduce the amount of useless work for the next mn.
		if i > 0 {
			tfs[0], tfs[i] = tfs[i], tfs[0]
		}
		return false, nil
	}
	return true, nil
}

func isSingleMetricNameFilter(tfss []*TagFilters) bool {
	// We check if tfss contain only single filter which is __name__
	return len(tfss) == 1 && len(tfss[0].tfs) == 1 && getMetricNameFilter(tfss[0]) != nil
}

func (is *indexSearch) searchMetricIDsWithFiltersOnDate(qt *querytracer.Tracer, tfss []*TagFilters, date uint64, maxMetrics int) (*uint64set.Set, error) {
	if len(tfss) == 0 {
		return nil, nil
	}

	var tr TimeRange
	if date == globalIndexDate {
		tr = globalIndexTimeRange
	} else {
		tr = TimeRange{
			MinTimestamp: int64(date) * msecPerDay,
			MaxTimestamp: int64(date+1)*msecPerDay - 1,
		}
	}

	metricIDs, err := is.searchMetricIDsInternal(qt, tfss, tr, maxMetrics)
	if err != nil {
		return nil, err
	}
	return metricIDs, nil
}

// searchMetricIDs returns metricIDs for the given tfss and tr.
//
// The returned metricIDs are sorted.
func (is *indexSearch) searchMetricIDs(qt *querytracer.Tracer, tfss []*TagFilters, tr TimeRange, maxMetrics int) (*uint64set.Set, error) {
	metricIDs, err := is.searchMetricIDsInternal(qt, tfss, tr, maxMetrics)
	if err != nil {
		return nil, err
	}
	if metricIDs.Len() == 0 {
		// Nothing found
		return nil, nil
	}

	// Filter out deleted metricIDs.
	dmis := is.db.getDeletedMetricIDs()
	metricIDs.Subtract(dmis)

	return metricIDs, nil
}

func errTooManyTimeseries(maxMetrics int) error {
	return fmt.Errorf("the number of matching timeseries exceeds %d; "+
		"either narrow down the search or increase -search.max* command-line flag values "+
		"(the most likely limit is -search.maxUniqueTimeseries); "+
		"see https://docs.victoriametrics.com/victoriametrics/single-server-victoriametrics/#resource-usage-limits", maxMetrics)
}

func (is *indexSearch) searchMetricIDsInternal(qt *querytracer.Tracer, tfss []*TagFilters, tr TimeRange, maxMetrics int) (*uint64set.Set, error) {
	qt = qt.NewChild("search for metric ids: filters=%s, timeRange=%s, maxMetrics=%d", tfss, &tr, maxMetrics)
	defer qt.Done()

	metricIDs := &uint64set.Set{}

	if !is.legacyContainsTimeRange(tr) {
		qt.Printf("indexdb doesn't contain data for the given timeRange=%s", &tr)
		return metricIDs, nil
	}

	if tr.MinTimestamp >= is.db.s.minTimestampForCompositeIndex {
		tfss = convertToCompositeTagFilterss(tfss)
		qt.Printf("composite filters=%s", tfss)
	}

	for _, tfs := range tfss {
		if len(tfs.tfs) == 0 {
			// An empty filters must be equivalent to `{__name__!=""}`
			tfs = NewTagFilters()
			if err := tfs.Add(nil, nil, true, false); err != nil {
				logger.Panicf(`BUG: cannot add {__name__!=""} filter: %s`, err)
			}
		}
		qtChild := qt.NewChild("update metric ids: filters=%s, timeRange=%s", tfs, &tr)
		prevMetricIDsLen := metricIDs.Len()
		err := is.updateMetricIDsForTagFilters(qtChild, metricIDs, tfs, tr, maxMetrics+1)
		qtChild.Donef("updated %d metric ids", metricIDs.Len()-prevMetricIDsLen)
		if err != nil {
			return nil, err
		}
		if metricIDs.Len() > maxMetrics {
			return nil, errTooManyTimeseries(maxMetrics)
		}
	}
	return metricIDs, nil
}

func (is *indexSearch) updateMetricIDsForTagFilters(qt *querytracer.Tracer, metricIDs *uint64set.Set, tfs *TagFilters, tr TimeRange, maxMetrics int) error {
	if tr != globalIndexTimeRange {
		// Fast path - search metricIDs by date range in the per-day inverted
		// index.
		qt.Printf("search metric ids in the per-day index")
		is.db.dateRangeSearchCalls.Add(1)
		minDate, maxDate := tr.DateRange()
		return is.updateMetricIDsForDateRange(qt, metricIDs, tfs, minDate, maxDate, maxMetrics)
	}

	// Slow path - search metricIDs in the global inverted index.
	qt.Printf("search metric ids in the global index")
	is.db.globalSearchCalls.Add(1)
	m, err := is.getMetricIDsForDateAndFilters(qt, globalIndexDate, tfs, maxMetrics)
	if err != nil {
		return err
	}
	metricIDs.UnionMayOwn(m)
	return nil
}

func (is *indexSearch) getMetricIDsForTagFilter(qt *querytracer.Tracer, tf *tagFilter, maxMetrics int, maxLoopsCount int64) (*uint64set.Set, int64, error) {
	if tf.isNegative {
		logger.Panicf("BUG: isNegative must be false")
	}
	metricIDs := &uint64set.Set{}
	if len(tf.orSuffixes) > 0 {
		// Fast path for orSuffixes - seek for rows for each value from orSuffixes.
		loopsCount, err := is.updateMetricIDsForOrSuffixes(tf, metricIDs, maxMetrics, maxLoopsCount)
		qt.Printf("found %d metric ids for filter={%s} using exact search; spent %d loops", metricIDs.Len(), tf, loopsCount)
		if err != nil {
			return nil, loopsCount, fmt.Errorf("error when searching for metricIDs for tagFilter in fast path: %w; tagFilter=%s", err, tf)
		}
		return metricIDs, loopsCount, nil
	}

	// Slow path - scan for all the rows with the given prefix.
	loopsCount, err := is.getMetricIDsForTagFilterSlow(tf, metricIDs.Add, maxLoopsCount)
	qt.Printf("found %d metric ids for filter={%s} using prefix search; spent %d loops", metricIDs.Len(), tf, loopsCount)
	if err != nil {
		return nil, loopsCount, fmt.Errorf("error when searching for metricIDs for tagFilter in slow path: %w; tagFilter=%s", err, tf)
	}
	return metricIDs, loopsCount, nil
}

var errTooManyLoops = fmt.Errorf("too many loops is needed for applying this filter")

func (is *indexSearch) getMetricIDsForTagFilterSlow(tf *tagFilter, f func(metricID uint64), maxLoopsCount int64) (int64, error) {
	if len(tf.orSuffixes) > 0 {
		logger.Panicf("BUG: the getMetricIDsForTagFilterSlow must be called only for empty tf.orSuffixes; got %s", tf.orSuffixes)
	}

	// Scan all the rows with tf.prefix and call f on every tf match.
	ts := &is.ts
	kb := &is.kb
	mp := &is.mp
	var prevMatchingSuffix []byte
	var prevMatch bool
	var loopsCount int64
	loopsPaceLimiter := 0
	prefix := tf.prefix
	ts.Seek(prefix)
	for ts.NextItem() {
		if loopsPaceLimiter&paceLimiterMediumIterationsMask == 0 {
			if err := checkSearchDeadlineAndPace(is.deadline); err != nil {
				return loopsCount, err
			}
		}
		loopsPaceLimiter++
		item := ts.Item
		if !bytes.HasPrefix(item, prefix) {
			return loopsCount, nil
		}
		tail := item[len(prefix):]
		n := bytes.IndexByte(tail, tagSeparatorChar)
		if n < 0 {
			return loopsCount, fmt.Errorf("invalid tag->metricIDs line %q: cannot find tagSeparatorChar=%d", item, tagSeparatorChar)
		}
		suffix := tail[:n+1]
		tail = tail[n+1:]
		if err := mp.InitOnlyTail(item, tail); err != nil {
			return loopsCount, err
		}
		mp.ParseMetricIDs()
		loopsCount += int64(mp.MetricIDsLen())
		if loopsCount > maxLoopsCount {
			return loopsCount, errTooManyLoops
		}
		if prevMatch && string(suffix) == string(prevMatchingSuffix) {
			// Fast path: the same tag value found.
			// There is no need in checking it again with potentially
			// slow tf.matchSuffix, which may call regexp.
			for _, metricID := range mp.MetricIDs {
				f(metricID)
			}
			continue
		}
		// Slow path: need tf.matchSuffix call.
		ok, err := tf.matchSuffix(suffix)
		// Assume that tf.matchSuffix call needs 10x more time than a single metric scan iteration.
		loopsCount += 10 * int64(tf.matchCost)
		if err != nil {
			return loopsCount, fmt.Errorf("error when matching %s against suffix %q: %w", tf, suffix, err)
		}
		if !ok {
			prevMatch = false
			if mp.MetricIDsLen() < maxMetricIDsPerRow/2 {
				// If the current row contains non-full metricIDs list,
				// then it is likely the next row contains the next tag value.
				// So skip seeking for the next tag value, since it will be slower than just ts.NextItem call.
				continue
			}
			// Optimization: skip all the metricIDs for the given tag value
			kb.B = append(kb.B[:0], item[:len(item)-len(tail)]...)
			// The last char in kb.B must be tagSeparatorChar. Just increment it
			// in order to jump to the next tag value.
			if len(kb.B) == 0 || kb.B[len(kb.B)-1] != tagSeparatorChar || tagSeparatorChar >= 0xff {
				return loopsCount, fmt.Errorf("data corruption: the last char in k=%X must be %X", kb.B, tagSeparatorChar)
			}
			kb.B[len(kb.B)-1]++
			ts.Seek(kb.B)
			// Assume that a seek cost is equivalent to 1000 ordinary loops.
			loopsCount += 1000
			continue
		}
		prevMatch = true
		prevMatchingSuffix = append(prevMatchingSuffix[:0], suffix...)
		for _, metricID := range mp.MetricIDs {
			f(metricID)
		}
	}
	if err := ts.Error(); err != nil {
		return loopsCount, fmt.Errorf("error when searching for tag filter prefix %q: %w", prefix, err)
	}
	return loopsCount, nil
}

func (is *indexSearch) updateMetricIDsForOrSuffixes(tf *tagFilter, metricIDs *uint64set.Set, maxMetrics int, maxLoopsCount int64) (int64, error) {
	if tf.isNegative {
		logger.Panicf("BUG: isNegative must be false")
	}
	kb := kbPool.Get()
	defer kbPool.Put(kb)
	var loopsCount int64
	for _, orSuffix := range tf.orSuffixes {
		kb.B = append(kb.B[:0], tf.prefix...)
		kb.B = append(kb.B, orSuffix...)
		kb.B = append(kb.B, tagSeparatorChar)
		lc, err := is.updateMetricIDsForOrSuffix(kb.B, metricIDs, maxMetrics, maxLoopsCount-loopsCount)
		loopsCount += lc
		if err != nil {
			return loopsCount, err
		}
		if metricIDs.Len() >= maxMetrics {
			return loopsCount, nil
		}
	}
	return loopsCount, nil
}

func (is *indexSearch) updateMetricIDsForOrSuffix(prefix []byte, metricIDs *uint64set.Set, maxMetrics int, maxLoopsCount int64) (int64, error) {
	ts := &is.ts
	mp := &is.mp
	var loopsCount int64
	loopsPaceLimiter := 0
	ts.Seek(prefix)
	for metricIDs.Len() < maxMetrics && ts.NextItem() {
		if loopsPaceLimiter&paceLimiterFastIterationsMask == 0 {
			if err := checkSearchDeadlineAndPace(is.deadline); err != nil {
				return loopsCount, err
			}
		}
		loopsPaceLimiter++
		item := ts.Item
		if !bytes.HasPrefix(item, prefix) {
			return loopsCount, nil
		}
		if err := mp.InitOnlyTail(item, item[len(prefix):]); err != nil {
			return loopsCount, err
		}
		loopsCount += int64(mp.MetricIDsLen())
		if loopsCount > maxLoopsCount {
			return loopsCount, errTooManyLoops
		}
		mp.ParseMetricIDs()
		metricIDs.AddMulti(mp.MetricIDs)
	}
	if err := ts.Error(); err != nil {
		return loopsCount, fmt.Errorf("error when searching for tag filter prefix %q: %w", prefix, err)
	}
	return loopsCount, nil
}

func (is *indexSearch) updateMetricIDsForDateRange(qt *querytracer.Tracer, metricIDs *uint64set.Set, tfs *TagFilters, minDate, maxDate uint64, maxMetrics int) error {
	if minDate == maxDate {
		// Fast path - query only a single date.
		m, err := is.getMetricIDsForDateAndFilters(qt, minDate, tfs, maxMetrics)
		if err != nil {
			return err
		}
		metricIDs.UnionMayOwn(m)
		is.db.dateRangeSearchHits.Add(1)
		return nil
	}

	// Slower path - search for metricIDs for each day in parallel.
	qt = qt.NewChild("parallel search for metric ids in per-day index: filters=%s, dayRange=[%d..%d]", tfs, minDate, maxDate)
	defer qt.Done()
	wg := getWaitGroup()
	var errGlobal error
	var mu sync.Mutex // protects metricIDs + errGlobal vars from concurrent access below
	for minDate <= maxDate {
		qtChild := qt.NewChild("parallel thread for date=%s", dateToString(minDate))
		wg.Add(1)
		go func(date uint64) {
			defer func() {
				qtChild.Done()
				wg.Done()
			}()
			isLocal := is.db.getIndexSearch(is.deadline)
			m, err := isLocal.getMetricIDsForDateAndFilters(qtChild, date, tfs, maxMetrics)
			is.db.putIndexSearch(isLocal)
			mu.Lock()
			defer mu.Unlock()
			if errGlobal != nil {
				return
			}
			if err != nil {
				dateStr := time.Unix(int64(date*24*3600), 0)
				errGlobal = fmt.Errorf("cannot search for metricIDs at %s: %w", dateStr, err)
				return
			}
			if metricIDs.Len() < maxMetrics {
				metricIDs.UnionMayOwn(m)
			}
		}(minDate)
		minDate++
	}
	wg.Wait()
	putWaitGroup(wg)
	if errGlobal != nil {
		return errGlobal
	}
	is.db.dateRangeSearchHits.Add(1)
	return nil
}

func (is *indexSearch) getMetricIDsForDateAndFilters(qt *querytracer.Tracer, date uint64, tfs *TagFilters, maxMetrics int) (*uint64set.Set, error) {
	if qt.Enabled() {
		qt = qt.NewChild("search for metric ids on a particular day: filters=%s, date=%s, maxMetrics=%d", tfs, dateToString(date), maxMetrics)
		defer qt.Done()
	}

	// Sort tfs by loopsCount needed for performing each filter.
	// This stats is usually collected from the previous queries.
	// This way we limit the amount of work below by applying fast filters at first.
	type tagFilterWithWeight struct {
		tf               *tagFilter
		loopsCount       int64
		filterLoopsCount int64
	}
	tfws := make([]tagFilterWithWeight, len(tfs.tfs))
	currentTime := fasttime.UnixTimestamp()
	for i := range tfs.tfs {
		tf := &tfs.tfs[i]
		loopsCount, filterLoopsCount, timestamp := is.getLoopsCountAndTimestampForDateFilter(date, tf)
		if currentTime > timestamp+3600 {
			// Update stats once per hour for relatively fast tag filters.
			// There is no need in spending CPU resources on updating stats for heavy tag filters.
			if loopsCount <= 10e6 {
				loopsCount = 0
			}
			if filterLoopsCount <= 10e6 {
				filterLoopsCount = 0
			}
		}
		tfws[i] = tagFilterWithWeight{
			tf:               tf,
			loopsCount:       loopsCount,
			filterLoopsCount: filterLoopsCount,
		}
	}
	sort.Slice(tfws, func(i, j int) bool {
		a, b := &tfws[i], &tfws[j]
		if a.loopsCount != b.loopsCount {
			return a.loopsCount < b.loopsCount
		}
		return a.tf.Less(b.tf)
	})
	getFirstPositiveLoopsCount := func(tfws []tagFilterWithWeight) int64 {
		for i := range tfws {
			if n := tfws[i].loopsCount; n > 0 {
				return n
			}
		}
		return int64Max
	}
	storeLoopsCount := func(tfw *tagFilterWithWeight, loopsCount int64) {
		if loopsCount != tfw.loopsCount {
			tfw.loopsCount = loopsCount
			is.storeLoopsCountForDateFilter(date, tfw.tf, tfw.loopsCount, tfw.filterLoopsCount)
		}
	}

	// Populate metricIDs for the first non-negative filter with the smallest cost.
	qtChild := qt.NewChild("search for the first non-negative filter with the smallest cost")
	var metricIDs *uint64set.Set
	tfwsRemaining := tfws[:0]
	maxDateMetrics := intMax
	if maxMetrics < intMax/50 {
		maxDateMetrics = maxMetrics * 50
	}
	for i, tfw := range tfws {
		tf := tfw.tf
		if tf.isNegative || tf.isEmptyMatch {
			tfwsRemaining = append(tfwsRemaining, tfw)
			continue
		}
		maxLoopsCount := getFirstPositiveLoopsCount(tfws[i+1:])
		m, loopsCount, err := is.getMetricIDsForDateTagFilter(qtChild, tf, date, tfs.commonPrefix, maxDateMetrics, maxLoopsCount)
		if err != nil {
			if errors.Is(err, errTooManyLoops) {
				// The tf took too many loops compared to the next filter. Postpone applying this filter.
				qtChild.Printf("the filter={%s} took more than %d loops; postpone it", tf, maxLoopsCount)
				storeLoopsCount(&tfw, 2*loopsCount)
				tfwsRemaining = append(tfwsRemaining, tfw)
				continue
			}
			// Move failing filter to the end of filter list.
			storeLoopsCount(&tfw, int64Max)
			return nil, err
		}
		if m.Len() >= maxDateMetrics {
			// Too many time series found by a single tag filter. Move the filter to the end of list.
			qtChild.Printf("the filter={%s} matches at least %d series; postpone it", tf, maxDateMetrics)
			storeLoopsCount(&tfw, int64Max-1)
			tfwsRemaining = append(tfwsRemaining, tfw)
			continue
		}
		storeLoopsCount(&tfw, loopsCount)
		metricIDs = m
		tfwsRemaining = append(tfwsRemaining, tfws[i+1:]...)
		qtChild.Printf("the filter={%s} matches less than %d series (actually %d series); use it", tf, maxDateMetrics, metricIDs.Len())
		break
	}
	qtChild.Done()
	tfws = tfwsRemaining

	if metricIDs == nil {
		// All the filters in tfs are negative or match too many time series.
		// Populate all the metricIDs for the given (date),
		// so later they can be filtered out with negative filters.
		qt.Printf("all the filters are negative or match more than %d time series; fall back to searching for all the metric ids", maxDateMetrics)
		m, err := is.getMetricIDsForDate(date, maxDateMetrics)
		if err != nil {
			return nil, fmt.Errorf("cannot obtain all the metricIDs: %w", err)
		}
		if m.Len() >= maxDateMetrics {
			// Too many time series found for the given (date). Fall back to global search.
			return nil, errTooManyTimeseries(maxDateMetrics)
		}
		metricIDs = m
		qt.Printf("found %d metric ids", metricIDs.Len())
	}

	sort.Slice(tfws, func(i, j int) bool {
		a, b := &tfws[i], &tfws[j]
		if a.filterLoopsCount != b.filterLoopsCount {
			return a.filterLoopsCount < b.filterLoopsCount
		}
		return a.tf.Less(b.tf)
	})
	getFirstPositiveFilterLoopsCount := func(tfws []tagFilterWithWeight) int64 {
		for i := range tfws {
			if n := tfws[i].filterLoopsCount; n > 0 {
				return n
			}
		}
		return int64Max
	}
	storeFilterLoopsCount := func(tfw *tagFilterWithWeight, filterLoopsCount int64) {
		if filterLoopsCount != tfw.filterLoopsCount {
			is.storeLoopsCountForDateFilter(date, tfw.tf, tfw.loopsCount, filterLoopsCount)
		}
	}

	// Intersect metricIDs with the rest of filters.
	//
	// Do not run these tag filters in parallel, since this may result in CPU and RAM waste
	// when the initial tag filters significantly reduce the number of found metricIDs,
	// so the remaining filters could be performed via much faster metricName matching instead
	// of slow selecting of matching metricIDs.
	qtChild = qt.NewChild("intersect the remaining %d filters with the found %d metric ids", len(tfws), metricIDs.Len())
	var tfsPostponed []*tagFilter
	for i, tfw := range tfws {
		tf := tfw.tf
		metricIDsLen := metricIDs.Len()
		if metricIDsLen == 0 {
			// There is no need in applying the remaining filters to an empty set.
			break
		}
		if tfw.filterLoopsCount > int64(metricIDsLen)*loopsCountPerMetricNameMatch {
			// It should be faster performing metricName match on the remaining filters
			// instead of scanning big number of entries in the inverted index for these filters.
			for _, tfw := range tfws[i:] {
				tfsPostponed = append(tfsPostponed, tfw.tf)
			}
			break
		}
		maxLoopsCount := getFirstPositiveFilterLoopsCount(tfws[i+1:])
		if maxLoopsCount == int64Max {
			maxLoopsCount = int64(metricIDsLen) * loopsCountPerMetricNameMatch
		}
		m, filterLoopsCount, err := is.getMetricIDsForDateTagFilter(qtChild, tf, date, tfs.commonPrefix, intMax, maxLoopsCount)
		if err != nil {
			if errors.Is(err, errTooManyLoops) {
				// Postpone tf, since it took more loops than the next filter may need.
				qtChild.Printf("postpone filter={%s}, since it took more than %d loops", tf, maxLoopsCount)
				storeFilterLoopsCount(&tfw, 2*filterLoopsCount)
				tfsPostponed = append(tfsPostponed, tf)
				continue
			}
			// Move failing tf to the end of filter list
			storeFilterLoopsCount(&tfw, int64Max)
			return nil, err
		}
		storeFilterLoopsCount(&tfw, filterLoopsCount)
		if tf.isNegative || tf.isEmptyMatch {
			metricIDs.Subtract(m)
			qtChild.Printf("subtract %d metric ids from the found %d metric ids for filter={%s}; resulting metric ids: %d", m.Len(), metricIDsLen, tf, metricIDs.Len())
		} else {
			metricIDs.Intersect(m)
			qtChild.Printf("intersect %d metric ids with the found %d metric ids for filter={%s}; resulting metric ids: %d", m.Len(), metricIDsLen, tf, metricIDs.Len())
		}
	}
	qtChild.Done()
	if metricIDs.Len() == 0 {
		// There is no need in applying tfsPostponed, since the result is empty.
		qt.Printf("found zero metric ids")
		return nil, nil
	}
	if len(tfsPostponed) > 0 {
		// Apply the postponed filters via metricName match.
		qt.Printf("apply postponed filters=%s to %d metrics ids", tfsPostponed, metricIDs.Len())
		var m uint64set.Set
		if err := is.updateMetricIDsByMetricNameMatch(qt, &m, metricIDs, tfsPostponed); err != nil {
			return nil, err
		}
		return &m, nil
	}
	qt.Printf("found %d metric ids", metricIDs.Len())
	return metricIDs, nil
}

const (
	intMax   = int((^uint(0)) >> 1)
	int64Max = int64((1 << 63) - 1)
)

func (db *indexDB) createPerDayIndexes(date uint64, tsid *TSID, mn *MetricName) {
	if db.noRegisterNewSeries.Load() {
		logger.Panicf("BUG: registration of new series is disabled for indexDB %q", db.name)
	}

	// Note that even if per-day indexes are disabled (i.e.
	// db.s.disablePerDayIndex == true), we still need to add the entry to this
	// cache because Storage.prefillNextIndexDB() relies on
	// indexDB.hasDateMetricID() to decide whether the index records given
	// metricID need to be created and without this cache the next indexDB
	// prefill will be significantly slower when per-day indexes are disabled.
	db.dateMetricIDCache.Set(date, tsid.MetricID)

	if db.s.disablePerDayIndex {
		return
	}

	ii := getIndexItems()
	defer putIndexItems(ii)

	// Create date -> metricID entry.
	ii.B = marshalCommonPrefix(ii.B, nsPrefixDateToMetricID)
	ii.B = encoding.MarshalUint64(ii.B, date)
	ii.B = encoding.MarshalUint64(ii.B, tsid.MetricID)
	ii.Next()

	// Create metricName -> TSID entry.
	ii.B = marshalCommonPrefix(ii.B, nsPrefixDateMetricNameToTSID)
	ii.B = encoding.MarshalUint64(ii.B, date)
	ii.B = mn.Marshal(ii.B)
	ii.B = append(ii.B, kvSeparatorChar)
	ii.B = tsid.Marshal(ii.B)
	ii.Next()

	// Create per-day tag -> metricID entries for every tag in mn.
	kb := kbPool.Get()
	kb.B = marshalCommonPrefix(kb.B[:0], nsPrefixDateTagToMetricIDs)
	kb.B = encoding.MarshalUint64(kb.B, date)
	ii.registerTagIndexes(kb.B, mn, tsid.MetricID)
	kbPool.Put(kb)

	db.tb.AddItems(ii.Items)
}

func (ii *indexItems) registerTagIndexes(prefix []byte, mn *MetricName, metricID uint64) {
	// Add MetricGroup -> metricID entry.
	ii.B = append(ii.B, prefix...)
	ii.B = marshalTagValue(ii.B, nil)
	ii.B = marshalTagValue(ii.B, mn.MetricGroup)
	ii.B = encoding.MarshalUint64(ii.B, metricID)
	ii.Next()
	ii.addReverseMetricGroupIfNeeded(prefix, mn, metricID)

	// Add tag -> metricID entries.
	for _, tag := range mn.Tags {
		ii.B = append(ii.B, prefix...)
		ii.B = tag.Marshal(ii.B)
		ii.B = encoding.MarshalUint64(ii.B, metricID)
		ii.Next()
	}

	// Add index entries for composite tags: MetricGroup+tag -> metricID.
	compositeKey := kbPool.Get()
	for _, tag := range mn.Tags {
		compositeKey.B = marshalCompositeTagKey(compositeKey.B[:0], mn.MetricGroup, tag.Key)
		ii.B = append(ii.B, prefix...)
		ii.B = marshalTagValue(ii.B, compositeKey.B)
		ii.B = marshalTagValue(ii.B, tag.Value)
		ii.B = encoding.MarshalUint64(ii.B, metricID)
		ii.Next()
	}
	kbPool.Put(compositeKey)
}

func (ii *indexItems) addReverseMetricGroupIfNeeded(prefix []byte, mn *MetricName, metricID uint64) {
	if bytes.IndexByte(mn.MetricGroup, '.') < 0 {
		// The reverse metric group is needed only for Graphite-like metrics with points.
		return
	}
	// This is most likely a Graphite metric like 'foo.bar.baz'.
	// Store reverse metric name 'zab.rab.oof' in order to speed up search for '*.bar.baz'
	// when the Graphite wildcard has a suffix matching small number of time series.
	ii.B = append(ii.B, prefix...)
	ii.B = marshalTagValue(ii.B, graphiteReverseTagKey)
	revBuf := kbPool.Get()
	revBuf.B = reverseBytes(revBuf.B[:0], mn.MetricGroup)
	ii.B = marshalTagValue(ii.B, revBuf.B)
	kbPool.Put(revBuf)
	ii.B = encoding.MarshalUint64(ii.B, metricID)
	ii.Next()
}

func isArtificialTagKey(key []byte) bool {
	if bytes.Equal(key, graphiteReverseTagKey) {
		return true
	}
	if len(key) > 0 && key[0] == compositeTagKeyPrefix {
		return true
	}
	return false
}

// The tag key for reverse metric name used for speeding up searching
// for Graphite wildcards with suffix matching small number of time series,
// i.e. '*.bar.baz'.
//
// It is expected that the given key isn't be used by users.
var graphiteReverseTagKey = []byte("\xff")

// The prefix for composite tag, which is used for speeding up searching
// for composite filters, which contain `{__name__="<metric_name>"}` filter.
//
// It is expected that the given prefix isn't used by users.
const compositeTagKeyPrefix = '\xfe'

func marshalCompositeTagKey(dst, name, key []byte) []byte {
	dst = append(dst, compositeTagKeyPrefix)
	dst = encoding.MarshalVarUint64(dst, uint64(len(name)))
	dst = append(dst, name...)
	dst = append(dst, key...)
	return dst
}

func unmarshalCompositeTagKey(src []byte) ([]byte, []byte, error) {
	if len(src) == 0 {
		return nil, nil, fmt.Errorf("composite tag key cannot be empty")
	}
	if src[0] != compositeTagKeyPrefix {
		return nil, nil, fmt.Errorf("missing composite tag key prefix in %q", src)
	}
	src = src[1:]
	n, nSize := encoding.UnmarshalVarUint64(src)
	if nSize <= 0 {
		return nil, nil, fmt.Errorf("cannot unmarshal metric name length from composite tag key")
	}
	src = src[nSize:]
	if uint64(len(src)) < n {
		return nil, nil, fmt.Errorf("missing metric name with length %d in composite tag key %q", n, src)
	}
	name := src[:n]
	key := src[n:]
	return name, key, nil
}

func reverseBytes(dst, src []byte) []byte {
	for i := len(src) - 1; i >= 0; i-- {
		dst = append(dst, src[i])
	}
	return dst
}

func (is *indexSearch) hasDateMetricID(date, metricID uint64) bool {
	if is.db.dateMetricIDCache.Has(date, metricID) {
		return true
	}

	var ok bool
	if date == globalIndexDate {
		ok = is.hasMetricID(metricID)
	} else {
		ok = is.hasDateMetricIDSlow(date, metricID)
	}

	if ok {
		is.db.dateMetricIDCache.Set(date, metricID)
	}
	return ok
}

func (is *indexSearch) hasDateMetricIDSlow(date, metricID uint64) bool {
	ts := &is.ts
	kb := &is.kb
	kb.B = marshalCommonPrefix(kb.B[:0], nsPrefixDateToMetricID)
	kb.B = encoding.MarshalUint64(kb.B, date)
	kb.B = encoding.MarshalUint64(kb.B, metricID)
	err := ts.FirstItemWithPrefix(kb.B)
	if err == nil {
		if string(ts.Item) != string(kb.B) {
			logger.Panicf("FATAL: unexpected entry for (date=%s, metricID=%d); got %q; want %q", dateToString(date), metricID, ts.Item, kb.B)
		}
		// Fast path - the (date, metricID) entry is found in the current indexdb.
		return true
	}
	if err != io.EOF {
		logger.Panicf("FATAL: unexpected error when searching for (date=%s, metricID=%d) entry: %s", dateToString(date), metricID, err)
	}
	return false
}

func (is *indexSearch) hasMetricID(metricID uint64) bool {
	ok := is.db.metricIDCache.Has(metricID)
	if ok {
		return true
	}

	ts := &is.ts
	kb := &is.kb
	kb.B = marshalCommonPrefix(kb.B[:0], nsPrefixMetricIDToTSID)
	kb.B = encoding.MarshalUint64(kb.B, metricID)
	if err := ts.FirstItemWithPrefix(kb.B); err != nil {
		if err == io.EOF {
			return false
		}
		logger.Panicf("FATAL: error when searching for metricID=%d; searchPrefix %q: %s", metricID, kb.B, err)
	}

	is.db.metricIDCache.Set(metricID)

	return true
}

func (is *indexSearch) getMetricIDsForDateTagFilter(qt *querytracer.Tracer, tf *tagFilter, date uint64, commonPrefix []byte,
	maxMetrics int, maxLoopsCount int64) (*uint64set.Set, int64, error) {
	if qt.Enabled() {
		qt = qt.NewChild("get metric ids for filter and date: filter={%s}, date=%s, maxMetrics=%d, maxLoopsCount=%d", tf, dateToString(date), maxMetrics, maxLoopsCount)
		defer qt.Done()
	}

	if !bytes.HasPrefix(tf.prefix, commonPrefix) {
		logger.Panicf("BUG: unexpected tf.prefix %q; must start with commonPrefix %q", tf.prefix, commonPrefix)
	}
	kb := kbPool.Get()
	defer kbPool.Put(kb)
	kb.B = is.marshalCommonPrefixForDate(kb.B[:0], date)
	prefix := kb.B
	kb.B = append(kb.B, tf.prefix[len(commonPrefix):]...)
	tfNew := *tf
	tfNew.isNegative = false // isNegative for the original tf is handled by the caller.
	tfNew.prefix = kb.B
	metricIDs, loopsCount, err := is.getMetricIDsForTagFilter(qt, &tfNew, maxMetrics, maxLoopsCount)
	if err != nil {
		return nil, loopsCount, err
	}
	if tf.isNegative || !tf.isEmptyMatch {
		return metricIDs, loopsCount, nil
	}
	// The tag filter, which matches empty label such as {foo=~"bar|"}
	// Convert it to negative filter, which matches {foo=~".+",foo!~"bar|"}.
	// This fixes https://github.com/VictoriaMetrics/VictoriaMetrics/issues/1601
	// See also https://github.com/VictoriaMetrics/VictoriaMetrics/issues/395
	maxLoopsCount -= loopsCount
	var tfGross tagFilter
	if err := tfGross.Init(prefix, tf.key, []byte(".+"), false, true); err != nil {
		logger.Panicf(`BUG: cannot init tag filter: {%q=~".+"}: %s`, tf.key, err)
	}
	m, lc, err := is.getMetricIDsForTagFilter(qt, &tfGross, maxMetrics, maxLoopsCount)
	loopsCount += lc
	if err != nil {
		return nil, loopsCount, err
	}
	mLen := m.Len()
	m.Subtract(metricIDs)
	qt.Printf("subtract %d metric ids for filter={%s} from %d metric ids for filter={%s}", metricIDs.Len(), &tfNew, mLen, &tfGross)
	qt.Printf("found %d metric ids, spent %d loops", m.Len(), loopsCount)
	return m, loopsCount, nil
}

func (is *indexSearch) getLoopsCountAndTimestampForDateFilter(date uint64, tf *tagFilter) (int64, int64, uint64) {
	is.kb.B = appendDateTagFilterCacheKey(is.kb.B[:0], is.db.name, date, tf)
	kb := kbPool.Get()
	defer kbPool.Put(kb)
	e := is.db.loopsPerDateTagFilterCache.GetEntry(bytesutil.ToUnsafeString(is.kb.B))
	if e == nil {
		return 0, 0, 0
	}
	v := e.(*tagFiltersLoops)
	return v.loopsCount, v.filterLoopsCount, v.timestamp
}

type tagFiltersLoops struct {
	loopsCount       int64
	filterLoopsCount int64
	timestamp        uint64
}

func (v *tagFiltersLoops) SizeBytes() uint64 {
	return uint64(unsafe.Sizeof(*v))
}

func (is *indexSearch) storeLoopsCountForDateFilter(date uint64, tf *tagFilter, loopsCount, filterLoopsCount int64) {
	v := tagFiltersLoops{
		loopsCount:       loopsCount,
		filterLoopsCount: filterLoopsCount,
		timestamp:        fasttime.UnixTimestamp(),
	}
	is.kb.B = appendDateTagFilterCacheKey(is.kb.B[:0], is.db.name, date, tf)
	is.db.loopsPerDateTagFilterCache.PutEntry(string(is.kb.B), &v)
}

func appendDateTagFilterCacheKey(dst []byte, indexDBName string, date uint64, tf *tagFilter) []byte {
	dst = append(dst, indexDBName...)
	dst = encoding.MarshalUint64(dst, date)
	dst = tf.Marshal(dst)
	return dst
}

func (is *indexSearch) getMetricIDsForDate(date uint64, maxMetrics int) (*uint64set.Set, error) {
	// Extract all the metricIDs from (date, __name__=value)->metricIDs entries.
	kb := kbPool.Get()
	defer kbPool.Put(kb)
	kb.B = is.marshalCommonPrefixForDate(kb.B[:0], date)
	kb.B = marshalTagValue(kb.B, nil)
	var metricIDs uint64set.Set
	if err := is.updateMetricIDsForPrefix(kb.B, &metricIDs, maxMetrics); err != nil {
		return nil, err
	}
	return &metricIDs, nil
}

func (is *indexSearch) updateMetricIDsForPrefix(prefix []byte, metricIDs *uint64set.Set, maxMetrics int) error {
	ts := &is.ts
	mp := &is.mp
	loopsPaceLimiter := 0
	ts.Seek(prefix)
	for ts.NextItem() {
		if loopsPaceLimiter&paceLimiterFastIterationsMask == 0 {
			if err := checkSearchDeadlineAndPace(is.deadline); err != nil {
				return err
			}
		}
		loopsPaceLimiter++
		item := ts.Item
		if !bytes.HasPrefix(item, prefix) {
			return nil
		}
		tail := item[len(prefix):]
		n := bytes.IndexByte(tail, tagSeparatorChar)
		if n < 0 {
			return fmt.Errorf("invalid tag->metricIDs line %q: cannot find tagSeparatorChar %d", item, tagSeparatorChar)
		}
		tail = tail[n+1:]
		if err := mp.InitOnlyTail(item, tail); err != nil {
			return err
		}
		mp.ParseMetricIDs()
		metricIDs.AddMulti(mp.MetricIDs)
		if metricIDs.Len() >= maxMetrics {
			return nil
		}
	}
	if err := ts.Error(); err != nil {
		return fmt.Errorf("error when searching for all metricIDs by prefix %q: %w", prefix, err)
	}
	return nil
}

// The estimated number of index scan loops a single loop in updateMetricIDsByMetricNameMatch takes.
const loopsCountPerMetricNameMatch = 150

var kbPool bytesutil.ByteBufferPool

// Returns local unique MetricID.
func generateUniqueMetricID() uint64 {
	// It is expected that metricIDs returned from this function must be dense.
	// If they will be sparse, then this may hurt metric_ids intersection
	// performance with uint64set.Set.
	return nextUniqueMetricID.Add(1)
}

// This number mustn't go backwards on restarts, otherwise metricID
// collisions are possible. So don't change time on the server
// between VictoriaMetrics restarts.
var nextUniqueMetricID = func() *atomicutil.Uint64 {
	var n atomicutil.Uint64
	n.Store(uint64(time.Now().UnixNano()))
	return &n
}()

func marshalCommonPrefix(dst []byte, nsPrefix byte) []byte {
	dst = append(dst, nsPrefix)
	return dst
}

// This function is needed only for minimizing the difference between code for single-node and cluster version.
func (is *indexSearch) marshalCommonPrefix(dst []byte, nsPrefix byte) []byte {
	return marshalCommonPrefix(dst, nsPrefix)
}

func (is *indexSearch) marshalCommonPrefixForDate(dst []byte, date uint64) []byte {
	if date == globalIndexDate {
		// Global index
		return is.marshalCommonPrefix(dst, nsPrefixTagToMetricIDs)
	}
	// Per-day index
	dst = is.marshalCommonPrefix(dst, nsPrefixDateTagToMetricIDs)
	return encoding.MarshalUint64(dst, date)
}

func unmarshalCommonPrefix(src []byte) ([]byte, byte, error) {
	if len(src) < commonPrefixLen {
		return nil, 0, fmt.Errorf("cannot unmarshal common prefix from %d bytes; need at least %d bytes; data=%X", len(src), commonPrefixLen, src)
	}
	prefix := src[0]
	return src[commonPrefixLen:], prefix, nil
}

// 1 byte for prefix
const commonPrefixLen = 1

type tagToMetricIDsRowParser struct {
	// NSPrefix contains the first byte parsed from the row after Init call.
	// This is either nsPrefixTagToMetricIDs or nsPrefixDateTagToMetricIDs.
	NSPrefix byte

	// Date contains parsed date for nsPrefixDateTagToMetricIDs rows after Init call
	Date uint64

	// MetricIDs contains parsed MetricIDs after ParseMetricIDs call
	MetricIDs []uint64

	// metricIDsParsed is set to true after ParseMetricIDs call
	metricIDsParsed bool

	// Tag contains parsed tag after Init call
	Tag Tag

	// tail contains the remaining unparsed metricIDs
	tail []byte
}

func (mp *tagToMetricIDsRowParser) Reset() {
	mp.NSPrefix = 0
	mp.Date = 0
	mp.MetricIDs = mp.MetricIDs[:0]
	mp.metricIDsParsed = false
	mp.Tag.Reset()
	mp.tail = nil
}

// Init initializes mp from b, which should contain encoded tag->metricIDs row.
//
// b cannot be reused until Reset call.
func (mp *tagToMetricIDsRowParser) Init(b []byte, nsPrefixExpected byte) error {
	tail, nsPrefix, err := unmarshalCommonPrefix(b)
	if err != nil {
		return fmt.Errorf("invalid tag->metricIDs row %q: %w", b, err)
	}
	if nsPrefix != nsPrefixExpected {
		return fmt.Errorf("invalid prefix for tag->metricIDs row %q; got %d; want %d", b, nsPrefix, nsPrefixExpected)
	}
	if nsPrefix == nsPrefixDateTagToMetricIDs {
		// unmarshal date.
		if len(tail) < 8 {
			return fmt.Errorf("cannot unmarshal date from (date, tag)->metricIDs row %q from %d bytes; want at least 8 bytes", b, len(tail))
		}
		mp.Date = encoding.UnmarshalUint64(tail)
		tail = tail[8:]
	}
	mp.NSPrefix = nsPrefix
	tail, err = mp.Tag.Unmarshal(tail)
	if err != nil {
		return fmt.Errorf("cannot unmarshal tag from tag->metricIDs row %q: %w", b, err)
	}
	return mp.InitOnlyTail(b, tail)
}

// MarshalPrefix marshals row prefix without tail to dst.
func (mp *tagToMetricIDsRowParser) MarshalPrefix(dst []byte) []byte {
	dst = marshalCommonPrefix(dst, mp.NSPrefix)
	if mp.NSPrefix == nsPrefixDateTagToMetricIDs {
		dst = encoding.MarshalUint64(dst, mp.Date)
	}
	dst = mp.Tag.Marshal(dst)
	return dst
}

// InitOnlyTail initializes mp.tail from tail.
//
// b must contain tag->metricIDs row.
// b cannot be reused until Reset call.
func (mp *tagToMetricIDsRowParser) InitOnlyTail(b, tail []byte) error {
	if len(tail) == 0 {
		return fmt.Errorf("missing metricID in the tag->metricIDs row %q", b)
	}
	if len(tail)%8 != 0 {
		return fmt.Errorf("invalid tail length in the tag->metricIDs row; got %d bytes; must be multiple of 8 bytes", len(tail))
	}
	mp.tail = tail
	mp.metricIDsParsed = false
	return nil
}

// EqualPrefix returns true if prefixes for mp and x are equal.
//
// Prefix contains (tag)
func (mp *tagToMetricIDsRowParser) EqualPrefix(x *tagToMetricIDsRowParser) bool {
	if !mp.Tag.Equal(&x.Tag) {
		return false
	}
	return mp.Date == x.Date && mp.NSPrefix == x.NSPrefix
}

// MetricIDsLen returns the number of MetricIDs in the mp.tail
func (mp *tagToMetricIDsRowParser) MetricIDsLen() int {
	return len(mp.tail) / 8
}

// ParseMetricIDs parses MetricIDs from mp.tail into mp.MetricIDs.
func (mp *tagToMetricIDsRowParser) ParseMetricIDs() {
	if mp.metricIDsParsed {
		return
	}
	tail := mp.tail
	n := len(tail) / 8
	mp.MetricIDs = slicesutil.SetLength(mp.MetricIDs, n)
	metricIDs := mp.MetricIDs
	_ = metricIDs[n-1]
	for i := 0; i < n; i++ {
		if len(tail) < 8 {
			logger.Panicf("BUG: tail cannot be smaller than 8 bytes; got %d bytes; tail=%X", len(tail), tail)
			return
		}
		metricID := encoding.UnmarshalUint64(tail)
		metricIDs[i] = metricID
		tail = tail[8:]
	}
	mp.metricIDsParsed = true
}

// GetMatchingSeriesCount returns the number of series in mp, which match metricIDs from the given filter
// and do not match metricIDs from negativeFilter.
//
// if filter is empty, then all series in mp are taken into account.
func (mp *tagToMetricIDsRowParser) GetMatchingSeriesCount(filter, negativeFilter *uint64set.Set) int {
	if filter == nil && negativeFilter.Len() == 0 {
		return mp.MetricIDsLen()
	}
	mp.ParseMetricIDs()
	n := 0
	for _, metricID := range mp.MetricIDs {
		if filter != nil && !filter.Has(metricID) {
			continue
		}
		if !negativeFilter.Has(metricID) {
			n++
		}
	}
	return n
}

func mergeTagToMetricIDsRows(data []byte, items []mergeset.Item) ([]byte, []mergeset.Item) {
	data, items = mergeTagToMetricIDsRowsInternal(data, items, nsPrefixTagToMetricIDs)
	data, items = mergeTagToMetricIDsRowsInternal(data, items, nsPrefixDateTagToMetricIDs)
	return data, items
}

func mergeTagToMetricIDsRowsInternal(data []byte, items []mergeset.Item, nsPrefix byte) ([]byte, []mergeset.Item) {
	// Perform quick checks whether items contain rows starting from nsPrefix
	// based on the fact that items are sorted.
	if len(items) <= 2 {
		// The first and the last row must remain unchanged.
		return data, items
	}
	firstItem := items[0].Bytes(data)
	if len(firstItem) > 0 && firstItem[0] > nsPrefix {
		return data, items
	}
	lastItem := items[len(items)-1].Bytes(data)
	if len(lastItem) > 0 && lastItem[0] < nsPrefix {
		return data, items
	}

	// items contain at least one row starting from nsPrefix. Merge rows with common tag.
	tmm := getTagToMetricIDsRowsMerger()
	tmm.dataCopy = append(tmm.dataCopy[:0], data...)
	tmm.itemsCopy = append(tmm.itemsCopy[:0], items...)
	mp := &tmm.mp
	mpPrev := &tmm.mpPrev
	dstData := data[:0]
	dstItems := items[:0]
	for i, it := range items {
		item := it.Bytes(data)
		if len(item) == 0 || item[0] != nsPrefix || i == 0 || i == len(items)-1 {
			// Write rows not starting with nsPrefix as-is.
			// Additionally write the first and the last row as-is in order to preserve
			// sort order for adjacent blocks.
			dstData, dstItems = tmm.flushPendingMetricIDs(dstData, dstItems, mpPrev)
			dstData = append(dstData, item...)
			dstItems = append(dstItems, mergeset.Item{
				Start: uint32(len(dstData) - len(item)),
				End:   uint32(len(dstData)),
			})
			continue
		}
		if err := mp.Init(item, nsPrefix); err != nil {
			logger.Panicf("FATAL: cannot parse row starting with nsPrefix %d during merge: %s", nsPrefix, err)
		}
		if mp.MetricIDsLen() >= maxMetricIDsPerRow {
			dstData, dstItems = tmm.flushPendingMetricIDs(dstData, dstItems, mpPrev)
			dstData = append(dstData, item...)
			dstItems = append(dstItems, mergeset.Item{
				Start: uint32(len(dstData) - len(item)),
				End:   uint32(len(dstData)),
			})
			continue
		}
		if !mp.EqualPrefix(mpPrev) {
			dstData, dstItems = tmm.flushPendingMetricIDs(dstData, dstItems, mpPrev)
		}
		mp.ParseMetricIDs()
		tmm.pendingMetricIDs = append(tmm.pendingMetricIDs, mp.MetricIDs...)
		mpPrev, mp = mp, mpPrev
		if len(tmm.pendingMetricIDs) >= maxMetricIDsPerRow {
			dstData, dstItems = tmm.flushPendingMetricIDs(dstData, dstItems, mpPrev)
		}
	}
	if len(tmm.pendingMetricIDs) > 0 {
		logger.Panicf("BUG: tmm.pendingMetricIDs must be empty at this point; got %d items: %d", len(tmm.pendingMetricIDs), tmm.pendingMetricIDs)
	}
	if !checkItemsSorted(dstData, dstItems) {
		// Items could become unsorted if initial items contain duplicate metricIDs:
		//
		//   item1: 1, 1, 5
		//   item2: 1, 4
		//
		// Items could become the following after the merge:
		//
		//   item1: 1, 5
		//   item2: 1, 4
		//
		// i.e. item1 > item2
		//
		// Leave the original items unmerged, so they can be merged next time.
		// This case should be quite rare - if multiple data points are simultaneously inserted
		// into the same new time series from multiple concurrent goroutines.
		indexBlocksWithMetricIDsIncorrectOrder.Add(1)
		dstData = append(dstData[:0], tmm.dataCopy...)
		dstItems = append(dstItems[:0], tmm.itemsCopy...)
		if !checkItemsSorted(dstData, dstItems) {
			logger.Panicf("BUG: the original items weren't sorted; items=%q", dstItems)
		}
	}
	putTagToMetricIDsRowsMerger(tmm)
	indexBlocksWithMetricIDsProcessed.Add(1)
	return dstData, dstItems
}

var (
	indexBlocksWithMetricIDsIncorrectOrder atomicutil.Uint64
	indexBlocksWithMetricIDsProcessed      atomicutil.Uint64
)

func checkItemsSorted(data []byte, items []mergeset.Item) bool {
	if len(items) == 0 {
		return true
	}
	prevItem := items[0].String(data)
	for _, it := range items[1:] {
		currItem := it.String(data)
		if prevItem > currItem {
			return false
		}
		prevItem = currItem
	}
	return true
}

// maxMetricIDsPerRow limits the number of metricIDs in tag->metricIDs row.
//
// This reduces overhead on index and metaindex in lib/mergeset.
const maxMetricIDsPerRow = 64

type uint64Sorter []uint64

func (s uint64Sorter) Len() int { return len(s) }
func (s uint64Sorter) Less(i, j int) bool {
	return s[i] < s[j]
}

func (s uint64Sorter) Swap(i, j int) {
	s[i], s[j] = s[j], s[i]
}

type tagToMetricIDsRowsMerger struct {
	pendingMetricIDs uint64Sorter
	mp               tagToMetricIDsRowParser
	mpPrev           tagToMetricIDsRowParser

	itemsCopy []mergeset.Item
	dataCopy  []byte
}

func (tmm *tagToMetricIDsRowsMerger) Reset() {
	tmm.pendingMetricIDs = tmm.pendingMetricIDs[:0]
	tmm.mp.Reset()
	tmm.mpPrev.Reset()

	tmm.itemsCopy = tmm.itemsCopy[:0]
	tmm.dataCopy = tmm.dataCopy[:0]
}

func (tmm *tagToMetricIDsRowsMerger) flushPendingMetricIDs(dstData []byte, dstItems []mergeset.Item, mp *tagToMetricIDsRowParser) ([]byte, []mergeset.Item) {
	if len(tmm.pendingMetricIDs) == 0 {
		// Nothing to flush
		return dstData, dstItems
	}
	// Use sort.Sort instead of sort.Slice in order to reduce memory allocations.
	sort.Sort(&tmm.pendingMetricIDs)
	tmm.pendingMetricIDs = removeDuplicateMetricIDs(tmm.pendingMetricIDs)

	// Marshal pendingMetricIDs
	dstDataLen := len(dstData)
	dstData = mp.MarshalPrefix(dstData)
	for _, metricID := range tmm.pendingMetricIDs {
		dstData = encoding.MarshalUint64(dstData, metricID)
	}
	dstItems = append(dstItems, mergeset.Item{
		Start: uint32(dstDataLen),
		End:   uint32(len(dstData)),
	})
	tmm.pendingMetricIDs = tmm.pendingMetricIDs[:0]
	return dstData, dstItems
}

func removeDuplicateMetricIDs(sortedMetricIDs []uint64) []uint64 {
	if len(sortedMetricIDs) < 2 {
		return sortedMetricIDs
	}
	prevMetricID := sortedMetricIDs[0]
	hasDuplicates := false
	for _, metricID := range sortedMetricIDs[1:] {
		if prevMetricID == metricID {
			hasDuplicates = true
			break
		}
		prevMetricID = metricID
	}
	if !hasDuplicates {
		return sortedMetricIDs
	}
	dstMetricIDs := sortedMetricIDs[:1]
	prevMetricID = sortedMetricIDs[0]
	for _, metricID := range sortedMetricIDs[1:] {
		if prevMetricID == metricID {
			continue
		}
		dstMetricIDs = append(dstMetricIDs, metricID)
		prevMetricID = metricID
	}
	return dstMetricIDs
}

func getTagToMetricIDsRowsMerger() *tagToMetricIDsRowsMerger {
	v := tmmPool.Get()
	if v == nil {
		return &tagToMetricIDsRowsMerger{}
	}
	return v.(*tagToMetricIDsRowsMerger)
}

func putTagToMetricIDsRowsMerger(tmm *tagToMetricIDsRowsMerger) {
	tmm.Reset()
	tmmPool.Put(tmm)
}

var tmmPool sync.Pool<|MERGE_RESOLUTION|>--- conflicted
+++ resolved
@@ -123,12 +123,7 @@
 
 	// Cache for (date, tagFilter) -> loopsCount, which is used for reducing
 	// the amount of work when matching a set of filters.
-<<<<<<< HEAD
-	// TODO(rtm0): Also replace with lrucache?
-	loopsPerDateTagFilterCache *workingsetcache.Cache
-=======
 	loopsPerDateTagFilterCache *lrucache.Cache
->>>>>>> 0e2f0ac9
 
 	// A cache that stores metricIDs that have been added to the index.
 	// The cache is not populated on startup nor does it store a complete set of
@@ -170,19 +165,11 @@
 	return maxTagFiltersCacheSize
 }
 
-<<<<<<< HEAD
-func mustOpenIndexDB(id uint64, tr TimeRange, name, path string, s *Storage, isReadOnly *atomic.Bool, noRegisterNewSeries bool) *indexDB {
-=======
 func getTagFiltersLoopsCacheSize() uint64 {
 	return uint64(float64(memory.Allowed()) / 128)
 }
 
-// mustOpenIndexDB opens index db from the given path.
-//
-// The last segment of the path should contain unique hex value which
-// will be then used as indexDB.generation
-func mustOpenIndexDB(path string, s *Storage, isReadOnly *atomic.Bool, noRegisterNewSeries bool) *indexDB {
->>>>>>> 0e2f0ac9
+func mustOpenIndexDB(id uint64, tr TimeRange, name, path string, s *Storage, isReadOnly *atomic.Bool, noRegisterNewSeries bool) *indexDB {
 	if s == nil {
 		logger.Panicf("BUG: Storage must not be nil")
 	}
@@ -190,7 +177,6 @@
 	tfssCache := lrucache.NewCache(getTagFiltersCacheSize)
 	tb := mergeset.MustOpenTable(path, dataFlushInterval, tfssCache.Reset, mergeTagToMetricIDsRows, isReadOnly)
 	db := &indexDB{
-<<<<<<< HEAD
 		id:   id,
 		tr:   tr,
 		tb:   tb,
@@ -199,20 +185,9 @@
 		legacyMinMissingTimestampByKey: make(map[string]int64),
 		tagFiltersToMetricIDsCache:     tfssCache,
 		s:                              s,
-		loopsPerDateTagFilterCache:     workingsetcache.New(memory.Allowed() / 128),
+		loopsPerDateTagFilterCache:     lrucache.NewCache(getTagFiltersLoopsCacheSize),
 		metricIDCache:                  newMetricIDCache(),
 		dateMetricIDCache:              newDateMetricIDCache(),
-=======
-		generation: gen,
-		tb:         tb,
-		name:       name,
-
-		minMissingTimestampByKey:   make(map[string]int64),
-		tagFiltersToMetricIDsCache: tfssCache,
-		s:                          s,
-		loopsPerDateTagFilterCache: lrucache.NewCache(getTagFiltersLoopsCacheSize),
-		dateMetricIDCache:          newDateMetricIDCache(),
->>>>>>> 0e2f0ac9
 	}
 	db.noRegisterNewSeries.Store(noRegisterNewSeries)
 	db.loadDeletedMetricIDs()
@@ -285,19 +260,11 @@
 		m.TagFiltersToMetricIDsCacheResets = db.tagFiltersToMetricIDsCache.Resets()
 	}
 
-<<<<<<< HEAD
 	metricIDCacheStats := db.metricIDCache.Stats()
 	m.MetricIDCacheSize += metricIDCacheStats.Size
 	m.MetricIDCacheSizeBytes += metricIDCacheStats.SizeBytes
 	m.MetricIDCacheSyncsCount += metricIDCacheStats.SyncsCount
 
-	dmcs := db.dateMetricIDCache.Stats()
-	m.DateMetricIDCacheSize += dmcs.Size
-	m.DateMetricIDCacheSizeBytes += dmcs.SizeBytes
-	m.DateMetricIDCacheSizeMaxBytes += dmcs.SizeMaxBytes
-	m.DateMetricIDCacheSyncsCount += dmcs.SyncsCount
-	m.DateMetricIDCacheResetsCount += dmcs.ResetsCount
-=======
 	// Report only once and for an indexDB instance whose dateMetricIDCache is
 	// utilized the most.
 	dmcs := db.dateMetricIDCache.Stats()
@@ -308,8 +275,6 @@
 		m.DateMetricIDCacheSyncsCount = dmcs.SyncsCount
 		m.DateMetricIDCacheResetsCount = dmcs.ResetsCount
 	}
-	m.IndexDBRefCount += uint64(db.refCount.Load())
->>>>>>> 0e2f0ac9
 
 	m.DateRangeSearchCalls += db.dateRangeSearchCalls.Load()
 	m.DateRangeSearchHits += db.dateRangeSearchHits.Load()
@@ -329,12 +294,8 @@
 
 	// Free space occupied by caches owned by db.
 	db.tagFiltersToMetricIDsCache.MustStop()
-<<<<<<< HEAD
-	db.loopsPerDateTagFilterCache.Stop()
+	db.loopsPerDateTagFilterCache.MustStop()
 	db.metricIDCache.Stop()
-=======
-	db.loopsPerDateTagFilterCache.MustStop()
->>>>>>> 0e2f0ac9
 
 	db.tagFiltersToMetricIDsCache = nil
 	db.loopsPerDateTagFilterCache = nil
@@ -1593,16 +1554,11 @@
 	// metricIDs.
 	db.tagFiltersToMetricIDsCache.Reset()
 
-<<<<<<< HEAD
 	// TODO(@rtm0): Reset detricIDs cache, since it may contain deleted
 	// metricIDs.
 
 	// TODO(@rtm0): Reset date -> metricIDs cache, since it may contain deleted
 	// metricIDs.
-=======
-	// Reset MetricName -> TSID cache, since it may contain deleted TSIDs.
-	db.s.resetAndSaveTSIDCache()
->>>>>>> 0e2f0ac9
 
 	// Store the metricIDs as deleted.
 	// Make this after updating the deletedMetricIDs and resetting caches
