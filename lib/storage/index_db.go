package storage

import (
	"bytes"
	"container/heap"
	"errors"
	"fmt"
	"io"
	"regexp"
	"sort"
	"strings"
	"sync"
	"sync/atomic"
	"time"
	"unsafe"

	"github.com/VictoriaMetrics/fastcache"
	"github.com/VictoriaMetrics/metricsql"
	"github.com/cespare/xxhash/v2"

	"github.com/VictoriaMetrics/VictoriaMetrics/lib/atomicutil"
	"github.com/VictoriaMetrics/VictoriaMetrics/lib/bytesutil"
	"github.com/VictoriaMetrics/VictoriaMetrics/lib/encoding"
	"github.com/VictoriaMetrics/VictoriaMetrics/lib/fasttime"
	"github.com/VictoriaMetrics/VictoriaMetrics/lib/logger"
	"github.com/VictoriaMetrics/VictoriaMetrics/lib/memory"
	"github.com/VictoriaMetrics/VictoriaMetrics/lib/mergeset"
	"github.com/VictoriaMetrics/VictoriaMetrics/lib/querytracer"
	"github.com/VictoriaMetrics/VictoriaMetrics/lib/slicesutil"
	"github.com/VictoriaMetrics/VictoriaMetrics/lib/uint64set"
	"github.com/VictoriaMetrics/VictoriaMetrics/lib/workingsetcache"
)

const (
	// Prefix for MetricName->TSID entries.
	//
	// This index is used only when -disablePerDayIndex flag is set.
	//
	// Otherwise, this index is substituted with nsPrefixDateMetricNameToTSID,
	// since the MetricName->TSID index may require big amounts of memory for
	// indexdb/dataBlocks cache when it grows big on the configured retention
	// under high churn rate (e.g. when new time series are constantly
	// registered).
	//
	// It is much more efficient from memory usage PoV to query per-day MetricName->TSID index
	// (aka nsPrefixDateMetricNameToTSID) when the TSID must be obtained for the given MetricName
	// during data ingestion under high churn rate and big retention.
	nsPrefixMetricNameToTSID = 0

	// Prefix for Tag->MetricID entries.
	nsPrefixTagToMetricIDs = 1

	// Prefix for MetricID->TSID entries.
	nsPrefixMetricIDToTSID = 2

	// Prefix for MetricID->MetricName entries.
	nsPrefixMetricIDToMetricName = 3

	// Prefix for deleted MetricID entries.
	nsPrefixDeletedMetricID = 4

	// Prefix for Date->MetricID entries.
	nsPrefixDateToMetricID = 5

	// Prefix for (Date,Tag)->MetricID entries.
	nsPrefixDateTagToMetricIDs = 6

	// Prefix for (Date,MetricName)->TSID entries.
	nsPrefixDateMetricNameToTSID = 7
)

// Cache for metric ids, avoids synchronization on the read path if possible to reduce contention.
// Based on dateMetricIDCache ideas.
type metricIDCache struct {
	// Contains vImmutable map
	vImmutable atomic.Pointer[uint64set.Set]

	// Contains vMutable map protected by mu
	vMutable *uint64set.Set

	// Contains the number of slow accesses to vMutable.
	// Is used for deciding when to merge vMutable to vImmutable.
	// Protected by mu.
	slowHits int

	mu sync.Mutex
}

func newMetricIDCache() *metricIDCache {
	var mc metricIDCache
	mc.vImmutable.Store(&uint64set.Set{})
	mc.vMutable = &uint64set.Set{}
	return &mc
}

func (mc *metricIDCache) Has(metricID uint64) bool {
	if mc.vImmutable.Load().Has(metricID) {
		// Fast path. The majority of calls must go here.
		return true
	}
	// Slow path. Acquire the lock and search the vImmutable map again and then
	// also search the vMutable map.
	return mc.hasSlow(metricID)
}

func (mc *metricIDCache) hasSlow(metricID uint64) bool {
	mc.mu.Lock()
	defer mc.mu.Unlock()

	// First, check vImmutable map again because the entry may have been moved to
	// the vImmutable map by the time the caller acquires the lock.
	vImmutable := mc.vImmutable.Load()
	if vImmutable.Has(metricID) {
		return true
	}

	// Then check vMutable map.
	vMutable := mc.vMutable
	ok := vMutable.Has(metricID)
	if ok {
		mc.slowHits++
		if mc.slowHits > (vImmutable.Len()+vMutable.Len())/2 {
			// It is cheaper to merge vMutable part into vImmutable than to pay inter-cpu sync costs when accessing vMutable.
			mc.syncLocked()
			mc.slowHits = 0
		}
	}
	return ok
}

func (mc *metricIDCache) Set(metricID uint64) {
	mc.mu.Lock()
	v := mc.vMutable
	v.Add(metricID)
	mc.mu.Unlock()
}

func (mc *metricIDCache) syncLocked() {
	if mc.vMutable.Len() == 0 {
		// Nothing to sync.
		return
	}

	// Merge data from vImmutable into vMutable and then atomically replace vImmutable with the merged data.
	vImmutable := mc.vImmutable.Load()
	vMutable := mc.vMutable
	vMutable.Union(vImmutable)

	// Atomically replace vImmutable with vMutable
	mc.vImmutable.Store(mc.vMutable)
	mc.vMutable = &uint64set.Set{}
}

// indexDB represents an index db.
type indexDB struct {
	// The number of missing MetricID -> TSID entries.
	// High rate for this value means corrupted indexDB.
	missingTSIDsForMetricID atomic.Uint64

	// The number of calls for date range searches.
	dateRangeSearchCalls atomic.Uint64

	// The number of hits for date range searches.
	dateRangeSearchHits atomic.Uint64

	// The number of calls for global search.
	globalSearchCalls atomic.Uint64

	// missingMetricNamesForMetricID is a counter of missing MetricID -> MetricName entries.
	// High rate may mean corrupted indexDB due to unclean shutdown.
	// The db must be automatically recovered after that.
	missingMetricNamesForMetricID atomic.Uint64

	// legacyMinMissingTimestampByKey holds the minimum timestamps by index search key,
	// which is missing in the given indexDB.
	// Key must be formed with marshalCommonPrefix function.
	//
	// This field is used at legacyContainsTimeRange() function only for the
	// legacy indexDBs, since these indexDBs are readonly.
	// This field cannot be used for the partition indexDBs, since they may receive data
	// with bigger timestamps at any time.
	legacyMinMissingTimestampByKey map[string]int64
	// protects legacyMinMissingTimestampByKey
	legacyMinMissingTimestampByKeyLock sync.RWMutex

	// id identifies the indexDB. It is used for in various caches to know which
	// indexDB contains a metricID and which does not.
	id uint64

	// Time range covered by this IndexDB.
	tr TimeRange

	name string
	tb   *mergeset.Table

<<<<<<< HEAD
=======
	// noRegisterNewSeries indicates whether the indexDB receives new entries or
	// not.
	//
	// Note that setting this field to true won't disable registering new
	// index entries (should they arrive). It is solely used to decide whether
	// the containsTimeRange() optimization can be applied to the indexDB.
	noRegisterNewSeries atomic.Bool

>>>>>>> b4dc67cb
	// Cache for fast TagFilters -> MetricIDs lookup.
	//
	// TODO(@rtm0): The cache occupies >30MB min even when empty. Consider
	// changing the implementation to something simpler (such as a map under
	// mutex)
	tagFiltersToMetricIDsCache *workingsetcache.Cache
	tagFiltersKeyGen           atomicutil.Uint64

	// The parent storage.
	s *Storage

	// registerNewSeries indicates whether the indexDB could register new entries.
	registerNewSeries bool

	// Cache for (date, tagFilter) -> loopsCount, which is used for reducing
	// the amount of work when matching a set of filters.
	loopsPerDateTagFilterCache *workingsetcache.Cache

	// A cache that stores metricIDs that have been added to the index.
	// The cache is not populated on startup nor does it store a complete set of
	// metricIDs. A metricID is added to the cache either when a new entry is
	// added to the global index or when the global index is searched for
	// existing metricID (see is.createGlobalIndexes() and is.hasMetricID()).
	//
	// The cache is used solely for creating new index entries during the data
	// ingestion (see Storage.RegisterMetricNames() and Storage.add())
	//
	metricIDCache *metricIDCache

	// An inmemory set of deleted metricIDs.
	//
	// It is safe to keep the set in memory even for big number of deleted
	// metricIDs, since it usually requires 1 bit per deleted metricID.
	deletedMetricIDs           atomic.Pointer[uint64set.Set]
	deletedMetricIDsUpdateLock sync.Mutex

	indexSearchPool sync.Pool
}

var maxTagFiltersCacheSize int

// SetTagFiltersCacheSize overrides the default size of tagFiltersToMetricIDsCache
func SetTagFiltersCacheSize(size int) {
	maxTagFiltersCacheSize = size
}

func getTagFiltersCacheSize() int {
	if maxTagFiltersCacheSize <= 0 {
		return int(float64(memory.Allowed()) / 32)
	}
	return maxTagFiltersCacheSize
}

<<<<<<< HEAD
func mustOpenIndexDB(id uint64, tr TimeRange, name, path string, s *Storage, isReadOnly *atomic.Bool, registerNewSeries bool) *indexDB {
=======
// mustOpenIndexDB opens index db from the given path.
//
// The last segment of the path should contain unique hex value which
// will be then used as indexDB.generation
func mustOpenIndexDB(path string, s *Storage, isReadOnly *atomic.Bool, noRegisterNewSeries bool) *indexDB {
>>>>>>> b4dc67cb
	if s == nil {
		logger.Panicf("BUG: Storage must not be nil")
	}

	// Do not persist tagFiltersToMetricIDsCache in files, since it is very volatile because of tagFiltersKeyGen.
	mem := memory.Allowed()
	tagFiltersCacheSize := getTagFiltersCacheSize()

	db := &indexDB{
		id:   id,
		tr:   tr,
		name: name,

		legacyMinMissingTimestampByKey: make(map[string]int64),
		tagFiltersToMetricIDsCache:     workingsetcache.New(tagFiltersCacheSize),
		s:                              s,
		registerNewSeries:              registerNewSeries,
		loopsPerDateTagFilterCache:     workingsetcache.New(mem / 128),
		metricIDCache:                  newMetricIDCache(),
	}
<<<<<<< HEAD
	db.tb = mergeset.MustOpenTable(path, dataFlushInterval, db.invalidateTagFiltersCache, mergeTagToMetricIDsRows, isReadOnly)
	db.loadDeletedMetricIDs()

=======
	db.noRegisterNewSeries.Store(noRegisterNewSeries)
	db.incRef()
>>>>>>> b4dc67cb
	return db
}

const noDeadline = 1<<64 - 1

// IndexDBMetrics contains essential metrics for indexDB.
type IndexDBMetrics struct {
	TagFiltersToMetricIDsCacheSize         uint64
	TagFiltersToMetricIDsCacheSizeBytes    uint64
	TagFiltersToMetricIDsCacheSizeMaxBytes uint64
	TagFiltersToMetricIDsCacheRequests     uint64
	TagFiltersToMetricIDsCacheMisses       uint64

	DeletedMetricsCount uint64

	IndexDBRefCount uint64

	MissingTSIDsForMetricID uint64

	RecentHourMetricIDsSearchCalls uint64
	RecentHourMetricIDsSearchHits  uint64

	DateRangeSearchCalls uint64
	DateRangeSearchHits  uint64
	GlobalSearchCalls    uint64

	MissingMetricNamesForMetricID uint64

	IndexBlocksWithMetricIDsProcessed      uint64
	IndexBlocksWithMetricIDsIncorrectOrder uint64

	MinTimestampForCompositeIndex     uint64
	CompositeFilterSuccessConversions uint64
	CompositeFilterMissingConversions uint64

	mergeset.TableMetrics
}

// UpdateMetrics updates m with metrics from the db.
func (db *indexDB) UpdateMetrics(m *IndexDBMetrics) {
	// global index metrics
	m.DeletedMetricsCount += uint64(db.getDeletedMetricIDs().Len())

	m.IndexBlocksWithMetricIDsProcessed = indexBlocksWithMetricIDsProcessed.Load()
	m.IndexBlocksWithMetricIDsIncorrectOrder = indexBlocksWithMetricIDsIncorrectOrder.Load()

	m.MinTimestampForCompositeIndex = uint64(db.s.minTimestampForCompositeIndex)
	m.CompositeFilterSuccessConversions = compositeFilterSuccessConversions.Load()
	m.CompositeFilterMissingConversions = compositeFilterMissingConversions.Load()

	var cs fastcache.Stats

	cs.Reset()
	db.tagFiltersToMetricIDsCache.UpdateStats(&cs)
	m.TagFiltersToMetricIDsCacheSize += cs.EntriesCount
	m.TagFiltersToMetricIDsCacheSizeBytes += cs.BytesSize
	m.TagFiltersToMetricIDsCacheSizeMaxBytes += cs.MaxBytesSize
	m.TagFiltersToMetricIDsCacheRequests += cs.GetCalls
	m.TagFiltersToMetricIDsCacheMisses += cs.Misses

	// this shouldn't increase the MissingTSIDsForMetricID value,
	// as we only count it as missingTSIDs if it can't be found in both the current and previous indexdb.
	m.MissingTSIDsForMetricID += db.missingTSIDsForMetricID.Load()

	m.DateRangeSearchCalls += db.dateRangeSearchCalls.Load()
	m.DateRangeSearchHits += db.dateRangeSearchHits.Load()
	m.GlobalSearchCalls += db.globalSearchCalls.Load()

	m.MissingMetricNamesForMetricID += db.missingMetricNamesForMetricID.Load()

	db.tb.UpdateMetrics(&m.TableMetrics)
}

// MustClose closes db.
func (db *indexDB) MustClose() {
	db.tb.MustClose()
	db.tb = nil

	// Free space occupied by caches owned by db.
	db.tagFiltersToMetricIDsCache.Stop()
	db.loopsPerDateTagFilterCache.Stop()

	db.tagFiltersToMetricIDsCache = nil
	db.s = nil
	db.loopsPerDateTagFilterCache = nil
}

var tagBufPool bytesutil.ByteBufferPool

func (db *indexDB) getMetricIDsFromTagFiltersCache(qt *querytracer.Tracer, key []byte) ([]uint64, bool) {
	qt = qt.NewChild("search for metricIDs in tag filters cache")
	defer qt.Done()
	buf := tagBufPool.Get()
	defer tagBufPool.Put(buf)
	buf.B = db.tagFiltersToMetricIDsCache.GetBig(buf.B[:0], key)
	if len(buf.B) == 0 {
		qt.Printf("cache miss")
		return nil, false
	}
	qt.Printf("found metricIDs with size: %d bytes", len(buf.B))
	metricIDs := mustUnmarshalMetricIDs(nil, buf.B)
	qt.Printf("unmarshaled %d metricIDs", len(metricIDs))
	return metricIDs, true
}

func (db *indexDB) putMetricIDsToTagFiltersCache(qt *querytracer.Tracer, metricIDs []uint64, key []byte) {
	qt = qt.NewChild("put %d metricIDs in cache", len(metricIDs))
	defer qt.Done()
	buf := tagBufPool.Get()
	buf.B = marshalMetricIDs(buf.B, metricIDs)
	qt.Printf("marshaled %d metricIDs into %d bytes", len(metricIDs), len(buf.B))
	db.tagFiltersToMetricIDsCache.SetBig(key, buf.B)
	qt.Printf("stored %d metricIDs into cache", len(metricIDs))
	tagBufPool.Put(buf)
}

func (db *indexDB) getFromMetricIDCache(dst *TSID, metricID uint64) error {
	// There is no need in checking for deleted metricIDs here, since they
	// must be checked by the caller.
	buf := (*[unsafe.Sizeof(*dst)]byte)(unsafe.Pointer(dst))
	key := (*[unsafe.Sizeof(metricID)]byte)(unsafe.Pointer(&metricID))
	tmp := db.s.metricIDCache.Get(buf[:0], key[:])
	if len(tmp) == 0 {
		// The TSID for the given metricID wasn't found in the cache.
		return io.EOF
	}
	if &tmp[0] != &buf[0] || len(tmp) != len(buf) {
		return fmt.Errorf("corrupted MetricID->TSID cache: unexpected size for metricID=%d value; got %d bytes; want %d bytes", metricID, len(tmp), len(buf))
	}
	return nil
}

func (db *indexDB) putToMetricIDCache(metricID uint64, tsid *TSID) {
	buf := (*[unsafe.Sizeof(*tsid)]byte)(unsafe.Pointer(tsid))
	key := (*[unsafe.Sizeof(metricID)]byte)(unsafe.Pointer(&metricID))
	db.s.metricIDCache.Set(key[:], buf[:])
}

<<<<<<< HEAD
func (db *indexDB) getMetricNameFromCache(dst []byte, metricID uint64) []byte {
	// There is no need in checking for deleted metricIDs here, since they
	// must be checked by the caller.
	key := (*[unsafe.Sizeof(metricID)]byte)(unsafe.Pointer(&metricID))
	return db.s.metricNameCache.Get(dst, key[:])
}

func (db *indexDB) putMetricNameToCache(metricID uint64, metricName []byte) {
	key := (*[unsafe.Sizeof(metricID)]byte)(unsafe.Pointer(&metricID))
	db.s.metricNameCache.Set(key[:], metricName)
}

func (db *indexDB) marshalTagFiltersKey(dst []byte, tfss []*TagFilters, tr TimeRange, versioned bool) []byte {
=======
func marshalTagFiltersKey(dst []byte, tfss []*TagFilters, tr TimeRange, versioned bool) []byte {
>>>>>>> b4dc67cb
	// There is no need in versioning the tagFilters key, since the tagFiltersToMetricIDsCache
	// isn't persisted to disk (it is very volatile because of tagFiltersKeyGen).
	prefix := ^uint64(0)
	if versioned {
		prefix = db.tagFiltersKeyGen.Load()
	}
	// Round start and end times to per-day granularity according to per-day inverted index.
	startDate, endDate := tr.DateRange()
	dst = encoding.MarshalUint64(dst, prefix)
	dst = encoding.MarshalUint64(dst, startDate)
	dst = encoding.MarshalUint64(dst, endDate)
	for _, tfs := range tfss {
		dst = append(dst, 0) // separator between tfs groups.
		for i := range tfs.tfs {
			dst = tfs.tfs[i].Marshal(dst)
		}
	}
	return dst
}

func (db *indexDB) invalidateTagFiltersCache() {
	// This function must be fast, since it is called each time new timeseries is added.
	db.tagFiltersKeyGen.Add(1)
}

func marshalMetricIDs(dst []byte, metricIDs []uint64) []byte {
	if len(metricIDs) == 0 {
		// Add one zero byte to indicate an empty metricID list and skip
		// compression to save CPU cycles.
		//
		// An empty slice passed to ztsd won't be compressed and therefore
		// nothing will be added to dst and if dst is empty the record won't be
		// added to the cache. As the result, the search for a given filter will
		// be performed again and again. This may lead to cases like this:
		// https://github.com/VictoriaMetrics/VictoriaMetrics/issues/7009
		return append(dst, 0)
	}

	// Compress metricIDs, so they occupy less space in the cache.
	//
	// The srcBuf is a []byte cast of metricIDs.
	srcBuf := unsafe.Slice((*byte)(unsafe.Pointer(unsafe.SliceData(metricIDs))), 8*len(metricIDs))

	dst = encoding.CompressZSTDLevel(dst, srcBuf, 1)
	return dst
}

func mustUnmarshalMetricIDs(dst []uint64, src []byte) []uint64 {
	if len(src) == 1 && src[0] == 0 {
		// One zero byte indicates an empty metricID list.
		// See marshalMetricIDs().
		return dst
	}

	// Decompress src into dstBuf.
	//
	// dstBuf is a []byte cast of dst.
	dstBuf := unsafe.Slice((*byte)(unsafe.Pointer(unsafe.SliceData(dst))), 8*cap(dst))
	dstBuf = dstBuf[:8*len(dst)]
	dstBufLen := len(dstBuf)
	var err error
	dstBuf, err = encoding.DecompressZSTD(dstBuf, src)
	if err != nil {
		logger.Panicf("FATAL: cannot decompress metricIDs: %s", err)
	}
	if (len(dstBuf)-dstBufLen)%8 != 0 {
		logger.Panicf("FATAL: cannot unmarshal metricIDs from buffer of %d bytes; the buffer length must divide by 8", len(dstBuf)-dstBufLen)
	}

	// Convert dstBuf back to dst
	dst = unsafe.Slice((*uint64)(unsafe.Pointer(unsafe.SliceData(dstBuf))), cap(dstBuf)/8)
	dst = dst[:len(dstBuf)/8]

	return dst
}

type indexSearch struct {
	db *indexDB
	ts mergeset.TableSearch
	kb bytesutil.ByteBuffer
	mp tagToMetricIDsRowParser

	// deadline in unix timestamp seconds for the given search.
	deadline uint64
}

// getIndexSearch returns an indexSearch with default configuration
func (db *indexDB) getIndexSearch(deadline uint64) *indexSearch {
	return db.getIndexSearchInternal(deadline, false)
}

func (db *indexDB) getIndexSearchInternal(deadline uint64, sparse bool) *indexSearch {
	v := db.indexSearchPool.Get()
	if v == nil {
		v = &indexSearch{
			db: db,
		}
	}
	is := v.(*indexSearch)
	is.ts.Init(db.tb, sparse)
	is.deadline = deadline
	return is
}

func (db *indexDB) putIndexSearch(is *indexSearch) {
	is.ts.MustClose()
	is.kb.Reset()
	is.mp.Reset()
	is.deadline = 0

	db.indexSearchPool.Put(is)
}

func generateTSID(dst *TSID, mn *MetricName) {
	dst.MetricGroupID = xxhash.Sum64(mn.MetricGroup)
	// Assume that the job-like metric is put at mn.Tags[0], while instance-like metric is put at mn.Tags[1]
	// This assumption is true because mn.Tags must be sorted with mn.sortTags() before calling generateTSID() function.
	// This allows grouping data blocks for the same (job, instance) close to each other on disk.
	// This reduces disk seeks and disk read IO when data blocks are read from disk for the same job and/or instance.
	// For example, data blocks for time series matching `process_resident_memory_bytes{job="vmstorage"}` are physically adjacent on disk.
	if len(mn.Tags) > 0 {
		dst.JobID = uint32(xxhash.Sum64(mn.Tags[0].Value))
	}
	if len(mn.Tags) > 1 {
		dst.InstanceID = uint32(xxhash.Sum64(mn.Tags[1].Value))
	}
	dst.MetricID = generateUniqueMetricID()
}

func (db *indexDB) createGlobalIndexes(tsid *TSID, mn *MetricName) {
	if !db.registerNewSeries {
		logger.Panicf("BUG: registration of new series is disabled for indexDB %q", db.name)
	}

	// Add new metricID to cache.
	db.metricIDCache.Set(tsid.MetricID)

	ii := getIndexItems()
	defer putIndexItems(ii)

	if db.s.disablePerDayIndex {
		// Create metricName -> TSID entry.
		// This index is used for searching a TSID by metric name during data
		// ingestion or metric name registration when -disablePerDayIndex flag
		// is set.
		ii.B = marshalCommonPrefix(ii.B, nsPrefixMetricNameToTSID)
		ii.B = mn.Marshal(ii.B)
		ii.B = append(ii.B, kvSeparatorChar)
		ii.B = tsid.Marshal(ii.B)
		ii.Next()
	}

	// Create metricID -> metricName entry.
	ii.B = marshalCommonPrefix(ii.B, nsPrefixMetricIDToMetricName)
	ii.B = encoding.MarshalUint64(ii.B, tsid.MetricID)
	ii.B = mn.Marshal(ii.B)
	ii.Next()

	// Create metricID -> TSID entry.
	ii.B = marshalCommonPrefix(ii.B, nsPrefixMetricIDToTSID)
	ii.B = encoding.MarshalUint64(ii.B, tsid.MetricID)
	ii.B = tsid.Marshal(ii.B)
	ii.Next()

	// Create tag -> metricID entries for every tag in mn.
	kb := kbPool.Get()
	kb.B = marshalCommonPrefix(kb.B[:0], nsPrefixTagToMetricIDs)
	ii.registerTagIndexes(kb.B, mn, tsid.MetricID)
	kbPool.Put(kb)

	db.tb.AddItems(ii.Items)
}

type indexItems struct {
	B     []byte
	Items [][]byte

	start int
}

func (ii *indexItems) reset() {
	ii.B = ii.B[:0]
	ii.Items = ii.Items[:0]
	ii.start = 0
}

func (ii *indexItems) Next() {
	ii.Items = append(ii.Items, ii.B[ii.start:])
	ii.start = len(ii.B)
}

func getIndexItems() *indexItems {
	v := indexItemsPool.Get()
	if v == nil {
		return &indexItems{}
	}
	return v.(*indexItems)
}

func putIndexItems(ii *indexItems) {
	ii.reset()
	indexItemsPool.Put(ii)
}

var indexItemsPool sync.Pool

// SearchLabelNames returns all the label names, which match the given tfss on
// the given tr.
func (db *indexDB) SearchLabelNames(qt *querytracer.Tracer, tfss []*TagFilters, tr TimeRange, maxLabelNames, maxMetrics int, deadline uint64) (map[string]struct{}, error) {
	qt = qt.NewChild("search for label names: filters=%s, timeRange=%s, maxLabelNames=%d, maxMetrics=%d", tfss, &tr, maxLabelNames, maxMetrics)
	defer qt.Done()

<<<<<<< HEAD
	lns := make(map[string]struct{})
	is := db.getIndexSearch(deadline)
	err := is.searchLabelNamesWithFiltersOnTimeRange(qt, lns, tfss, tr, maxLabelNames, maxMetrics)
=======
	is := db.getIndexSearch(deadline)
	lns, err := is.searchLabelNamesWithFiltersOnTimeRange(qt, tfss, tr, maxLabelNames, maxMetrics)
>>>>>>> b4dc67cb
	db.putIndexSearch(is)
	if err != nil {
		return nil, err
	}

<<<<<<< HEAD
	// TODO(@rtm0): Maybe just return the map because Storage.SearchLabelNames()
	// creates this slice anyway but for all idbs.
	labelNames := make([]string, 0, len(lns))
	for labelName := range lns {
		labelNames = append(labelNames, labelName)
	}
	// Do not sort label names, since they must be sorted by vmselect.
	qt.Printf("found %d label names", len(labelNames))
	return labelNames, nil
=======
	qt.Printf("found %d label names", len(lns))
	return lns, nil
>>>>>>> b4dc67cb
}

func (is *indexSearch) searchLabelNamesWithFiltersOnTimeRange(qt *querytracer.Tracer, tfss []*TagFilters, tr TimeRange, maxLabelNames, maxMetrics int) (map[string]struct{}, error) {
	if tr == globalIndexTimeRange {
		qtChild := qt.NewChild("search for label names in global index: filters=%s", tfss)
		lns, err := is.searchLabelNamesWithFiltersOnDate(qtChild, tfss, globalIndexDate, maxLabelNames, maxMetrics)
		qtChild.Done()
		return lns, err
	}

	minDate, maxDate := tr.DateRange()
	var mu sync.Mutex
	wg := getWaitGroup()
	var errGlobal error
	lns := make(map[string]struct{})
	qt = qt.NewChild("parallel search for label names: filters=%s, timeRange=%s", tfss, &tr)
	for date := minDate; date <= maxDate; date++ {
		wg.Add(1)
		qtChild := qt.NewChild("search for label names: filters=%s, date=%s", tfss, dateToString(date))
		go func(date uint64) {
			defer func() {
				qtChild.Done()
				wg.Done()
			}()
			isLocal := is.db.getIndexSearch(is.deadline)
			lnsLocal, err := isLocal.searchLabelNamesWithFiltersOnDate(qtChild, tfss, date, maxLabelNames, maxMetrics)
			is.db.putIndexSearch(isLocal)
			mu.Lock()
			defer mu.Unlock()
			if errGlobal != nil {
				return
			}
			if err != nil {
				errGlobal = err
				return
			}
			if len(lns) >= maxLabelNames {
				return
			}
			for k := range lnsLocal {
				lns[k] = struct{}{}
			}
		}(date)
	}
	wg.Wait()
	putWaitGroup(wg)
	qt.Done()
	return lns, errGlobal
}

func (is *indexSearch) searchLabelNamesWithFiltersOnDate(qt *querytracer.Tracer, tfss []*TagFilters, date uint64, maxLabelNames, maxMetrics int) (map[string]struct{}, error) {
	filter, err := is.searchMetricIDsWithFiltersOnDate(qt, tfss, date, maxMetrics)
	if err != nil {
		return nil, err
	}
	if filter != nil && filter.Len() <= 100e3 {
		// It is faster to obtain label names by metricIDs from the filter
		// instead of scanning the inverted index for the matching filters.
		// This should help https://github.com/VictoriaMetrics/VictoriaMetrics/issues/2978
		metricIDs := filter.AppendTo(nil)
		qt.Printf("sort %d metricIDs", len(metricIDs))
		lns := is.getLabelNamesForMetricIDs(qt, metricIDs, maxLabelNames)
		return lns, nil
	}

	var prevLabelName []byte
	ts := &is.ts
	kb := &is.kb
	mp := &is.mp
	dmis := is.db.getDeletedMetricIDs()
	loopsPaceLimiter := 0
	underscoreNameSeen := false
	nsPrefixExpected := byte(nsPrefixDateTagToMetricIDs)
	if date == globalIndexDate {
		nsPrefixExpected = nsPrefixTagToMetricIDs
	}

	hasCompositeLabelName := false
	kb.B = is.marshalCommonPrefixForDate(kb.B[:0], date)
	if name := getCommonMetricNameForTagFilterss(tfss); len(name) > 0 {
		compositeLabelName := marshalCompositeTagKey(nil, name, nil)
		kb.B = marshalTagValue(kb.B, compositeLabelName)
		// Drop trailing tagSeparator
		kb.B = kb.B[:len(kb.B)-1]
		hasCompositeLabelName = true
	}
	prefix := append([]byte{}, kb.B...)

	ts.Seek(prefix)
	lns := make(map[string]struct{})
	for len(lns) < maxLabelNames && ts.NextItem() {
		if loopsPaceLimiter&paceLimiterFastIterationsMask == 0 {
			if err := checkSearchDeadlineAndPace(is.deadline); err != nil {
				return nil, err
			}
		}
		loopsPaceLimiter++
		item := ts.Item
		if !bytes.HasPrefix(item, prefix) {
			break
		}
		if err := mp.Init(item, nsPrefixExpected); err != nil {
			return nil, err
		}
		if mp.GetMatchingSeriesCount(filter, dmis) == 0 {
			continue
		}
		labelName := mp.Tag.Key
		if len(labelName) == 0 || hasCompositeLabelName {
			underscoreNameSeen = true
		}
		if (!hasCompositeLabelName && isArtificialTagKey(labelName)) || string(labelName) == string(prevLabelName) {
			// Search for the next tag key.
			// The last char in kb.B must be tagSeparatorChar.
			// Just increment it in order to jump to the next tag key.
			kb.B = is.marshalCommonPrefixForDate(kb.B[:0], date)
			if !hasCompositeLabelName && len(labelName) > 0 && labelName[0] == compositeTagKeyPrefix {
				// skip composite tag entries
				kb.B = append(kb.B, compositeTagKeyPrefix)
			} else {
				kb.B = marshalTagValue(kb.B, labelName)
			}
			kb.B[len(kb.B)-1]++
			ts.Seek(kb.B)
			continue
		}
		if !hasCompositeLabelName {
			lns[string(labelName)] = struct{}{}
		} else {
			_, key, err := unmarshalCompositeTagKey(labelName)
			if err != nil {
				return nil, fmt.Errorf("cannot unmarshal composite tag key: %s", err)
			}
			lns[string(key)] = struct{}{}
		}
		prevLabelName = append(prevLabelName[:0], labelName...)
	}
	if underscoreNameSeen {
		lns["__name__"] = struct{}{}
	}
	if err := ts.Error(); err != nil {
		return nil, fmt.Errorf("error during search for prefix %q: %w", prefix, err)
	}
	return lns, nil
}

func (is *indexSearch) getLabelNamesForMetricIDs(qt *querytracer.Tracer, metricIDs []uint64, maxLabelNames int) map[string]struct{} {
	lns := make(map[string]struct{})
	if len(metricIDs) > 0 {
		lns["__name__"] = struct{}{}
	}

	dmis := is.db.getDeletedMetricIDs()

	var mn MetricName
	foundLabelNames := 0
	var buf []byte
	for _, metricID := range metricIDs {
		if dmis.Has(metricID) {
			// skip deleted IDs from result
			continue
		}
		var ok bool
		buf, ok = is.searchMetricNameWithCache(buf[:0], metricID)
		if !ok {
			// It is likely the metricID->metricName entry didn't propagate to inverted index yet.
			// Skip this metricID for now.
			continue
		}
		if err := mn.Unmarshal(buf); err != nil {
			logger.Panicf("FATAL: cannot unmarshal metricName %q: %s", buf, err)
		}
		for _, tag := range mn.Tags {
			if _, ok := lns[string(tag.Key)]; !ok {
				foundLabelNames++
				lns[string(tag.Key)] = struct{}{}
				if len(lns) >= maxLabelNames {
					qt.Printf("hit the limit on the number of unique label names: %d", maxLabelNames)
					return lns
				}
			}
		}
	}
	qt.Printf("get %d distinct label names from %d metricIDs", foundLabelNames, len(metricIDs))
	return lns
}

// SearchLabelValues returns label values for the given labelName, tfss and tr.
<<<<<<< HEAD
func (db *indexDB) SearchLabelValues(qt *querytracer.Tracer, labelName string, tfss []*TagFilters, tr TimeRange, maxLabelValues, maxMetrics int, deadline uint64) ([]string, error) {
	qt = qt.NewChild("search for label values: labelName=%q, filters=%s, timeRange=%s, maxLabelNames=%d, maxMetrics=%d", labelName, tfss, &tr, maxLabelValues, maxMetrics)
=======
func (db *indexDB) SearchLabelValues(qt *querytracer.Tracer, labelName string, tfss []*TagFilters, tr TimeRange, maxLabelValues, maxMetrics int, deadline uint64) (map[string]struct{}, error) {
	qt = qt.NewChild("search for label values: labelName=%q, filters=%s, timeRange=%s, maxLabelNames=%d, maxMetrics=%d", labelName, tfss, &tr, maxLabelValues, maxMetrics)
	defer qt.Done()
>>>>>>> b4dc67cb

	key := labelName
	if key == "__name__" {
		key = ""
	}
	if len(tfss) == 1 && len(tfss[0].tfs) == 1 && string(tfss[0].tfs[0].key) == key {
		// tfss contains only a single filter on labelName. It is faster searching for label values
		// without any filters and limits and then later applying the filter and the limit to the found label values.
		qt.Printf("search for up to %d values for the label %q on the time range %s", maxMetrics, labelName, &tr)

		is := db.getIndexSearch(deadline)
		lvs, err := is.searchLabelValuesOnTimeRange(qt, labelName, nil, tr, maxMetrics, maxMetrics)
		db.putIndexSearch(is)
		if err != nil {
			qt.Donef("found %d label values", len(lvs))
			return nil, err
		}

		needSlowSearch := len(lvs) == maxMetrics

		lvsLen := len(lvs)
		filterLabelValues(lvs, &tfss[0].tfs[0], key)
		qt.Printf("found %d out of %d values for the label %q after filtering", len(lvs), lvsLen, labelName)
		if len(lvs) >= maxLabelValues {
			qt.Printf("leave %d out of %d values for the label %q because of the limit", maxLabelValues, len(lvs), labelName)

			// We found at least maxLabelValues unique values for the label with the given filters.
			// It is OK returning all these values instead of falling back to the slow search.
			needSlowSearch = false
		}
		if !needSlowSearch {
<<<<<<< HEAD
			qt.Donef("found %d label values", len(lvs))
=======
			qt.Printf("found %d label values", len(lvs))
>>>>>>> b4dc67cb
			return lvs, nil
		}
		qt.Printf("fall back to slow search because only a subset of label values is found")
	}

<<<<<<< HEAD
	lvs, err := db.searchLabelValues(qt, labelName, tfss, tr, maxLabelValues, maxMetrics, deadline)
	qt.Donef("found %d label values", len(lvs))
	return lvs, err
=======
	is := db.getIndexSearch(deadline)
	lvs, err := is.searchLabelValuesOnTimeRange(qt, labelName, tfss, tr, maxMetrics, maxMetrics)
	db.putIndexSearch(is)
	if err != nil {
		return nil, err
	}

	qt.Printf("found %d label values", len(lvs))
	return lvs, nil
>>>>>>> b4dc67cb
}

func filterLabelValues(lvs map[string]struct{}, tf *tagFilter, key string) {
	var b []byte
	for lv := range lvs {
		b = marshalCommonPrefix(b[:0], nsPrefixTagToMetricIDs)
		b = marshalTagValue(b, bytesutil.ToUnsafeBytes(key))
		b = marshalTagValue(b, bytesutil.ToUnsafeBytes(lv))
		ok, err := tf.match(b)
		if err != nil {
			logger.Panicf("BUG: cannot match label %q=%q with tagFilter %s: %w", key, lv, tf.String(), err)
		}
<<<<<<< HEAD
		if ok {
			result = append(result, lv)
		}
	}
	return result
}

func (db *indexDB) searchLabelValues(qt *querytracer.Tracer, labelName string, tfss []*TagFilters, tr TimeRange, maxLabelValues, maxMetrics int, deadline uint64) ([]string, error) {
	qt = qt.NewChild("search for label values: labelName=%q, filters=%s, timeRange=%s, maxLabelNames=%d, maxMetrics=%d", labelName, tfss, &tr, maxLabelValues, maxMetrics)
	defer qt.Done()

	lvs := make(map[string]struct{})
	is := db.getIndexSearch(deadline)
	err := is.searchLabelValuesOnTimeRange(qt, lvs, labelName, tfss, tr, maxLabelValues, maxMetrics)
	db.putIndexSearch(is)
	if err != nil {
		return nil, err
	}

	labelValues := make([]string, 0, len(lvs))
	for labelValue := range lvs {
		if len(labelValue) == 0 {
			// Skip empty values, since they have no any meaning.
			// See https://github.com/VictoriaMetrics/VictoriaMetrics/issues/600
			continue
=======
		if !ok {
			delete(lvs, lv)
>>>>>>> b4dc67cb
		}
	}
<<<<<<< HEAD
	// Do not sort labelValues, since they must be sorted by vmselect.
	qt.Printf("found %d label values", len(labelValues))
	return labelValues, nil
=======
>>>>>>> b4dc67cb
}

func (is *indexSearch) searchLabelValuesOnTimeRange(qt *querytracer.Tracer, labelName string, tfss []*TagFilters, tr TimeRange, maxLabelValues, maxMetrics int) (map[string]struct{}, error) {
	if tr == globalIndexTimeRange {
		qtChild := qt.NewChild("search for label values in global index: labelName=%q, filters=%s", labelName, tfss)
		lvs, err := is.searchLabelValuesOnDate(qtChild, labelName, tfss, globalIndexDate, maxLabelValues, maxMetrics)
		qtChild.Done()

		// Skip empty values, since they have no any meaning.
		// See https://github.com/VictoriaMetrics/VictoriaMetrics/issues/600
		delete(lvs, "")

		return lvs, err
	}

	minDate, maxDate := tr.DateRange()
	var mu sync.Mutex
	wg := getWaitGroup()
	var errGlobal error
	lvs := make(map[string]struct{})
	qt = qt.NewChild("parallel search for label values: labelName=%q, filters=%s, timeRange=%s", labelName, tfss, &tr)
	for date := minDate; date <= maxDate; date++ {
		wg.Add(1)
		qtChild := qt.NewChild("search for label values: filters=%s, date=%s", tfss, dateToString(date))
		go func(date uint64) {
			defer func() {
				qtChild.Done()
				wg.Done()
			}()
			isLocal := is.db.getIndexSearch(is.deadline)
			lvsLocal, err := isLocal.searchLabelValuesOnDate(qtChild, labelName, tfss, date, maxLabelValues, maxMetrics)
			is.db.putIndexSearch(isLocal)
			mu.Lock()
			defer mu.Unlock()
			if errGlobal != nil {
				return
			}
			if err != nil {
				errGlobal = err
				return
			}
			if len(lvs) >= maxLabelValues {
				return
			}
			for v := range lvsLocal {
				lvs[v] = struct{}{}
			}
		}(date)
	}
	wg.Wait()
	putWaitGroup(wg)
	qt.Done()

	// Skip empty values, since they have no any meaning.
	// See https://github.com/VictoriaMetrics/VictoriaMetrics/issues/600
	delete(lvs, "")

	return lvs, errGlobal
}

func (is *indexSearch) searchLabelValuesOnDate(qt *querytracer.Tracer, labelName string, tfss []*TagFilters, date uint64, maxLabelValues, maxMetrics int) (map[string]struct{}, error) {
	filter, err := is.searchMetricIDsWithFiltersOnDate(qt, tfss, date, maxMetrics)
	if err != nil {
		return nil, err
	}
	if filter != nil && filter.Len() <= 100e3 {
		// It is faster to obtain label values by metricIDs from the filter
		// instead of scanning the inverted index for the matching filters.
		// This should help https://github.com/VictoriaMetrics/VictoriaMetrics/issues/2978
		metricIDs := filter.AppendTo(nil)
		qt.Printf("sort %d metricIDs", len(metricIDs))
		lvs := is.getLabelValuesForMetricIDs(qt, labelName, metricIDs, maxLabelValues)
		return lvs, nil
	}
	if labelName == "__name__" {
		// __name__ label is encoded as empty string in indexdb.
		labelName = ""
	}

	labelNameBytes := bytesutil.ToUnsafeBytes(labelName)
	if name := getCommonMetricNameForTagFilterss(tfss); len(name) > 0 && labelName != "" {
		labelNameBytes = marshalCompositeTagKey(nil, name, labelNameBytes)
	}

	lvs := make(map[string]struct{})
	var prevLabelValue []byte
	ts := &is.ts
	kb := &is.kb
	mp := &is.mp
	dmis := is.db.getDeletedMetricIDs()
	loopsPaceLimiter := 0
	nsPrefixExpected := byte(nsPrefixDateTagToMetricIDs)
	if date == globalIndexDate {
		nsPrefixExpected = nsPrefixTagToMetricIDs
	}
	kb.B = is.marshalCommonPrefixForDate(kb.B[:0], date)
	kb.B = marshalTagValue(kb.B, labelNameBytes)
	prefix := append([]byte{}, kb.B...)
	ts.Seek(prefix)
	for len(lvs) < maxLabelValues && ts.NextItem() {
		if loopsPaceLimiter&paceLimiterFastIterationsMask == 0 {
			if err := checkSearchDeadlineAndPace(is.deadline); err != nil {
				return nil, err
			}
		}
		loopsPaceLimiter++
		item := ts.Item
		if !bytes.HasPrefix(item, prefix) {
			break
		}
		if err := mp.Init(item, nsPrefixExpected); err != nil {
			return nil, err
		}
		if mp.GetMatchingSeriesCount(filter, dmis) == 0 {
			continue
		}
		labelValue := mp.Tag.Value
		if string(labelValue) == string(prevLabelValue) {
			// Search for the next tag value.
			// The last char in kb.B must be tagSeparatorChar.
			// Just increment it in order to jump to the next tag value.
			kb.B = is.marshalCommonPrefixForDate(kb.B[:0], date)
			kb.B = marshalTagValue(kb.B, labelNameBytes)
			kb.B = marshalTagValue(kb.B, labelValue)
			kb.B[len(kb.B)-1]++
			ts.Seek(kb.B)
			continue
		}
		lvs[string(labelValue)] = struct{}{}
		prevLabelValue = append(prevLabelValue[:0], labelValue...)
	}
	if err := ts.Error(); err != nil {
		return nil, fmt.Errorf("error when searching for tag name prefix %q: %w", prefix, err)
	}
	return lvs, nil
}

func (is *indexSearch) getLabelValuesForMetricIDs(qt *querytracer.Tracer, labelName string, metricIDs []uint64, maxLabelValues int) map[string]struct{} {
	if labelName == "" {
		labelName = "__name__"
	}

<<<<<<< HEAD
	dmis := is.db.getDeletedMetricIDs()
=======
	lvs := make(map[string]struct{})
	dmis := is.db.s.getDeletedMetricIDs()
>>>>>>> b4dc67cb

	var mn MetricName
	foundLabelValues := 0
	var buf []byte
	for _, metricID := range metricIDs {
		if dmis.Has(metricID) {
			// skip deleted IDs from result
			continue
		}
		var ok bool
		buf, ok = is.searchMetricNameWithCache(buf[:0], metricID)
		if !ok {
			// It is likely the metricID->metricName entry didn't propagate to inverted index yet.
			// Skip this metricID for now.
			continue
		}
		if err := mn.Unmarshal(buf); err != nil {
			logger.Panicf("FATAL: cannot unmarshal metricName %q: %s", buf, err)
		}
		tagValue := mn.GetTagValue(labelName)
		if _, ok := lvs[string(tagValue)]; !ok {
			foundLabelValues++
			lvs[string(tagValue)] = struct{}{}
			if len(lvs) >= maxLabelValues {
				qt.Printf("hit the limit on the number of unique label values for label %q: %d", labelName, maxLabelValues)
				return lvs
			}
		}
	}
	qt.Printf("get %d distinct values for label %q from %d metricIDs", foundLabelValues, labelName, len(metricIDs))
	return lvs
}

// SearchTagValueSuffixes returns all the tag value suffixes for the given tagKey and tagValuePrefix on the given tr.
//
// This allows implementing https://graphite-api.readthedocs.io/en/latest/api.html#metrics-find or similar APIs.
//
// If it returns maxTagValueSuffixes suffixes, then it is likely more than maxTagValueSuffixes suffixes is found.
func (db *indexDB) SearchTagValueSuffixes(qt *querytracer.Tracer, tr TimeRange, tagKey, tagValuePrefix string, delimiter byte, maxTagValueSuffixes int, deadline uint64) (map[string]struct{}, error) {
	qt = qt.NewChild("search tag value suffixes for timeRange=%s, tagKey=%q, tagValuePrefix=%q, delimiter=%c, maxTagValueSuffixes=%d",
		&tr, tagKey, tagValuePrefix, delimiter, maxTagValueSuffixes)
	defer qt.Done()

	// TODO: cache results?

	is := db.getIndexSearch(deadline)
	tvss, err := is.searchTagValueSuffixesForTimeRange(tr, tagKey, tagValuePrefix, delimiter, maxTagValueSuffixes)
	db.putIndexSearch(is)
	if err != nil {
		return nil, err
	}

<<<<<<< HEAD
	suffixes := make([]string, 0, len(tvss))
	for suffix := range tvss {
		// Do not skip empty suffixes, since they may represent leaf tag values.
		suffixes = append(suffixes, suffix)
	}

	// Do not sort suffixes, since they must be sorted by vmselect.
	qt.Printf("found %d suffixes", len(suffixes))
	return suffixes, nil
=======
	// Do not skip empty suffixes, since they may represent leaf tag values.

	qt.Printf("found %d suffixes", len(tvss))
	return tvss, nil
>>>>>>> b4dc67cb
}

func (is *indexSearch) searchTagValueSuffixesForTimeRange(tr TimeRange, tagKey, tagValuePrefix string, delimiter byte, maxTagValueSuffixes int) (map[string]struct{}, error) {
	if tr == globalIndexTimeRange {
		return is.searchTagValueSuffixesAll(tagKey, tagValuePrefix, delimiter, maxTagValueSuffixes)
	}

	minDate, maxDate := tr.DateRange()
	// Query over multiple days in parallel.
	wg := getWaitGroup()
	var errGlobal error
	var mu sync.Mutex // protects tvss + errGlobal from concurrent access below.
	tvss := make(map[string]struct{})
	for minDate <= maxDate {
		wg.Add(1)
		go func(date uint64) {
			defer wg.Done()
			isLocal := is.db.getIndexSearch(is.deadline)
			tvssLocal, err := isLocal.searchTagValueSuffixesForDate(date, tagKey, tagValuePrefix, delimiter, maxTagValueSuffixes)
			is.db.putIndexSearch(isLocal)
			mu.Lock()
			defer mu.Unlock()
			if errGlobal != nil {
				return
			}
			if err != nil {
				errGlobal = err
				return
			}
			if len(tvss) > maxTagValueSuffixes {
				return
			}
			for k := range tvssLocal {
				tvss[k] = struct{}{}
			}
		}(minDate)
		minDate++
	}
	wg.Wait()
	putWaitGroup(wg)
	return tvss, errGlobal
}

func (is *indexSearch) searchTagValueSuffixesAll(tagKey, tagValuePrefix string, delimiter byte, maxTagValueSuffixes int) (map[string]struct{}, error) {
	kb := &is.kb
	nsPrefix := byte(nsPrefixTagToMetricIDs)
	kb.B = is.marshalCommonPrefix(kb.B[:0], nsPrefix)
	kb.B = marshalTagValue(kb.B, bytesutil.ToUnsafeBytes(tagKey))
	kb.B = marshalTagValue(kb.B, bytesutil.ToUnsafeBytes(tagValuePrefix))
	kb.B = kb.B[:len(kb.B)-1] // remove tagSeparatorChar from the end of kb.B
	prefix := append([]byte(nil), kb.B...)
	return is.searchTagValueSuffixesForPrefix(nsPrefix, prefix, len(tagValuePrefix), delimiter, maxTagValueSuffixes)
}

func (is *indexSearch) searchTagValueSuffixesForDate(date uint64, tagKey, tagValuePrefix string, delimiter byte, maxTagValueSuffixes int) (map[string]struct{}, error) {
	nsPrefix := byte(nsPrefixDateTagToMetricIDs)
	kb := &is.kb
	kb.B = is.marshalCommonPrefix(kb.B[:0], nsPrefix)
	kb.B = encoding.MarshalUint64(kb.B, date)
	kb.B = marshalTagValue(kb.B, bytesutil.ToUnsafeBytes(tagKey))
	kb.B = marshalTagValue(kb.B, bytesutil.ToUnsafeBytes(tagValuePrefix))
	kb.B = kb.B[:len(kb.B)-1] // remove tagSeparatorChar from the end of kb.B
	prefix := append([]byte(nil), kb.B...)
	return is.searchTagValueSuffixesForPrefix(nsPrefix, prefix, len(tagValuePrefix), delimiter, maxTagValueSuffixes)
}

func (is *indexSearch) searchTagValueSuffixesForPrefix(nsPrefix byte, prefix []byte, tagValuePrefixLen int, delimiter byte, maxTagValueSuffixes int) (map[string]struct{}, error) {
	kb := &is.kb
	ts := &is.ts
	mp := &is.mp
	dmis := is.db.getDeletedMetricIDs()
	loopsPaceLimiter := 0
	ts.Seek(prefix)
	tvss := make(map[string]struct{})
	for len(tvss) < maxTagValueSuffixes && ts.NextItem() {
		if loopsPaceLimiter&paceLimiterFastIterationsMask == 0 {
			if err := checkSearchDeadlineAndPace(is.deadline); err != nil {
				return nil, err
			}
		}
		loopsPaceLimiter++
		item := ts.Item
		if !bytes.HasPrefix(item, prefix) {
			break
		}
		if err := mp.Init(item, nsPrefix); err != nil {
			return nil, err
		}
		if mp.GetMatchingSeriesCount(nil, dmis) == 0 {
			continue
		}
		tagValue := mp.Tag.Value
		suffix := tagValue[tagValuePrefixLen:]
		n := bytes.IndexByte(suffix, delimiter)
		if n < 0 {
			// Found leaf tag value that doesn't have delimiters after the given tagValuePrefix.
			tvss[string(suffix)] = struct{}{}
			continue
		}
		// Found non-leaf tag value. Extract suffix that end with the given delimiter.
		suffix = suffix[:n+1]
		tvss[string(suffix)] = struct{}{}
		if suffix[len(suffix)-1] == 255 {
			continue
		}
		// Search for the next suffix
		suffix[len(suffix)-1]++
		kb.B = append(kb.B[:0], prefix...)
		kb.B = marshalTagValue(kb.B, suffix)
		kb.B = kb.B[:len(kb.B)-1] // remove tagSeparatorChar
		ts.Seek(kb.B)
	}
	if err := ts.Error(); err != nil {
		return nil, fmt.Errorf("error when searching for tag value suffixes for prefix %q: %w", prefix, err)
	}
	return tvss, nil
}

func (db *indexDB) SearchGraphitePaths(qt *querytracer.Tracer, tr TimeRange, qHead, qTail []byte, maxPaths int, deadline uint64) (map[string]struct{}, error) {
	qt = qt.NewChild("search for graphite paths: timeRange=%s, qHead=%q, qTail=%q, maxPaths=%d", &tr, bytesutil.ToUnsafeString(qHead), bytesutil.ToUnsafeString(qTail), maxPaths)
	defer qt.Done()

	n := bytes.IndexAny(qTail, "*[{")
	if n < 0 {
		// Verify that qHead matches a metric name.
		qHead = append(qHead, qTail...)
		suffixes, err := db.SearchTagValueSuffixes(qt, tr, "", bytesutil.ToUnsafeString(qHead), '.', 1, deadline)
		if err != nil {
			return nil, err
		}
		if len(suffixes) == 0 {
			// The query doesn't match anything.
			return nil, nil
		}
		// The map should contain just one element. The code below is an attempt
		// to implement suffixes[0] if it were a slice.
		for s := range suffixes {
			if len(s) > 0 {
				// The query matches a metric name with additional suffix.
				return nil, nil
			}
			break
		}
		return map[string]struct{}{string(qHead): {}}, nil
	}
	qHead = append(qHead, qTail[:n]...)
	suffixes, err := db.SearchTagValueSuffixes(qt, tr, "", bytesutil.ToUnsafeString(qHead), '.', maxPaths, deadline)
	if err != nil {
		return nil, err
	}
	if len(suffixes) == 0 {
		return nil, nil
	}
	if len(suffixes) >= maxPaths {
		return nil, fmt.Errorf("more than maxPaths=%d suffixes found", maxPaths)
	}
	qNode := qTail[n:]
	qTail = nil
	mustMatchLeafs := true
	if m := bytes.IndexByte(qNode, '.'); m >= 0 {
		qTail = qNode[m+1:]
		qNode = qNode[:m+1]
		mustMatchLeafs = false
	}
	re, err := getRegexpForGraphiteQuery(string(qNode))
	if err != nil {
		return nil, err
	}
	qHeadLen := len(qHead)
	paths := make(map[string]struct{})
	for suffix := range suffixes {
		if len(paths) > maxPaths {
			return nil, fmt.Errorf("more than maxPath=%d paths found", maxPaths)
		}
		if !re.MatchString(suffix) {
			continue
		}
		if mustMatchLeafs {
			qHead = append(qHead[:qHeadLen], suffix...)
			paths[string(qHead)] = struct{}{}
			continue
		}
		qHead = append(qHead[:qHeadLen], suffix...)
		ps, err := db.SearchGraphitePaths(qt, tr, qHead, qTail, maxPaths, deadline)
		if err != nil {
			return nil, err
		}
		for p := range ps {
			paths[p] = struct{}{}
		}
	}
	return paths, nil
}

func getRegexpForGraphiteQuery(q string) (*regexp.Regexp, error) {
	parts, tail := getRegexpPartsForGraphiteQuery(q)
	if len(tail) > 0 {
		return nil, fmt.Errorf("unexpected tail left after parsing %q: %q", q, tail)
	}
	reStr := "^" + strings.Join(parts, "") + "$"
	return metricsql.CompileRegexp(reStr)
}

func getRegexpPartsForGraphiteQuery(q string) ([]string, string) {
	var parts []string
	for {
		n := strings.IndexAny(q, "*{}[,")
		if n < 0 {
			parts = append(parts, regexp.QuoteMeta(q))
			return parts, ""
		}
		parts = append(parts, regexp.QuoteMeta(q[:n]))
		q = q[n:]
		switch q[0] {
		case ',', '}':
			return parts, q
		case '*':
			parts = append(parts, "[^.]*")
			q = q[1:]
		case '{':
			var tmp []string
			for {
				a, tail := getRegexpPartsForGraphiteQuery(q[1:])
				tmp = append(tmp, strings.Join(a, ""))
				if len(tail) == 0 {
					parts = append(parts, regexp.QuoteMeta("{"))
					parts = append(parts, strings.Join(tmp, ","))
					return parts, ""
				}
				if tail[0] == ',' {
					q = tail
					continue
				}
				if tail[0] == '}' {
					if len(tmp) == 1 {
						parts = append(parts, tmp[0])
					} else {
						parts = append(parts, "(?:"+strings.Join(tmp, "|")+")")
					}
					q = tail[1:]
					break
				}
				logger.Panicf("BUG: unexpected first char at tail %q; want `.` or `}`", tail)
			}
		case '[':
			n := strings.IndexByte(q, ']')
			if n < 0 {
				parts = append(parts, regexp.QuoteMeta(q))
				return parts, ""
			}
			parts = append(parts, q[:n+1])
			q = q[n+1:]
		}
	}
}

// GetSeriesCount returns the total number of time series registered in all
// indexDBs. It can return inflated value if the same time series are stored in
// more than one indexDB.
//
<<<<<<< HEAD
// It also includes the deleted series.
=======
// It includes the deleted series.
>>>>>>> b4dc67cb
func (db *indexDB) GetSeriesCount(deadline uint64) (uint64, error) {
	is := db.getIndexSearch(deadline)
	defer db.putIndexSearch(is)
	return is.getSeriesCount()
}

func (is *indexSearch) getSeriesCount() (uint64, error) {
	ts := &is.ts
	kb := &is.kb
	mp := &is.mp
	loopsPaceLimiter := 0
	var metricIDsLen uint64
	// Extract the number of series from ((__name__=value): metricIDs) rows
	kb.B = is.marshalCommonPrefix(kb.B[:0], nsPrefixTagToMetricIDs)
	kb.B = marshalTagValue(kb.B, nil)
	ts.Seek(kb.B)
	for ts.NextItem() {
		if loopsPaceLimiter&paceLimiterFastIterationsMask == 0 {
			if err := checkSearchDeadlineAndPace(is.deadline); err != nil {
				return 0, err
			}
		}
		loopsPaceLimiter++
		item := ts.Item
		if !bytes.HasPrefix(item, kb.B) {
			break
		}
		tail := item[len(kb.B):]
		n := bytes.IndexByte(tail, tagSeparatorChar)
		if n < 0 {
			return 0, fmt.Errorf("invalid tag->metricIDs line %q: cannot find tagSeparatorChar %d", item, tagSeparatorChar)
		}
		tail = tail[n+1:]
		if err := mp.InitOnlyTail(item, tail); err != nil {
			return 0, err
		}
		// Take into account deleted timeseries too.
		// It is OK if series can be counted multiple times in rare cases -
		// the returned number is an estimation.
		metricIDsLen += uint64(mp.MetricIDsLen())
	}
	if err := ts.Error(); err != nil {
		return 0, fmt.Errorf("error when counting unique timeseries: %w", err)
	}
	return metricIDsLen, nil
}

// GetTSDBStatus returns topN entries for tsdb status for the given tfss, date and focusLabel.
func (db *indexDB) GetTSDBStatus(qt *querytracer.Tracer, tfss []*TagFilters, date uint64, focusLabel string, topN, maxMetrics int, deadline uint64) (*TSDBStatus, error) {
<<<<<<< HEAD
=======
	qt = qt.NewChild("collect TSDB status: filters=%s, date=%d, focusLabel=%q, topN=%d, maxMetrics=%d", tfss, date, focusLabel, topN, maxMetrics)
	defer qt.Done()

>>>>>>> b4dc67cb
	is := db.getIndexSearch(deadline)
	defer db.putIndexSearch(is)
	return is.getTSDBStatus(qt, tfss, date, focusLabel, topN, maxMetrics)
}

// getTSDBStatus returns topN entries for tsdb status for the given tfss, date and focusLabel.
func (is *indexSearch) getTSDBStatus(qt *querytracer.Tracer, tfss []*TagFilters, date uint64, focusLabel string, topN, maxMetrics int) (*TSDBStatus, error) {
	filter, err := is.searchMetricIDsWithFiltersOnDate(qt, tfss, date, maxMetrics)
	if err != nil {
		return nil, err
	}
	if filter != nil && filter.Len() == 0 {
		qt.Printf("no matching series for filter=%s", tfss)
		return &TSDBStatus{}, nil
	}
	ts := &is.ts
	kb := &is.kb
	mp := &is.mp
	dmis := is.db.getDeletedMetricIDs()
	thSeriesCountByMetricName := newTopHeap(topN)
	thSeriesCountByLabelName := newTopHeap(topN)
	thSeriesCountByFocusLabelValue := newTopHeap(topN)
	thSeriesCountByLabelValuePair := newTopHeap(topN)
	thLabelValueCountByLabelName := newTopHeap(topN)
	var tmp, prevLabelName, prevLabelValuePair []byte
	var labelValueCountByLabelName, seriesCountByLabelValuePair uint64
	var totalSeries, labelSeries, totalLabelValuePairs uint64
	nameEqualBytes := []byte("__name__=")
	focusLabelEqualBytes := []byte(focusLabel + "=")

	loopsPaceLimiter := 0
	nsPrefixExpected := byte(nsPrefixDateTagToMetricIDs)
	if date == globalIndexDate {
		nsPrefixExpected = nsPrefixTagToMetricIDs
	}
	kb.B = is.marshalCommonPrefixForDate(kb.B[:0], date)
	prefix := append([]byte{}, kb.B...)
	ts.Seek(prefix)
	for ts.NextItem() {
		if loopsPaceLimiter&paceLimiterFastIterationsMask == 0 {
			if err := checkSearchDeadlineAndPace(is.deadline); err != nil {
				return nil, err
			}
		}
		loopsPaceLimiter++
		item := ts.Item
		if !bytes.HasPrefix(item, prefix) {
			break
		}
		if err := mp.Init(item, nsPrefixExpected); err != nil {
			return nil, err
		}
		matchingSeriesCount := mp.GetMatchingSeriesCount(filter, dmis)
		if matchingSeriesCount == 0 {
			// Skip rows without matching metricIDs.
			continue
		}
		tmp = append(tmp[:0], mp.Tag.Key...)
		labelName := tmp
		if isArtificialTagKey(labelName) {
			// Skip artificially created tag keys.
			kb.B = append(kb.B[:0], prefix...)
			if len(labelName) > 0 && labelName[0] == compositeTagKeyPrefix {
				kb.B = append(kb.B, compositeTagKeyPrefix)
			} else {
				kb.B = marshalTagValue(kb.B, labelName)
			}
			kb.B[len(kb.B)-1]++
			ts.Seek(kb.B)
			continue
		}
		if len(labelName) == 0 {
			labelName = append(labelName, "__name__"...)
			tmp = labelName
		}
		if string(labelName) == "__name__" {
			totalSeries += uint64(matchingSeriesCount)
		}
		tmp = append(tmp, '=')
		tmp = append(tmp, mp.Tag.Value...)
		labelValuePair := tmp
		if len(prevLabelName) == 0 {
			prevLabelName = append(prevLabelName[:0], labelName...)
		}
		if string(labelName) != string(prevLabelName) {
			thLabelValueCountByLabelName.push(prevLabelName, labelValueCountByLabelName)
			thSeriesCountByLabelName.push(prevLabelName, labelSeries)
			labelSeries = 0
			labelValueCountByLabelName = 0
			prevLabelName = append(prevLabelName[:0], labelName...)
		}
		if len(prevLabelValuePair) == 0 {
			prevLabelValuePair = append(prevLabelValuePair[:0], labelValuePair...)
			labelValueCountByLabelName++
		}
		if string(labelValuePair) != string(prevLabelValuePair) {
			thSeriesCountByLabelValuePair.push(prevLabelValuePair, seriesCountByLabelValuePair)
			if bytes.HasPrefix(prevLabelValuePair, nameEqualBytes) {
				thSeriesCountByMetricName.push(prevLabelValuePair[len(nameEqualBytes):], seriesCountByLabelValuePair)
			}
			if bytes.HasPrefix(prevLabelValuePair, focusLabelEqualBytes) {
				thSeriesCountByFocusLabelValue.push(prevLabelValuePair[len(focusLabelEqualBytes):], seriesCountByLabelValuePair)
			}
			seriesCountByLabelValuePair = 0
			labelValueCountByLabelName++
			prevLabelValuePair = append(prevLabelValuePair[:0], labelValuePair...)
		}
		// It is OK if series can be counted multiple times in rare cases -
		// the returned number is an estimation.
		labelSeries += uint64(matchingSeriesCount)
		seriesCountByLabelValuePair += uint64(matchingSeriesCount)
		totalLabelValuePairs += uint64(matchingSeriesCount)
	}
	if err := ts.Error(); err != nil {
		return nil, fmt.Errorf("error when counting time series by metric names: %w", err)
	}
	thLabelValueCountByLabelName.push(prevLabelName, labelValueCountByLabelName)
	thSeriesCountByLabelName.push(prevLabelName, labelSeries)
	thSeriesCountByLabelValuePair.push(prevLabelValuePair, seriesCountByLabelValuePair)
	if bytes.HasPrefix(prevLabelValuePair, nameEqualBytes) {
		thSeriesCountByMetricName.push(prevLabelValuePair[len(nameEqualBytes):], seriesCountByLabelValuePair)
	}
	if bytes.HasPrefix(prevLabelValuePair, focusLabelEqualBytes) {
		thSeriesCountByFocusLabelValue.push(prevLabelValuePair[len(focusLabelEqualBytes):], seriesCountByLabelValuePair)
	}
	status := &TSDBStatus{
		TotalSeries:                  totalSeries,
		TotalLabelValuePairs:         totalLabelValuePairs,
		SeriesCountByMetricName:      thSeriesCountByMetricName.getSortedResult(),
		SeriesCountByLabelName:       thSeriesCountByLabelName.getSortedResult(),
		SeriesCountByFocusLabelValue: thSeriesCountByFocusLabelValue.getSortedResult(),
		SeriesCountByLabelValuePair:  thSeriesCountByLabelValuePair.getSortedResult(),
		LabelValueCountByLabelName:   thLabelValueCountByLabelName.getSortedResult(),
	}
	return status, nil
}

// TSDBStatus contains TSDB status data for /api/v1/status/tsdb.
//
// See https://prometheus.io/docs/prometheus/latest/querying/api/#tsdb-stats
type TSDBStatus struct {
	TotalSeries                  uint64
	TotalLabelValuePairs         uint64
	SeriesCountByMetricName      []TopHeapEntry
	SeriesCountByLabelName       []TopHeapEntry
	SeriesCountByFocusLabelValue []TopHeapEntry
	SeriesCountByLabelValuePair  []TopHeapEntry
	LabelValueCountByLabelName   []TopHeapEntry
	SeriesQueryStatsByMetricName []MetricNamesStatsRecord
}

func (status *TSDBStatus) hasEntries() bool {
	return len(status.SeriesCountByLabelValuePair) > 0
}

// topHeap maintains a heap of topHeapEntries with the maximum TopHeapEntry.n values.
type topHeap struct {
	topN int
	a    []TopHeapEntry
}

// newTopHeap returns topHeap for topN items.
func newTopHeap(topN int) *topHeap {
	return &topHeap{
		topN: topN,
	}
}

// TopHeapEntry represents an entry from `top heap` used in stats.
type TopHeapEntry struct {
	Name  string
	Count uint64
}

func (th *topHeap) push(name []byte, count uint64) {
	if count == 0 {
		return
	}
	if len(th.a) < th.topN {
		th.a = append(th.a, TopHeapEntry{
			Name:  string(name),
			Count: count,
		})
		heap.Fix(th, len(th.a)-1)
		return
	}
	if count <= th.a[0].Count {
		return
	}
	th.a[0] = TopHeapEntry{
		Name:  string(name),
		Count: count,
	}
	heap.Fix(th, 0)
}

func (th *topHeap) getSortedResult() []TopHeapEntry {
	result := append([]TopHeapEntry{}, th.a...)
	sort.Slice(result, func(i, j int) bool {
		a, b := result[i], result[j]
		if a.Count != b.Count {
			return a.Count > b.Count
		}
		return a.Name < b.Name
	})
	return result
}

// heap.Interface implementation for topHeap.

func (th *topHeap) Len() int {
	return len(th.a)
}

func (th *topHeap) Less(i, j int) bool {
	a := th.a
	return a[i].Count < a[j].Count
}

func (th *topHeap) Swap(i, j int) {
	a := th.a
	a[j], a[i] = a[i], a[j]
}

func (th *topHeap) Push(_ any) {
	panic(fmt.Errorf("BUG: Push shouldn't be called"))
}

func (th *topHeap) Pop() any {
	panic(fmt.Errorf("BUG: Pop shouldn't be called"))
}

<<<<<<< HEAD
// searchMetricName appends metric name for the given metricID to dst
// and returns the result.
func (db *indexDB) searchMetricName(dst []byte, metricID uint64, noCache bool) ([]byte, bool) {
	if !noCache {
		metricName := db.getMetricNameFromCache(dst, metricID)
		if len(metricName) > len(dst) {
			return metricName, true
		}
	}

	is := db.getIndexSearchInternal(noDeadline, noCache)
	var ok bool
	dst, ok = is.searchMetricName(dst, metricID)
	db.putIndexSearch(is)
	if ok {
		// There is no need in verifying whether the given metricID is deleted,
		// since the filtering must be performed before calling this func.
		if !noCache {
			db.putMetricNameToCache(metricID, dst)
		}
		return dst, true
	}

	if db.s.wasMetricIDMissingBefore(metricID) {
		// Cannot find the MetricName for the given metricID for the last 60 seconds.
		// It is likely the indexDB contains incomplete set of metricID -> metricName entries
		// after unclean shutdown or after restoring from a snapshot.
		// Mark the metricID as deleted, so it is created again when new sample
		// for the given time series is ingested next time.
		db.missingMetricNamesForMetricID.Add(1)
		db.saveDeletedMetricIDs([]uint64{metricID})
	}

	return dst, false
}

func (db *indexDB) DeleteSeries(qt *querytracer.Tracer, tfss []*TagFilters, maxMetrics int) ([]uint64, error) {
	is := db.getIndexSearch(noDeadline)
=======
func (db *indexDB) DeleteSeries(qt *querytracer.Tracer, tfss []*TagFilters, maxMetrics int) (*uint64set.Set, error) {
	qt = qt.NewChild("delete series: filters=%s, maxMetrics=%d", tfss, maxMetrics)
	defer qt.Done()

	is := db.getIndexSearch(noDeadline)
	defer db.putIndexSearch(is)
>>>>>>> b4dc67cb

	// Unconditionally search global index since a given day in per-day
	// index may not contain the full set of metricIDs that correspond
	// to the tfss.
	metricIDs, err := is.searchMetricIDs(qt, tfss, globalIndexTimeRange, maxMetrics)
	if err != nil {
		return nil, err
	}

	db.saveDeletedMetricIDs(metricIDs)
	return metricIDs, nil
}

// saveDeletedMetricIDs persists the deleted metricIDs to the global index by
// creating a separate `nsPrefixDeletedMetricID` entry for each metricID.
//
// In addition, the deleted metricIDs are added to the deletedMetricIDs cache
// and all the caches that may contain some or all of deleted metricIDs are reset.
func (db *indexDB) saveDeletedMetricIDs(metricIDs *uint64set.Set) {
	if metricIDs.Len() == 0 {
		// Nothing to delete
		return
	}

	// atomically add deleted metricIDs to an inmemory map.
<<<<<<< HEAD
	db.updateDeletedMetricIDs(metricIDs)
=======
	db.s.updateDeletedMetricIDs(metricIDs)
>>>>>>> b4dc67cb

	// Reset TagFilters -> TSIDS cache, since it may contain deleted TSIDs.
	db.invalidateTagFiltersCache()

	// Store the metricIDs as deleted.
	// Make this after updating the deletedMetricIDs and resetting caches
	// in order to exclude the possibility of the inconsistent state when the deleted metricIDs
	// remain available in the tsidCache after unclean shutdown.
	// See https://github.com/VictoriaMetrics/VictoriaMetrics/issues/1347
<<<<<<< HEAD
	ii := getIndexItems()
	defer putIndexItems(ii)
	for _, metricID := range metricIDs {
		ii.B = append(ii.B, nsPrefixDeletedMetricID)
		ii.B = encoding.MarshalUint64(ii.B, metricID)
		ii.Next()
	}
	db.tb.AddItems(ii.Items)
}

func (db *indexDB) getDeletedMetricIDs() *uint64set.Set {
	return db.deletedMetricIDs.Load()
=======
	items := getIndexItems()
	metricIDs.ForEach(func(part []uint64) bool {
		for _, metricID := range part {
			items.B = append(items.B, nsPrefixDeletedMetricID)
			items.B = encoding.MarshalUint64(items.B, metricID)
			items.Next()
		}
		return true
	})

	db.tb.AddItems(items.Items)
	putIndexItems(items)
>>>>>>> b4dc67cb
}

func (db *indexDB) setDeletedMetricIDs(dmis *uint64set.Set) {
	db.deletedMetricIDs.Store(dmis)
}

func (db *indexDB) updateDeletedMetricIDs(metricIDs []uint64) {
	db.deletedMetricIDsUpdateLock.Lock()
	dmisOld := db.getDeletedMetricIDs()
	dmisNew := dmisOld.Clone()
	dmisNew.AddMulti(metricIDs)
	db.setDeletedMetricIDs(dmisNew)
	db.deletedMetricIDsUpdateLock.Unlock()
}

func (db *indexDB) loadDeletedMetricIDs() {
	is := db.getIndexSearch(noDeadline)
	dmis, err := is.loadDeletedMetricIDs()
	db.putIndexSearch(is)
	if err != nil {
		logger.Panicf("FATAL: cannot load deleted metricIDs for indexDB %q: %v", db.name, err)
		return
	}
	db.setDeletedMetricIDs(dmis)
}

func (is *indexSearch) loadDeletedMetricIDs() (*uint64set.Set, error) {
	dmis := &uint64set.Set{}
	ts := &is.ts
	kb := &is.kb
	kb.B = append(kb.B[:0], nsPrefixDeletedMetricID)
	ts.Seek(kb.B)
	for ts.NextItem() {
		item := ts.Item
		if !bytes.HasPrefix(item, kb.B) {
			break
		}
		item = item[len(kb.B):]
		if len(item) != 8 {
			return nil, fmt.Errorf("unexpected item len; got %d bytes; want %d bytes", len(item), 8)
		}
		metricID := encoding.UnmarshalUint64(item)
		dmis.Add(metricID)
	}
	if err := ts.Error(); err != nil {
		return nil, err
	}
	return dmis, nil
}

// searchMetricIDs returns metricIDs for the given tfss and tr.
//
// The returned metricIDs are sorted.
func (db *indexDB) searchMetricIDs(qt *querytracer.Tracer, tfss []*TagFilters, tr TimeRange, maxMetrics int, deadline uint64) ([]uint64, error) {
	qt = qt.NewChild("search for matching metricIDs: filters=%s, timeRange=%s", tfss, &tr)
	defer qt.Done()

	if len(tfss) == 0 {
		return nil, nil
	}

	tfKeyBuf := tagFiltersKeyBufPool.Get()
	defer tagFiltersKeyBufPool.Put(tfKeyBuf)

<<<<<<< HEAD
	tfKeyBuf.B = db.marshalTagFiltersKey(tfKeyBuf.B[:0], tfss, tr, true)
=======
	tfKeyBuf.B = marshalTagFiltersKey(tfKeyBuf.B[:0], tfss, tr, true)
>>>>>>> b4dc67cb
	metricIDs, ok := db.getMetricIDsFromTagFiltersCache(qt, tfKeyBuf.B)
	if ok {
		// Fast path - metricIDs found in the cache
		if len(metricIDs) > maxMetrics {
			return nil, errTooManyTimeseries(maxMetrics)
		}
		return metricIDs, nil
	}

<<<<<<< HEAD
	// Slow path - search for metricIDs in the db.
	is := db.getIndexSearch(deadline)
	metricIDs, err := is.searchMetricIDs(qt, tfss, tr, maxMetrics)
	db.putIndexSearch(is)
	if err != nil {
		return nil, fmt.Errorf("error when searching for metricIDs: %w", err)

	}
=======
	// Slow path - search for metricIDs in the db
	is := db.getIndexSearch(deadline)
	metricIDsSet, err := is.searchMetricIDs(qt, tfss, tr, maxMetrics)
	db.putIndexSearch(is)
	if err != nil {
		return nil, fmt.Errorf("error when searching for metricIDs: %w", err)
	}
	metricIDs = metricIDsSet.AppendTo(nil)
>>>>>>> b4dc67cb

	// Store metricIDs in the cache.
	db.putMetricIDsToTagFiltersCache(qt, metricIDs, tfKeyBuf.B)

	return metricIDs, nil
}

<<<<<<< HEAD
// getTSIDsFromMetricIDs retrieves TSIDs for given metricIDs.
//
// It is expected that metricIDs are already sorted by the caller. Otherwise the search may be slow.
=======
>>>>>>> b4dc67cb
func (db *indexDB) getTSIDsFromMetricIDs(qt *querytracer.Tracer, metricIDs []uint64, deadline uint64) ([]TSID, error) {
	qt = qt.NewChild("obtain tsids from %d metricIDs", len(metricIDs))
	defer qt.Done()

	if len(metricIDs) == 0 {
		return nil, nil
	}

	tsids := make([]TSID, len(metricIDs))
<<<<<<< HEAD
	var metricIDsToDelete []uint64
=======
	metricIDsToDelete := &uint64set.Set{}
>>>>>>> b4dc67cb
	i := 0
	err := func() error {
		is := db.getIndexSearch(deadline)
		defer db.putIndexSearch(is)
		for loopsPaceLimiter, metricID := range metricIDs {
			if loopsPaceLimiter&paceLimiterSlowIterationsMask == 0 {
				if err := checkSearchDeadlineAndPace(is.deadline); err != nil {
					return err
				}
			}
			// Try obtaining TSIDs from MetricID->TSID cache. This is much faster
			// than scanning the mergeset if it contains a lot of metricIDs.
			tsid := &tsids[i]
			err := is.db.getFromMetricIDCache(tsid, metricID)
			if err == nil {
				// Fast path - the tsid for metricID is found in cache.
				i++
				continue
			}
			if err != io.EOF {
				return err
			}
			if !is.getTSIDByMetricID(tsid, metricID) {
				// Cannot find TSID for the given metricID.
				// This may be the case on incomplete indexDB
				// due to snapshot or due to un-flushed entries.
				// Mark the metricID as deleted, so it is created again when new sample
				// for the given time series is ingested next time.
				if is.db.s.wasMetricIDMissingBefore(metricID) {
					is.db.missingTSIDsForMetricID.Add(1)
<<<<<<< HEAD
					metricIDsToDelete = append(metricIDsToDelete, metricID)
=======
					metricIDsToDelete.Add(metricID)
>>>>>>> b4dc67cb
				}
				continue
			}
			is.db.putToMetricIDCache(metricID, tsid)
			i++
		}
		return nil
	}()
	if err != nil {
		return nil, fmt.Errorf("error when searching for TSIDs by metricIDs: %w", err)
	}
	tsids = tsids[:i]
	qt.Printf("load %d TSIDs for %d metricIDs", len(tsids), len(metricIDs))

<<<<<<< HEAD
	if len(metricIDsToDelete) > 0 {
=======
	// Sort the found tsids, since they must be passed to TSID search
	// in the sorted order.
	sort.Slice(tsids, func(i, j int) bool { return tsids[i].Less(&tsids[j]) })
	qt.Printf("sort %d TSIDs", len(tsids))

	if metricIDsToDelete.Len() > 0 {
>>>>>>> b4dc67cb
		db.saveDeletedMetricIDs(metricIDsToDelete)
	}
	return tsids, nil
}

// searchMetricName appends metric name for the given metricID to dst
// and returns the result.
func (db *indexDB) searchMetricName(dst []byte, metricID uint64, noCache bool) ([]byte, bool) {
	is := db.getIndexSearchInternal(noDeadline, noCache)
	defer db.putIndexSearch(is)
	return is.searchMetricName(dst, metricID)
}

func (db *indexDB) SearchMetricNames(qt *querytracer.Tracer, tfss []*TagFilters, tr TimeRange, maxMetrics int, deadline uint64) ([]string, error) {
<<<<<<< HEAD
	qt = qt.NewChild("search for matching metric names: filters=%s, timeRange=%s", tfss, &tr)
=======
	qt = qt.NewChild("search metric names: filters=%s, timeRange=%s, maxMetrics=%d", tfss, &tr, maxMetrics)
>>>>>>> b4dc67cb
	defer qt.Done()

	metricIDs, err := db.searchMetricIDs(qt, tfss, tr, maxMetrics, deadline)
	if err != nil {
		return nil, err
	}
	if len(metricIDs) == 0 {
		return nil, nil
	}

	is := db.getIndexSearch(noDeadline)
	defer db.putIndexSearch(is)
	metricNames := make([]string, 0, len(metricIDs))
	metricIDsToDelete := &uint64set.Set{}
	var metricName []byte
	var ok bool
	for i, metricID := range metricIDs {
		if i&paceLimiterSlowIterationsMask == 0 {
			if err := checkSearchDeadlineAndPace(deadline); err != nil {
				return nil, err
			}
		}

		metricName, ok = is.searchMetricNameWithCache(metricName[:0], metricID)
		if !ok {
			// Cannot find TSID for the given metricID.
			// This may be the case on incomplete indexDB
			// due to snapshot or due to un-flushed entries.
			// Mark the metricID as deleted, so it is created again when new sample
			// for the given time series is ingested next time.
			if db.s.wasMetricIDMissingBefore(metricID) {
				db.missingTSIDsForMetricID.Add(1)
				metricIDsToDelete.Add(metricID)
			}
			continue
		}
		metricNames = append(metricNames, string(metricName))
	}

	if metricIDsToDelete.Len() > 0 {
		db.saveDeletedMetricIDs(metricIDsToDelete)
	}

	qt.Printf("loaded %d metric names", len(metricNames))
	return metricNames, nil
}

var tagFiltersKeyBufPool bytesutil.ByteBufferPool

<<<<<<< HEAD
func (is *indexSearch) getTSIDByMetricName(dst *TSID, metricName []byte, date uint64) bool {
	dmis := is.db.getDeletedMetricIDs()

=======
func (is *indexSearch) getTSIDByMetricName(dst *generationTSID, metricName []byte, date uint64) bool {
	dmis := is.db.s.getDeletedMetricIDs()
>>>>>>> b4dc67cb
	ts := &is.ts
	kb := &is.kb

	if is.db.s.disablePerDayIndex {
		kb.B = marshalCommonPrefix(kb.B[:0], nsPrefixMetricNameToTSID)
	} else {
		kb.B = marshalCommonPrefix(kb.B[:0], nsPrefixDateMetricNameToTSID)
		kb.B = encoding.MarshalUint64(kb.B, date)
	}
	kb.B = append(kb.B, metricName...)
	kb.B = append(kb.B, kvSeparatorChar)
	ts.Seek(kb.B)
	for ts.NextItem() {
		if !bytes.HasPrefix(ts.Item, kb.B) {
			// Nothing found.
			return false
		}
		v := ts.Item[len(kb.B):]
		tail, err := dst.TSID.Unmarshal(v)
		if err != nil {
			logger.Panicf("FATAL: cannot unmarshal TSID: %s", err)
		}
		if len(tail) > 0 {
			logger.Panicf("FATAL: unexpected non-empty tail left after unmarshaling TSID: %X", tail)
		}
		if dmis.Has(dst.TSID.MetricID) {
			// The dst is deleted. Continue searching.
			continue
		}
		dst.generation = is.db.generation
		// Found valid dst.
		return true
	}
	if err := ts.Error(); err != nil {
		logger.Panicf("FATAL: error when searching TSID by metricName; searchPrefix %q: %s", kb.B, err)
	}
	// Nothing found
	return false
}

func (is *indexSearch) searchMetricNameWithCache(dst []byte, metricID uint64) ([]byte, bool) {
	metricName := is.db.s.getMetricNameFromCache(dst, metricID)
	if len(metricName) > len(dst) {
		return metricName, true
	}
	var ok bool
	dst, ok = is.searchMetricName(dst, metricID)
	if ok {
		// There is no need in verifying whether the given metricID is deleted,
		// since the filtering must be performed before calling this func.
		is.db.s.putMetricNameToCache(metricID, dst)
		return dst, true
	}
	return dst, false
}

func (is *indexSearch) searchMetricName(dst []byte, metricID uint64) ([]byte, bool) {
	ts := &is.ts
	kb := &is.kb
	kb.B = is.marshalCommonPrefix(kb.B[:0], nsPrefixMetricIDToMetricName)
	kb.B = encoding.MarshalUint64(kb.B, metricID)
	if err := ts.FirstItemWithPrefix(kb.B); err != nil {
		if err == io.EOF {
			return dst, false
		}
		logger.Panicf("FATAL: error when searching metricName by metricID; searchPrefix %q: %s", kb.B, err)
	}
	v := ts.Item[len(kb.B):]
	dst = append(dst, v...)
	return dst, true
}

// TODO(@rtm0): Move to index_db_legacy.go
func (is *indexSearch) legacyContainsTimeRange(tr TimeRange) bool {
	if tr == globalIndexTimeRange {
		return true
	}

<<<<<<< HEAD
	// indexDB could register new time series - it is not safe to cache minMissingTimestamp
	if is.db.registerNewSeries {
=======
	db := is.db
	if !db.noRegisterNewSeries.Load() {
		// indexDB could register new time series - it is not safe to cache minMissingTimestamp
>>>>>>> b4dc67cb
		return true
	}

	// use common prefix as a key for minMissingTimestamp
	// it's needed to properly track timestamps for cluster version
	// which uses tenant labels for the index search
	kb := &is.kb
	kb.B = is.marshalCommonPrefix(kb.B[:0], nsPrefixDateToMetricID)
	key := kb.B

	db := is.db

	db.legacyMinMissingTimestampByKeyLock.RLock()
	minMissingTimestamp, ok := db.legacyMinMissingTimestampByKey[string(key)]
	db.legacyMinMissingTimestampByKeyLock.RUnlock()

	if ok && tr.MinTimestamp >= minMissingTimestamp {
		return false
	}
	if is.legacyContainsTimeRangeSlow(kb, tr) {
		return true
	}

	db.legacyMinMissingTimestampByKeyLock.Lock()
	db.legacyMinMissingTimestampByKey[string(key)] = tr.MinTimestamp
	db.legacyMinMissingTimestampByKeyLock.Unlock()

	return false
}

// TODO(@rtm0): Move to index_db_legacy.go
func (is *indexSearch) legacyContainsTimeRangeSlow(prefixBuf *bytesutil.ByteBuffer, tr TimeRange) bool {
	ts := &is.ts

	// Verify whether the tr.MinTimestamp is included into `ts` or is smaller than the minimum date stored in `ts`.
	// Do not check whether tr.MaxTimestamp is included into `ts` or is bigger than the max date stored in `ts` for performance reasons.
	// This means that this func can return true if `tr` is located below the min date stored in `ts`.
	// This is OK, since this case isn't encountered too much in practice.
	// The main practical case allows skipping searching in prev indexdb (`ts`) when `tr`
	// is located above the max date stored there.
	minDate := uint64(tr.MinTimestamp) / msecPerDay
	prefix := prefixBuf.B
	prefixBuf.B = encoding.MarshalUint64(prefixBuf.B, minDate)
	ts.Seek(prefixBuf.B)
	if !ts.NextItem() {
		if err := ts.Error(); err != nil {
			logger.Panicf("FATAL: error when searching for minDate=%d, prefix %q: %w", minDate, prefixBuf.B, err)
		}
		return false
	}
	if !bytes.HasPrefix(ts.Item, prefix) {
		// minDate exceeds max date from ts.
		return false
	}
	return true
}

func (is *indexSearch) getTSIDByMetricID(dst *TSID, metricID uint64) bool {
	// There is no need in checking for deleted metricIDs here, since they
	// must be checked by the caller.
	ts := &is.ts
	kb := &is.kb
	kb.B = is.marshalCommonPrefix(kb.B[:0], nsPrefixMetricIDToTSID)
	kb.B = encoding.MarshalUint64(kb.B, metricID)
	if err := ts.FirstItemWithPrefix(kb.B); err != nil {
		if err == io.EOF {
			return false
		}
		logger.Panicf("FATAL: error when searching TSID by metricID=%d; searchPrefix %q: %s", metricID, kb.B, err)
	}
	v := ts.Item[len(kb.B):]
	tail, err := dst.Unmarshal(v)
	if err != nil {
		logger.Panicf("FATAL: cannot unmarshal the found TSID=%X for metricID=%d: %s", v, metricID, err)
	}
	if len(tail) > 0 {
		logger.Panicf("FATAL: unexpected non-zero tail left after unmarshaling TSID for metricID=%d: %X", metricID, tail)
	}
	return true
}

// updateMetricIDsByMetricNameMatch matches metricName values for the given srcMetricIDs against tfs
// and adds matching metrics to metricIDs.
func (is *indexSearch) updateMetricIDsByMetricNameMatch(qt *querytracer.Tracer, metricIDs, srcMetricIDs *uint64set.Set, tfs []*tagFilter) error {
	qt = qt.NewChild("filter out %d metric ids with filters=%s", srcMetricIDs.Len(), tfs)
	defer qt.Done()

	// sort srcMetricIDs in order to speed up Seek below.
	sortedMetricIDs := srcMetricIDs.AppendTo(nil)
	qt.Printf("sort %d metric ids", len(sortedMetricIDs))

	kb := &is.kb
	kb.B = is.marshalCommonPrefix(kb.B[:0], nsPrefixTagToMetricIDs)
	tfs = removeCompositeTagFilters(tfs, kb.B)

	metricName := kbPool.Get()
	defer kbPool.Put(metricName)
	mn := GetMetricName()
	defer PutMetricName(mn)
	for loopsPaceLimiter, metricID := range sortedMetricIDs {
		if loopsPaceLimiter&paceLimiterSlowIterationsMask == 0 {
			if err := checkSearchDeadlineAndPace(is.deadline); err != nil {
				return err
			}
		}
		var ok bool
		metricName.B, ok = is.searchMetricNameWithCache(metricName.B[:0], metricID)
		if !ok {
			// It is likely the metricID->metricName entry didn't propagate to inverted index yet.
			// Skip this metricID for now.
			continue
		}
		if err := mn.Unmarshal(metricName.B); err != nil {
			logger.Panicf("FATAL: cannot unmarshal metricName %q: %s", metricName.B, err)
		}

		// Match the mn against tfs.
		ok, err := matchTagFilters(mn, tfs, &is.kb)
		if err != nil {
			return fmt.Errorf("cannot match MetricName %s against tagFilters: %w", mn, err)
		}
		if !ok {
			continue
		}
		metricIDs.Add(metricID)
	}
	qt.Printf("apply filters %s; resulting metric ids: %d", tfs, metricIDs.Len())
	return nil
}

func removeCompositeTagFilters(tfs []*tagFilter, prefix []byte) []*tagFilter {
	if !hasCompositeTagFilters(tfs, prefix) {
		return tfs
	}
	var tagKey []byte
	var name []byte
	tfsNew := make([]*tagFilter, 0, len(tfs)+1)
	for _, tf := range tfs {
		if !bytes.HasPrefix(tf.prefix, prefix) {
			tfsNew = append(tfsNew, tf)
			continue
		}
		suffix := tf.prefix[len(prefix):]
		var err error
		_, tagKey, err = unmarshalTagValue(tagKey[:0], suffix)
		if err != nil {
			logger.Panicf("BUG: cannot unmarshal tag key from suffix=%q: %s", suffix, err)
		}
		if len(tagKey) == 0 || tagKey[0] != compositeTagKeyPrefix {
			tfsNew = append(tfsNew, tf)
			continue
		}
		tagKey = tagKey[1:]
		nameLen, nSize := encoding.UnmarshalVarUint64(tagKey)
		if nSize <= 0 {
			logger.Panicf("BUG: cannot unmarshal nameLen from tagKey %q", tagKey)
		}
		tagKey = tagKey[nSize:]
		if nameLen == 0 {
			logger.Panicf("BUG: nameLen must be greater than 0")
		}
		if uint64(len(tagKey)) < nameLen {
			logger.Panicf("BUG: expecting at %d bytes for name in tagKey=%q; got %d bytes", nameLen, tagKey, len(tagKey))
		}
		name = append(name[:0], tagKey[:nameLen]...)
		tagKey = tagKey[nameLen:]
		var tfNew tagFilter
		if err := tfNew.Init(prefix, tagKey, tf.value, tf.isNegative, tf.isRegexp); err != nil {
			logger.Panicf("BUG: cannot initialize {%s=%q} filter: %s", tagKey, tf.value, err)
		}
		tfsNew = append(tfsNew, &tfNew)
	}
	if len(name) > 0 {
		var tfNew tagFilter
		if err := tfNew.Init(prefix, nil, name, false, false); err != nil {
			logger.Panicf("BUG: unexpected error when initializing {__name__=%q} filter: %s", name, err)
		}
		tfsNew = append(tfsNew, &tfNew)
	}
	return tfsNew
}

func hasCompositeTagFilters(tfs []*tagFilter, prefix []byte) bool {
	var tagKey []byte
	for _, tf := range tfs {
		if !bytes.HasPrefix(tf.prefix, prefix) {
			continue
		}
		suffix := tf.prefix[len(prefix):]
		var err error
		_, tagKey, err = unmarshalTagValue(tagKey[:0], suffix)
		if err != nil {
			logger.Panicf("BUG: cannot unmarshal tag key from suffix=%q: %s", suffix, err)
		}
		if len(tagKey) > 0 && tagKey[0] == compositeTagKeyPrefix {
			return true
		}
	}
	return false
}

func matchTagFilters(mn *MetricName, tfs []*tagFilter, kb *bytesutil.ByteBuffer) (bool, error) {
	kb.B = marshalCommonPrefix(kb.B[:0], nsPrefixTagToMetricIDs)
	for i, tf := range tfs {
		if bytes.Equal(tf.key, graphiteReverseTagKey) {
			// Skip artificial tag filter for Graphite-like metric names with dots,
			// since mn doesn't contain the corresponding tag.
			continue
		}
		if len(tf.key) == 0 || string(tf.key) == "__graphite__" {
			// Match against mn.MetricGroup.
			b := marshalTagValue(kb.B, nil)
			b = marshalTagValue(b, mn.MetricGroup)
			kb.B = b[:len(kb.B)]
			ok, err := tf.match(b)
			if err != nil {
				return false, fmt.Errorf("cannot match MetricGroup %q with tagFilter %s: %w", mn.MetricGroup, tf, err)
			}
			if !ok {
				// Move failed tf to start.
				// This should reduce the amount of useless work for the next mn.
				if i > 0 {
					tfs[0], tfs[i] = tfs[i], tfs[0]
				}
				return false, nil
			}
			continue
		}
		// Search for matching tag name.
		tagMatched := false
		tagSeen := false
		for _, tag := range mn.Tags {
			if string(tag.Key) != string(tf.key) {
				continue
			}

			// Found the matching tag name. Match the value.
			tagSeen = true
			b := tag.Marshal(kb.B)
			kb.B = b[:len(kb.B)]
			ok, err := tf.match(b)
			if err != nil {
				return false, fmt.Errorf("cannot match tag %q with tagFilter %s: %w", tag, tf, err)
			}
			if !ok {
				// Move failed tf to start.
				// This should reduce the amount of useless work for the next mn.
				if i > 0 {
					tfs[0], tfs[i] = tfs[i], tfs[0]
				}
				return false, nil
			}
			tagMatched = true
			break
		}
		if !tagSeen && (!tf.isNegative && tf.isEmptyMatch || tf.isNegative && !tf.isEmptyMatch) {
			// tf contains positive empty-match filter for non-existing tag key, i.e.
			// {non_existing_tag_key=~"foobar|"}
			//
			// OR
			//
			// tf contains negative filter for non-exsisting tag key
			// and this filter doesn't match empty string, i.e. {non_existing_tag_key!="foobar"}
			// Such filter matches anything.
			//
			// Note that the filter `{non_existing_tag_key!~"|foobar"}` shouldn't match anything,
			// since it is expected that it matches non-empty `non_existing_tag_key`.
			// See https://github.com/VictoriaMetrics/VictoriaMetrics/issues/546 and
			// https://github.com/VictoriaMetrics/VictoriaMetrics/issues/2255 for details.
			continue
		}
		if tagMatched {
			// tf matches mn. Go to the next tf.
			continue
		}
		// Matching tag name wasn't found.
		// Move failed tf to start.
		// This should reduce the amount of useless work for the next mn.
		if i > 0 {
			tfs[0], tfs[i] = tfs[i], tfs[0]
		}
		return false, nil
	}
	return true, nil
}

func (is *indexSearch) searchMetricIDsWithFiltersOnDate(qt *querytracer.Tracer, tfss []*TagFilters, date uint64, maxMetrics int) (*uint64set.Set, error) {
	if len(tfss) == 0 {
		return nil, nil
	}

	var tr TimeRange
	if date == globalIndexDate {
		tr = globalIndexTimeRange
	} else {
		tr = TimeRange{
			MinTimestamp: int64(date) * msecPerDay,
			MaxTimestamp: int64(date+1)*msecPerDay - 1,
		}
	}

	metricIDs, err := is.searchMetricIDsInternal(qt, tfss, tr, maxMetrics)
	if err != nil {
		return nil, err
	}
	return metricIDs, nil
}

// searchMetricIDs returns metricIDs for the given tfss and tr.
//
// The returned metricIDs are sorted.
func (is *indexSearch) searchMetricIDs(qt *querytracer.Tracer, tfss []*TagFilters, tr TimeRange, maxMetrics int) (*uint64set.Set, error) {
	metricIDs, err := is.searchMetricIDsInternal(qt, tfss, tr, maxMetrics)
	if err != nil {
		return nil, err
	}
	if metricIDs.Len() == 0 {
		// Nothing found
		return nil, nil
	}

	// Filter out deleted metricIDs.
<<<<<<< HEAD
	dmis := is.db.getDeletedMetricIDs()
	if dmis.Len() > 0 {
		metricIDsFiltered := sortedMetricIDs[:0]
		for _, metricID := range sortedMetricIDs {
			if !dmis.Has(metricID) {
				metricIDsFiltered = append(metricIDsFiltered, metricID)
			}
		}
		qt.Printf("left %d metric ids after removing deleted metric ids", len(metricIDsFiltered))
		sortedMetricIDs = metricIDsFiltered
	}
=======
	dmis := is.db.s.getDeletedMetricIDs()
	metricIDs.Subtract(dmis)
>>>>>>> b4dc67cb

	return metricIDs, nil
}

func errTooManyTimeseries(maxMetrics int) error {
	return fmt.Errorf("the number of matching timeseries exceeds %d; "+
		"either narrow down the search or increase -search.max* command-line flag values "+
		"(the most likely limit is -search.maxUniqueTimeseries); "+
		"see https://docs.victoriametrics.com/victoriametrics/single-server-victoriametrics/#resource-usage-limits", maxMetrics)
}

func (is *indexSearch) searchMetricIDsInternal(qt *querytracer.Tracer, tfss []*TagFilters, tr TimeRange, maxMetrics int) (*uint64set.Set, error) {
	qt = qt.NewChild("search for metric ids: filters=%s, timeRange=%s, maxMetrics=%d", tfss, &tr, maxMetrics)
	defer qt.Done()

	metricIDs := &uint64set.Set{}

	if !is.legacyContainsTimeRange(tr) {
		qt.Printf("indexdb doesn't contain data for the given timeRange=%s", &tr)
		return metricIDs, nil
	}

	if tr.MinTimestamp >= is.db.s.minTimestampForCompositeIndex {
		tfss = convertToCompositeTagFilterss(tfss)
		qt.Printf("composite filters=%s", tfss)
	}

	for _, tfs := range tfss {
		if len(tfs.tfs) == 0 {
			// An empty filters must be equivalent to `{__name__!=""}`
			tfs = NewTagFilters()
			if err := tfs.Add(nil, nil, true, false); err != nil {
				logger.Panicf(`BUG: cannot add {__name__!=""} filter: %s`, err)
			}
		}
		qtChild := qt.NewChild("update metric ids: filters=%s, timeRange=%s", tfs, &tr)
		prevMetricIDsLen := metricIDs.Len()
		err := is.updateMetricIDsForTagFilters(qtChild, metricIDs, tfs, tr, maxMetrics+1)
		qtChild.Donef("updated %d metric ids", metricIDs.Len()-prevMetricIDsLen)
		if err != nil {
			return nil, err
		}
		if metricIDs.Len() > maxMetrics {
			return nil, errTooManyTimeseries(maxMetrics)
		}
	}
	return metricIDs, nil
}

func (is *indexSearch) updateMetricIDsForTagFilters(qt *querytracer.Tracer, metricIDs *uint64set.Set, tfs *TagFilters, tr TimeRange, maxMetrics int) error {
	if tr != globalIndexTimeRange {
		// Fast path - search metricIDs by date range in the per-day inverted
		// index.
		qt.Printf("search metric ids in the per-day index")
		is.db.dateRangeSearchCalls.Add(1)
		minDate, maxDate := tr.DateRange()
		return is.updateMetricIDsForDateRange(qt, metricIDs, tfs, minDate, maxDate, maxMetrics)
	}

	// Slow path - search metricIDs in the global inverted index.
	qt.Printf("search metric ids in the global index")
	is.db.globalSearchCalls.Add(1)
	m, err := is.getMetricIDsForDateAndFilters(qt, globalIndexDate, tfs, maxMetrics)
	if err != nil {
		return err
	}
	metricIDs.UnionMayOwn(m)
	return nil
}

func (is *indexSearch) getMetricIDsForTagFilter(qt *querytracer.Tracer, tf *tagFilter, maxMetrics int, maxLoopsCount int64) (*uint64set.Set, int64, error) {
	if tf.isNegative {
		logger.Panicf("BUG: isNegative must be false")
	}
	metricIDs := &uint64set.Set{}
	if len(tf.orSuffixes) > 0 {
		// Fast path for orSuffixes - seek for rows for each value from orSuffixes.
		loopsCount, err := is.updateMetricIDsForOrSuffixes(tf, metricIDs, maxMetrics, maxLoopsCount)
		qt.Printf("found %d metric ids for filter={%s} using exact search; spent %d loops", metricIDs.Len(), tf, loopsCount)
		if err != nil {
			return nil, loopsCount, fmt.Errorf("error when searching for metricIDs for tagFilter in fast path: %w; tagFilter=%s", err, tf)
		}
		return metricIDs, loopsCount, nil
	}

	// Slow path - scan for all the rows with the given prefix.
	loopsCount, err := is.getMetricIDsForTagFilterSlow(tf, metricIDs.Add, maxLoopsCount)
	qt.Printf("found %d metric ids for filter={%s} using prefix search; spent %d loops", metricIDs.Len(), tf, loopsCount)
	if err != nil {
		return nil, loopsCount, fmt.Errorf("error when searching for metricIDs for tagFilter in slow path: %w; tagFilter=%s", err, tf)
	}
	return metricIDs, loopsCount, nil
}

var errTooManyLoops = fmt.Errorf("too many loops is needed for applying this filter")

func (is *indexSearch) getMetricIDsForTagFilterSlow(tf *tagFilter, f func(metricID uint64), maxLoopsCount int64) (int64, error) {
	if len(tf.orSuffixes) > 0 {
		logger.Panicf("BUG: the getMetricIDsForTagFilterSlow must be called only for empty tf.orSuffixes; got %s", tf.orSuffixes)
	}

	// Scan all the rows with tf.prefix and call f on every tf match.
	ts := &is.ts
	kb := &is.kb
	mp := &is.mp
	var prevMatchingSuffix []byte
	var prevMatch bool
	var loopsCount int64
	loopsPaceLimiter := 0
	prefix := tf.prefix
	ts.Seek(prefix)
	for ts.NextItem() {
		if loopsPaceLimiter&paceLimiterMediumIterationsMask == 0 {
			if err := checkSearchDeadlineAndPace(is.deadline); err != nil {
				return loopsCount, err
			}
		}
		loopsPaceLimiter++
		item := ts.Item
		if !bytes.HasPrefix(item, prefix) {
			return loopsCount, nil
		}
		tail := item[len(prefix):]
		n := bytes.IndexByte(tail, tagSeparatorChar)
		if n < 0 {
			return loopsCount, fmt.Errorf("invalid tag->metricIDs line %q: cannot find tagSeparatorChar=%d", item, tagSeparatorChar)
		}
		suffix := tail[:n+1]
		tail = tail[n+1:]
		if err := mp.InitOnlyTail(item, tail); err != nil {
			return loopsCount, err
		}
		mp.ParseMetricIDs()
		loopsCount += int64(mp.MetricIDsLen())
		if loopsCount > maxLoopsCount {
			return loopsCount, errTooManyLoops
		}
		if prevMatch && string(suffix) == string(prevMatchingSuffix) {
			// Fast path: the same tag value found.
			// There is no need in checking it again with potentially
			// slow tf.matchSuffix, which may call regexp.
			for _, metricID := range mp.MetricIDs {
				f(metricID)
			}
			continue
		}
		// Slow path: need tf.matchSuffix call.
		ok, err := tf.matchSuffix(suffix)
		// Assume that tf.matchSuffix call needs 10x more time than a single metric scan iteration.
		loopsCount += 10 * int64(tf.matchCost)
		if err != nil {
			return loopsCount, fmt.Errorf("error when matching %s against suffix %q: %w", tf, suffix, err)
		}
		if !ok {
			prevMatch = false
			if mp.MetricIDsLen() < maxMetricIDsPerRow/2 {
				// If the current row contains non-full metricIDs list,
				// then it is likely the next row contains the next tag value.
				// So skip seeking for the next tag value, since it will be slower than just ts.NextItem call.
				continue
			}
			// Optimization: skip all the metricIDs for the given tag value
			kb.B = append(kb.B[:0], item[:len(item)-len(tail)]...)
			// The last char in kb.B must be tagSeparatorChar. Just increment it
			// in order to jump to the next tag value.
			if len(kb.B) == 0 || kb.B[len(kb.B)-1] != tagSeparatorChar || tagSeparatorChar >= 0xff {
				return loopsCount, fmt.Errorf("data corruption: the last char in k=%X must be %X", kb.B, tagSeparatorChar)
			}
			kb.B[len(kb.B)-1]++
			ts.Seek(kb.B)
			// Assume that a seek cost is equivalent to 1000 ordinary loops.
			loopsCount += 1000
			continue
		}
		prevMatch = true
		prevMatchingSuffix = append(prevMatchingSuffix[:0], suffix...)
		for _, metricID := range mp.MetricIDs {
			f(metricID)
		}
	}
	if err := ts.Error(); err != nil {
		return loopsCount, fmt.Errorf("error when searching for tag filter prefix %q: %w", prefix, err)
	}
	return loopsCount, nil
}

func (is *indexSearch) updateMetricIDsForOrSuffixes(tf *tagFilter, metricIDs *uint64set.Set, maxMetrics int, maxLoopsCount int64) (int64, error) {
	if tf.isNegative {
		logger.Panicf("BUG: isNegative must be false")
	}
	kb := kbPool.Get()
	defer kbPool.Put(kb)
	var loopsCount int64
	for _, orSuffix := range tf.orSuffixes {
		kb.B = append(kb.B[:0], tf.prefix...)
		kb.B = append(kb.B, orSuffix...)
		kb.B = append(kb.B, tagSeparatorChar)
		lc, err := is.updateMetricIDsForOrSuffix(kb.B, metricIDs, maxMetrics, maxLoopsCount-loopsCount)
		loopsCount += lc
		if err != nil {
			return loopsCount, err
		}
		if metricIDs.Len() >= maxMetrics {
			return loopsCount, nil
		}
	}
	return loopsCount, nil
}

func (is *indexSearch) updateMetricIDsForOrSuffix(prefix []byte, metricIDs *uint64set.Set, maxMetrics int, maxLoopsCount int64) (int64, error) {
	ts := &is.ts
	mp := &is.mp
	var loopsCount int64
	loopsPaceLimiter := 0
	ts.Seek(prefix)
	for metricIDs.Len() < maxMetrics && ts.NextItem() {
		if loopsPaceLimiter&paceLimiterFastIterationsMask == 0 {
			if err := checkSearchDeadlineAndPace(is.deadline); err != nil {
				return loopsCount, err
			}
		}
		loopsPaceLimiter++
		item := ts.Item
		if !bytes.HasPrefix(item, prefix) {
			return loopsCount, nil
		}
		if err := mp.InitOnlyTail(item, item[len(prefix):]); err != nil {
			return loopsCount, err
		}
		loopsCount += int64(mp.MetricIDsLen())
		if loopsCount > maxLoopsCount {
			return loopsCount, errTooManyLoops
		}
		mp.ParseMetricIDs()
		metricIDs.AddMulti(mp.MetricIDs)
	}
	if err := ts.Error(); err != nil {
		return loopsCount, fmt.Errorf("error when searching for tag filter prefix %q: %w", prefix, err)
	}
	return loopsCount, nil
}

func (is *indexSearch) updateMetricIDsForDateRange(qt *querytracer.Tracer, metricIDs *uint64set.Set, tfs *TagFilters, minDate, maxDate uint64, maxMetrics int) error {
	if minDate == maxDate {
		// Fast path - query only a single date.
		m, err := is.getMetricIDsForDateAndFilters(qt, minDate, tfs, maxMetrics)
		if err != nil {
			return err
		}
		metricIDs.UnionMayOwn(m)
		is.db.dateRangeSearchHits.Add(1)
		return nil
	}

	// Slower path - search for metricIDs for each day in parallel.
	qt = qt.NewChild("parallel search for metric ids in per-day index: filters=%s, dayRange=[%d..%d]", tfs, minDate, maxDate)
	defer qt.Done()
	wg := getWaitGroup()
	var errGlobal error
	var mu sync.Mutex // protects metricIDs + errGlobal vars from concurrent access below
	for minDate <= maxDate {
		qtChild := qt.NewChild("parallel thread for date=%s", dateToString(minDate))
		wg.Add(1)
		go func(date uint64) {
			defer func() {
				qtChild.Done()
				wg.Done()
			}()
			isLocal := is.db.getIndexSearch(is.deadline)
			m, err := isLocal.getMetricIDsForDateAndFilters(qtChild, date, tfs, maxMetrics)
			is.db.putIndexSearch(isLocal)
			mu.Lock()
			defer mu.Unlock()
			if errGlobal != nil {
				return
			}
			if err != nil {
				dateStr := time.Unix(int64(date*24*3600), 0)
				errGlobal = fmt.Errorf("cannot search for metricIDs at %s: %w", dateStr, err)
				return
			}
			if metricIDs.Len() < maxMetrics {
				metricIDs.UnionMayOwn(m)
			}
		}(minDate)
		minDate++
	}
	wg.Wait()
	putWaitGroup(wg)
	if errGlobal != nil {
		return errGlobal
	}
	is.db.dateRangeSearchHits.Add(1)
	return nil
}

func (is *indexSearch) getMetricIDsForDateAndFilters(qt *querytracer.Tracer, date uint64, tfs *TagFilters, maxMetrics int) (*uint64set.Set, error) {
	if qt.Enabled() {
		qt = qt.NewChild("search for metric ids on a particular day: filters=%s, date=%s, maxMetrics=%d", tfs, dateToString(date), maxMetrics)
		defer qt.Done()
	}

	// Sort tfs by loopsCount needed for performing each filter.
	// This stats is usually collected from the previous queries.
	// This way we limit the amount of work below by applying fast filters at first.
	type tagFilterWithWeight struct {
		tf               *tagFilter
		loopsCount       int64
		filterLoopsCount int64
	}
	tfws := make([]tagFilterWithWeight, len(tfs.tfs))
	currentTime := fasttime.UnixTimestamp()
	for i := range tfs.tfs {
		tf := &tfs.tfs[i]
		loopsCount, filterLoopsCount, timestamp := is.getLoopsCountAndTimestampForDateFilter(date, tf)
		if currentTime > timestamp+3600 {
			// Update stats once per hour for relatively fast tag filters.
			// There is no need in spending CPU resources on updating stats for heavy tag filters.
			if loopsCount <= 10e6 {
				loopsCount = 0
			}
			if filterLoopsCount <= 10e6 {
				filterLoopsCount = 0
			}
		}
		tfws[i] = tagFilterWithWeight{
			tf:               tf,
			loopsCount:       loopsCount,
			filterLoopsCount: filterLoopsCount,
		}
	}
	sort.Slice(tfws, func(i, j int) bool {
		a, b := &tfws[i], &tfws[j]
		if a.loopsCount != b.loopsCount {
			return a.loopsCount < b.loopsCount
		}
		return a.tf.Less(b.tf)
	})
	getFirstPositiveLoopsCount := func(tfws []tagFilterWithWeight) int64 {
		for i := range tfws {
			if n := tfws[i].loopsCount; n > 0 {
				return n
			}
		}
		return int64Max
	}
	storeLoopsCount := func(tfw *tagFilterWithWeight, loopsCount int64) {
		if loopsCount != tfw.loopsCount {
			tfw.loopsCount = loopsCount
			is.storeLoopsCountForDateFilter(date, tfw.tf, tfw.loopsCount, tfw.filterLoopsCount)
		}
	}

	// Populate metricIDs for the first non-negative filter with the smallest cost.
	qtChild := qt.NewChild("search for the first non-negative filter with the smallest cost")
	var metricIDs *uint64set.Set
	tfwsRemaining := tfws[:0]
	maxDateMetrics := intMax
	if maxMetrics < intMax/50 {
		maxDateMetrics = maxMetrics * 50
	}
	for i, tfw := range tfws {
		tf := tfw.tf
		if tf.isNegative || tf.isEmptyMatch {
			tfwsRemaining = append(tfwsRemaining, tfw)
			continue
		}
		maxLoopsCount := getFirstPositiveLoopsCount(tfws[i+1:])
		m, loopsCount, err := is.getMetricIDsForDateTagFilter(qtChild, tf, date, tfs.commonPrefix, maxDateMetrics, maxLoopsCount)
		if err != nil {
			if errors.Is(err, errTooManyLoops) {
				// The tf took too many loops compared to the next filter. Postpone applying this filter.
				qtChild.Printf("the filter={%s} took more than %d loops; postpone it", tf, maxLoopsCount)
				storeLoopsCount(&tfw, 2*loopsCount)
				tfwsRemaining = append(tfwsRemaining, tfw)
				continue
			}
			// Move failing filter to the end of filter list.
			storeLoopsCount(&tfw, int64Max)
			return nil, err
		}
		if m.Len() >= maxDateMetrics {
			// Too many time series found by a single tag filter. Move the filter to the end of list.
			qtChild.Printf("the filter={%s} matches at least %d series; postpone it", tf, maxDateMetrics)
			storeLoopsCount(&tfw, int64Max-1)
			tfwsRemaining = append(tfwsRemaining, tfw)
			continue
		}
		storeLoopsCount(&tfw, loopsCount)
		metricIDs = m
		tfwsRemaining = append(tfwsRemaining, tfws[i+1:]...)
		qtChild.Printf("the filter={%s} matches less than %d series (actually %d series); use it", tf, maxDateMetrics, metricIDs.Len())
		break
	}
	qtChild.Done()
	tfws = tfwsRemaining

	if metricIDs == nil {
		// All the filters in tfs are negative or match too many time series.
		// Populate all the metricIDs for the given (date),
		// so later they can be filtered out with negative filters.
		qt.Printf("all the filters are negative or match more than %d time series; fall back to searching for all the metric ids", maxDateMetrics)
		m, err := is.getMetricIDsForDate(date, maxDateMetrics)
		if err != nil {
			return nil, fmt.Errorf("cannot obtain all the metricIDs: %w", err)
		}
		if m.Len() >= maxDateMetrics {
			// Too many time series found for the given (date). Fall back to global search.
			return nil, errTooManyTimeseries(maxDateMetrics)
		}
		metricIDs = m
		qt.Printf("found %d metric ids", metricIDs.Len())
	}

	sort.Slice(tfws, func(i, j int) bool {
		a, b := &tfws[i], &tfws[j]
		if a.filterLoopsCount != b.filterLoopsCount {
			return a.filterLoopsCount < b.filterLoopsCount
		}
		return a.tf.Less(b.tf)
	})
	getFirstPositiveFilterLoopsCount := func(tfws []tagFilterWithWeight) int64 {
		for i := range tfws {
			if n := tfws[i].filterLoopsCount; n > 0 {
				return n
			}
		}
		return int64Max
	}
	storeFilterLoopsCount := func(tfw *tagFilterWithWeight, filterLoopsCount int64) {
		if filterLoopsCount != tfw.filterLoopsCount {
			is.storeLoopsCountForDateFilter(date, tfw.tf, tfw.loopsCount, filterLoopsCount)
		}
	}

	// Intersect metricIDs with the rest of filters.
	//
	// Do not run these tag filters in parallel, since this may result in CPU and RAM waste
	// when the initial tag filters significantly reduce the number of found metricIDs,
	// so the remaining filters could be performed via much faster metricName matching instead
	// of slow selecting of matching metricIDs.
	qtChild = qt.NewChild("intersect the remaining %d filters with the found %d metric ids", len(tfws), metricIDs.Len())
	var tfsPostponed []*tagFilter
	for i, tfw := range tfws {
		tf := tfw.tf
		metricIDsLen := metricIDs.Len()
		if metricIDsLen == 0 {
			// There is no need in applying the remaining filters to an empty set.
			break
		}
		if tfw.filterLoopsCount > int64(metricIDsLen)*loopsCountPerMetricNameMatch {
			// It should be faster performing metricName match on the remaining filters
			// instead of scanning big number of entries in the inverted index for these filters.
			for _, tfw := range tfws[i:] {
				tfsPostponed = append(tfsPostponed, tfw.tf)
			}
			break
		}
		maxLoopsCount := getFirstPositiveFilterLoopsCount(tfws[i+1:])
		if maxLoopsCount == int64Max {
			maxLoopsCount = int64(metricIDsLen) * loopsCountPerMetricNameMatch
		}
		m, filterLoopsCount, err := is.getMetricIDsForDateTagFilter(qtChild, tf, date, tfs.commonPrefix, intMax, maxLoopsCount)
		if err != nil {
			if errors.Is(err, errTooManyLoops) {
				// Postpone tf, since it took more loops than the next filter may need.
				qtChild.Printf("postpone filter={%s}, since it took more than %d loops", tf, maxLoopsCount)
				storeFilterLoopsCount(&tfw, 2*filterLoopsCount)
				tfsPostponed = append(tfsPostponed, tf)
				continue
			}
			// Move failing tf to the end of filter list
			storeFilterLoopsCount(&tfw, int64Max)
			return nil, err
		}
		storeFilterLoopsCount(&tfw, filterLoopsCount)
		if tf.isNegative || tf.isEmptyMatch {
			metricIDs.Subtract(m)
			qtChild.Printf("subtract %d metric ids from the found %d metric ids for filter={%s}; resulting metric ids: %d", m.Len(), metricIDsLen, tf, metricIDs.Len())
		} else {
			metricIDs.Intersect(m)
			qtChild.Printf("intersect %d metric ids with the found %d metric ids for filter={%s}; resulting metric ids: %d", m.Len(), metricIDsLen, tf, metricIDs.Len())
		}
	}
	qtChild.Done()
	if metricIDs.Len() == 0 {
		// There is no need in applying tfsPostponed, since the result is empty.
		qt.Printf("found zero metric ids")
		return nil, nil
	}
	if len(tfsPostponed) > 0 {
		// Apply the postponed filters via metricName match.
		qt.Printf("apply postponed filters=%s to %d metrics ids", tfsPostponed, metricIDs.Len())
		var m uint64set.Set
		if err := is.updateMetricIDsByMetricNameMatch(qt, &m, metricIDs, tfsPostponed); err != nil {
			return nil, err
		}
		return &m, nil
	}
	qt.Printf("found %d metric ids", metricIDs.Len())
	return metricIDs, nil
}

const (
	intMax   = int((^uint(0)) >> 1)
	int64Max = int64((1 << 63) - 1)
)

func (db *indexDB) createPerDayIndexes(date uint64, tsid *TSID, mn *MetricName) {
	if !db.registerNewSeries {
		logger.Panicf("BUG: registration of new series is disabled for indexDB %q", db.name)
	}

	if db.s.disablePerDayIndex {
		return
	}
	ii := getIndexItems()
	defer putIndexItems(ii)

	// Create date -> metricID entry.
	ii.B = marshalCommonPrefix(ii.B, nsPrefixDateToMetricID)
	ii.B = encoding.MarshalUint64(ii.B, date)
	ii.B = encoding.MarshalUint64(ii.B, tsid.MetricID)
	ii.Next()

	// Create metricName -> TSID entry.
	ii.B = marshalCommonPrefix(ii.B, nsPrefixDateMetricNameToTSID)
	ii.B = encoding.MarshalUint64(ii.B, date)
	ii.B = mn.Marshal(ii.B)
	ii.B = append(ii.B, kvSeparatorChar)
	ii.B = tsid.Marshal(ii.B)
	ii.Next()

	// Create per-day tag -> metricID entries for every tag in mn.
	kb := kbPool.Get()
	kb.B = marshalCommonPrefix(kb.B[:0], nsPrefixDateTagToMetricIDs)
	kb.B = encoding.MarshalUint64(kb.B, date)
	ii.registerTagIndexes(kb.B, mn, tsid.MetricID)
	kbPool.Put(kb)

	db.tb.AddItems(ii.Items)
}

func (ii *indexItems) registerTagIndexes(prefix []byte, mn *MetricName, metricID uint64) {
	// Add MetricGroup -> metricID entry.
	ii.B = append(ii.B, prefix...)
	ii.B = marshalTagValue(ii.B, nil)
	ii.B = marshalTagValue(ii.B, mn.MetricGroup)
	ii.B = encoding.MarshalUint64(ii.B, metricID)
	ii.Next()
	ii.addReverseMetricGroupIfNeeded(prefix, mn, metricID)

	// Add tag -> metricID entries.
	for _, tag := range mn.Tags {
		ii.B = append(ii.B, prefix...)
		ii.B = tag.Marshal(ii.B)
		ii.B = encoding.MarshalUint64(ii.B, metricID)
		ii.Next()
	}

	// Add index entries for composite tags: MetricGroup+tag -> metricID.
	compositeKey := kbPool.Get()
	for _, tag := range mn.Tags {
		compositeKey.B = marshalCompositeTagKey(compositeKey.B[:0], mn.MetricGroup, tag.Key)
		ii.B = append(ii.B, prefix...)
		ii.B = marshalTagValue(ii.B, compositeKey.B)
		ii.B = marshalTagValue(ii.B, tag.Value)
		ii.B = encoding.MarshalUint64(ii.B, metricID)
		ii.Next()
	}
	kbPool.Put(compositeKey)
}

func (ii *indexItems) addReverseMetricGroupIfNeeded(prefix []byte, mn *MetricName, metricID uint64) {
	if bytes.IndexByte(mn.MetricGroup, '.') < 0 {
		// The reverse metric group is needed only for Graphite-like metrics with points.
		return
	}
	// This is most likely a Graphite metric like 'foo.bar.baz'.
	// Store reverse metric name 'zab.rab.oof' in order to speed up search for '*.bar.baz'
	// when the Graphite wildcard has a suffix matching small number of time series.
	ii.B = append(ii.B, prefix...)
	ii.B = marshalTagValue(ii.B, graphiteReverseTagKey)
	revBuf := kbPool.Get()
	revBuf.B = reverseBytes(revBuf.B[:0], mn.MetricGroup)
	ii.B = marshalTagValue(ii.B, revBuf.B)
	kbPool.Put(revBuf)
	ii.B = encoding.MarshalUint64(ii.B, metricID)
	ii.Next()
}

func isArtificialTagKey(key []byte) bool {
	if bytes.Equal(key, graphiteReverseTagKey) {
		return true
	}
	if len(key) > 0 && key[0] == compositeTagKeyPrefix {
		return true
	}
	return false
}

// The tag key for reverse metric name used for speeding up searching
// for Graphite wildcards with suffix matching small number of time series,
// i.e. '*.bar.baz'.
//
// It is expected that the given key isn't be used by users.
var graphiteReverseTagKey = []byte("\xff")

// The prefix for composite tag, which is used for speeding up searching
// for composite filters, which contain `{__name__="<metric_name>"}` filter.
//
// It is expected that the given prefix isn't used by users.
const compositeTagKeyPrefix = '\xfe'

func marshalCompositeTagKey(dst, name, key []byte) []byte {
	dst = append(dst, compositeTagKeyPrefix)
	dst = encoding.MarshalVarUint64(dst, uint64(len(name)))
	dst = append(dst, name...)
	dst = append(dst, key...)
	return dst
}

func unmarshalCompositeTagKey(src []byte) ([]byte, []byte, error) {
	if len(src) == 0 {
		return nil, nil, fmt.Errorf("composite tag key cannot be empty")
	}
	if src[0] != compositeTagKeyPrefix {
		return nil, nil, fmt.Errorf("missing composite tag key prefix in %q", src)
	}
	src = src[1:]
	n, nSize := encoding.UnmarshalVarUint64(src)
	if nSize <= 0 {
		return nil, nil, fmt.Errorf("cannot unmarshal metric name length from composite tag key")
	}
	src = src[nSize:]
	if uint64(len(src)) < n {
		return nil, nil, fmt.Errorf("missing metric name with length %d in composite tag key %q", n, src)
	}
	name := src[:n]
	key := src[n:]
	return name, key, nil
}

func reverseBytes(dst, src []byte) []byte {
	for i := len(src) - 1; i >= 0; i-- {
		dst = append(dst, src[i])
	}
	return dst
}

func (is *indexSearch) hasDateMetricID(date, metricID uint64) bool {
	if date == globalIndexDate {
		return is.hasMetricID(metricID)
	}

	ts := &is.ts
	kb := &is.kb
	kb.B = marshalCommonPrefix(kb.B[:0], nsPrefixDateToMetricID)
	kb.B = encoding.MarshalUint64(kb.B, date)
	kb.B = encoding.MarshalUint64(kb.B, metricID)
	err := ts.FirstItemWithPrefix(kb.B)
	if err == nil {
		if string(ts.Item) != string(kb.B) {
			logger.Panicf("FATAL: unexpected entry for (date=%s, metricID=%d); got %q; want %q", dateToString(date), metricID, ts.Item, kb.B)
		}
		// Fast path - the (date, metricID) entry is found in the current indexdb.
		return true
	}
	if err != io.EOF {
		logger.Panicf("FATAL: unexpected error when searching for (date=%s, metricID=%d) entry: %s", dateToString(date), metricID, err)
	}
	return false
}

func (is *indexSearch) hasMetricID(metricID uint64) bool {
<<<<<<< HEAD
	ok := is.db.metricIDCache.Has(metricID)
	if ok {
		return true
	}

=======
>>>>>>> b4dc67cb
	ts := &is.ts
	kb := &is.kb
	kb.B = marshalCommonPrefix(kb.B[:0], nsPrefixMetricIDToTSID)
	kb.B = encoding.MarshalUint64(kb.B, metricID)
	if err := ts.FirstItemWithPrefix(kb.B); err != nil {
		if err == io.EOF {
			return false
		}
		logger.Panicf("FATAL: error when searching for metricID=%d; searchPrefix %q: %s", metricID, kb.B, err)
	}

	is.db.metricIDCache.Set(metricID)

	return true
}

func (is *indexSearch) getMetricIDsForDateTagFilter(qt *querytracer.Tracer, tf *tagFilter, date uint64, commonPrefix []byte,
	maxMetrics int, maxLoopsCount int64) (*uint64set.Set, int64, error) {
	if qt.Enabled() {
		qt = qt.NewChild("get metric ids for filter and date: filter={%s}, date=%s, maxMetrics=%d, maxLoopsCount=%d", tf, dateToString(date), maxMetrics, maxLoopsCount)
		defer qt.Done()
	}

	if !bytes.HasPrefix(tf.prefix, commonPrefix) {
		logger.Panicf("BUG: unexpected tf.prefix %q; must start with commonPrefix %q", tf.prefix, commonPrefix)
	}
	kb := kbPool.Get()
	defer kbPool.Put(kb)
	kb.B = is.marshalCommonPrefixForDate(kb.B[:0], date)
	prefix := kb.B
	kb.B = append(kb.B, tf.prefix[len(commonPrefix):]...)
	tfNew := *tf
	tfNew.isNegative = false // isNegative for the original tf is handled by the caller.
	tfNew.prefix = kb.B
	metricIDs, loopsCount, err := is.getMetricIDsForTagFilter(qt, &tfNew, maxMetrics, maxLoopsCount)
	if err != nil {
		return nil, loopsCount, err
	}
	if tf.isNegative || !tf.isEmptyMatch {
		return metricIDs, loopsCount, nil
	}
	// The tag filter, which matches empty label such as {foo=~"bar|"}
	// Convert it to negative filter, which matches {foo=~".+",foo!~"bar|"}.
	// This fixes https://github.com/VictoriaMetrics/VictoriaMetrics/issues/1601
	// See also https://github.com/VictoriaMetrics/VictoriaMetrics/issues/395
	maxLoopsCount -= loopsCount
	var tfGross tagFilter
	if err := tfGross.Init(prefix, tf.key, []byte(".+"), false, true); err != nil {
		logger.Panicf(`BUG: cannot init tag filter: {%q=~".+"}: %s`, tf.key, err)
	}
	m, lc, err := is.getMetricIDsForTagFilter(qt, &tfGross, maxMetrics, maxLoopsCount)
	loopsCount += lc
	if err != nil {
		return nil, loopsCount, err
	}
	mLen := m.Len()
	m.Subtract(metricIDs)
	qt.Printf("subtract %d metric ids for filter={%s} from %d metric ids for filter={%s}", metricIDs.Len(), &tfNew, mLen, &tfGross)
	qt.Printf("found %d metric ids, spent %d loops", m.Len(), loopsCount)
	return m, loopsCount, nil
}

func (is *indexSearch) getLoopsCountAndTimestampForDateFilter(date uint64, tf *tagFilter) (int64, int64, uint64) {
	is.kb.B = appendDateTagFilterCacheKey(is.kb.B[:0], is.db.name, date, tf)
	kb := kbPool.Get()
	defer kbPool.Put(kb)
	kb.B = is.db.loopsPerDateTagFilterCache.Get(kb.B[:0], is.kb.B)
	if len(kb.B) != 3*8 {
		return 0, 0, 0
	}
	loopsCount := encoding.UnmarshalInt64(kb.B)
	filterLoopsCount := encoding.UnmarshalInt64(kb.B[8:])
	timestamp := encoding.UnmarshalUint64(kb.B[16:])
	return loopsCount, filterLoopsCount, timestamp
}

func (is *indexSearch) storeLoopsCountForDateFilter(date uint64, tf *tagFilter, loopsCount, filterLoopsCount int64) {
	currentTimestamp := fasttime.UnixTimestamp()
	is.kb.B = appendDateTagFilterCacheKey(is.kb.B[:0], is.db.name, date, tf)
	kb := kbPool.Get()
	kb.B = encoding.MarshalInt64(kb.B[:0], loopsCount)
	kb.B = encoding.MarshalInt64(kb.B, filterLoopsCount)
	kb.B = encoding.MarshalUint64(kb.B, currentTimestamp)
	is.db.loopsPerDateTagFilterCache.Set(is.kb.B, kb.B)
	kbPool.Put(kb)
}

func appendDateTagFilterCacheKey(dst []byte, indexDBName string, date uint64, tf *tagFilter) []byte {
	dst = append(dst, indexDBName...)
	dst = encoding.MarshalUint64(dst, date)
	dst = tf.Marshal(dst)
	return dst
}

func (is *indexSearch) getMetricIDsForDate(date uint64, maxMetrics int) (*uint64set.Set, error) {
	// Extract all the metricIDs from (date, __name__=value)->metricIDs entries.
	kb := kbPool.Get()
	defer kbPool.Put(kb)
	kb.B = is.marshalCommonPrefixForDate(kb.B[:0], date)
	kb.B = marshalTagValue(kb.B, nil)
	var metricIDs uint64set.Set
	if err := is.updateMetricIDsForPrefix(kb.B, &metricIDs, maxMetrics); err != nil {
		return nil, err
	}
	return &metricIDs, nil
}

func (is *indexSearch) updateMetricIDsForPrefix(prefix []byte, metricIDs *uint64set.Set, maxMetrics int) error {
	ts := &is.ts
	mp := &is.mp
	loopsPaceLimiter := 0
	ts.Seek(prefix)
	for ts.NextItem() {
		if loopsPaceLimiter&paceLimiterFastIterationsMask == 0 {
			if err := checkSearchDeadlineAndPace(is.deadline); err != nil {
				return err
			}
		}
		loopsPaceLimiter++
		item := ts.Item
		if !bytes.HasPrefix(item, prefix) {
			return nil
		}
		tail := item[len(prefix):]
		n := bytes.IndexByte(tail, tagSeparatorChar)
		if n < 0 {
			return fmt.Errorf("invalid tag->metricIDs line %q: cannot find tagSeparatorChar %d", item, tagSeparatorChar)
		}
		tail = tail[n+1:]
		if err := mp.InitOnlyTail(item, tail); err != nil {
			return err
		}
		mp.ParseMetricIDs()
		metricIDs.AddMulti(mp.MetricIDs)
		if metricIDs.Len() >= maxMetrics {
			return nil
		}
	}
	if err := ts.Error(); err != nil {
		return fmt.Errorf("error when searching for all metricIDs by prefix %q: %w", prefix, err)
	}
	return nil
}

// The estimated number of index scan loops a single loop in updateMetricIDsByMetricNameMatch takes.
const loopsCountPerMetricNameMatch = 150

var kbPool bytesutil.ByteBufferPool

// Returns local unique MetricID.
func generateUniqueMetricID() uint64 {
	// It is expected that metricIDs returned from this function must be dense.
	// If they will be sparse, then this may hurt metric_ids intersection
	// performance with uint64set.Set.
	return nextUniqueMetricID.Add(1)
}

// This number mustn't go backwards on restarts, otherwise metricID
// collisions are possible. So don't change time on the server
// between VictoriaMetrics restarts.
var nextUniqueMetricID = func() *atomicutil.Uint64 {
	var n atomicutil.Uint64
	n.Store(uint64(time.Now().UnixNano()))
	return &n
}()

func marshalCommonPrefix(dst []byte, nsPrefix byte) []byte {
	dst = append(dst, nsPrefix)
	return dst
}

// This function is needed only for minimizing the difference between code for single-node and cluster version.
func (is *indexSearch) marshalCommonPrefix(dst []byte, nsPrefix byte) []byte {
	return marshalCommonPrefix(dst, nsPrefix)
}

func (is *indexSearch) marshalCommonPrefixForDate(dst []byte, date uint64) []byte {
	if date == globalIndexDate {
		// Global index
		return is.marshalCommonPrefix(dst, nsPrefixTagToMetricIDs)
	}
	// Per-day index
	dst = is.marshalCommonPrefix(dst, nsPrefixDateTagToMetricIDs)
	return encoding.MarshalUint64(dst, date)
}

func unmarshalCommonPrefix(src []byte) ([]byte, byte, error) {
	if len(src) < commonPrefixLen {
		return nil, 0, fmt.Errorf("cannot unmarshal common prefix from %d bytes; need at least %d bytes; data=%X", len(src), commonPrefixLen, src)
	}
	prefix := src[0]
	return src[commonPrefixLen:], prefix, nil
}

// 1 byte for prefix
const commonPrefixLen = 1

type tagToMetricIDsRowParser struct {
	// NSPrefix contains the first byte parsed from the row after Init call.
	// This is either nsPrefixTagToMetricIDs or nsPrefixDateTagToMetricIDs.
	NSPrefix byte

	// Date contains parsed date for nsPrefixDateTagToMetricIDs rows after Init call
	Date uint64

	// MetricIDs contains parsed MetricIDs after ParseMetricIDs call
	MetricIDs []uint64

	// metricIDsParsed is set to true after ParseMetricIDs call
	metricIDsParsed bool

	// Tag contains parsed tag after Init call
	Tag Tag

	// tail contains the remaining unparsed metricIDs
	tail []byte
}

func (mp *tagToMetricIDsRowParser) Reset() {
	mp.NSPrefix = 0
	mp.Date = 0
	mp.MetricIDs = mp.MetricIDs[:0]
	mp.metricIDsParsed = false
	mp.Tag.Reset()
	mp.tail = nil
}

// Init initializes mp from b, which should contain encoded tag->metricIDs row.
//
// b cannot be reused until Reset call.
func (mp *tagToMetricIDsRowParser) Init(b []byte, nsPrefixExpected byte) error {
	tail, nsPrefix, err := unmarshalCommonPrefix(b)
	if err != nil {
		return fmt.Errorf("invalid tag->metricIDs row %q: %w", b, err)
	}
	if nsPrefix != nsPrefixExpected {
		return fmt.Errorf("invalid prefix for tag->metricIDs row %q; got %d; want %d", b, nsPrefix, nsPrefixExpected)
	}
	if nsPrefix == nsPrefixDateTagToMetricIDs {
		// unmarshal date.
		if len(tail) < 8 {
			return fmt.Errorf("cannot unmarshal date from (date, tag)->metricIDs row %q from %d bytes; want at least 8 bytes", b, len(tail))
		}
		mp.Date = encoding.UnmarshalUint64(tail)
		tail = tail[8:]
	}
	mp.NSPrefix = nsPrefix
	tail, err = mp.Tag.Unmarshal(tail)
	if err != nil {
		return fmt.Errorf("cannot unmarshal tag from tag->metricIDs row %q: %w", b, err)
	}
	return mp.InitOnlyTail(b, tail)
}

// MarshalPrefix marshals row prefix without tail to dst.
func (mp *tagToMetricIDsRowParser) MarshalPrefix(dst []byte) []byte {
	dst = marshalCommonPrefix(dst, mp.NSPrefix)
	if mp.NSPrefix == nsPrefixDateTagToMetricIDs {
		dst = encoding.MarshalUint64(dst, mp.Date)
	}
	dst = mp.Tag.Marshal(dst)
	return dst
}

// InitOnlyTail initializes mp.tail from tail.
//
// b must contain tag->metricIDs row.
// b cannot be reused until Reset call.
func (mp *tagToMetricIDsRowParser) InitOnlyTail(b, tail []byte) error {
	if len(tail) == 0 {
		return fmt.Errorf("missing metricID in the tag->metricIDs row %q", b)
	}
	if len(tail)%8 != 0 {
		return fmt.Errorf("invalid tail length in the tag->metricIDs row; got %d bytes; must be multiple of 8 bytes", len(tail))
	}
	mp.tail = tail
	mp.metricIDsParsed = false
	return nil
}

// EqualPrefix returns true if prefixes for mp and x are equal.
//
// Prefix contains (tag)
func (mp *tagToMetricIDsRowParser) EqualPrefix(x *tagToMetricIDsRowParser) bool {
	if !mp.Tag.Equal(&x.Tag) {
		return false
	}
	return mp.Date == x.Date && mp.NSPrefix == x.NSPrefix
}

// MetricIDsLen returns the number of MetricIDs in the mp.tail
func (mp *tagToMetricIDsRowParser) MetricIDsLen() int {
	return len(mp.tail) / 8
}

// ParseMetricIDs parses MetricIDs from mp.tail into mp.MetricIDs.
func (mp *tagToMetricIDsRowParser) ParseMetricIDs() {
	if mp.metricIDsParsed {
		return
	}
	tail := mp.tail
	n := len(tail) / 8
	mp.MetricIDs = slicesutil.SetLength(mp.MetricIDs, n)
	metricIDs := mp.MetricIDs
	_ = metricIDs[n-1]
	for i := 0; i < n; i++ {
		if len(tail) < 8 {
			logger.Panicf("BUG: tail cannot be smaller than 8 bytes; got %d bytes; tail=%X", len(tail), tail)
			return
		}
		metricID := encoding.UnmarshalUint64(tail)
		metricIDs[i] = metricID
		tail = tail[8:]
	}
	mp.metricIDsParsed = true
}

// GetMatchingSeriesCount returns the number of series in mp, which match metricIDs from the given filter
// and do not match metricIDs from negativeFilter.
//
// if filter is empty, then all series in mp are taken into account.
func (mp *tagToMetricIDsRowParser) GetMatchingSeriesCount(filter, negativeFilter *uint64set.Set) int {
	if filter == nil && negativeFilter.Len() == 0 {
		return mp.MetricIDsLen()
	}
	mp.ParseMetricIDs()
	n := 0
	for _, metricID := range mp.MetricIDs {
		if filter != nil && !filter.Has(metricID) {
			continue
		}
		if !negativeFilter.Has(metricID) {
			n++
		}
	}
	return n
}

func mergeTagToMetricIDsRows(data []byte, items []mergeset.Item) ([]byte, []mergeset.Item) {
	data, items = mergeTagToMetricIDsRowsInternal(data, items, nsPrefixTagToMetricIDs)
	data, items = mergeTagToMetricIDsRowsInternal(data, items, nsPrefixDateTagToMetricIDs)
	return data, items
}

func mergeTagToMetricIDsRowsInternal(data []byte, items []mergeset.Item, nsPrefix byte) ([]byte, []mergeset.Item) {
	// Perform quick checks whether items contain rows starting from nsPrefix
	// based on the fact that items are sorted.
	if len(items) <= 2 {
		// The first and the last row must remain unchanged.
		return data, items
	}
	firstItem := items[0].Bytes(data)
	if len(firstItem) > 0 && firstItem[0] > nsPrefix {
		return data, items
	}
	lastItem := items[len(items)-1].Bytes(data)
	if len(lastItem) > 0 && lastItem[0] < nsPrefix {
		return data, items
	}

	// items contain at least one row starting from nsPrefix. Merge rows with common tag.
	tmm := getTagToMetricIDsRowsMerger()
	tmm.dataCopy = append(tmm.dataCopy[:0], data...)
	tmm.itemsCopy = append(tmm.itemsCopy[:0], items...)
	mp := &tmm.mp
	mpPrev := &tmm.mpPrev
	dstData := data[:0]
	dstItems := items[:0]
	for i, it := range items {
		item := it.Bytes(data)
		if len(item) == 0 || item[0] != nsPrefix || i == 0 || i == len(items)-1 {
			// Write rows not starting with nsPrefix as-is.
			// Additionally write the first and the last row as-is in order to preserve
			// sort order for adjacent blocks.
			dstData, dstItems = tmm.flushPendingMetricIDs(dstData, dstItems, mpPrev)
			dstData = append(dstData, item...)
			dstItems = append(dstItems, mergeset.Item{
				Start: uint32(len(dstData) - len(item)),
				End:   uint32(len(dstData)),
			})
			continue
		}
		if err := mp.Init(item, nsPrefix); err != nil {
			logger.Panicf("FATAL: cannot parse row starting with nsPrefix %d during merge: %s", nsPrefix, err)
		}
		if mp.MetricIDsLen() >= maxMetricIDsPerRow {
			dstData, dstItems = tmm.flushPendingMetricIDs(dstData, dstItems, mpPrev)
			dstData = append(dstData, item...)
			dstItems = append(dstItems, mergeset.Item{
				Start: uint32(len(dstData) - len(item)),
				End:   uint32(len(dstData)),
			})
			continue
		}
		if !mp.EqualPrefix(mpPrev) {
			dstData, dstItems = tmm.flushPendingMetricIDs(dstData, dstItems, mpPrev)
		}
		mp.ParseMetricIDs()
		tmm.pendingMetricIDs = append(tmm.pendingMetricIDs, mp.MetricIDs...)
		mpPrev, mp = mp, mpPrev
		if len(tmm.pendingMetricIDs) >= maxMetricIDsPerRow {
			dstData, dstItems = tmm.flushPendingMetricIDs(dstData, dstItems, mpPrev)
		}
	}
	if len(tmm.pendingMetricIDs) > 0 {
		logger.Panicf("BUG: tmm.pendingMetricIDs must be empty at this point; got %d items: %d", len(tmm.pendingMetricIDs), tmm.pendingMetricIDs)
	}
	if !checkItemsSorted(dstData, dstItems) {
		// Items could become unsorted if initial items contain duplicate metricIDs:
		//
		//   item1: 1, 1, 5
		//   item2: 1, 4
		//
		// Items could become the following after the merge:
		//
		//   item1: 1, 5
		//   item2: 1, 4
		//
		// i.e. item1 > item2
		//
		// Leave the original items unmerged, so they can be merged next time.
		// This case should be quite rare - if multiple data points are simultaneously inserted
		// into the same new time series from multiple concurrent goroutines.
		indexBlocksWithMetricIDsIncorrectOrder.Add(1)
		dstData = append(dstData[:0], tmm.dataCopy...)
		dstItems = append(dstItems[:0], tmm.itemsCopy...)
		if !checkItemsSorted(dstData, dstItems) {
			logger.Panicf("BUG: the original items weren't sorted; items=%q", dstItems)
		}
	}
	putTagToMetricIDsRowsMerger(tmm)
	indexBlocksWithMetricIDsProcessed.Add(1)
	return dstData, dstItems
}

var (
	indexBlocksWithMetricIDsIncorrectOrder atomicutil.Uint64
	indexBlocksWithMetricIDsProcessed      atomicutil.Uint64
)

func checkItemsSorted(data []byte, items []mergeset.Item) bool {
	if len(items) == 0 {
		return true
	}
	prevItem := items[0].String(data)
	for _, it := range items[1:] {
		currItem := it.String(data)
		if prevItem > currItem {
			return false
		}
		prevItem = currItem
	}
	return true
}

// maxMetricIDsPerRow limits the number of metricIDs in tag->metricIDs row.
//
// This reduces overhead on index and metaindex in lib/mergeset.
const maxMetricIDsPerRow = 64

type uint64Sorter []uint64

func (s uint64Sorter) Len() int { return len(s) }
func (s uint64Sorter) Less(i, j int) bool {
	return s[i] < s[j]
}

func (s uint64Sorter) Swap(i, j int) {
	s[i], s[j] = s[j], s[i]
}

type tagToMetricIDsRowsMerger struct {
	pendingMetricIDs uint64Sorter
	mp               tagToMetricIDsRowParser
	mpPrev           tagToMetricIDsRowParser

	itemsCopy []mergeset.Item
	dataCopy  []byte
}

func (tmm *tagToMetricIDsRowsMerger) Reset() {
	tmm.pendingMetricIDs = tmm.pendingMetricIDs[:0]
	tmm.mp.Reset()
	tmm.mpPrev.Reset()

	tmm.itemsCopy = tmm.itemsCopy[:0]
	tmm.dataCopy = tmm.dataCopy[:0]
}

func (tmm *tagToMetricIDsRowsMerger) flushPendingMetricIDs(dstData []byte, dstItems []mergeset.Item, mp *tagToMetricIDsRowParser) ([]byte, []mergeset.Item) {
	if len(tmm.pendingMetricIDs) == 0 {
		// Nothing to flush
		return dstData, dstItems
	}
	// Use sort.Sort instead of sort.Slice in order to reduce memory allocations.
	sort.Sort(&tmm.pendingMetricIDs)
	tmm.pendingMetricIDs = removeDuplicateMetricIDs(tmm.pendingMetricIDs)

	// Marshal pendingMetricIDs
	dstDataLen := len(dstData)
	dstData = mp.MarshalPrefix(dstData)
	for _, metricID := range tmm.pendingMetricIDs {
		dstData = encoding.MarshalUint64(dstData, metricID)
	}
	dstItems = append(dstItems, mergeset.Item{
		Start: uint32(dstDataLen),
		End:   uint32(len(dstData)),
	})
	tmm.pendingMetricIDs = tmm.pendingMetricIDs[:0]
	return dstData, dstItems
}

func removeDuplicateMetricIDs(sortedMetricIDs []uint64) []uint64 {
	if len(sortedMetricIDs) < 2 {
		return sortedMetricIDs
	}
	prevMetricID := sortedMetricIDs[0]
	hasDuplicates := false
	for _, metricID := range sortedMetricIDs[1:] {
		if prevMetricID == metricID {
			hasDuplicates = true
			break
		}
		prevMetricID = metricID
	}
	if !hasDuplicates {
		return sortedMetricIDs
	}
	dstMetricIDs := sortedMetricIDs[:1]
	prevMetricID = sortedMetricIDs[0]
	for _, metricID := range sortedMetricIDs[1:] {
		if prevMetricID == metricID {
			continue
		}
		dstMetricIDs = append(dstMetricIDs, metricID)
		prevMetricID = metricID
	}
	return dstMetricIDs
}

func getTagToMetricIDsRowsMerger() *tagToMetricIDsRowsMerger {
	v := tmmPool.Get()
	if v == nil {
		return &tagToMetricIDsRowsMerger{}
	}
	return v.(*tagToMetricIDsRowsMerger)
}

func putTagToMetricIDsRowsMerger(tmm *tagToMetricIDsRowsMerger) {
	tmm.Reset()
	tmmPool.Put(tmm)
}

var tmmPool sync.Pool<|MERGE_RESOLUTION|>--- conflicted
+++ resolved
@@ -193,17 +193,10 @@
 	name string
 	tb   *mergeset.Table
 
-<<<<<<< HEAD
-=======
 	// noRegisterNewSeries indicates whether the indexDB receives new entries or
 	// not.
-	//
-	// Note that setting this field to true won't disable registering new
-	// index entries (should they arrive). It is solely used to decide whether
-	// the containsTimeRange() optimization can be applied to the indexDB.
 	noRegisterNewSeries atomic.Bool
 
->>>>>>> b4dc67cb
 	// Cache for fast TagFilters -> MetricIDs lookup.
 	//
 	// TODO(@rtm0): The cache occupies >30MB min even when empty. Consider
@@ -214,9 +207,6 @@
 
 	// The parent storage.
 	s *Storage
-
-	// registerNewSeries indicates whether the indexDB could register new entries.
-	registerNewSeries bool
 
 	// Cache for (date, tagFilter) -> loopsCount, which is used for reducing
 	// the amount of work when matching a set of filters.
@@ -257,15 +247,7 @@
 	return maxTagFiltersCacheSize
 }
 
-<<<<<<< HEAD
-func mustOpenIndexDB(id uint64, tr TimeRange, name, path string, s *Storage, isReadOnly *atomic.Bool, registerNewSeries bool) *indexDB {
-=======
-// mustOpenIndexDB opens index db from the given path.
-//
-// The last segment of the path should contain unique hex value which
-// will be then used as indexDB.generation
-func mustOpenIndexDB(path string, s *Storage, isReadOnly *atomic.Bool, noRegisterNewSeries bool) *indexDB {
->>>>>>> b4dc67cb
+func mustOpenIndexDB(id uint64, tr TimeRange, name, path string, s *Storage, isReadOnly *atomic.Bool, noRegisterNewSeries bool) *indexDB {
 	if s == nil {
 		logger.Panicf("BUG: Storage must not be nil")
 	}
@@ -282,18 +264,12 @@
 		legacyMinMissingTimestampByKey: make(map[string]int64),
 		tagFiltersToMetricIDsCache:     workingsetcache.New(tagFiltersCacheSize),
 		s:                              s,
-		registerNewSeries:              registerNewSeries,
 		loopsPerDateTagFilterCache:     workingsetcache.New(mem / 128),
 		metricIDCache:                  newMetricIDCache(),
 	}
-<<<<<<< HEAD
+	db.noRegisterNewSeries.Store(noRegisterNewSeries)
 	db.tb = mergeset.MustOpenTable(path, dataFlushInterval, db.invalidateTagFiltersCache, mergeTagToMetricIDsRows, isReadOnly)
 	db.loadDeletedMetricIDs()
-
-=======
-	db.noRegisterNewSeries.Store(noRegisterNewSeries)
-	db.incRef()
->>>>>>> b4dc67cb
 	return db
 }
 
@@ -432,23 +408,7 @@
 	db.s.metricIDCache.Set(key[:], buf[:])
 }
 
-<<<<<<< HEAD
-func (db *indexDB) getMetricNameFromCache(dst []byte, metricID uint64) []byte {
-	// There is no need in checking for deleted metricIDs here, since they
-	// must be checked by the caller.
-	key := (*[unsafe.Sizeof(metricID)]byte)(unsafe.Pointer(&metricID))
-	return db.s.metricNameCache.Get(dst, key[:])
-}
-
-func (db *indexDB) putMetricNameToCache(metricID uint64, metricName []byte) {
-	key := (*[unsafe.Sizeof(metricID)]byte)(unsafe.Pointer(&metricID))
-	db.s.metricNameCache.Set(key[:], metricName)
-}
-
 func (db *indexDB) marshalTagFiltersKey(dst []byte, tfss []*TagFilters, tr TimeRange, versioned bool) []byte {
-=======
-func marshalTagFiltersKey(dst []byte, tfss []*TagFilters, tr TimeRange, versioned bool) []byte {
->>>>>>> b4dc67cb
 	// There is no need in versioning the tagFilters key, since the tagFiltersToMetricIDsCache
 	// isn't persisted to disk (it is very volatile because of tagFiltersKeyGen).
 	prefix := ^uint64(0)
@@ -579,7 +539,7 @@
 }
 
 func (db *indexDB) createGlobalIndexes(tsid *TSID, mn *MetricName) {
-	if !db.registerNewSeries {
+	if db.noRegisterNewSeries.Load() {
 		logger.Panicf("BUG: registration of new series is disabled for indexDB %q", db.name)
 	}
 
@@ -661,33 +621,14 @@
 	qt = qt.NewChild("search for label names: filters=%s, timeRange=%s, maxLabelNames=%d, maxMetrics=%d", tfss, &tr, maxLabelNames, maxMetrics)
 	defer qt.Done()
 
-<<<<<<< HEAD
-	lns := make(map[string]struct{})
-	is := db.getIndexSearch(deadline)
-	err := is.searchLabelNamesWithFiltersOnTimeRange(qt, lns, tfss, tr, maxLabelNames, maxMetrics)
-=======
 	is := db.getIndexSearch(deadline)
 	lns, err := is.searchLabelNamesWithFiltersOnTimeRange(qt, tfss, tr, maxLabelNames, maxMetrics)
->>>>>>> b4dc67cb
 	db.putIndexSearch(is)
 	if err != nil {
 		return nil, err
 	}
-
-<<<<<<< HEAD
-	// TODO(@rtm0): Maybe just return the map because Storage.SearchLabelNames()
-	// creates this slice anyway but for all idbs.
-	labelNames := make([]string, 0, len(lns))
-	for labelName := range lns {
-		labelNames = append(labelNames, labelName)
-	}
-	// Do not sort label names, since they must be sorted by vmselect.
-	qt.Printf("found %d label names", len(labelNames))
-	return labelNames, nil
-=======
 	qt.Printf("found %d label names", len(lns))
 	return lns, nil
->>>>>>> b4dc67cb
 }
 
 func (is *indexSearch) searchLabelNamesWithFiltersOnTimeRange(qt *querytracer.Tracer, tfss []*TagFilters, tr TimeRange, maxLabelNames, maxMetrics int) (map[string]struct{}, error) {
@@ -876,14 +817,9 @@
 }
 
 // SearchLabelValues returns label values for the given labelName, tfss and tr.
-<<<<<<< HEAD
-func (db *indexDB) SearchLabelValues(qt *querytracer.Tracer, labelName string, tfss []*TagFilters, tr TimeRange, maxLabelValues, maxMetrics int, deadline uint64) ([]string, error) {
-	qt = qt.NewChild("search for label values: labelName=%q, filters=%s, timeRange=%s, maxLabelNames=%d, maxMetrics=%d", labelName, tfss, &tr, maxLabelValues, maxMetrics)
-=======
 func (db *indexDB) SearchLabelValues(qt *querytracer.Tracer, labelName string, tfss []*TagFilters, tr TimeRange, maxLabelValues, maxMetrics int, deadline uint64) (map[string]struct{}, error) {
 	qt = qt.NewChild("search for label values: labelName=%q, filters=%s, timeRange=%s, maxLabelNames=%d, maxMetrics=%d", labelName, tfss, &tr, maxLabelValues, maxMetrics)
 	defer qt.Done()
->>>>>>> b4dc67cb
 
 	key := labelName
 	if key == "__name__" {
@@ -915,21 +851,12 @@
 			needSlowSearch = false
 		}
 		if !needSlowSearch {
-<<<<<<< HEAD
-			qt.Donef("found %d label values", len(lvs))
-=======
 			qt.Printf("found %d label values", len(lvs))
->>>>>>> b4dc67cb
 			return lvs, nil
 		}
 		qt.Printf("fall back to slow search because only a subset of label values is found")
 	}
 
-<<<<<<< HEAD
-	lvs, err := db.searchLabelValues(qt, labelName, tfss, tr, maxLabelValues, maxMetrics, deadline)
-	qt.Donef("found %d label values", len(lvs))
-	return lvs, err
-=======
 	is := db.getIndexSearch(deadline)
 	lvs, err := is.searchLabelValuesOnTimeRange(qt, labelName, tfss, tr, maxMetrics, maxMetrics)
 	db.putIndexSearch(is)
@@ -939,7 +866,6 @@
 
 	qt.Printf("found %d label values", len(lvs))
 	return lvs, nil
->>>>>>> b4dc67cb
 }
 
 func filterLabelValues(lvs map[string]struct{}, tf *tagFilter, key string) {
@@ -952,44 +878,10 @@
 		if err != nil {
 			logger.Panicf("BUG: cannot match label %q=%q with tagFilter %s: %w", key, lv, tf.String(), err)
 		}
-<<<<<<< HEAD
-		if ok {
-			result = append(result, lv)
-		}
-	}
-	return result
-}
-
-func (db *indexDB) searchLabelValues(qt *querytracer.Tracer, labelName string, tfss []*TagFilters, tr TimeRange, maxLabelValues, maxMetrics int, deadline uint64) ([]string, error) {
-	qt = qt.NewChild("search for label values: labelName=%q, filters=%s, timeRange=%s, maxLabelNames=%d, maxMetrics=%d", labelName, tfss, &tr, maxLabelValues, maxMetrics)
-	defer qt.Done()
-
-	lvs := make(map[string]struct{})
-	is := db.getIndexSearch(deadline)
-	err := is.searchLabelValuesOnTimeRange(qt, lvs, labelName, tfss, tr, maxLabelValues, maxMetrics)
-	db.putIndexSearch(is)
-	if err != nil {
-		return nil, err
-	}
-
-	labelValues := make([]string, 0, len(lvs))
-	for labelValue := range lvs {
-		if len(labelValue) == 0 {
-			// Skip empty values, since they have no any meaning.
-			// See https://github.com/VictoriaMetrics/VictoriaMetrics/issues/600
-			continue
-=======
 		if !ok {
 			delete(lvs, lv)
->>>>>>> b4dc67cb
-		}
-	}
-<<<<<<< HEAD
-	// Do not sort labelValues, since they must be sorted by vmselect.
-	qt.Printf("found %d label values", len(labelValues))
-	return labelValues, nil
-=======
->>>>>>> b4dc67cb
+		}
+	}
 }
 
 func (is *indexSearch) searchLabelValuesOnTimeRange(qt *querytracer.Tracer, labelName string, tfss []*TagFilters, tr TimeRange, maxLabelValues, maxMetrics int) (map[string]struct{}, error) {
@@ -1132,13 +1024,8 @@
 		labelName = "__name__"
 	}
 
-<<<<<<< HEAD
+	lvs := make(map[string]struct{})
 	dmis := is.db.getDeletedMetricIDs()
-=======
-	lvs := make(map[string]struct{})
-	dmis := is.db.s.getDeletedMetricIDs()
->>>>>>> b4dc67cb
-
 	var mn MetricName
 	foundLabelValues := 0
 	var buf []byte
@@ -1190,22 +1077,10 @@
 		return nil, err
 	}
 
-<<<<<<< HEAD
-	suffixes := make([]string, 0, len(tvss))
-	for suffix := range tvss {
-		// Do not skip empty suffixes, since they may represent leaf tag values.
-		suffixes = append(suffixes, suffix)
-	}
-
-	// Do not sort suffixes, since they must be sorted by vmselect.
-	qt.Printf("found %d suffixes", len(suffixes))
-	return suffixes, nil
-=======
 	// Do not skip empty suffixes, since they may represent leaf tag values.
 
 	qt.Printf("found %d suffixes", len(tvss))
 	return tvss, nil
->>>>>>> b4dc67cb
 }
 
 func (is *indexSearch) searchTagValueSuffixesForTimeRange(tr TimeRange, tagKey, tagValuePrefix string, delimiter byte, maxTagValueSuffixes int) (map[string]struct{}, error) {
@@ -1466,11 +1341,7 @@
 // indexDBs. It can return inflated value if the same time series are stored in
 // more than one indexDB.
 //
-<<<<<<< HEAD
-// It also includes the deleted series.
-=======
 // It includes the deleted series.
->>>>>>> b4dc67cb
 func (db *indexDB) GetSeriesCount(deadline uint64) (uint64, error) {
 	is := db.getIndexSearch(deadline)
 	defer db.putIndexSearch(is)
@@ -1520,12 +1391,9 @@
 
 // GetTSDBStatus returns topN entries for tsdb status for the given tfss, date and focusLabel.
 func (db *indexDB) GetTSDBStatus(qt *querytracer.Tracer, tfss []*TagFilters, date uint64, focusLabel string, topN, maxMetrics int, deadline uint64) (*TSDBStatus, error) {
-<<<<<<< HEAD
-=======
 	qt = qt.NewChild("collect TSDB status: filters=%s, date=%d, focusLabel=%q, topN=%d, maxMetrics=%d", tfss, date, focusLabel, topN, maxMetrics)
 	defer qt.Done()
 
->>>>>>> b4dc67cb
 	is := db.getIndexSearch(deadline)
 	defer db.putIndexSearch(is)
 	return is.getTSDBStatus(qt, tfss, date, focusLabel, topN, maxMetrics)
@@ -1758,53 +1626,12 @@
 	panic(fmt.Errorf("BUG: Pop shouldn't be called"))
 }
 
-<<<<<<< HEAD
-// searchMetricName appends metric name for the given metricID to dst
-// and returns the result.
-func (db *indexDB) searchMetricName(dst []byte, metricID uint64, noCache bool) ([]byte, bool) {
-	if !noCache {
-		metricName := db.getMetricNameFromCache(dst, metricID)
-		if len(metricName) > len(dst) {
-			return metricName, true
-		}
-	}
-
-	is := db.getIndexSearchInternal(noDeadline, noCache)
-	var ok bool
-	dst, ok = is.searchMetricName(dst, metricID)
-	db.putIndexSearch(is)
-	if ok {
-		// There is no need in verifying whether the given metricID is deleted,
-		// since the filtering must be performed before calling this func.
-		if !noCache {
-			db.putMetricNameToCache(metricID, dst)
-		}
-		return dst, true
-	}
-
-	if db.s.wasMetricIDMissingBefore(metricID) {
-		// Cannot find the MetricName for the given metricID for the last 60 seconds.
-		// It is likely the indexDB contains incomplete set of metricID -> metricName entries
-		// after unclean shutdown or after restoring from a snapshot.
-		// Mark the metricID as deleted, so it is created again when new sample
-		// for the given time series is ingested next time.
-		db.missingMetricNamesForMetricID.Add(1)
-		db.saveDeletedMetricIDs([]uint64{metricID})
-	}
-
-	return dst, false
-}
-
-func (db *indexDB) DeleteSeries(qt *querytracer.Tracer, tfss []*TagFilters, maxMetrics int) ([]uint64, error) {
-	is := db.getIndexSearch(noDeadline)
-=======
 func (db *indexDB) DeleteSeries(qt *querytracer.Tracer, tfss []*TagFilters, maxMetrics int) (*uint64set.Set, error) {
 	qt = qt.NewChild("delete series: filters=%s, maxMetrics=%d", tfss, maxMetrics)
 	defer qt.Done()
 
 	is := db.getIndexSearch(noDeadline)
 	defer db.putIndexSearch(is)
->>>>>>> b4dc67cb
 
 	// Unconditionally search global index since a given day in per-day
 	// index may not contain the full set of metricIDs that correspond
@@ -1830,11 +1657,7 @@
 	}
 
 	// atomically add deleted metricIDs to an inmemory map.
-<<<<<<< HEAD
 	db.updateDeletedMetricIDs(metricIDs)
-=======
-	db.s.updateDeletedMetricIDs(metricIDs)
->>>>>>> b4dc67cb
 
 	// Reset TagFilters -> TSIDS cache, since it may contain deleted TSIDs.
 	db.invalidateTagFiltersCache()
@@ -1844,20 +1667,6 @@
 	// in order to exclude the possibility of the inconsistent state when the deleted metricIDs
 	// remain available in the tsidCache after unclean shutdown.
 	// See https://github.com/VictoriaMetrics/VictoriaMetrics/issues/1347
-<<<<<<< HEAD
-	ii := getIndexItems()
-	defer putIndexItems(ii)
-	for _, metricID := range metricIDs {
-		ii.B = append(ii.B, nsPrefixDeletedMetricID)
-		ii.B = encoding.MarshalUint64(ii.B, metricID)
-		ii.Next()
-	}
-	db.tb.AddItems(ii.Items)
-}
-
-func (db *indexDB) getDeletedMetricIDs() *uint64set.Set {
-	return db.deletedMetricIDs.Load()
-=======
 	items := getIndexItems()
 	metricIDs.ForEach(func(part []uint64) bool {
 		for _, metricID := range part {
@@ -1870,18 +1679,21 @@
 
 	db.tb.AddItems(items.Items)
 	putIndexItems(items)
->>>>>>> b4dc67cb
+}
+
+func (db *indexDB) getDeletedMetricIDs() *uint64set.Set {
+	return db.deletedMetricIDs.Load()
 }
 
 func (db *indexDB) setDeletedMetricIDs(dmis *uint64set.Set) {
 	db.deletedMetricIDs.Store(dmis)
 }
 
-func (db *indexDB) updateDeletedMetricIDs(metricIDs []uint64) {
+func (db *indexDB) updateDeletedMetricIDs(metricIDs *uint64set.Set) {
 	db.deletedMetricIDsUpdateLock.Lock()
 	dmisOld := db.getDeletedMetricIDs()
 	dmisNew := dmisOld.Clone()
-	dmisNew.AddMulti(metricIDs)
+	dmisNew.Union(metricIDs)
 	db.setDeletedMetricIDs(dmisNew)
 	db.deletedMetricIDsUpdateLock.Unlock()
 }
@@ -1935,11 +1747,7 @@
 	tfKeyBuf := tagFiltersKeyBufPool.Get()
 	defer tagFiltersKeyBufPool.Put(tfKeyBuf)
 
-<<<<<<< HEAD
 	tfKeyBuf.B = db.marshalTagFiltersKey(tfKeyBuf.B[:0], tfss, tr, true)
-=======
-	tfKeyBuf.B = marshalTagFiltersKey(tfKeyBuf.B[:0], tfss, tr, true)
->>>>>>> b4dc67cb
 	metricIDs, ok := db.getMetricIDsFromTagFiltersCache(qt, tfKeyBuf.B)
 	if ok {
 		// Fast path - metricIDs found in the cache
@@ -1949,16 +1757,6 @@
 		return metricIDs, nil
 	}
 
-<<<<<<< HEAD
-	// Slow path - search for metricIDs in the db.
-	is := db.getIndexSearch(deadline)
-	metricIDs, err := is.searchMetricIDs(qt, tfss, tr, maxMetrics)
-	db.putIndexSearch(is)
-	if err != nil {
-		return nil, fmt.Errorf("error when searching for metricIDs: %w", err)
-
-	}
-=======
 	// Slow path - search for metricIDs in the db
 	is := db.getIndexSearch(deadline)
 	metricIDsSet, err := is.searchMetricIDs(qt, tfss, tr, maxMetrics)
@@ -1967,7 +1765,6 @@
 		return nil, fmt.Errorf("error when searching for metricIDs: %w", err)
 	}
 	metricIDs = metricIDsSet.AppendTo(nil)
->>>>>>> b4dc67cb
 
 	// Store metricIDs in the cache.
 	db.putMetricIDsToTagFiltersCache(qt, metricIDs, tfKeyBuf.B)
@@ -1975,12 +1772,9 @@
 	return metricIDs, nil
 }
 
-<<<<<<< HEAD
 // getTSIDsFromMetricIDs retrieves TSIDs for given metricIDs.
 //
 // It is expected that metricIDs are already sorted by the caller. Otherwise the search may be slow.
-=======
->>>>>>> b4dc67cb
 func (db *indexDB) getTSIDsFromMetricIDs(qt *querytracer.Tracer, metricIDs []uint64, deadline uint64) ([]TSID, error) {
 	qt = qt.NewChild("obtain tsids from %d metricIDs", len(metricIDs))
 	defer qt.Done()
@@ -1990,11 +1784,7 @@
 	}
 
 	tsids := make([]TSID, len(metricIDs))
-<<<<<<< HEAD
-	var metricIDsToDelete []uint64
-=======
 	metricIDsToDelete := &uint64set.Set{}
->>>>>>> b4dc67cb
 	i := 0
 	err := func() error {
 		is := db.getIndexSearch(deadline)
@@ -2025,11 +1815,7 @@
 				// for the given time series is ingested next time.
 				if is.db.s.wasMetricIDMissingBefore(metricID) {
 					is.db.missingTSIDsForMetricID.Add(1)
-<<<<<<< HEAD
-					metricIDsToDelete = append(metricIDsToDelete, metricID)
-=======
 					metricIDsToDelete.Add(metricID)
->>>>>>> b4dc67cb
 				}
 				continue
 			}
@@ -2044,16 +1830,12 @@
 	tsids = tsids[:i]
 	qt.Printf("load %d TSIDs for %d metricIDs", len(tsids), len(metricIDs))
 
-<<<<<<< HEAD
-	if len(metricIDsToDelete) > 0 {
-=======
 	// Sort the found tsids, since they must be passed to TSID search
 	// in the sorted order.
 	sort.Slice(tsids, func(i, j int) bool { return tsids[i].Less(&tsids[j]) })
 	qt.Printf("sort %d TSIDs", len(tsids))
 
 	if metricIDsToDelete.Len() > 0 {
->>>>>>> b4dc67cb
 		db.saveDeletedMetricIDs(metricIDsToDelete)
 	}
 	return tsids, nil
@@ -2068,11 +1850,7 @@
 }
 
 func (db *indexDB) SearchMetricNames(qt *querytracer.Tracer, tfss []*TagFilters, tr TimeRange, maxMetrics int, deadline uint64) ([]string, error) {
-<<<<<<< HEAD
-	qt = qt.NewChild("search for matching metric names: filters=%s, timeRange=%s", tfss, &tr)
-=======
 	qt = qt.NewChild("search metric names: filters=%s, timeRange=%s, maxMetrics=%d", tfss, &tr, maxMetrics)
->>>>>>> b4dc67cb
 	defer qt.Done()
 
 	metricIDs, err := db.searchMetricIDs(qt, tfss, tr, maxMetrics, deadline)
@@ -2122,14 +1900,9 @@
 
 var tagFiltersKeyBufPool bytesutil.ByteBufferPool
 
-<<<<<<< HEAD
 func (is *indexSearch) getTSIDByMetricName(dst *TSID, metricName []byte, date uint64) bool {
 	dmis := is.db.getDeletedMetricIDs()
 
-=======
-func (is *indexSearch) getTSIDByMetricName(dst *generationTSID, metricName []byte, date uint64) bool {
-	dmis := is.db.s.getDeletedMetricIDs()
->>>>>>> b4dc67cb
 	ts := &is.ts
 	kb := &is.kb
 
@@ -2148,18 +1921,17 @@
 			return false
 		}
 		v := ts.Item[len(kb.B):]
-		tail, err := dst.TSID.Unmarshal(v)
+		tail, err := dst.Unmarshal(v)
 		if err != nil {
 			logger.Panicf("FATAL: cannot unmarshal TSID: %s", err)
 		}
 		if len(tail) > 0 {
 			logger.Panicf("FATAL: unexpected non-empty tail left after unmarshaling TSID: %X", tail)
 		}
-		if dmis.Has(dst.TSID.MetricID) {
+		if dmis.Has(dst.MetricID) {
 			// The dst is deleted. Continue searching.
 			continue
 		}
-		dst.generation = is.db.generation
 		// Found valid dst.
 		return true
 	}
@@ -2208,14 +1980,9 @@
 		return true
 	}
 
-<<<<<<< HEAD
-	// indexDB could register new time series - it is not safe to cache minMissingTimestamp
-	if is.db.registerNewSeries {
-=======
 	db := is.db
 	if !db.noRegisterNewSeries.Load() {
 		// indexDB could register new time series - it is not safe to cache minMissingTimestamp
->>>>>>> b4dc67cb
 		return true
 	}
 
@@ -2225,8 +1992,6 @@
 	kb := &is.kb
 	kb.B = is.marshalCommonPrefix(kb.B[:0], nsPrefixDateToMetricID)
 	key := kb.B
-
-	db := is.db
 
 	db.legacyMinMissingTimestampByKeyLock.RLock()
 	minMissingTimestamp, ok := db.legacyMinMissingTimestampByKey[string(key)]
@@ -2538,22 +2303,8 @@
 	}
 
 	// Filter out deleted metricIDs.
-<<<<<<< HEAD
 	dmis := is.db.getDeletedMetricIDs()
-	if dmis.Len() > 0 {
-		metricIDsFiltered := sortedMetricIDs[:0]
-		for _, metricID := range sortedMetricIDs {
-			if !dmis.Has(metricID) {
-				metricIDsFiltered = append(metricIDsFiltered, metricID)
-			}
-		}
-		qt.Printf("left %d metric ids after removing deleted metric ids", len(metricIDsFiltered))
-		sortedMetricIDs = metricIDsFiltered
-	}
-=======
-	dmis := is.db.s.getDeletedMetricIDs()
 	metricIDs.Subtract(dmis)
->>>>>>> b4dc67cb
 
 	return metricIDs, nil
 }
@@ -3063,7 +2814,7 @@
 )
 
 func (db *indexDB) createPerDayIndexes(date uint64, tsid *TSID, mn *MetricName) {
-	if !db.registerNewSeries {
+	if db.noRegisterNewSeries.Load() {
 		logger.Panicf("BUG: registration of new series is disabled for indexDB %q", db.name)
 	}
 
@@ -3229,14 +2980,11 @@
 }
 
 func (is *indexSearch) hasMetricID(metricID uint64) bool {
-<<<<<<< HEAD
 	ok := is.db.metricIDCache.Has(metricID)
 	if ok {
 		return true
 	}
 
-=======
->>>>>>> b4dc67cb
 	ts := &is.ts
 	kb := &is.kb
 	kb.B = marshalCommonPrefix(kb.B[:0], nsPrefixMetricIDToTSID)
