--- conflicted
+++ resolved
@@ -283,6 +283,8 @@
 	TagFiltersToMetricIDsCacheRequests     uint64
 	TagFiltersToMetricIDsCacheMisses       uint64
 
+	DeletedMetricsCount uint64
+
 	IndexDBRefCount uint64
 
 	MissingTSIDsForMetricID uint64
@@ -309,11 +311,7 @@
 // UpdateMetrics updates m with metrics from the db.
 func (db *indexDB) UpdateMetrics(m *IndexDBMetrics) {
 	// global index metrics
-<<<<<<< HEAD
 	m.DeletedMetricsCount += uint64(db.getDeletedMetricIDs().Len())
-
-=======
->>>>>>> 63a6b9b8
 	m.IndexBlocksWithMetricIDsProcessed = indexBlocksWithMetricIDsProcessed.Load()
 	m.IndexBlocksWithMetricIDsIncorrectOrder = indexBlocksWithMetricIDsIncorrectOrder.Load()
 
