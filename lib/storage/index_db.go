package storage

import (
	"bytes"
	"container/heap"
	"errors"
	"fmt"
	"io"
	"regexp"
	"sort"
	"strings"
	"sync"
	"sync/atomic"
	"time"
	"unsafe"

	"github.com/VictoriaMetrics/metricsql"
	"github.com/cespare/xxhash/v2"

	"github.com/VictoriaMetrics/VictoriaMetrics/lib/atomicutil"
	"github.com/VictoriaMetrics/VictoriaMetrics/lib/bytesutil"
	"github.com/VictoriaMetrics/VictoriaMetrics/lib/encoding"
	"github.com/VictoriaMetrics/VictoriaMetrics/lib/fasttime"
	"github.com/VictoriaMetrics/VictoriaMetrics/lib/logger"
	"github.com/VictoriaMetrics/VictoriaMetrics/lib/lrucache"
	"github.com/VictoriaMetrics/VictoriaMetrics/lib/memory"
	"github.com/VictoriaMetrics/VictoriaMetrics/lib/mergeset"
	"github.com/VictoriaMetrics/VictoriaMetrics/lib/querytracer"
	"github.com/VictoriaMetrics/VictoriaMetrics/lib/slicesutil"
	"github.com/VictoriaMetrics/VictoriaMetrics/lib/uint64set"
)

const (
	// Prefix for MetricName->TSID entries.
	//
	// This index is used only when -disablePerDayIndex flag is set.
	//
	// Otherwise, this index is substituted with nsPrefixDateMetricNameToTSID,
	// since the MetricName->TSID index may require big amounts of memory for
	// indexdb/dataBlocks cache when it grows big on the configured retention
	// under high churn rate (e.g. when new time series are constantly
	// registered).
	//
	// It is much more efficient from memory usage PoV to query per-day MetricName->TSID index
	// (aka nsPrefixDateMetricNameToTSID) when the TSID must be obtained for the given MetricName
	// during data ingestion under high churn rate and big retention.
	//
	nsPrefixMetricNameToTSID = 0

	// Prefix for Tag->MetricID entries.
	nsPrefixTagToMetricIDs = 1

	// Prefix for MetricID->TSID entries.
	nsPrefixMetricIDToTSID = 2

	// Prefix for MetricID->MetricName entries.
	nsPrefixMetricIDToMetricName = 3

	// Prefix for deleted MetricID entries.
	nsPrefixDeletedMetricID = 4

	// Prefix for Date->MetricID entries.
	nsPrefixDateToMetricID = 5

	// Prefix for (Date,Tag)->MetricID entries.
	nsPrefixDateTagToMetricIDs = 6

	// Prefix for (Date,MetricName)->TSID entries.
	nsPrefixDateMetricNameToTSID = 7
)

// indexDB represents an index db.
type indexDB struct {
	// The number of calls for date range searches.
	dateRangeSearchCalls atomic.Uint64

	// The number of hits for date range searches.
	dateRangeSearchHits atomic.Uint64

	// The number of calls for global search.
	globalSearchCalls atomic.Uint64

	// The number of missing MetricID -> TSID entries.
	// High rate for this value means corrupted indexDB.
	missingTSIDsForMetricID atomic.Uint64

	// missingMetricNamesForMetricID is a counter of missing MetricID -> MetricName entries.
	// High rate may mean corrupted indexDB due to unclean shutdown.
	// The db must be automatically recovered after that.
	missingMetricNamesForMetricID atomic.Uint64

	// legacyMinMissingTimestampByKey holds the minimum timestamps by index search key,
	// which is missing in the given indexDB.
	// Key must be formed with marshalCommonPrefix function.
	//
	// This field is used at legacyContainsTimeRange() function only for the
	// legacy indexDBs, since these indexDBs are readonly.
	// This field cannot be used for the partition indexDBs, since they may receive data
	// with bigger timestamps at any time.
	legacyMinMissingTimestampByKey map[string]int64
	// protects legacyMinMissingTimestampByKey
	legacyMinMissingTimestampByKeyLock sync.Mutex

	// id identifies the indexDB. It is used for in various caches to know which
	// indexDB contains a metricID and which does not.
	id uint64

	// Time range covered by this IndexDB.
	tr TimeRange

	name string
	tb   *mergeset.Table

	// The parent storage. Provides state and configuration shared between all
	// indexDB instances.
	s *Storage

	// noRegisterNewSeries indicates whether the indexDB receives new entries or
	// not.
	noRegisterNewSeries atomic.Bool

	// Cache for fast TagFilters -> MetricIDs lookup.
	tagFiltersToMetricIDsCache *lrucache.Cache

	// Cache for (date, tagFilter) -> loopsCount, which is used for reducing
	// the amount of work when matching a set of filters.
	loopsPerDateTagFilterCache *lrucache.Cache

	// A cache that stores metricIDs that have been added to the index.
	// The cache is not populated on startup nor does it store a complete set of
	// metricIDs. A metricID is added to the cache either when a new entry is
	// added to the global index or when the global index is searched for
	// existing metricID (see is.createGlobalIndexes() and is.hasMetricID()).
	//
	// The cache is used solely for creating new index entries during the data
	// ingestion (see Storage.RegisterMetricNames() and Storage.add())
	metricIDCache *metricIDCache

	// dateMetricIDCache is (date, metricID) cache that is used to speed up the
	// data ingestion by storing the is.hasDateMetricID() search results in
	// memory.
	dateMetricIDCache *dateMetricIDCache

	// An inmemory set of deleted metricIDs.
	deletedMetricIDs           atomic.Pointer[uint64set.Set]
	deletedMetricIDsUpdateLock sync.Mutex

	indexSearchPool sync.Pool
}

var maxTagFiltersCacheSize uint64

// SetTagFiltersCacheSize overrides the default size of tagFiltersToMetricIDsCache
func SetTagFiltersCacheSize(size int) {
	maxTagFiltersCacheSize = uint64(size)
}

func getTagFiltersCacheSize() uint64 {
	if maxTagFiltersCacheSize <= 0 {
		return uint64(float64(memory.Allowed()) / 32)
	}
	return maxTagFiltersCacheSize
}

func getTagFiltersLoopsCacheSize() uint64 {
	return uint64(float64(memory.Allowed()) / 128)
}

func mustOpenIndexDB(id uint64, tr TimeRange, name, path string, s *Storage, isReadOnly *atomic.Bool, noRegisterNewSeries bool) *indexDB {
	if s == nil {
		logger.Panicf("BUG: Storage must not be nil")
	}

	tfssCache := lrucache.NewCache(getTagFiltersCacheSize)
	tb := mergeset.MustOpenTable(path, dataFlushInterval, tfssCache.Reset, mergeTagToMetricIDsRows, isReadOnly)
	db := &indexDB{
		legacyMinMissingTimestampByKey: make(map[string]int64),
		id:                             id,
		tr:                             tr,
		name:                           name,
		tb:                             tb,
		s:                              s,
		tagFiltersToMetricIDsCache:     tfssCache,
		loopsPerDateTagFilterCache:     lrucache.NewCache(getTagFiltersLoopsCacheSize),
		metricIDCache:                  newMetricIDCache(),
		dateMetricIDCache:              newDateMetricIDCache(),
	}
	db.noRegisterNewSeries.Store(noRegisterNewSeries)
	db.mustLoadDeletedMetricIDs()
	return db
}

const noDeadline = 1<<64 - 1

// IndexDBMetrics contains essential metrics for indexDB.
type IndexDBMetrics struct {
	TagFiltersToMetricIDsCacheSize         uint64
	TagFiltersToMetricIDsCacheSizeBytes    uint64
	TagFiltersToMetricIDsCacheSizeMaxBytes uint64
	TagFiltersToMetricIDsCacheRequests     uint64
	TagFiltersToMetricIDsCacheMisses       uint64
	TagFiltersToMetricIDsCacheResets       uint64

	MetricIDCacheSize           uint64
	MetricIDCacheSizeBytes      uint64
	MetricIDCacheSyncsCount     uint64
	MetricIDCacheRotationsCount uint64

	DateMetricIDCacheSize           uint64
	DateMetricIDCacheSizeBytes      uint64
	DateMetricIDCacheSyncsCount     uint64
	DateMetricIDCacheRotationsCount uint64

	// Used by legacy indexDBs only.
	// See UpdateMetrics() in index_db_legacy.go
	IndexDBRefCount uint64

	RecentHourMetricIDsSearchCalls uint64
	RecentHourMetricIDsSearchHits  uint64

	DateRangeSearchCalls uint64
	DateRangeSearchHits  uint64
	GlobalSearchCalls    uint64

	MissingTSIDsForMetricID       uint64
	MissingMetricNamesForMetricID uint64

	IndexBlocksWithMetricIDsProcessed      uint64
	IndexBlocksWithMetricIDsIncorrectOrder uint64

	MinTimestampForCompositeIndex     uint64
	CompositeFilterSuccessConversions uint64
	CompositeFilterMissingConversions uint64

	mergeset.TableMetrics
}

// UpdateMetrics updates m with metrics from the db.
func (db *indexDB) UpdateMetrics(m *IndexDBMetrics) {
	// global index metrics
	m.IndexBlocksWithMetricIDsProcessed = indexBlocksWithMetricIDsProcessed.Load()
	m.IndexBlocksWithMetricIDsIncorrectOrder = indexBlocksWithMetricIDsIncorrectOrder.Load()

	m.MinTimestampForCompositeIndex = uint64(db.s.minTimestampForCompositeIndex)
	m.CompositeFilterSuccessConversions = compositeFilterSuccessConversions.Load()
	m.CompositeFilterMissingConversions = compositeFilterMissingConversions.Load()

	// Report only once and for an indexDB instance whose tagFiltersCache is
	// utilized the most.
	if m.TagFiltersToMetricIDsCacheSizeBytes == 0 || db.tagFiltersToMetricIDsCache.SizeBytes() > m.TagFiltersToMetricIDsCacheSizeBytes {
		m.TagFiltersToMetricIDsCacheSize = uint64(db.tagFiltersToMetricIDsCache.Len())
		m.TagFiltersToMetricIDsCacheSizeBytes = db.tagFiltersToMetricIDsCache.SizeBytes()
		m.TagFiltersToMetricIDsCacheSizeMaxBytes = db.tagFiltersToMetricIDsCache.SizeMaxBytes()
		m.TagFiltersToMetricIDsCacheRequests = db.tagFiltersToMetricIDsCache.Requests()
		m.TagFiltersToMetricIDsCacheMisses = db.tagFiltersToMetricIDsCache.Misses()
		m.TagFiltersToMetricIDsCacheResets = db.tagFiltersToMetricIDsCache.Resets()
	}

	// Report only once and for an indexDB instance whose metricIDCache is
	// utilized the most.
	mcs := db.metricIDCache.Stats()
	if m.MetricIDCacheSizeBytes == 0 || mcs.SizeBytes > m.MetricIDCacheSizeBytes {
		m.MetricIDCacheSize = mcs.Size
		m.MetricIDCacheSizeBytes = mcs.SizeBytes
		m.MetricIDCacheSyncsCount = mcs.SyncsCount
		m.MetricIDCacheRotationsCount = mcs.RotationsCount
	}

	// Report only once and for an indexDB instance whose dateMetricIDCache is
	// utilized the most.
	dmcs := db.dateMetricIDCache.Stats()
	if m.DateMetricIDCacheSizeBytes == 0 || dmcs.SizeBytes > m.DateMetricIDCacheSizeBytes {
		m.DateMetricIDCacheSize = dmcs.Size
		m.DateMetricIDCacheSizeBytes = dmcs.SizeBytes
		m.DateMetricIDCacheSyncsCount = dmcs.SyncsCount
		m.DateMetricIDCacheRotationsCount = dmcs.RotationsCount
	}

	m.DateRangeSearchCalls += db.dateRangeSearchCalls.Load()
	m.DateRangeSearchHits += db.dateRangeSearchHits.Load()
	m.GlobalSearchCalls += db.globalSearchCalls.Load()

	m.MissingTSIDsForMetricID += db.missingTSIDsForMetricID.Load()
	m.MissingMetricNamesForMetricID += db.missingMetricNamesForMetricID.Load()

	db.tb.UpdateMetrics(&m.TableMetrics)
}

// MustClose closes db.
func (db *indexDB) MustClose() {
<<<<<<< HEAD
=======
	rc := db.refCount.Load()
	if rc != 1 {
		logger.Fatalf("BUG: %q unexpected indexDB refCount: %d", db.name, rc)
	}
	db.decRef()
}

func (db *indexDB) incRef() {
	db.refCount.Add(1)
}

func (db *indexDB) decRef() {
	n := db.refCount.Add(-1)
	if n < 0 {
		logger.Panicf("BUG: %q negative refCount: %d", db.name, n)
	}
	if n > 0 {
		return
	}

	tbPath := db.tb.Path()
>>>>>>> 785c1fd0
	db.tb.MustClose()
	db.tb = nil
	db.s = nil

	// Free space occupied by caches owned by db.
	db.tagFiltersToMetricIDsCache.MustStop()
	db.loopsPerDateTagFilterCache.MustStop()
	db.metricIDCache.MustStop()
	db.dateMetricIDCache.MustStop()

	db.tagFiltersToMetricIDsCache = nil
	db.loopsPerDateTagFilterCache = nil
	db.metricIDCache = nil
	db.dateMetricIDCache = nil
}

// getMetricIDsFromTagFiltersCache retrieves the set of metricIDs that
// correspond to the given (tffs, tr) key.
//
// The caller must convert the (tfss, tr) to a byte slice and use it as the key
// when calling this method (see marshalTagFiltersKey()).
//
// The caller must not modify the set of metricIDs returned by this method.
func (db *indexDB) getMetricIDsFromTagFiltersCache(qt *querytracer.Tracer, key []byte) (*uint64set.Set, bool) {
	qt.Printf("search for metricIDs in tag filters cache")
	v := db.tagFiltersToMetricIDsCache.GetEntry(bytesutil.ToUnsafeString(key))
	if v == nil {
		qt.Printf("cache miss")
		return nil, false
	}
	metricIDs := v.(*uint64set.Set)
	qt.Printf("found %d metricIDs in cache", metricIDs.Len())
	return metricIDs, true
}

// putMetricIDsToTagFiltersCache stores the set of metricIDs that
// correspond to the given (tffs, tr) key into the cache.
//
// The caller must convert the (tfss, tr) to a byte slice and use it as the key
// when calling this method (see marshalTagFiltersKey()).
//
// The caller must not modify the set of metricIDs after calling this method.
func (db *indexDB) putMetricIDsToTagFiltersCache(qt *querytracer.Tracer, metricIDs *uint64set.Set, key []byte) {
	qt.Printf("put %d metricIDs in cache", metricIDs.Len())
	db.tagFiltersToMetricIDsCache.PutEntry(string(key), metricIDs)
	qt.Printf("stored %d metricIDs into cache", metricIDs.Len())
}

func (db *indexDB) getFromMetricIDCache(dst *TSID, metricID uint64) error {
	// There is no need in checking for deleted metricIDs here, since they
	// must be checked by the caller.
	buf := (*[unsafe.Sizeof(*dst)]byte)(unsafe.Pointer(dst))
	key := (*[unsafe.Sizeof(metricID)]byte)(unsafe.Pointer(&metricID))
	tmp := db.s.metricIDCache.Get(buf[:0], key[:])
	if len(tmp) == 0 {
		// The TSID for the given metricID wasn't found in the cache.
		return io.EOF
	}
	if &tmp[0] != &buf[0] || len(tmp) != len(buf) {
		return fmt.Errorf("corrupted MetricID->TSID cache: unexpected size for metricID=%d value; got %d bytes; want %d bytes", metricID, len(tmp), len(buf))
	}
	return nil
}

func (db *indexDB) putToMetricIDCache(metricID uint64, tsid *TSID) {
	buf := (*[unsafe.Sizeof(*tsid)]byte)(unsafe.Pointer(tsid))
	key := (*[unsafe.Sizeof(metricID)]byte)(unsafe.Pointer(&metricID))
	db.s.metricIDCache.Set(key[:], buf[:])
}

func marshalTagFiltersKey(dst []byte, tfss []*TagFilters, tr TimeRange) []byte {
	// Round start and end times to per-day granularity according to per-day inverted index.
	startDate, endDate := tr.DateRange()
	dst = encoding.MarshalUint64(dst, startDate)
	dst = encoding.MarshalUint64(dst, endDate)
	for _, tfs := range tfss {
		dst = append(dst, 0) // separator between tfs groups.
		for i := range tfs.tfs {
			dst = tfs.tfs[i].Marshal(dst)
		}
	}
	return dst
}

type indexSearch struct {
	db *indexDB
	ts mergeset.TableSearch
	kb bytesutil.ByteBuffer
	mp tagToMetricIDsRowParser

	// deadline in unix timestamp seconds for the given search.
	deadline uint64
}

// getIndexSearch returns an indexSearch with default configuration
func (db *indexDB) getIndexSearch(deadline uint64) *indexSearch {
	return db.getIndexSearchInternal(deadline, false)
}

func (db *indexDB) getIndexSearchInternal(deadline uint64, sparse bool) *indexSearch {
	v := db.indexSearchPool.Get()
	if v == nil {
		v = &indexSearch{
			db: db,
		}
	}
	is := v.(*indexSearch)
	is.ts.Init(db.tb, sparse)
	is.deadline = deadline
	return is
}

func (db *indexDB) putIndexSearch(is *indexSearch) {
	is.ts.MustClose()
	is.kb.Reset()
	is.mp.Reset()
	is.deadline = 0

	db.indexSearchPool.Put(is)
}

func generateTSID(dst *TSID, mn *MetricName) {
	dst.MetricGroupID = xxhash.Sum64(mn.MetricGroup)
	// Assume that the job-like metric is put at mn.Tags[0], while instance-like metric is put at mn.Tags[1]
	// This assumption is true because mn.Tags must be sorted with mn.sortTags() before calling generateTSID() function.
	// This allows grouping data blocks for the same (job, instance) close to each other on disk.
	// This reduces disk seeks and disk read IO when data blocks are read from disk for the same job and/or instance.
	// For example, data blocks for time series matching `process_resident_memory_bytes{job="vmstorage"}` are physically adjacent on disk.
	if len(mn.Tags) > 0 {
		dst.JobID = uint32(xxhash.Sum64(mn.Tags[0].Value))
	}
	if len(mn.Tags) > 1 {
		dst.InstanceID = uint32(xxhash.Sum64(mn.Tags[1].Value))
	}
	dst.MetricID = generateUniqueMetricID()
}

func (db *indexDB) createGlobalIndexes(tsid *TSID, mn *MetricName) {
	if db.noRegisterNewSeries.Load() {
		logger.Panicf("BUG: registration of new series is disabled for indexDB %q", db.name)
	}

	// Add new metricID to cache.
	db.metricIDCache.Set(tsid.MetricID)

	ii := getIndexItems()
	defer putIndexItems(ii)

	if db.s.disablePerDayIndex {
		// Create metricName -> TSID entry.
		// This index is used for searching a TSID by metric name during data
		// ingestion or metric name registration when -disablePerDayIndex flag
		// is set.
		ii.B = marshalCommonPrefix(ii.B, nsPrefixMetricNameToTSID)
		ii.B = mn.Marshal(ii.B)
		ii.B = append(ii.B, kvSeparatorChar)
		ii.B = tsid.Marshal(ii.B)
		ii.Next()
	}

	// Create metricID -> metricName entry.
	ii.B = marshalCommonPrefix(ii.B, nsPrefixMetricIDToMetricName)
	ii.B = encoding.MarshalUint64(ii.B, tsid.MetricID)
	ii.B = mn.Marshal(ii.B)
	ii.Next()

	// Create metricID -> TSID entry.
	ii.B = marshalCommonPrefix(ii.B, nsPrefixMetricIDToTSID)
	ii.B = encoding.MarshalUint64(ii.B, tsid.MetricID)
	ii.B = tsid.Marshal(ii.B)
	ii.Next()

	// Create tag -> metricID entries for every tag in mn.
	kb := kbPool.Get()
	kb.B = marshalCommonPrefix(kb.B[:0], nsPrefixTagToMetricIDs)
	ii.registerTagIndexes(kb.B, mn, tsid.MetricID)
	kbPool.Put(kb)

	db.tb.AddItems(ii.Items)
}

type indexItems struct {
	B     []byte
	Items [][]byte

	start int
}

func (ii *indexItems) reset() {
	ii.B = ii.B[:0]
	ii.Items = ii.Items[:0]
	ii.start = 0
}

func (ii *indexItems) Next() {
	ii.Items = append(ii.Items, ii.B[ii.start:])
	ii.start = len(ii.B)
}

func getIndexItems() *indexItems {
	v := indexItemsPool.Get()
	if v == nil {
		return &indexItems{}
	}
	return v.(*indexItems)
}

func putIndexItems(ii *indexItems) {
	ii.reset()
	indexItemsPool.Put(ii)
}

var indexItemsPool sync.Pool

// SearchLabelNames returns all the label names, which match the given tfss on
// the given tr.
func (db *indexDB) SearchLabelNames(qt *querytracer.Tracer, tfss []*TagFilters, tr TimeRange, maxLabelNames, maxMetrics int, deadline uint64) (map[string]struct{}, error) {
	qt = qt.NewChild("search for label names: filters=%s, timeRange=%s, maxLabelNames=%d, maxMetrics=%d", tfss, &tr, maxLabelNames, maxMetrics)
	defer qt.Done()

	is := db.getIndexSearch(deadline)
	lns, err := is.searchLabelNamesWithFiltersOnTimeRange(qt, tfss, tr, maxLabelNames, maxMetrics)
	db.putIndexSearch(is)
	if err != nil {
		return nil, err
	}

	qt.Printf("found %d label names", len(lns))
	return lns, nil
}

func (is *indexSearch) searchLabelNamesWithFiltersOnTimeRange(qt *querytracer.Tracer, tfss []*TagFilters, tr TimeRange, maxLabelNames, maxMetrics int) (map[string]struct{}, error) {
	if tr == globalIndexTimeRange {
		qtChild := qt.NewChild("search for label names in global index: filters=%s", tfss)
		lns, err := is.searchLabelNamesWithFiltersOnDate(qtChild, tfss, globalIndexDate, maxLabelNames, maxMetrics)
		qtChild.Done()
		return lns, err
	}

	minDate, maxDate := tr.DateRange()
	var mu sync.Mutex
	wg := getWaitGroup()
	var errGlobal error
	lns := make(map[string]struct{})
	qt = qt.NewChild("parallel search for label names: filters=%s, timeRange=%s", tfss, &tr)
	for date := minDate; date <= maxDate; date++ {
		wg.Add(1)
		qtChild := qt.NewChild("search for label names: filters=%s, date=%s", tfss, dateToString(date))
		go func(date uint64) {
			defer func() {
				qtChild.Done()
				wg.Done()
			}()
			isLocal := is.db.getIndexSearch(is.deadline)
			lnsLocal, err := isLocal.searchLabelNamesWithFiltersOnDate(qtChild, tfss, date, maxLabelNames, maxMetrics)
			is.db.putIndexSearch(isLocal)
			mu.Lock()
			defer mu.Unlock()
			if errGlobal != nil {
				return
			}
			if err != nil {
				errGlobal = err
				return
			}
			if len(lns) >= maxLabelNames {
				return
			}
			for k := range lnsLocal {
				lns[k] = struct{}{}
			}
		}(date)
	}
	wg.Wait()
	putWaitGroup(wg)
	qt.Done()
	return lns, errGlobal
}

func (is *indexSearch) searchLabelNamesWithFiltersOnDate(qt *querytracer.Tracer, tfss []*TagFilters, date uint64, maxLabelNames, maxMetrics int) (map[string]struct{}, error) {
	var filter *uint64set.Set
	if !isSingleMetricNameFilter(tfss) {
		filter, err := is.searchMetricIDsWithFiltersOnDate(qt, tfss, date, maxMetrics)
		if err != nil {
			return nil, err
		}
		if filter != nil && filter.Len() <= 100e3 {
			// It is faster to obtain label names by metricIDs from the filter
			// instead of scanning the inverted index for the matching filters.
			// This should help https://github.com/VictoriaMetrics/VictoriaMetrics/issues/2978
			metricIDs := filter.AppendTo(nil)
			qt.Printf("sort %d metricIDs", len(metricIDs))
			lns := is.getLabelNamesForMetricIDs(qt, metricIDs, maxLabelNames)
			return lns, nil
		}
	}

	var prevLabelName []byte
	ts := &is.ts
	kb := &is.kb
	mp := &is.mp
	dmis := is.db.getDeletedMetricIDs()
	loopsPaceLimiter := 0
	underscoreNameSeen := false
	nsPrefixExpected := byte(nsPrefixDateTagToMetricIDs)
	if date == globalIndexDate {
		nsPrefixExpected = nsPrefixTagToMetricIDs
	}

	hasCompositeLabelName := false
	kb.B = is.marshalCommonPrefixForDate(kb.B[:0], date)
	if name := getCommonMetricNameForTagFilterss(tfss); len(name) > 0 {
		compositeLabelName := marshalCompositeTagKey(nil, name, nil)
		kb.B = marshalTagValue(kb.B, compositeLabelName)
		// Drop trailing tagSeparator
		kb.B = kb.B[:len(kb.B)-1]
		hasCompositeLabelName = true
	}
	prefix := append([]byte{}, kb.B...)

	ts.Seek(prefix)
	lns := make(map[string]struct{})
	for len(lns) < maxLabelNames && ts.NextItem() {
		if loopsPaceLimiter&paceLimiterFastIterationsMask == 0 {
			if err := checkSearchDeadlineAndPace(is.deadline); err != nil {
				return nil, err
			}
		}
		loopsPaceLimiter++
		item := ts.Item
		if !bytes.HasPrefix(item, prefix) {
			break
		}
		if err := mp.Init(item, nsPrefixExpected); err != nil {
			return nil, err
		}
		if mp.GetMatchingSeriesCount(filter, dmis) == 0 {
			continue
		}
		labelName := mp.Tag.Key
		if len(labelName) == 0 || hasCompositeLabelName {
			underscoreNameSeen = true
		}
		if (!hasCompositeLabelName && isArtificialTagKey(labelName)) || string(labelName) == string(prevLabelName) {
			// Search for the next tag key.
			// The last char in kb.B must be tagSeparatorChar.
			// Just increment it in order to jump to the next tag key.
			kb.B = is.marshalCommonPrefixForDate(kb.B[:0], date)
			if !hasCompositeLabelName && len(labelName) > 0 && labelName[0] == compositeTagKeyPrefix {
				// skip composite tag entries
				kb.B = append(kb.B, compositeTagKeyPrefix)
			} else {
				kb.B = marshalTagValue(kb.B, labelName)
			}
			kb.B[len(kb.B)-1]++
			ts.Seek(kb.B)
			continue
		}
		if !hasCompositeLabelName {
			lns[string(labelName)] = struct{}{}
		} else {
			_, key, err := unmarshalCompositeTagKey(labelName)
			if err != nil {
				return nil, fmt.Errorf("cannot unmarshal composite tag key: %s", err)
			}
			lns[string(key)] = struct{}{}
		}
		prevLabelName = append(prevLabelName[:0], labelName...)
	}
	if underscoreNameSeen {
		lns["__name__"] = struct{}{}
	}
	if err := ts.Error(); err != nil {
		return nil, fmt.Errorf("error during search for prefix %q: %w", prefix, err)
	}
	return lns, nil
}

func (is *indexSearch) getLabelNamesForMetricIDs(qt *querytracer.Tracer, metricIDs []uint64, maxLabelNames int) map[string]struct{} {
	lns := make(map[string]struct{})
	if len(metricIDs) > 0 {
		lns["__name__"] = struct{}{}
	}

	dmis := is.db.getDeletedMetricIDs()

	var mn MetricName
	foundLabelNames := 0
	var buf []byte
	for _, metricID := range metricIDs {
		if dmis.Has(metricID) {
			// skip deleted IDs from result
			continue
		}
		var ok bool
		buf, ok = is.searchMetricNameWithCache(buf[:0], metricID)
		if !ok {
			// It is likely the metricID->metricName entry didn't propagate to inverted index yet.
			// Skip this metricID for now.
			continue
		}
		if err := mn.Unmarshal(buf); err != nil {
			logger.Panicf("FATAL: cannot unmarshal metricName %q: %s", buf, err)
		}
		for _, tag := range mn.Tags {
			if _, ok := lns[string(tag.Key)]; !ok {
				foundLabelNames++
				lns[string(tag.Key)] = struct{}{}
				if len(lns) >= maxLabelNames {
					qt.Printf("hit the limit on the number of unique label names: %d", maxLabelNames)
					return lns
				}
			}
		}
	}
	qt.Printf("get %d distinct label names from %d metricIDs", foundLabelNames, len(metricIDs))
	return lns
}

// SearchLabelValues returns label values for the given labelName, tfss and tr.
func (db *indexDB) SearchLabelValues(qt *querytracer.Tracer, labelName string, tfss []*TagFilters, tr TimeRange, maxLabelValues, maxMetrics int, deadline uint64) (map[string]struct{}, error) {
	qt = qt.NewChild("search for label values: labelName=%q, filters=%s, timeRange=%s, maxLabelNames=%d, maxMetrics=%d", labelName, tfss, &tr, maxLabelValues, maxMetrics)
	defer qt.Done()

	key := labelName
	if key == "__name__" {
		key = ""
	}
	if len(tfss) == 1 && len(tfss[0].tfs) == 1 && string(tfss[0].tfs[0].key) == key {
		// tfss contains only a single filter on labelName. It is faster searching for label values
		// without any filters and limits and then later applying the filter and the limit to the found label values.
		qt.Printf("search for up to %d values for the label %q on the time range %s", maxMetrics, labelName, &tr)

		is := db.getIndexSearch(deadline)
		lvs, err := is.searchLabelValuesOnTimeRange(qt, labelName, nil, tr, maxMetrics, maxMetrics)
		db.putIndexSearch(is)
		if err != nil {
			return nil, err
		}

		needSlowSearch := len(lvs) == maxMetrics

		lvsLen := len(lvs)
		filterLabelValues(lvs, &tfss[0].tfs[0], key)
		qt.Printf("found %d out of %d values for the label %q after filtering", len(lvs), lvsLen, labelName)
		if len(lvs) >= maxLabelValues {
			qt.Printf("leave %d out of %d values for the label %q because of the limit", maxLabelValues, len(lvs), labelName)

			// We found at least maxLabelValues unique values for the label with the given filters.
			// It is OK returning all these values instead of falling back to the slow search.
			needSlowSearch = false
		}
		if !needSlowSearch {
			qt.Printf("found %d label values", len(lvs))
			return lvs, nil
		}
		qt.Printf("fall back to slow search because only a subset of label values is found")
	}

	is := db.getIndexSearch(deadline)
	lvs, err := is.searchLabelValuesOnTimeRange(qt, labelName, tfss, tr, maxMetrics, maxMetrics)
	db.putIndexSearch(is)
	if err != nil {
		return nil, err
	}

	qt.Printf("found %d label values", len(lvs))
	return lvs, nil
}

func filterLabelValues(lvs map[string]struct{}, tf *tagFilter, key string) {
	var b []byte
	for lv := range lvs {
		b = marshalCommonPrefix(b[:0], nsPrefixTagToMetricIDs)
		b = marshalTagValue(b, bytesutil.ToUnsafeBytes(key))
		b = marshalTagValue(b, bytesutil.ToUnsafeBytes(lv))
		ok, err := tf.match(b)
		if err != nil {
			logger.Panicf("BUG: cannot match label %q=%q with tagFilter %s: %w", key, lv, tf.String(), err)
		}
		if !ok {
			delete(lvs, lv)
		}
	}
}

func (is *indexSearch) searchLabelValuesOnTimeRange(qt *querytracer.Tracer, labelName string, tfss []*TagFilters, tr TimeRange, maxLabelValues, maxMetrics int) (map[string]struct{}, error) {
	if tr == globalIndexTimeRange {
		qtChild := qt.NewChild("search for label values in global index: labelName=%q, filters=%s", labelName, tfss)
		lvs, err := is.searchLabelValuesOnDate(qtChild, labelName, tfss, globalIndexDate, maxLabelValues, maxMetrics)
		qtChild.Done()

		// Skip empty values, since they have no any meaning.
		// See https://github.com/VictoriaMetrics/VictoriaMetrics/issues/600
		delete(lvs, "")

		return lvs, err
	}

	minDate, maxDate := tr.DateRange()
	var mu sync.Mutex
	wg := getWaitGroup()
	var errGlobal error
	lvs := make(map[string]struct{})
	qt = qt.NewChild("parallel search for label values: labelName=%q, filters=%s, timeRange=%s", labelName, tfss, &tr)
	for date := minDate; date <= maxDate; date++ {
		wg.Add(1)
		qtChild := qt.NewChild("search for label values: filters=%s, date=%s", tfss, dateToString(date))
		go func(date uint64) {
			defer func() {
				qtChild.Done()
				wg.Done()
			}()
			isLocal := is.db.getIndexSearch(is.deadline)
			lvsLocal, err := isLocal.searchLabelValuesOnDate(qtChild, labelName, tfss, date, maxLabelValues, maxMetrics)
			is.db.putIndexSearch(isLocal)
			mu.Lock()
			defer mu.Unlock()
			if errGlobal != nil {
				return
			}
			if err != nil {
				errGlobal = err
				return
			}
			if len(lvs) >= maxLabelValues {
				return
			}
			for v := range lvsLocal {
				lvs[v] = struct{}{}
			}
		}(date)
	}
	wg.Wait()
	putWaitGroup(wg)
	qt.Done()

	// Skip empty values, since they have no any meaning.
	// See https://github.com/VictoriaMetrics/VictoriaMetrics/issues/600
	delete(lvs, "")

	return lvs, errGlobal
}

func (is *indexSearch) searchLabelValuesOnDate(qt *querytracer.Tracer, labelName string, tfss []*TagFilters, date uint64, maxLabelValues, maxMetrics int) (map[string]struct{}, error) {
	if labelName == "__name__" {
		// __name__ label is encoded as empty string in indexdb.
		labelName = ""
	}
	useCompositeScan := labelName != "" && isSingleMetricNameFilter(tfss)
	var filter *uint64set.Set
	if !useCompositeScan {
		filter, err := is.searchMetricIDsWithFiltersOnDate(qt, tfss, date, maxMetrics)
		if err != nil {
			return nil, err
		}
		if filter != nil && filter.Len() <= 100e3 {
			// It is faster to obtain label values by metricIDs from the filter
			// instead of scanning the inverted index for the matching filters.
			// This should help https://github.com/VictoriaMetrics/VictoriaMetrics/issues/2978
			metricIDs := filter.AppendTo(nil)
			qt.Printf("sort %d metricIDs", len(metricIDs))
			lvs := is.getLabelValuesForMetricIDs(qt, labelName, metricIDs, maxLabelValues)
			return lvs, nil
		}
	}

	labelNameBytes := bytesutil.ToUnsafeBytes(labelName)
	if name := getCommonMetricNameForTagFilterss(tfss); len(name) > 0 && labelName != "" {
		labelNameBytes = marshalCompositeTagKey(nil, name, labelNameBytes)
	}

	lvs := make(map[string]struct{})
	var prevLabelValue []byte
	ts := &is.ts
	kb := &is.kb
	mp := &is.mp
	dmis := is.db.getDeletedMetricIDs()
	loopsPaceLimiter := 0
	nsPrefixExpected := byte(nsPrefixDateTagToMetricIDs)
	if date == globalIndexDate {
		nsPrefixExpected = nsPrefixTagToMetricIDs
	}
	kb.B = is.marshalCommonPrefixForDate(kb.B[:0], date)
	kb.B = marshalTagValue(kb.B, labelNameBytes)
	prefix := append([]byte{}, kb.B...)
	ts.Seek(prefix)
	for len(lvs) < maxLabelValues && ts.NextItem() {
		if loopsPaceLimiter&paceLimiterFastIterationsMask == 0 {
			if err := checkSearchDeadlineAndPace(is.deadline); err != nil {
				return nil, err
			}
		}
		loopsPaceLimiter++
		item := ts.Item
		if !bytes.HasPrefix(item, prefix) {
			break
		}
		if err := mp.Init(item, nsPrefixExpected); err != nil {
			return nil, err
		}
		if mp.GetMatchingSeriesCount(filter, dmis) == 0 {
			continue
		}
		labelValue := mp.Tag.Value
		if string(labelValue) == string(prevLabelValue) {
			// Search for the next tag value.
			// The last char in kb.B must be tagSeparatorChar.
			// Just increment it in order to jump to the next tag value.
			kb.B = is.marshalCommonPrefixForDate(kb.B[:0], date)
			kb.B = marshalTagValue(kb.B, labelNameBytes)
			kb.B = marshalTagValue(kb.B, labelValue)
			kb.B[len(kb.B)-1]++
			ts.Seek(kb.B)
			continue
		}
		lvs[string(labelValue)] = struct{}{}
		prevLabelValue = append(prevLabelValue[:0], labelValue...)
	}
	if err := ts.Error(); err != nil {
		return nil, fmt.Errorf("error when searching for tag name prefix %q: %w", prefix, err)
	}
	return lvs, nil
}

func (is *indexSearch) getLabelValuesForMetricIDs(qt *querytracer.Tracer, labelName string, metricIDs []uint64, maxLabelValues int) map[string]struct{} {
	if labelName == "" {
		labelName = "__name__"
	}

	lvs := make(map[string]struct{})
	dmis := is.db.getDeletedMetricIDs()
	var mn MetricName
	foundLabelValues := 0
	var buf []byte
	for _, metricID := range metricIDs {
		if dmis.Has(metricID) {
			// skip deleted IDs from result
			continue
		}
		var ok bool
		buf, ok = is.searchMetricNameWithCache(buf[:0], metricID)
		if !ok {
			// It is likely the metricID->metricName entry didn't propagate to inverted index yet.
			// Skip this metricID for now.
			continue
		}
		if err := mn.Unmarshal(buf); err != nil {
			logger.Panicf("FATAL: cannot unmarshal metricName %q: %s", buf, err)
		}
		tagValue := mn.GetTagValue(labelName)
		if _, ok := lvs[string(tagValue)]; !ok {
			foundLabelValues++
			lvs[string(tagValue)] = struct{}{}
			if len(lvs) >= maxLabelValues {
				qt.Printf("hit the limit on the number of unique label values for label %q: %d", labelName, maxLabelValues)
				return lvs
			}
		}
	}
	qt.Printf("get %d distinct values for label %q from %d metricIDs", foundLabelValues, labelName, len(metricIDs))
	return lvs
}

// SearchTagValueSuffixes returns all the tag value suffixes for the given tagKey and tagValuePrefix on the given tr.
//
// This allows implementing https://graphite-api.readthedocs.io/en/latest/api.html#metrics-find or similar APIs.
//
// If it returns maxTagValueSuffixes suffixes, then it is likely more than maxTagValueSuffixes suffixes is found.
func (db *indexDB) SearchTagValueSuffixes(qt *querytracer.Tracer, tr TimeRange, tagKey, tagValuePrefix string, delimiter byte, maxTagValueSuffixes int, deadline uint64) (map[string]struct{}, error) {
	qt = qt.NewChild("search tag value suffixes for timeRange=%s, tagKey=%q, tagValuePrefix=%q, delimiter=%c, maxTagValueSuffixes=%d",
		&tr, tagKey, tagValuePrefix, delimiter, maxTagValueSuffixes)
	defer qt.Done()

	// TODO: cache results?

	is := db.getIndexSearch(deadline)
	tvss, err := is.searchTagValueSuffixesForTimeRange(tr, tagKey, tagValuePrefix, delimiter, maxTagValueSuffixes)
	db.putIndexSearch(is)
	if err != nil {
		return nil, err
	}

	// Do not skip empty suffixes, since they may represent leaf tag values.

	qt.Printf("found %d suffixes", len(tvss))
	return tvss, nil
}

func (is *indexSearch) searchTagValueSuffixesForTimeRange(tr TimeRange, tagKey, tagValuePrefix string, delimiter byte, maxTagValueSuffixes int) (map[string]struct{}, error) {
	if tr == globalIndexTimeRange {
		return is.searchTagValueSuffixesAll(tagKey, tagValuePrefix, delimiter, maxTagValueSuffixes)
	}

	minDate, maxDate := tr.DateRange()
	// Query over multiple days in parallel.
	wg := getWaitGroup()
	var errGlobal error
	var mu sync.Mutex // protects tvss + errGlobal from concurrent access below.
	tvss := make(map[string]struct{})
	for minDate <= maxDate {
		wg.Add(1)
		go func(date uint64) {
			defer wg.Done()
			isLocal := is.db.getIndexSearch(is.deadline)
			tvssLocal, err := isLocal.searchTagValueSuffixesForDate(date, tagKey, tagValuePrefix, delimiter, maxTagValueSuffixes)
			is.db.putIndexSearch(isLocal)
			mu.Lock()
			defer mu.Unlock()
			if errGlobal != nil {
				return
			}
			if err != nil {
				errGlobal = err
				return
			}
			if len(tvss) > maxTagValueSuffixes {
				return
			}
			for k := range tvssLocal {
				tvss[k] = struct{}{}
			}
		}(minDate)
		minDate++
	}
	wg.Wait()
	putWaitGroup(wg)
	return tvss, errGlobal
}

func (is *indexSearch) searchTagValueSuffixesAll(tagKey, tagValuePrefix string, delimiter byte, maxTagValueSuffixes int) (map[string]struct{}, error) {
	kb := &is.kb
	nsPrefix := byte(nsPrefixTagToMetricIDs)
	kb.B = is.marshalCommonPrefix(kb.B[:0], nsPrefix)
	kb.B = marshalTagValue(kb.B, bytesutil.ToUnsafeBytes(tagKey))
	kb.B = marshalTagValue(kb.B, bytesutil.ToUnsafeBytes(tagValuePrefix))
	kb.B = kb.B[:len(kb.B)-1] // remove tagSeparatorChar from the end of kb.B
	prefix := append([]byte(nil), kb.B...)
	return is.searchTagValueSuffixesForPrefix(nsPrefix, prefix, len(tagValuePrefix), delimiter, maxTagValueSuffixes)
}

func (is *indexSearch) searchTagValueSuffixesForDate(date uint64, tagKey, tagValuePrefix string, delimiter byte, maxTagValueSuffixes int) (map[string]struct{}, error) {
	nsPrefix := byte(nsPrefixDateTagToMetricIDs)
	kb := &is.kb
	kb.B = is.marshalCommonPrefix(kb.B[:0], nsPrefix)
	kb.B = encoding.MarshalUint64(kb.B, date)
	kb.B = marshalTagValue(kb.B, bytesutil.ToUnsafeBytes(tagKey))
	kb.B = marshalTagValue(kb.B, bytesutil.ToUnsafeBytes(tagValuePrefix))
	kb.B = kb.B[:len(kb.B)-1] // remove tagSeparatorChar from the end of kb.B
	prefix := append([]byte(nil), kb.B...)
	return is.searchTagValueSuffixesForPrefix(nsPrefix, prefix, len(tagValuePrefix), delimiter, maxTagValueSuffixes)
}

func (is *indexSearch) searchTagValueSuffixesForPrefix(nsPrefix byte, prefix []byte, tagValuePrefixLen int, delimiter byte, maxTagValueSuffixes int) (map[string]struct{}, error) {
	kb := &is.kb
	ts := &is.ts
	mp := &is.mp
	dmis := is.db.getDeletedMetricIDs()
	loopsPaceLimiter := 0
	ts.Seek(prefix)
	tvss := make(map[string]struct{})
	for len(tvss) < maxTagValueSuffixes && ts.NextItem() {
		if loopsPaceLimiter&paceLimiterFastIterationsMask == 0 {
			if err := checkSearchDeadlineAndPace(is.deadline); err != nil {
				return nil, err
			}
		}
		loopsPaceLimiter++
		item := ts.Item
		if !bytes.HasPrefix(item, prefix) {
			break
		}
		if err := mp.Init(item, nsPrefix); err != nil {
			return nil, err
		}
		if mp.GetMatchingSeriesCount(nil, dmis) == 0 {
			continue
		}
		tagValue := mp.Tag.Value
		suffix := tagValue[tagValuePrefixLen:]
		n := bytes.IndexByte(suffix, delimiter)
		if n < 0 {
			// Found leaf tag value that doesn't have delimiters after the given tagValuePrefix.
			tvss[string(suffix)] = struct{}{}
			continue
		}
		// Found non-leaf tag value. Extract suffix that end with the given delimiter.
		suffix = suffix[:n+1]
		tvss[string(suffix)] = struct{}{}
		if suffix[len(suffix)-1] == 255 {
			continue
		}
		// Search for the next suffix
		suffix[len(suffix)-1]++
		kb.B = append(kb.B[:0], prefix...)
		kb.B = marshalTagValue(kb.B, suffix)
		kb.B = kb.B[:len(kb.B)-1] // remove tagSeparatorChar
		ts.Seek(kb.B)
	}
	if err := ts.Error(); err != nil {
		return nil, fmt.Errorf("error when searching for tag value suffixes for prefix %q: %w", prefix, err)
	}
	return tvss, nil
}

func (db *indexDB) SearchGraphitePaths(qt *querytracer.Tracer, tr TimeRange, qHead, qTail []byte, maxPaths int, deadline uint64) (map[string]struct{}, error) {
	qt = qt.NewChild("search for graphite paths: timeRange=%s, qHead=%q, qTail=%q, maxPaths=%d", &tr, bytesutil.ToUnsafeString(qHead), bytesutil.ToUnsafeString(qTail), maxPaths)
	defer qt.Done()

	n := bytes.IndexAny(qTail, "*[{")
	if n < 0 {
		// Verify that qHead matches a metric name.
		qHead = append(qHead, qTail...)
		suffixes, err := db.SearchTagValueSuffixes(qt, tr, "", bytesutil.ToUnsafeString(qHead), '.', 1, deadline)
		if err != nil {
			return nil, err
		}
		if len(suffixes) == 0 {
			// The query doesn't match anything.
			return nil, nil
		}
		// The map should contain just one element. The code below is an attempt
		// to implement suffixes[0] if it were a slice.
		for s := range suffixes {
			if len(s) > 0 {
				// The query matches a metric name with additional suffix.
				return nil, nil
			}
			break
		}
		return map[string]struct{}{string(qHead): {}}, nil
	}
	qHead = append(qHead, qTail[:n]...)
	suffixes, err := db.SearchTagValueSuffixes(qt, tr, "", bytesutil.ToUnsafeString(qHead), '.', maxPaths, deadline)
	if err != nil {
		return nil, err
	}
	if len(suffixes) == 0 {
		return nil, nil
	}
	if len(suffixes) >= maxPaths {
		return nil, fmt.Errorf("more than maxPaths=%d suffixes found", maxPaths)
	}
	qNode := qTail[n:]
	qTail = nil
	mustMatchLeafs := true
	if m := bytes.IndexByte(qNode, '.'); m >= 0 {
		qTail = qNode[m+1:]
		qNode = qNode[:m+1]
		mustMatchLeafs = false
	}
	re, err := getRegexpForGraphiteQuery(string(qNode))
	if err != nil {
		return nil, err
	}
	qHeadLen := len(qHead)
	paths := make(map[string]struct{})
	for suffix := range suffixes {
		if len(paths) > maxPaths {
			return nil, fmt.Errorf("more than maxPath=%d paths found", maxPaths)
		}
		if !re.MatchString(suffix) {
			continue
		}
		if mustMatchLeafs {
			qHead = append(qHead[:qHeadLen], suffix...)
			paths[string(qHead)] = struct{}{}
			continue
		}
		qHead = append(qHead[:qHeadLen], suffix...)
		ps, err := db.SearchGraphitePaths(qt, tr, qHead, qTail, maxPaths, deadline)
		if err != nil {
			return nil, err
		}
		for p := range ps {
			paths[p] = struct{}{}
		}
	}
	return paths, nil
}

func getRegexpForGraphiteQuery(q string) (*regexp.Regexp, error) {
	parts, tail := getRegexpPartsForGraphiteQuery(q)
	if len(tail) > 0 {
		return nil, fmt.Errorf("unexpected tail left after parsing %q: %q", q, tail)
	}
	reStr := "^" + strings.Join(parts, "") + "$"
	return metricsql.CompileRegexp(reStr)
}

func getRegexpPartsForGraphiteQuery(q string) ([]string, string) {
	var parts []string
	for {
		n := strings.IndexAny(q, "*{}[,")
		if n < 0 {
			parts = append(parts, regexp.QuoteMeta(q))
			return parts, ""
		}
		parts = append(parts, regexp.QuoteMeta(q[:n]))
		q = q[n:]
		switch q[0] {
		case ',', '}':
			return parts, q
		case '*':
			parts = append(parts, "[^.]*")
			q = q[1:]
		case '{':
			var tmp []string
			for {
				a, tail := getRegexpPartsForGraphiteQuery(q[1:])
				tmp = append(tmp, strings.Join(a, ""))
				if len(tail) == 0 {
					parts = append(parts, regexp.QuoteMeta("{"))
					parts = append(parts, strings.Join(tmp, ","))
					return parts, ""
				}
				if tail[0] == ',' {
					q = tail
					continue
				}
				if tail[0] == '}' {
					if len(tmp) == 1 {
						parts = append(parts, tmp[0])
					} else {
						parts = append(parts, "(?:"+strings.Join(tmp, "|")+")")
					}
					q = tail[1:]
					break
				}
				logger.Panicf("BUG: unexpected first char at tail %q; want `.` or `}`", tail)
			}
		case '[':
			n := strings.IndexByte(q, ']')
			if n < 0 {
				parts = append(parts, regexp.QuoteMeta(q))
				return parts, ""
			}
			parts = append(parts, q[:n+1])
			q = q[n+1:]
		}
	}
}

// GetSeriesCount returns the approximate number of unique timeseries in the db.
//
// It includes the deleted series.
func (db *indexDB) GetSeriesCount(deadline uint64) (uint64, error) {
	is := db.getIndexSearch(deadline)
	defer db.putIndexSearch(is)
	return is.getSeriesCount()
}

func (is *indexSearch) getSeriesCount() (uint64, error) {
	ts := &is.ts
	kb := &is.kb
	mp := &is.mp
	loopsPaceLimiter := 0
	var metricIDsLen uint64
	// Extract the number of series from ((__name__=value): metricIDs) rows
	kb.B = is.marshalCommonPrefix(kb.B[:0], nsPrefixTagToMetricIDs)
	kb.B = marshalTagValue(kb.B, nil)
	ts.Seek(kb.B)
	for ts.NextItem() {
		if loopsPaceLimiter&paceLimiterFastIterationsMask == 0 {
			if err := checkSearchDeadlineAndPace(is.deadline); err != nil {
				return 0, err
			}
		}
		loopsPaceLimiter++
		item := ts.Item
		if !bytes.HasPrefix(item, kb.B) {
			break
		}
		tail := item[len(kb.B):]
		n := bytes.IndexByte(tail, tagSeparatorChar)
		if n < 0 {
			return 0, fmt.Errorf("invalid tag->metricIDs line %q: cannot find tagSeparatorChar %d", item, tagSeparatorChar)
		}
		tail = tail[n+1:]
		if err := mp.InitOnlyTail(item, tail); err != nil {
			return 0, err
		}
		// Take into account deleted timeseries too.
		// It is OK if series can be counted multiple times in rare cases -
		// the returned number is an estimation.
		metricIDsLen += uint64(mp.MetricIDsLen())
	}
	if err := ts.Error(); err != nil {
		return 0, fmt.Errorf("error when counting unique timeseries: %w", err)
	}
	return metricIDsLen, nil
}

// GetTSDBStatus returns topN entries for tsdb status for the given tfss, date and focusLabel.
func (db *indexDB) GetTSDBStatus(qt *querytracer.Tracer, tfss []*TagFilters, date uint64, focusLabel string, topN, maxMetrics int, deadline uint64) (*TSDBStatus, error) {
	qt = qt.NewChild("collect TSDB status: filters=%s, date=%d, focusLabel=%q, topN=%d, maxMetrics=%d", tfss, date, focusLabel, topN, maxMetrics)
	defer qt.Done()

	is := db.getIndexSearch(deadline)
	defer db.putIndexSearch(is)
	return is.getTSDBStatus(qt, tfss, date, focusLabel, topN, maxMetrics)
}

// getTSDBStatus returns topN entries for tsdb status for the given tfss, date and focusLabel.
func (is *indexSearch) getTSDBStatus(qt *querytracer.Tracer, tfss []*TagFilters, date uint64, focusLabel string, topN, maxMetrics int) (*TSDBStatus, error) {
	filter, err := is.searchMetricIDsWithFiltersOnDate(qt, tfss, date, maxMetrics)
	if err != nil {
		return nil, err
	}
	if filter != nil && filter.Len() == 0 {
		qt.Printf("no matching series for filter=%s", tfss)
		return &TSDBStatus{}, nil
	}

	ts := &is.ts
	kb := &is.kb
	mp := &is.mp
	dmis := is.db.getDeletedMetricIDs()
	thSeriesCountByMetricName := newTopHeap(topN)
	thSeriesCountByLabelName := newTopHeap(topN)
	thSeriesCountByFocusLabelValue := newTopHeap(topN)
	thSeriesCountByLabelValuePair := newTopHeap(topN)
	thLabelValueCountByLabelName := newTopHeap(topN)
	var tmp, prevLabelName, prevLabelValuePair []byte
	var labelValueCountByLabelName, seriesCountByLabelValuePair uint64
	var totalSeries, labelSeries, totalLabelValuePairs uint64
	nameEqualBytes := []byte("__name__=")
	focusLabelEqualBytes := []byte(focusLabel + "=")

	loopsPaceLimiter := 0
	nsPrefixExpected := byte(nsPrefixDateTagToMetricIDs)
	if date == globalIndexDate {
		nsPrefixExpected = nsPrefixTagToMetricIDs
	}
	kb.B = is.marshalCommonPrefixForDate(kb.B[:0], date)
	prefix := append([]byte{}, kb.B...)
	ts.Seek(prefix)
	for ts.NextItem() {
		if loopsPaceLimiter&paceLimiterFastIterationsMask == 0 {
			if err := checkSearchDeadlineAndPace(is.deadline); err != nil {
				return nil, err
			}
		}
		loopsPaceLimiter++
		item := ts.Item
		if !bytes.HasPrefix(item, prefix) {
			break
		}
		if err := mp.Init(item, nsPrefixExpected); err != nil {
			return nil, err
		}
		matchingSeriesCount := mp.GetMatchingSeriesCount(filter, dmis)
		if matchingSeriesCount == 0 {
			// Skip rows without matching metricIDs.
			continue
		}
		tmp = append(tmp[:0], mp.Tag.Key...)
		labelName := tmp
		if isArtificialTagKey(labelName) {
			// Skip artificially created tag keys.
			kb.B = append(kb.B[:0], prefix...)
			if len(labelName) > 0 && labelName[0] == compositeTagKeyPrefix {
				kb.B = append(kb.B, compositeTagKeyPrefix)
			} else {
				kb.B = marshalTagValue(kb.B, labelName)
			}
			kb.B[len(kb.B)-1]++
			ts.Seek(kb.B)
			continue
		}
		if len(labelName) == 0 {
			labelName = append(labelName, "__name__"...)
			tmp = labelName
		}
		if string(labelName) == "__name__" {
			totalSeries += uint64(matchingSeriesCount)
		}
		tmp = append(tmp, '=')
		tmp = append(tmp, mp.Tag.Value...)
		labelValuePair := tmp
		if len(prevLabelName) == 0 {
			prevLabelName = append(prevLabelName[:0], labelName...)
		}
		if string(labelName) != string(prevLabelName) {
			thLabelValueCountByLabelName.push(prevLabelName, labelValueCountByLabelName)
			thSeriesCountByLabelName.push(prevLabelName, labelSeries)
			labelSeries = 0
			labelValueCountByLabelName = 0
			prevLabelName = append(prevLabelName[:0], labelName...)
		}
		if len(prevLabelValuePair) == 0 {
			prevLabelValuePair = append(prevLabelValuePair[:0], labelValuePair...)
			labelValueCountByLabelName++
		}
		if string(labelValuePair) != string(prevLabelValuePair) {
			thSeriesCountByLabelValuePair.push(prevLabelValuePair, seriesCountByLabelValuePair)
			if bytes.HasPrefix(prevLabelValuePair, nameEqualBytes) {
				thSeriesCountByMetricName.push(prevLabelValuePair[len(nameEqualBytes):], seriesCountByLabelValuePair)
			}
			if bytes.HasPrefix(prevLabelValuePair, focusLabelEqualBytes) {
				thSeriesCountByFocusLabelValue.push(prevLabelValuePair[len(focusLabelEqualBytes):], seriesCountByLabelValuePair)
			}
			seriesCountByLabelValuePair = 0
			labelValueCountByLabelName++
			prevLabelValuePair = append(prevLabelValuePair[:0], labelValuePair...)
		}
		// It is OK if series can be counted multiple times in rare cases -
		// the returned number is an estimation.
		labelSeries += uint64(matchingSeriesCount)
		seriesCountByLabelValuePair += uint64(matchingSeriesCount)
		totalLabelValuePairs += uint64(matchingSeriesCount)
	}
	if err := ts.Error(); err != nil {
		return nil, fmt.Errorf("error when counting time series by metric names: %w", err)
	}
	thLabelValueCountByLabelName.push(prevLabelName, labelValueCountByLabelName)
	thSeriesCountByLabelName.push(prevLabelName, labelSeries)
	thSeriesCountByLabelValuePair.push(prevLabelValuePair, seriesCountByLabelValuePair)
	if bytes.HasPrefix(prevLabelValuePair, nameEqualBytes) {
		thSeriesCountByMetricName.push(prevLabelValuePair[len(nameEqualBytes):], seriesCountByLabelValuePair)
	}
	if bytes.HasPrefix(prevLabelValuePair, focusLabelEqualBytes) {
		thSeriesCountByFocusLabelValue.push(prevLabelValuePair[len(focusLabelEqualBytes):], seriesCountByLabelValuePair)
	}
	status := &TSDBStatus{
		TotalSeries:                  totalSeries,
		TotalLabelValuePairs:         totalLabelValuePairs,
		SeriesCountByMetricName:      thSeriesCountByMetricName.getSortedResult(),
		SeriesCountByLabelName:       thSeriesCountByLabelName.getSortedResult(),
		SeriesCountByFocusLabelValue: thSeriesCountByFocusLabelValue.getSortedResult(),
		SeriesCountByLabelValuePair:  thSeriesCountByLabelValuePair.getSortedResult(),
		LabelValueCountByLabelName:   thLabelValueCountByLabelName.getSortedResult(),
	}
	return status, nil
}

// TSDBStatus contains TSDB status data for /api/v1/status/tsdb.
//
// See https://prometheus.io/docs/prometheus/latest/querying/api/#tsdb-stats
type TSDBStatus struct {
	TotalSeries                  uint64
	TotalLabelValuePairs         uint64
	SeriesCountByMetricName      []TopHeapEntry
	SeriesCountByLabelName       []TopHeapEntry
	SeriesCountByFocusLabelValue []TopHeapEntry
	SeriesCountByLabelValuePair  []TopHeapEntry
	LabelValueCountByLabelName   []TopHeapEntry
	SeriesQueryStatsByMetricName []MetricNamesStatsRecord
}

func (status *TSDBStatus) hasEntries() bool {
	return len(status.SeriesCountByLabelValuePair) > 0
}

// topHeap maintains a heap of topHeapEntries with the maximum TopHeapEntry.n values.
type topHeap struct {
	topN int
	a    []TopHeapEntry
}

// newTopHeap returns topHeap for topN items.
func newTopHeap(topN int) *topHeap {
	return &topHeap{
		topN: topN,
	}
}

// TopHeapEntry represents an entry from `top heap` used in stats.
type TopHeapEntry struct {
	Name  string
	Count uint64
}

func (th *topHeap) push(name []byte, count uint64) {
	if count == 0 {
		return
	}
	if len(th.a) < th.topN {
		th.a = append(th.a, TopHeapEntry{
			Name:  string(name),
			Count: count,
		})
		heap.Fix(th, len(th.a)-1)
		return
	}
	if count <= th.a[0].Count {
		return
	}
	th.a[0] = TopHeapEntry{
		Name:  string(name),
		Count: count,
	}
	heap.Fix(th, 0)
}

func (th *topHeap) getSortedResult() []TopHeapEntry {
	result := append([]TopHeapEntry{}, th.a...)
	sort.Slice(result, func(i, j int) bool {
		a, b := result[i], result[j]
		if a.Count != b.Count {
			return a.Count > b.Count
		}
		return a.Name < b.Name
	})
	return result
}

// heap.Interface implementation for topHeap.

func (th *topHeap) Len() int {
	return len(th.a)
}

func (th *topHeap) Less(i, j int) bool {
	a := th.a
	return a[i].Count < a[j].Count
}

func (th *topHeap) Swap(i, j int) {
	a := th.a
	a[j], a[i] = a[i], a[j]
}

func (th *topHeap) Push(_ any) {
	panic(fmt.Errorf("BUG: Push shouldn't be called"))
}

func (th *topHeap) Pop() any {
	panic(fmt.Errorf("BUG: Pop shouldn't be called"))
}

func (db *indexDB) DeleteSeries(qt *querytracer.Tracer, tfss []*TagFilters, maxMetrics int) (*uint64set.Set, error) {
	qt = qt.NewChild("delete series: filters=%s, maxMetrics=%d", tfss, maxMetrics)
	defer qt.Done()

	is := db.getIndexSearch(noDeadline)
	defer db.putIndexSearch(is)

	// Unconditionally search global index since a given day in per-day
	// index may not contain the full set of metricIDs that correspond
	// to the tfss.
	metricIDs, err := is.searchMetricIDs(qt, tfss, globalIndexTimeRange, maxMetrics)
	if err != nil {
		return nil, err
	}

	db.saveDeletedMetricIDs(metricIDs)
	return metricIDs, nil
}

// saveDeletedMetricIDs persists the deleted metricIDs to the global index by
// creating a separate `nsPrefixDeletedMetricID` entry for each metricID.
//
// More specifically, the method does these three things:
// 1. Add deleted metric ids to deletedMetricIDs
// 2. Reset all caches that must be reset
// 3. Finally add `nsPrefixDeletedMetricID` entries to the index.
//
// The order is important to exclude the possibility of the inconsistent state
// when the deleted metricIDs remain available in the persistent caches (such as
// tsidCache) after unclean shutdown.
// See https://github.com/VictoriaMetrics/VictoriaMetrics/issues/1347.
//
// There are caches (such as tsidCache) that have only one instance and shared
// by all indexDB instances. Resetting such caches by an indexDB causes them to
// be reset as many times as the number of indexDBs. Ideally, we want these
// caches to be reset only once, in Storage.DeleteSeries(). But that would
// violate the aforementioned order of actions. And implementing the correct
// order of actions in Storage.DeleteSeries() would result in much more complex
// logic. So in this particular case we choose code clarity over correctness,
// because nothing bad will happen if these caches are reset multiple times.
//
// For caches that are not saved to disk (such as dateMetricIDCache) there is no
// strict requirement when to reset them. Still resetting them the same way as
// persistent caches to have all reset logic in one place.
func (db *indexDB) saveDeletedMetricIDs(metricIDs *uint64set.Set) {
	if metricIDs.Len() == 0 {
		// Nothing to delete
		return
	}

	// atomically add deleted metricIDs to an inmemory map.
	db.updateDeletedMetricIDs(metricIDs)

	// Do not reset tsidCache (MetricName -> TSID), since a given TSID can be
	// deleted in one indexDB but still be used in another indexDB.

	// Do not reset Storage's metricIDCache (MetricID -> TSID) and
	// metricNameCache (MetricID -> MetricName) since they must be used only
	// after filtering out deleted metricIDs.

	// Do not reset Storage's currHourMetricIDs, prevHourMetricIDs, and
	// nextDayMetricIDs caches. These caches are used during data ingestion
	// to decide whether a metricID needs to be added to the per-day index and
	// index records must not be created for deleted metricIDs. But presence of
	// deleted metricID in these caches will not lead to an index record
	// creation. Also see dateMetricIDCache below.
	//
	// Additionally, currHourMetricIDs and nextDayMetricIDs have accompanying
	// smaller in-memory caches, pendingHourEntries and pendingNextDayMetricIDs.
	// Should currHourMetricIDs and/or nextDayMetricIDs need to be reset,
	// pendingHourEntries and/or pendingNextDayMetricIDs need to be reset first.

	// Not resetting Storage.metricsTracker and Storage.metadataStorage because
	// they use metric names instead of metricIDs. And one metric name can
	// correspond to one or more metricIDs.

	// Do not reset Storage.missingMetricIDs because the delete operation will
	// not necessarily delete all the metricIDs from this cache.

	// Reset TagFilters -> TSIDS cache, since it may contain deleted TSIDs.
	db.tagFiltersToMetricIDsCache.Reset()

	// Do not reset loopsPerDateTagFilterCache. It stores loop counts
	// required to search metricIDs, but it is used at the stage when it does
	// not matter whether a metricID is deleted or not.

	// Do not reset metricIDCache and dateMetricIDCache. These caches are used
	// during data ingestion to decide whether a metricID needs to be added to
	// the per-day index and index records must not be created for deleted
	// metricIDs. But presence of deleted metricID in these caches will not lead
	// to an index record creation.

	// Store the metricIDs as deleted.
	items := getIndexItems()
	metricIDs.ForEach(func(part []uint64) bool {
		for _, metricID := range part {
			items.B = append(items.B, nsPrefixDeletedMetricID)
			items.B = encoding.MarshalUint64(items.B, metricID)
			items.Next()
		}
		return true
	})

	db.tb.AddItems(items.Items)
	putIndexItems(items)
}

func (db *indexDB) getDeletedMetricIDs() *uint64set.Set {
	return db.deletedMetricIDs.Load()
}

func (db *indexDB) setDeletedMetricIDs(dmis *uint64set.Set) {
	db.deletedMetricIDs.Store(dmis)
}

func (db *indexDB) updateDeletedMetricIDs(metricIDs *uint64set.Set) {
	db.deletedMetricIDsUpdateLock.Lock()
	dmisOld := db.getDeletedMetricIDs()
	dmisNew := dmisOld.Clone()
	dmisNew.Union(metricIDs)
	db.setDeletedMetricIDs(dmisNew)
	db.deletedMetricIDsUpdateLock.Unlock()
}

func (db *indexDB) mustLoadDeletedMetricIDs() {
	is := db.getIndexSearch(noDeadline)
	dmis, err := is.loadDeletedMetricIDs()
	db.putIndexSearch(is)
	if err != nil {
		logger.Panicf("FATAL: cannot load deleted metricIDs for indexDB %q: %v", db.name, err)
		return
	}
	db.setDeletedMetricIDs(dmis)
}

func (is *indexSearch) loadDeletedMetricIDs() (*uint64set.Set, error) {
	dmis := &uint64set.Set{}
	ts := &is.ts
	kb := &is.kb
	kb.B = append(kb.B[:0], nsPrefixDeletedMetricID)
	ts.Seek(kb.B)
	for ts.NextItem() {
		item := ts.Item
		if !bytes.HasPrefix(item, kb.B) {
			break
		}
		item = item[len(kb.B):]
		if len(item) != 8 {
			return nil, fmt.Errorf("unexpected item len; got %d bytes; want %d bytes", len(item), 8)
		}
		metricID := encoding.UnmarshalUint64(item)
		dmis.Add(metricID)
	}
	if err := ts.Error(); err != nil {
		return nil, err
	}
	return dmis, nil
}

// searchMetricIDs returns metricIDs for the given tfss and tr.
func (db *indexDB) searchMetricIDs(qt *querytracer.Tracer, tfss []*TagFilters, tr TimeRange, maxMetrics int, deadline uint64) (*uint64set.Set, error) {
	qt = qt.NewChild("search for matching metricIDs: filters=%s, timeRange=%s", tfss, &tr)
	defer qt.Done()

	if len(tfss) == 0 {
		return nil, nil
	}

	tfKeyBuf := tagFiltersKeyBufPool.Get()
	defer tagFiltersKeyBufPool.Put(tfKeyBuf)

	tfKeyBuf.B = marshalTagFiltersKey(tfKeyBuf.B[:0], tfss, tr)
	metricIDs, ok := db.getMetricIDsFromTagFiltersCache(qt, tfKeyBuf.B)
	if ok {
		// Fast path - metricIDs found in the cache
		if metricIDs.Len() > maxMetrics {
			return nil, errTooManyTimeseries(maxMetrics)
		}
		return metricIDs, nil
	}

	// Slow path - search for metricIDs in the db
	is := db.getIndexSearch(deadline)
	metricIDs, err := is.searchMetricIDs(qt, tfss, tr, maxMetrics)
	db.putIndexSearch(is)
	if err != nil {
		return nil, fmt.Errorf("error when searching for metricIDs: %w", err)
	}

	// Store metricIDs in the cache.
	db.putMetricIDsToTagFiltersCache(qt, metricIDs, tfKeyBuf.B)

	return metricIDs, nil
}

// SearchTSIDs searches the TSIDs that correspond to filters within the given
// time range.
//
// The returned TSIDs are sorted.
//
// The method will fail if the number of found TSIDs exceeds maxMetrics or the
// search has not completed within the specified deadline.
func (db *indexDB) SearchTSIDs(qt *querytracer.Tracer, tfss []*TagFilters, tr TimeRange, maxMetrics int, deadline uint64) ([]TSID, error) {
	qt = qt.NewChild("search TSIDs: filters=%s, timeRange=%s, maxMetrics=%d", tfss, &tr, maxMetrics)
	defer qt.Done()

	metricIDs, err := db.searchMetricIDs(qt, tfss, tr, maxMetrics, deadline)
	if err != nil {
		return nil, err
	}
	if metricIDs.Len() == 0 {
		return nil, nil
	}

	tsids := make([]TSID, metricIDs.Len())
	metricIDsToDelete := &uint64set.Set{}
	i := 0
	paceLimiter := 0
	is := db.getIndexSearch(deadline)
	defer db.putIndexSearch(is)
	metricIDs.ForEach(func(metricIDs []uint64) bool {
		for _, metricID := range metricIDs {
			if paceLimiter&paceLimiterSlowIterationsMask == 0 {
				if err = checkSearchDeadlineAndPace(deadline); err != nil {
					return false
				}
			}
			paceLimiter++

			// Try obtaining TSIDs from MetricID->TSID cache. This is much faster
			// than scanning the mergeset if it contains a lot of metricIDs.
			tsid := &tsids[i]
			err = db.getFromMetricIDCache(tsid, metricID)
			if err == nil {
				// Fast path - the tsid for metricID is found in cache.
				i++
				continue
			}
			if err != io.EOF {
				return false
			}
			err = nil
			if !is.getTSIDByMetricID(tsid, metricID) {
				// Cannot find TSID for the given metricID.
				// This may be the case on incomplete indexDB
				// due to snapshot or due to un-flushed entries.
				// Mark the metricID as deleted, so it is created again when new sample
				// for the given time series is ingested next time.
				if db.s.wasMetricIDMissingBefore(metricID) {
					db.missingTSIDsForMetricID.Add(1)
					metricIDsToDelete.Add(metricID)
				}
				continue
			}
			db.putToMetricIDCache(metricID, tsid)
			i++
		}
		return true
	})
	if err != nil {
		return nil, fmt.Errorf("error when searching for TSIDs by metricIDs: %w", err)
	}

	tsids = tsids[:i]
	qt.Printf("found %d TSIDs for %d metricIDs", len(tsids), metricIDs.Len())

	// Sort the found tsids, since they must be passed to TSID search
	// in the sorted order.
	sort.Slice(tsids, func(i, j int) bool { return tsids[i].Less(&tsids[j]) })
	qt.Printf("sort %d TSIDs", len(tsids))

	if metricIDsToDelete.Len() > 0 {
		db.saveDeletedMetricIDs(metricIDsToDelete)
	}
	return tsids, nil
}

// searchMetricName appends metric name for the given metricID to dst
// and returns the result.
func (db *indexDB) searchMetricName(dst []byte, metricID uint64, noCache bool) ([]byte, bool) {
	is := db.getIndexSearchInternal(noDeadline, noCache)
	defer db.putIndexSearch(is)
	return is.searchMetricName(dst, metricID)
}

func (db *indexDB) SearchMetricNames(qt *querytracer.Tracer, tfss []*TagFilters, tr TimeRange, maxMetrics int, deadline uint64) ([]string, error) {
	qt = qt.NewChild("search metric names: filters=%s, timeRange=%s, maxMetrics=%d", tfss, &tr, maxMetrics)
	defer qt.Done()

	metricIDs, err := db.searchMetricIDs(qt, tfss, tr, maxMetrics, deadline)
	if err != nil {
		return nil, err
	}
	if metricIDs.Len() == 0 {
		return nil, nil
	}

	metricNames := make([]string, 0, metricIDs.Len())
	metricIDsToDelete := &uint64set.Set{}
	var metricName []byte
	var ok bool
	paceLimiter := 0
	is := db.getIndexSearch(deadline)
	defer db.putIndexSearch(is)
	metricIDs.ForEach(func(metricIDs []uint64) bool {
		for _, metricID := range metricIDs {
			if paceLimiter&paceLimiterSlowIterationsMask == 0 {
				if err = checkSearchDeadlineAndPace(deadline); err != nil {
					return false
				}
			}
			paceLimiter++

			metricName, ok = is.searchMetricNameWithCache(metricName[:0], metricID)
			if !ok {
				// Cannot find TSID for the given metricID.
				// This may be the case on incomplete indexDB
				// due to snapshot or due to un-flushed entries.
				// Mark the metricID as deleted, so it is created again when new sample
				// for the given time series is ingested next time.
				if db.s.wasMetricIDMissingBefore(metricID) {
					db.missingMetricNamesForMetricID.Add(1)
					metricIDsToDelete.Add(metricID)
				}
				continue
			}
			metricNames = append(metricNames, string(metricName))
		}
		return true
	})
	if err != nil {
		return nil, err
	}

	if metricIDsToDelete.Len() > 0 {
		db.saveDeletedMetricIDs(metricIDsToDelete)
	}

	qt.Printf("loaded %d metric names", len(metricNames))
	return metricNames, nil
}

var tagFiltersKeyBufPool bytesutil.ByteBufferPool

func (is *indexSearch) getTSIDByMetricName(dst *TSID, metricName []byte, date uint64) bool {
	dmis := is.db.getDeletedMetricIDs()

	ts := &is.ts
	kb := &is.kb

	if is.db.s.disablePerDayIndex {
		kb.B = marshalCommonPrefix(kb.B[:0], nsPrefixMetricNameToTSID)
	} else {
		kb.B = marshalCommonPrefix(kb.B[:0], nsPrefixDateMetricNameToTSID)
		kb.B = encoding.MarshalUint64(kb.B, date)
	}
	kb.B = append(kb.B, metricName...)
	kb.B = append(kb.B, kvSeparatorChar)
	ts.Seek(kb.B)
	for ts.NextItem() {
		if !bytes.HasPrefix(ts.Item, kb.B) {
			// Nothing found.
			return false
		}
		v := ts.Item[len(kb.B):]
		tail, err := dst.Unmarshal(v)
		if err != nil {
			logger.Panicf("FATAL: cannot unmarshal TSID: %s", err)
		}
		if len(tail) > 0 {
			logger.Panicf("FATAL: unexpected non-empty tail left after unmarshaling TSID: %X", tail)
		}
		if dmis.Has(dst.MetricID) {
			// The dst is deleted. Continue searching.
			continue
		}
		// Found valid dst.
		return true
	}
	if err := ts.Error(); err != nil {
		logger.Panicf("FATAL: error when searching TSID by metricName; searchPrefix %q: %s", kb.B, err)
	}
	// Nothing found
	return false
}

func (is *indexSearch) searchMetricNameWithCache(dst []byte, metricID uint64) ([]byte, bool) {
	metricName := is.db.s.getMetricNameFromCache(dst, metricID)
	if len(metricName) > len(dst) {
		return metricName, true
	}
	var ok bool
	dst, ok = is.searchMetricName(dst, metricID)
	if ok {
		// There is no need in verifying whether the given metricID is deleted,
		// since the filtering must be performed before calling this func.
		is.db.s.putMetricNameToCache(metricID, dst)
		return dst, true
	}
	return dst, false
}

func (is *indexSearch) searchMetricName(dst []byte, metricID uint64) ([]byte, bool) {
	ts := &is.ts
	kb := &is.kb
	kb.B = is.marshalCommonPrefix(kb.B[:0], nsPrefixMetricIDToMetricName)
	kb.B = encoding.MarshalUint64(kb.B, metricID)
	if err := ts.FirstItemWithPrefix(kb.B); err != nil {
		if err == io.EOF {
			return dst, false
		}
		logger.Panicf("FATAL: error when searching metricName by metricID; searchPrefix %q: %s", kb.B, err)
	}
	v := ts.Item[len(kb.B):]
	dst = append(dst, v...)
	return dst, true
}

// TODO(@rtm0): Move to index_db_legacy.go
func (is *indexSearch) legacyContainsTimeRange(tr TimeRange) bool {
	if tr == globalIndexTimeRange {
		return true
	}

	db := is.db
	if !db.noRegisterNewSeries.Load() {
		// indexDB could register new time series - it is not safe to cache minMissingTimestamp
		return true
	}

	// use common prefix as a key for minMissingTimestamp
	// it's needed to properly track timestamps for cluster version
	// which uses tenant labels for the index search
	kb := &is.kb
	kb.B = is.marshalCommonPrefix(kb.B[:0], nsPrefixDateToMetricID)
	key := kb.B

	db.legacyMinMissingTimestampByKeyLock.Lock()
	minMissingTimestamp, ok := db.legacyMinMissingTimestampByKey[string(key)]
	db.legacyMinMissingTimestampByKeyLock.Unlock()

	if ok && tr.MinTimestamp >= minMissingTimestamp {
		return false
	}
	if is.legacyContainsTimeRangeSlow(kb, tr) {
		return true
	}

	db.legacyMinMissingTimestampByKeyLock.Lock()
	minMissingTimestamp, ok = db.legacyMinMissingTimestampByKey[string(key)]
	if !ok || tr.MinTimestamp < minMissingTimestamp {
		db.legacyMinMissingTimestampByKey[string(key)] = tr.MinTimestamp
	}
	db.legacyMinMissingTimestampByKeyLock.Unlock()

	return false
}

// TODO(@rtm0): Move to index_db_legacy.go
func (is *indexSearch) legacyContainsTimeRangeSlow(prefixBuf *bytesutil.ByteBuffer, tr TimeRange) bool {
	ts := &is.ts

	// Verify whether the tr.MinTimestamp is included into `ts` or is smaller than the minimum date stored in `ts`.
	// Do not check whether tr.MaxTimestamp is included into `ts` or is bigger than the max date stored in `ts` for performance reasons.
	// This means that this func can return true if `tr` is located below the min date stored in `ts`.
	// This is OK, since this case isn't encountered too much in practice.
	// The main practical case allows skipping searching in prev indexdb (`ts`) when `tr`
	// is located above the max date stored there.
	minDate := uint64(tr.MinTimestamp) / msecPerDay
	prefix := prefixBuf.B
	prefixBuf.B = encoding.MarshalUint64(prefixBuf.B, minDate)
	ts.Seek(prefixBuf.B)
	if !ts.NextItem() {
		if err := ts.Error(); err != nil {
			logger.Panicf("FATAL: error when searching for minDate=%d, prefix %q: %w", minDate, prefixBuf.B, err)
		}
		return false
	}
	if !bytes.HasPrefix(ts.Item, prefix) {
		// minDate exceeds max date from ts.
		return false
	}
	return true
}

func (is *indexSearch) getTSIDByMetricID(dst *TSID, metricID uint64) bool {
	// There is no need in checking for deleted metricIDs here, since they
	// must be checked by the caller.
	ts := &is.ts
	kb := &is.kb
	kb.B = is.marshalCommonPrefix(kb.B[:0], nsPrefixMetricIDToTSID)
	kb.B = encoding.MarshalUint64(kb.B, metricID)
	if err := ts.FirstItemWithPrefix(kb.B); err != nil {
		if err == io.EOF {
			return false
		}
		logger.Panicf("FATAL: error when searching TSID by metricID=%d; searchPrefix %q: %s", metricID, kb.B, err)
	}
	v := ts.Item[len(kb.B):]
	tail, err := dst.Unmarshal(v)
	if err != nil {
		logger.Panicf("FATAL: cannot unmarshal the found TSID=%X for metricID=%d: %s", v, metricID, err)
	}
	if len(tail) > 0 {
		logger.Panicf("FATAL: unexpected non-zero tail left after unmarshaling TSID for metricID=%d: %X", metricID, tail)
	}
	return true
}

// updateMetricIDsByMetricNameMatch matches metricName values for the given srcMetricIDs against tfs
// and adds matching metrics to metricIDs.
func (is *indexSearch) updateMetricIDsByMetricNameMatch(qt *querytracer.Tracer, metricIDs, srcMetricIDs *uint64set.Set, tfs []*tagFilter) error {
	qt = qt.NewChild("filter out %d metric ids with filters=%s", srcMetricIDs.Len(), tfs)
	defer qt.Done()

	// sort srcMetricIDs in order to speed up Seek below.
	sortedMetricIDs := srcMetricIDs.AppendTo(nil)
	qt.Printf("sort %d metric ids", len(sortedMetricIDs))

	kb := &is.kb
	kb.B = is.marshalCommonPrefix(kb.B[:0], nsPrefixTagToMetricIDs)
	tfs = removeCompositeTagFilters(tfs, kb.B)

	metricName := kbPool.Get()
	defer kbPool.Put(metricName)
	mn := GetMetricName()
	defer PutMetricName(mn)
	for loopsPaceLimiter, metricID := range sortedMetricIDs {
		if loopsPaceLimiter&paceLimiterSlowIterationsMask == 0 {
			if err := checkSearchDeadlineAndPace(is.deadline); err != nil {
				return err
			}
		}
		var ok bool
		metricName.B, ok = is.searchMetricNameWithCache(metricName.B[:0], metricID)
		if !ok {
			// It is likely the metricID->metricName entry didn't propagate to inverted index yet.
			// Skip this metricID for now.
			continue
		}
		if err := mn.Unmarshal(metricName.B); err != nil {
			logger.Panicf("FATAL: cannot unmarshal metricName %q: %s", metricName.B, err)
		}

		// Match the mn against tfs.
		ok, err := matchTagFilters(mn, tfs, &is.kb)
		if err != nil {
			return fmt.Errorf("cannot match MetricName %s against tagFilters: %w", mn, err)
		}
		if !ok {
			continue
		}
		metricIDs.Add(metricID)
	}
	qt.Printf("apply filters %s; resulting metric ids: %d", tfs, metricIDs.Len())
	return nil
}

func removeCompositeTagFilters(tfs []*tagFilter, prefix []byte) []*tagFilter {
	if !hasCompositeTagFilters(tfs, prefix) {
		return tfs
	}
	var tagKey []byte
	var name []byte
	tfsNew := make([]*tagFilter, 0, len(tfs)+1)
	for _, tf := range tfs {
		if !bytes.HasPrefix(tf.prefix, prefix) {
			tfsNew = append(tfsNew, tf)
			continue
		}
		suffix := tf.prefix[len(prefix):]
		var err error
		_, tagKey, err = unmarshalTagValue(tagKey[:0], suffix)
		if err != nil {
			logger.Panicf("BUG: cannot unmarshal tag key from suffix=%q: %s", suffix, err)
		}
		if len(tagKey) == 0 || tagKey[0] != compositeTagKeyPrefix {
			tfsNew = append(tfsNew, tf)
			continue
		}
		tagKey = tagKey[1:]
		nameLen, nSize := encoding.UnmarshalVarUint64(tagKey)
		if nSize <= 0 {
			logger.Panicf("BUG: cannot unmarshal nameLen from tagKey %q", tagKey)
		}
		tagKey = tagKey[nSize:]
		if nameLen == 0 {
			logger.Panicf("BUG: nameLen must be greater than 0")
		}
		if uint64(len(tagKey)) < nameLen {
			logger.Panicf("BUG: expecting at %d bytes for name in tagKey=%q; got %d bytes", nameLen, tagKey, len(tagKey))
		}
		name = append(name[:0], tagKey[:nameLen]...)
		tagKey = tagKey[nameLen:]
		var tfNew tagFilter
		if err := tfNew.Init(prefix, tagKey, tf.value, tf.isNegative, tf.isRegexp); err != nil {
			logger.Panicf("BUG: cannot initialize {%s=%q} filter: %s", tagKey, tf.value, err)
		}
		tfsNew = append(tfsNew, &tfNew)
	}
	if len(name) > 0 {
		var tfNew tagFilter
		if err := tfNew.Init(prefix, nil, name, false, false); err != nil {
			logger.Panicf("BUG: unexpected error when initializing {__name__=%q} filter: %s", name, err)
		}
		tfsNew = append(tfsNew, &tfNew)
	}
	return tfsNew
}

func hasCompositeTagFilters(tfs []*tagFilter, prefix []byte) bool {
	var tagKey []byte
	for _, tf := range tfs {
		if !bytes.HasPrefix(tf.prefix, prefix) {
			continue
		}
		suffix := tf.prefix[len(prefix):]
		var err error
		_, tagKey, err = unmarshalTagValue(tagKey[:0], suffix)
		if err != nil {
			logger.Panicf("BUG: cannot unmarshal tag key from suffix=%q: %s", suffix, err)
		}
		if len(tagKey) > 0 && tagKey[0] == compositeTagKeyPrefix {
			return true
		}
	}
	return false
}

func matchTagFilters(mn *MetricName, tfs []*tagFilter, kb *bytesutil.ByteBuffer) (bool, error) {
	kb.B = marshalCommonPrefix(kb.B[:0], nsPrefixTagToMetricIDs)
	for i, tf := range tfs {
		if bytes.Equal(tf.key, graphiteReverseTagKey) {
			// Skip artificial tag filter for Graphite-like metric names with dots,
			// since mn doesn't contain the corresponding tag.
			continue
		}
		if len(tf.key) == 0 || string(tf.key) == "__graphite__" {
			// Match against mn.MetricGroup.
			b := marshalTagValue(kb.B, nil)
			b = marshalTagValue(b, mn.MetricGroup)
			kb.B = b[:len(kb.B)]
			ok, err := tf.match(b)
			if err != nil {
				return false, fmt.Errorf("cannot match MetricGroup %q with tagFilter %s: %w", mn.MetricGroup, tf, err)
			}
			if !ok {
				// Move failed tf to start.
				// This should reduce the amount of useless work for the next mn.
				if i > 0 {
					tfs[0], tfs[i] = tfs[i], tfs[0]
				}
				return false, nil
			}
			continue
		}
		// Search for matching tag name.
		tagMatched := false
		tagSeen := false
		for _, tag := range mn.Tags {
			if string(tag.Key) != string(tf.key) {
				continue
			}

			// Found the matching tag name. Match the value.
			tagSeen = true
			b := tag.Marshal(kb.B)
			kb.B = b[:len(kb.B)]
			ok, err := tf.match(b)
			if err != nil {
				return false, fmt.Errorf("cannot match tag %q with tagFilter %s: %w", tag, tf, err)
			}
			if !ok {
				// Move failed tf to start.
				// This should reduce the amount of useless work for the next mn.
				if i > 0 {
					tfs[0], tfs[i] = tfs[i], tfs[0]
				}
				return false, nil
			}
			tagMatched = true
			break
		}
		if !tagSeen && (!tf.isNegative && tf.isEmptyMatch || tf.isNegative && !tf.isEmptyMatch) {
			// tf contains positive empty-match filter for non-existing tag key, i.e.
			// {non_existing_tag_key=~"foobar|"}
			//
			// OR
			//
			// tf contains negative filter for non-exsisting tag key
			// and this filter doesn't match empty string, i.e. {non_existing_tag_key!="foobar"}
			// Such filter matches anything.
			//
			// Note that the filter `{non_existing_tag_key!~"|foobar"}` shouldn't match anything,
			// since it is expected that it matches non-empty `non_existing_tag_key`.
			// See https://github.com/VictoriaMetrics/VictoriaMetrics/issues/546 and
			// https://github.com/VictoriaMetrics/VictoriaMetrics/issues/2255 for details.
			continue
		}
		if tagMatched {
			// tf matches mn. Go to the next tf.
			continue
		}
		// Matching tag name wasn't found.
		// Move failed tf to start.
		// This should reduce the amount of useless work for the next mn.
		if i > 0 {
			tfs[0], tfs[i] = tfs[i], tfs[0]
		}
		return false, nil
	}
	return true, nil
}

func isSingleMetricNameFilter(tfss []*TagFilters) bool {
	// We check if tfss contain only single filter which is __name__
	return len(tfss) == 1 && len(tfss[0].tfs) == 1 && getMetricNameFilter(tfss[0]) != nil
}

func (is *indexSearch) searchMetricIDsWithFiltersOnDate(qt *querytracer.Tracer, tfss []*TagFilters, date uint64, maxMetrics int) (*uint64set.Set, error) {
	if len(tfss) == 0 {
		return nil, nil
	}

	var tr TimeRange
	if date == globalIndexDate {
		tr = globalIndexTimeRange
	} else {
		tr = TimeRange{
			MinTimestamp: int64(date) * msecPerDay,
			MaxTimestamp: int64(date+1)*msecPerDay - 1,
		}
	}

	metricIDs, err := is.searchMetricIDsInternal(qt, tfss, tr, maxMetrics)
	if err != nil {
		return nil, err
	}
	return metricIDs, nil
}

// searchMetricIDs returns metricIDs for the given tfss and tr.
//
// The returned metricIDs are sorted.
func (is *indexSearch) searchMetricIDs(qt *querytracer.Tracer, tfss []*TagFilters, tr TimeRange, maxMetrics int) (*uint64set.Set, error) {
	metricIDs, err := is.searchMetricIDsInternal(qt, tfss, tr, maxMetrics)
	if err != nil {
		return nil, err
	}
	if metricIDs.Len() == 0 {
		// Nothing found
		return nil, nil
	}

	// Filter out deleted metricIDs.
	dmis := is.db.getDeletedMetricIDs()
	metricIDs.Subtract(dmis)

	return metricIDs, nil
}

func errTooManyTimeseries(maxMetrics int) error {
	return fmt.Errorf("the number of matching timeseries exceeds %d; "+
		"either narrow down the search or increase -search.max* command-line flag values "+
		"(the most likely limit is -search.maxUniqueTimeseries); "+
		"see https://docs.victoriametrics.com/victoriametrics/single-server-victoriametrics/#resource-usage-limits", maxMetrics)
}

func (is *indexSearch) searchMetricIDsInternal(qt *querytracer.Tracer, tfss []*TagFilters, tr TimeRange, maxMetrics int) (*uint64set.Set, error) {
	qt = qt.NewChild("search for metric ids: filters=%s, timeRange=%s, maxMetrics=%d", tfss, &tr, maxMetrics)
	defer qt.Done()

	metricIDs := &uint64set.Set{}

	if !is.legacyContainsTimeRange(tr) {
		qt.Printf("indexdb doesn't contain data for the given timeRange=%s", &tr)
		return metricIDs, nil
	}

	if tr.MinTimestamp >= is.db.s.minTimestampForCompositeIndex {
		tfss = convertToCompositeTagFilterss(tfss)
		qt.Printf("composite filters=%s", tfss)
	}

	for _, tfs := range tfss {
		if len(tfs.tfs) == 0 {
			// An empty filters must be equivalent to `{__name__!=""}`
			tfs = NewTagFilters()
			if err := tfs.Add(nil, nil, true, false); err != nil {
				logger.Panicf(`BUG: cannot add {__name__!=""} filter: %s`, err)
			}
		}
		qtChild := qt.NewChild("update metric ids: filters=%s, timeRange=%s", tfs, &tr)
		prevMetricIDsLen := metricIDs.Len()
		err := is.updateMetricIDsForTagFilters(qtChild, metricIDs, tfs, tr, maxMetrics+1)
		qtChild.Donef("updated %d metric ids", metricIDs.Len()-prevMetricIDsLen)
		if err != nil {
			return nil, err
		}
		if metricIDs.Len() > maxMetrics {
			return nil, errTooManyTimeseries(maxMetrics)
		}
	}
	return metricIDs, nil
}

func (is *indexSearch) updateMetricIDsForTagFilters(qt *querytracer.Tracer, metricIDs *uint64set.Set, tfs *TagFilters, tr TimeRange, maxMetrics int) error {
	if tr != globalIndexTimeRange {
		// Fast path - search metricIDs by date range in the per-day inverted
		// index.
		qt.Printf("search metric ids in the per-day index")
		is.db.dateRangeSearchCalls.Add(1)
		minDate, maxDate := tr.DateRange()
		return is.updateMetricIDsForDateRange(qt, metricIDs, tfs, minDate, maxDate, maxMetrics)
	}

	// Slow path - search metricIDs in the global inverted index.
	qt.Printf("search metric ids in the global index")
	is.db.globalSearchCalls.Add(1)
	m, err := is.getMetricIDsForDateAndFilters(qt, globalIndexDate, tfs, maxMetrics)
	if err != nil {
		return err
	}
	metricIDs.UnionMayOwn(m)
	return nil
}

func (is *indexSearch) getMetricIDsForTagFilter(qt *querytracer.Tracer, tf *tagFilter, maxMetrics int, maxLoopsCount int64) (*uint64set.Set, int64, error) {
	if tf.isNegative {
		logger.Panicf("BUG: isNegative must be false")
	}
	metricIDs := &uint64set.Set{}
	if len(tf.orSuffixes) > 0 {
		// Fast path for orSuffixes - seek for rows for each value from orSuffixes.
		loopsCount, err := is.updateMetricIDsForOrSuffixes(tf, metricIDs, maxMetrics, maxLoopsCount)
		qt.Printf("found %d metric ids for filter={%s} using exact search; spent %d loops", metricIDs.Len(), tf, loopsCount)
		if err != nil {
			return nil, loopsCount, fmt.Errorf("error when searching for metricIDs for tagFilter in fast path: %w; tagFilter=%s", err, tf)
		}
		return metricIDs, loopsCount, nil
	}

	// Slow path - scan for all the rows with the given prefix.
	loopsCount, err := is.getMetricIDsForTagFilterSlow(tf, metricIDs.Add, maxLoopsCount)
	qt.Printf("found %d metric ids for filter={%s} using prefix search; spent %d loops", metricIDs.Len(), tf, loopsCount)
	if err != nil {
		return nil, loopsCount, fmt.Errorf("error when searching for metricIDs for tagFilter in slow path: %w; tagFilter=%s", err, tf)
	}
	return metricIDs, loopsCount, nil
}

var errTooManyLoops = fmt.Errorf("too many loops is needed for applying this filter")

func (is *indexSearch) getMetricIDsForTagFilterSlow(tf *tagFilter, f func(metricID uint64), maxLoopsCount int64) (int64, error) {
	if len(tf.orSuffixes) > 0 {
		logger.Panicf("BUG: the getMetricIDsForTagFilterSlow must be called only for empty tf.orSuffixes; got %s", tf.orSuffixes)
	}

	// Scan all the rows with tf.prefix and call f on every tf match.
	ts := &is.ts
	kb := &is.kb
	mp := &is.mp
	var prevMatchingSuffix []byte
	var prevMatch bool
	var loopsCount int64
	loopsPaceLimiter := 0
	prefix := tf.prefix
	ts.Seek(prefix)
	for ts.NextItem() {
		if loopsPaceLimiter&paceLimiterMediumIterationsMask == 0 {
			if err := checkSearchDeadlineAndPace(is.deadline); err != nil {
				return loopsCount, err
			}
		}
		loopsPaceLimiter++
		item := ts.Item
		if !bytes.HasPrefix(item, prefix) {
			return loopsCount, nil
		}
		tail := item[len(prefix):]
		n := bytes.IndexByte(tail, tagSeparatorChar)
		if n < 0 {
			return loopsCount, fmt.Errorf("invalid tag->metricIDs line %q: cannot find tagSeparatorChar=%d", item, tagSeparatorChar)
		}
		suffix := tail[:n+1]
		tail = tail[n+1:]
		if err := mp.InitOnlyTail(item, tail); err != nil {
			return loopsCount, err
		}
		mp.ParseMetricIDs()
		loopsCount += int64(mp.MetricIDsLen())
		if loopsCount > maxLoopsCount {
			return loopsCount, errTooManyLoops
		}
		if prevMatch && string(suffix) == string(prevMatchingSuffix) {
			// Fast path: the same tag value found.
			// There is no need in checking it again with potentially
			// slow tf.matchSuffix, which may call regexp.
			for _, metricID := range mp.MetricIDs {
				f(metricID)
			}
			continue
		}
		// Slow path: need tf.matchSuffix call.
		ok, err := tf.matchSuffix(suffix)
		// Assume that tf.matchSuffix call needs 10x more time than a single metric scan iteration.
		loopsCount += 10 * int64(tf.matchCost)
		if err != nil {
			return loopsCount, fmt.Errorf("error when matching %s against suffix %q: %w", tf, suffix, err)
		}
		if !ok {
			prevMatch = false
			if mp.MetricIDsLen() < maxMetricIDsPerRow/2 {
				// If the current row contains non-full metricIDs list,
				// then it is likely the next row contains the next tag value.
				// So skip seeking for the next tag value, since it will be slower than just ts.NextItem call.
				continue
			}
			// Optimization: skip all the metricIDs for the given tag value
			kb.B = append(kb.B[:0], item[:len(item)-len(tail)]...)
			// The last char in kb.B must be tagSeparatorChar. Just increment it
			// in order to jump to the next tag value.
			if len(kb.B) == 0 || kb.B[len(kb.B)-1] != tagSeparatorChar || tagSeparatorChar >= 0xff {
				return loopsCount, fmt.Errorf("data corruption: the last char in k=%X must be %X", kb.B, tagSeparatorChar)
			}
			kb.B[len(kb.B)-1]++
			ts.Seek(kb.B)
			// Assume that a seek cost is equivalent to 1000 ordinary loops.
			loopsCount += 1000
			continue
		}
		prevMatch = true
		prevMatchingSuffix = append(prevMatchingSuffix[:0], suffix...)
		for _, metricID := range mp.MetricIDs {
			f(metricID)
		}
	}
	if err := ts.Error(); err != nil {
		return loopsCount, fmt.Errorf("error when searching for tag filter prefix %q: %w", prefix, err)
	}
	return loopsCount, nil
}

func (is *indexSearch) updateMetricIDsForOrSuffixes(tf *tagFilter, metricIDs *uint64set.Set, maxMetrics int, maxLoopsCount int64) (int64, error) {
	if tf.isNegative {
		logger.Panicf("BUG: isNegative must be false")
	}
	kb := kbPool.Get()
	defer kbPool.Put(kb)
	var loopsCount int64
	for _, orSuffix := range tf.orSuffixes {
		kb.B = append(kb.B[:0], tf.prefix...)
		kb.B = append(kb.B, orSuffix...)
		kb.B = append(kb.B, tagSeparatorChar)
		lc, err := is.updateMetricIDsForOrSuffix(kb.B, metricIDs, maxMetrics, maxLoopsCount-loopsCount)
		loopsCount += lc
		if err != nil {
			return loopsCount, err
		}
		if metricIDs.Len() >= maxMetrics {
			return loopsCount, nil
		}
	}
	return loopsCount, nil
}

func (is *indexSearch) updateMetricIDsForOrSuffix(prefix []byte, metricIDs *uint64set.Set, maxMetrics int, maxLoopsCount int64) (int64, error) {
	ts := &is.ts
	mp := &is.mp
	var loopsCount int64
	loopsPaceLimiter := 0
	ts.Seek(prefix)
	for metricIDs.Len() < maxMetrics && ts.NextItem() {
		if loopsPaceLimiter&paceLimiterFastIterationsMask == 0 {
			if err := checkSearchDeadlineAndPace(is.deadline); err != nil {
				return loopsCount, err
			}
		}
		loopsPaceLimiter++
		item := ts.Item
		if !bytes.HasPrefix(item, prefix) {
			return loopsCount, nil
		}
		if err := mp.InitOnlyTail(item, item[len(prefix):]); err != nil {
			return loopsCount, err
		}
		loopsCount += int64(mp.MetricIDsLen())
		if loopsCount > maxLoopsCount {
			return loopsCount, errTooManyLoops
		}
		mp.ParseMetricIDs()
		metricIDs.AddMulti(mp.MetricIDs)
	}
	if err := ts.Error(); err != nil {
		return loopsCount, fmt.Errorf("error when searching for tag filter prefix %q: %w", prefix, err)
	}
	return loopsCount, nil
}

func (is *indexSearch) updateMetricIDsForDateRange(qt *querytracer.Tracer, metricIDs *uint64set.Set, tfs *TagFilters, minDate, maxDate uint64, maxMetrics int) error {
	if minDate == maxDate {
		// Fast path - query only a single date.
		m, err := is.getMetricIDsForDateAndFilters(qt, minDate, tfs, maxMetrics)
		if err != nil {
			return err
		}
		metricIDs.UnionMayOwn(m)
		is.db.dateRangeSearchHits.Add(1)
		return nil
	}

	// Slower path - search for metricIDs for each day in parallel.
	qt = qt.NewChild("parallel search for metric ids in per-day index: filters=%s, dayRange=[%d..%d]", tfs, minDate, maxDate)
	defer qt.Done()
	wg := getWaitGroup()
	var errGlobal error
	var mu sync.Mutex // protects metricIDs + errGlobal vars from concurrent access below
	for minDate <= maxDate {
		qtChild := qt.NewChild("parallel thread for date=%s", dateToString(minDate))
		wg.Add(1)
		go func(date uint64) {
			defer func() {
				qtChild.Done()
				wg.Done()
			}()
			isLocal := is.db.getIndexSearch(is.deadline)
			m, err := isLocal.getMetricIDsForDateAndFilters(qtChild, date, tfs, maxMetrics)
			is.db.putIndexSearch(isLocal)
			mu.Lock()
			defer mu.Unlock()
			if errGlobal != nil {
				return
			}
			if err != nil {
				dateStr := time.Unix(int64(date*24*3600), 0)
				errGlobal = fmt.Errorf("cannot search for metricIDs at %s: %w", dateStr, err)
				return
			}
			if metricIDs.Len() < maxMetrics {
				metricIDs.UnionMayOwn(m)
			}
		}(minDate)
		minDate++
	}
	wg.Wait()
	putWaitGroup(wg)
	if errGlobal != nil {
		return errGlobal
	}
	is.db.dateRangeSearchHits.Add(1)
	return nil
}

func (is *indexSearch) getMetricIDsForDateAndFilters(qt *querytracer.Tracer, date uint64, tfs *TagFilters, maxMetrics int) (*uint64set.Set, error) {
	if qt.Enabled() {
		qt = qt.NewChild("search for metric ids on a particular day: filters=%s, date=%s, maxMetrics=%d", tfs, dateToString(date), maxMetrics)
		defer qt.Done()
	}

	// Sort tfs by loopsCount needed for performing each filter.
	// This stats is usually collected from the previous queries.
	// This way we limit the amount of work below by applying fast filters at first.
	type tagFilterWithWeight struct {
		tf               *tagFilter
		loopsCount       int64
		filterLoopsCount int64
	}
	tfws := make([]tagFilterWithWeight, len(tfs.tfs))
	currentTime := fasttime.UnixTimestamp()
	for i := range tfs.tfs {
		tf := &tfs.tfs[i]
		loopsCount, filterLoopsCount, timestamp := is.getLoopsCountAndTimestampForDateFilter(date, tf)
		if currentTime > timestamp+3600 {
			// Update stats once per hour for relatively fast tag filters.
			// There is no need in spending CPU resources on updating stats for heavy tag filters.
			if loopsCount <= 10e6 {
				loopsCount = 0
			}
			if filterLoopsCount <= 10e6 {
				filterLoopsCount = 0
			}
		}
		tfws[i] = tagFilterWithWeight{
			tf:               tf,
			loopsCount:       loopsCount,
			filterLoopsCount: filterLoopsCount,
		}
	}
	sort.Slice(tfws, func(i, j int) bool {
		a, b := &tfws[i], &tfws[j]
		if a.loopsCount != b.loopsCount {
			return a.loopsCount < b.loopsCount
		}
		return a.tf.Less(b.tf)
	})
	getFirstPositiveLoopsCount := func(tfws []tagFilterWithWeight) int64 {
		for i := range tfws {
			if n := tfws[i].loopsCount; n > 0 {
				return n
			}
		}
		return int64Max
	}
	storeLoopsCount := func(tfw *tagFilterWithWeight, loopsCount int64) {
		if loopsCount != tfw.loopsCount {
			tfw.loopsCount = loopsCount
			is.storeLoopsCountForDateFilter(date, tfw.tf, tfw.loopsCount, tfw.filterLoopsCount)
		}
	}

	// Populate metricIDs for the first non-negative filter with the smallest cost.
	qtChild := qt.NewChild("search for the first non-negative filter with the smallest cost")
	var metricIDs *uint64set.Set
	tfwsRemaining := tfws[:0]
	maxDateMetrics := intMax
	if maxMetrics < intMax/50 {
		maxDateMetrics = maxMetrics * 50
	}
	for i, tfw := range tfws {
		tf := tfw.tf
		if tf.isNegative || tf.isEmptyMatch {
			tfwsRemaining = append(tfwsRemaining, tfw)
			continue
		}
		maxLoopsCount := getFirstPositiveLoopsCount(tfws[i+1:])
		m, loopsCount, err := is.getMetricIDsForDateTagFilter(qtChild, tf, date, tfs.commonPrefix, maxDateMetrics, maxLoopsCount)
		if err != nil {
			if errors.Is(err, errTooManyLoops) {
				// The tf took too many loops compared to the next filter. Postpone applying this filter.
				qtChild.Printf("the filter={%s} took more than %d loops; postpone it", tf, maxLoopsCount)
				storeLoopsCount(&tfw, 2*loopsCount)
				tfwsRemaining = append(tfwsRemaining, tfw)
				continue
			}
			// Move failing filter to the end of filter list.
			storeLoopsCount(&tfw, int64Max)
			return nil, err
		}
		if m.Len() >= maxDateMetrics {
			// Too many time series found by a single tag filter. Move the filter to the end of list.
			qtChild.Printf("the filter={%s} matches at least %d series; postpone it", tf, maxDateMetrics)
			storeLoopsCount(&tfw, int64Max-1)
			tfwsRemaining = append(tfwsRemaining, tfw)
			continue
		}
		storeLoopsCount(&tfw, loopsCount)
		metricIDs = m
		tfwsRemaining = append(tfwsRemaining, tfws[i+1:]...)
		qtChild.Printf("the filter={%s} matches less than %d series (actually %d series); use it", tf, maxDateMetrics, metricIDs.Len())
		break
	}
	qtChild.Done()
	tfws = tfwsRemaining

	if metricIDs == nil {
		// All the filters in tfs are negative or match too many time series.
		// Populate all the metricIDs for the given (date),
		// so later they can be filtered out with negative filters.
		qt.Printf("all the filters are negative or match more than %d time series; fall back to searching for all the metric ids", maxDateMetrics)
		m, err := is.getMetricIDsForDate(date, maxDateMetrics)
		if err != nil {
			return nil, fmt.Errorf("cannot obtain all the metricIDs: %w", err)
		}
		if m.Len() >= maxDateMetrics {
			// Too many time series found for the given (date). Fall back to global search.
			return nil, errTooManyTimeseries(maxDateMetrics)
		}
		metricIDs = m
		qt.Printf("found %d metric ids", metricIDs.Len())
	}

	sort.Slice(tfws, func(i, j int) bool {
		a, b := &tfws[i], &tfws[j]
		if a.filterLoopsCount != b.filterLoopsCount {
			return a.filterLoopsCount < b.filterLoopsCount
		}
		return a.tf.Less(b.tf)
	})
	getFirstPositiveFilterLoopsCount := func(tfws []tagFilterWithWeight) int64 {
		for i := range tfws {
			if n := tfws[i].filterLoopsCount; n > 0 {
				return n
			}
		}
		return int64Max
	}
	storeFilterLoopsCount := func(tfw *tagFilterWithWeight, filterLoopsCount int64) {
		if filterLoopsCount != tfw.filterLoopsCount {
			is.storeLoopsCountForDateFilter(date, tfw.tf, tfw.loopsCount, filterLoopsCount)
		}
	}

	// Intersect metricIDs with the rest of filters.
	//
	// Do not run these tag filters in parallel, since this may result in CPU and RAM waste
	// when the initial tag filters significantly reduce the number of found metricIDs,
	// so the remaining filters could be performed via much faster metricName matching instead
	// of slow selecting of matching metricIDs.
	qtChild = qt.NewChild("intersect the remaining %d filters with the found %d metric ids", len(tfws), metricIDs.Len())
	var tfsPostponed []*tagFilter
	for i, tfw := range tfws {
		tf := tfw.tf
		metricIDsLen := metricIDs.Len()
		if metricIDsLen == 0 {
			// There is no need in applying the remaining filters to an empty set.
			break
		}
		if tfw.filterLoopsCount > int64(metricIDsLen)*loopsCountPerMetricNameMatch {
			// It should be faster performing metricName match on the remaining filters
			// instead of scanning big number of entries in the inverted index for these filters.
			for _, tfw := range tfws[i:] {
				tfsPostponed = append(tfsPostponed, tfw.tf)
			}
			break
		}
		maxLoopsCount := getFirstPositiveFilterLoopsCount(tfws[i+1:])
		if maxLoopsCount == int64Max {
			maxLoopsCount = int64(metricIDsLen) * loopsCountPerMetricNameMatch
		}
		m, filterLoopsCount, err := is.getMetricIDsForDateTagFilter(qtChild, tf, date, tfs.commonPrefix, intMax, maxLoopsCount)
		if err != nil {
			if errors.Is(err, errTooManyLoops) {
				// Postpone tf, since it took more loops than the next filter may need.
				qtChild.Printf("postpone filter={%s}, since it took more than %d loops", tf, maxLoopsCount)
				storeFilterLoopsCount(&tfw, 2*filterLoopsCount)
				tfsPostponed = append(tfsPostponed, tf)
				continue
			}
			// Move failing tf to the end of filter list
			storeFilterLoopsCount(&tfw, int64Max)
			return nil, err
		}
		storeFilterLoopsCount(&tfw, filterLoopsCount)
		if tf.isNegative || tf.isEmptyMatch {
			metricIDs.Subtract(m)
			qtChild.Printf("subtract %d metric ids from the found %d metric ids for filter={%s}; resulting metric ids: %d", m.Len(), metricIDsLen, tf, metricIDs.Len())
		} else {
			metricIDs.Intersect(m)
			qtChild.Printf("intersect %d metric ids with the found %d metric ids for filter={%s}; resulting metric ids: %d", m.Len(), metricIDsLen, tf, metricIDs.Len())
		}
	}
	qtChild.Done()
	if metricIDs.Len() == 0 {
		// There is no need in applying tfsPostponed, since the result is empty.
		qt.Printf("found zero metric ids")
		return nil, nil
	}
	if len(tfsPostponed) > 0 {
		// Apply the postponed filters via metricName match.
		qt.Printf("apply postponed filters=%s to %d metrics ids", tfsPostponed, metricIDs.Len())
		var m uint64set.Set
		if err := is.updateMetricIDsByMetricNameMatch(qt, &m, metricIDs, tfsPostponed); err != nil {
			return nil, err
		}
		return &m, nil
	}
	qt.Printf("found %d metric ids", metricIDs.Len())
	return metricIDs, nil
}

const (
	intMax   = int((^uint(0)) >> 1)
	int64Max = int64((1 << 63) - 1)
)

func (db *indexDB) createPerDayIndexes(date uint64, tsid *TSID, mn *MetricName) {
	if db.noRegisterNewSeries.Load() {
		logger.Panicf("BUG: registration of new series is disabled for indexDB %q", db.name)
	}

	if db.s.disablePerDayIndex {
		return
	}

	db.dateMetricIDCache.Set(date, tsid.MetricID)

	ii := getIndexItems()
	defer putIndexItems(ii)

	// Create date -> metricID entry.
	ii.B = marshalCommonPrefix(ii.B, nsPrefixDateToMetricID)
	ii.B = encoding.MarshalUint64(ii.B, date)
	ii.B = encoding.MarshalUint64(ii.B, tsid.MetricID)
	ii.Next()

	// Create metricName -> TSID entry.
	ii.B = marshalCommonPrefix(ii.B, nsPrefixDateMetricNameToTSID)
	ii.B = encoding.MarshalUint64(ii.B, date)
	ii.B = mn.Marshal(ii.B)
	ii.B = append(ii.B, kvSeparatorChar)
	ii.B = tsid.Marshal(ii.B)
	ii.Next()

	// Create per-day tag -> metricID entries for every tag in mn.
	kb := kbPool.Get()
	kb.B = marshalCommonPrefix(kb.B[:0], nsPrefixDateTagToMetricIDs)
	kb.B = encoding.MarshalUint64(kb.B, date)
	ii.registerTagIndexes(kb.B, mn, tsid.MetricID)
	kbPool.Put(kb)

	db.tb.AddItems(ii.Items)
}

func (ii *indexItems) registerTagIndexes(prefix []byte, mn *MetricName, metricID uint64) {
	// Add MetricGroup -> metricID entry.
	ii.B = append(ii.B, prefix...)
	ii.B = marshalTagValue(ii.B, nil)
	ii.B = marshalTagValue(ii.B, mn.MetricGroup)
	ii.B = encoding.MarshalUint64(ii.B, metricID)
	ii.Next()
	ii.addReverseMetricGroupIfNeeded(prefix, mn, metricID)

	// Add tag -> metricID entries.
	for _, tag := range mn.Tags {
		ii.B = append(ii.B, prefix...)
		ii.B = tag.Marshal(ii.B)
		ii.B = encoding.MarshalUint64(ii.B, metricID)
		ii.Next()
	}

	// Add index entries for composite tags: MetricGroup+tag -> metricID.
	compositeKey := kbPool.Get()
	for _, tag := range mn.Tags {
		compositeKey.B = marshalCompositeTagKey(compositeKey.B[:0], mn.MetricGroup, tag.Key)
		ii.B = append(ii.B, prefix...)
		ii.B = marshalTagValue(ii.B, compositeKey.B)
		ii.B = marshalTagValue(ii.B, tag.Value)
		ii.B = encoding.MarshalUint64(ii.B, metricID)
		ii.Next()
	}
	kbPool.Put(compositeKey)
}

func (ii *indexItems) addReverseMetricGroupIfNeeded(prefix []byte, mn *MetricName, metricID uint64) {
	if bytes.IndexByte(mn.MetricGroup, '.') < 0 {
		// The reverse metric group is needed only for Graphite-like metrics with points.
		return
	}
	// This is most likely a Graphite metric like 'foo.bar.baz'.
	// Store reverse metric name 'zab.rab.oof' in order to speed up search for '*.bar.baz'
	// when the Graphite wildcard has a suffix matching small number of time series.
	ii.B = append(ii.B, prefix...)
	ii.B = marshalTagValue(ii.B, graphiteReverseTagKey)
	revBuf := kbPool.Get()
	revBuf.B = reverseBytes(revBuf.B[:0], mn.MetricGroup)
	ii.B = marshalTagValue(ii.B, revBuf.B)
	kbPool.Put(revBuf)
	ii.B = encoding.MarshalUint64(ii.B, metricID)
	ii.Next()
}

func isArtificialTagKey(key []byte) bool {
	if bytes.Equal(key, graphiteReverseTagKey) {
		return true
	}
	if len(key) > 0 && key[0] == compositeTagKeyPrefix {
		return true
	}
	return false
}

// The tag key for reverse metric name used for speeding up searching
// for Graphite wildcards with suffix matching small number of time series,
// i.e. '*.bar.baz'.
//
// It is expected that the given key isn't be used by users.
var graphiteReverseTagKey = []byte("\xff")

// The prefix for composite tag, which is used for speeding up searching
// for composite filters, which contain `{__name__="<metric_name>"}` filter.
//
// It is expected that the given prefix isn't used by users.
const compositeTagKeyPrefix = '\xfe'

func marshalCompositeTagKey(dst, name, key []byte) []byte {
	dst = append(dst, compositeTagKeyPrefix)
	dst = encoding.MarshalVarUint64(dst, uint64(len(name)))
	dst = append(dst, name...)
	dst = append(dst, key...)
	return dst
}

func unmarshalCompositeTagKey(src []byte) ([]byte, []byte, error) {
	if len(src) == 0 {
		return nil, nil, fmt.Errorf("composite tag key cannot be empty")
	}
	if src[0] != compositeTagKeyPrefix {
		return nil, nil, fmt.Errorf("missing composite tag key prefix in %q", src)
	}
	src = src[1:]
	n, nSize := encoding.UnmarshalVarUint64(src)
	if nSize <= 0 {
		return nil, nil, fmt.Errorf("cannot unmarshal metric name length from composite tag key")
	}
	src = src[nSize:]
	if uint64(len(src)) < n {
		return nil, nil, fmt.Errorf("missing metric name with length %d in composite tag key %q", n, src)
	}
	name := src[:n]
	key := src[n:]
	return name, key, nil
}

func reverseBytes(dst, src []byte) []byte {
	for i := len(src) - 1; i >= 0; i-- {
		dst = append(dst, src[i])
	}
	return dst
}

func (is *indexSearch) hasDateMetricID(date, metricID uint64) bool {
	if is.db.dateMetricIDCache.Has(date, metricID) {
		return true
	}

	ok := is.hasDateMetricIDSlow(date, metricID)
	if ok {
		is.db.dateMetricIDCache.Set(date, metricID)
	}
	return ok
}

func (is *indexSearch) hasDateMetricIDSlow(date, metricID uint64) bool {
	ts := &is.ts
	kb := &is.kb
	kb.B = marshalCommonPrefix(kb.B[:0], nsPrefixDateToMetricID)
	kb.B = encoding.MarshalUint64(kb.B, date)
	kb.B = encoding.MarshalUint64(kb.B, metricID)
	err := ts.FirstItemWithPrefix(kb.B)
	if err == nil {
		if string(ts.Item) != string(kb.B) {
			logger.Panicf("FATAL: unexpected entry for (date=%s, metricID=%d); got %q; want %q", dateToString(date), metricID, ts.Item, kb.B)
		}
		// Fast path - the (date, metricID) entry is found in the current indexdb.
		return true
	}
	if err != io.EOF {
		logger.Panicf("FATAL: unexpected error when searching for (date=%s, metricID=%d) entry: %s", dateToString(date), metricID, err)
	}
	return false
}

func (is *indexSearch) hasMetricID(metricID uint64) bool {
	if is.db.metricIDCache.Has(metricID) {
		return true
	}

	ok := is.hasMetricIDSlow(metricID)
	if ok {
		is.db.metricIDCache.Set(metricID)
	}
	return ok
}

func (is *indexSearch) hasMetricIDSlow(metricID uint64) bool {
	ts := &is.ts
	kb := &is.kb
	kb.B = marshalCommonPrefix(kb.B[:0], nsPrefixMetricIDToTSID)
	kb.B = encoding.MarshalUint64(kb.B, metricID)
	if err := ts.FirstItemWithPrefix(kb.B); err != nil {
		if err == io.EOF {
			return false
		}
		logger.Panicf("FATAL: error when searching for metricID=%d; searchPrefix %q: %s", metricID, kb.B, err)
	}
	return true
}

func (is *indexSearch) getMetricIDsForDateTagFilter(qt *querytracer.Tracer, tf *tagFilter, date uint64, commonPrefix []byte,
	maxMetrics int, maxLoopsCount int64) (*uint64set.Set, int64, error) {
	if qt.Enabled() {
		qt = qt.NewChild("get metric ids for filter and date: filter={%s}, date=%s, maxMetrics=%d, maxLoopsCount=%d", tf, dateToString(date), maxMetrics, maxLoopsCount)
		defer qt.Done()
	}

	if !bytes.HasPrefix(tf.prefix, commonPrefix) {
		logger.Panicf("BUG: unexpected tf.prefix %q; must start with commonPrefix %q", tf.prefix, commonPrefix)
	}
	kb := kbPool.Get()
	defer kbPool.Put(kb)
	kb.B = is.marshalCommonPrefixForDate(kb.B[:0], date)
	prefix := kb.B
	kb.B = append(kb.B, tf.prefix[len(commonPrefix):]...)
	tfNew := *tf
	tfNew.isNegative = false // isNegative for the original tf is handled by the caller.
	tfNew.prefix = kb.B
	metricIDs, loopsCount, err := is.getMetricIDsForTagFilter(qt, &tfNew, maxMetrics, maxLoopsCount)
	if err != nil {
		return nil, loopsCount, err
	}
	if tf.isNegative || !tf.isEmptyMatch {
		return metricIDs, loopsCount, nil
	}
	// The tag filter, which matches empty label such as {foo=~"bar|"}
	// Convert it to negative filter, which matches {foo=~".+",foo!~"bar|"}.
	// This fixes https://github.com/VictoriaMetrics/VictoriaMetrics/issues/1601
	// See also https://github.com/VictoriaMetrics/VictoriaMetrics/issues/395
	maxLoopsCount -= loopsCount
	var tfGross tagFilter
	if err := tfGross.Init(prefix, tf.key, []byte(".+"), false, true); err != nil {
		logger.Panicf(`BUG: cannot init tag filter: {%q=~".+"}: %s`, tf.key, err)
	}
	m, lc, err := is.getMetricIDsForTagFilter(qt, &tfGross, maxMetrics, maxLoopsCount)
	loopsCount += lc
	if err != nil {
		return nil, loopsCount, err
	}
	mLen := m.Len()
	m.Subtract(metricIDs)
	qt.Printf("subtract %d metric ids for filter={%s} from %d metric ids for filter={%s}", metricIDs.Len(), &tfNew, mLen, &tfGross)
	qt.Printf("found %d metric ids, spent %d loops", m.Len(), loopsCount)
	return m, loopsCount, nil
}

func (is *indexSearch) getLoopsCountAndTimestampForDateFilter(date uint64, tf *tagFilter) (int64, int64, uint64) {
	is.kb.B = appendDateTagFilterCacheKey(is.kb.B[:0], is.db.name, date, tf)
	kb := kbPool.Get()
	defer kbPool.Put(kb)
	e := is.db.loopsPerDateTagFilterCache.GetEntry(bytesutil.ToUnsafeString(is.kb.B))
	if e == nil {
		return 0, 0, 0
	}
	v := e.(*tagFiltersLoops)
	return v.loopsCount, v.filterLoopsCount, v.timestamp
}

type tagFiltersLoops struct {
	loopsCount       int64
	filterLoopsCount int64
	timestamp        uint64
}

func (v *tagFiltersLoops) SizeBytes() uint64 {
	return uint64(unsafe.Sizeof(*v))
}

func (is *indexSearch) storeLoopsCountForDateFilter(date uint64, tf *tagFilter, loopsCount, filterLoopsCount int64) {
	v := tagFiltersLoops{
		loopsCount:       loopsCount,
		filterLoopsCount: filterLoopsCount,
		timestamp:        fasttime.UnixTimestamp(),
	}
	is.kb.B = appendDateTagFilterCacheKey(is.kb.B[:0], is.db.name, date, tf)
	is.db.loopsPerDateTagFilterCache.PutEntry(string(is.kb.B), &v)
}

func appendDateTagFilterCacheKey(dst []byte, indexDBName string, date uint64, tf *tagFilter) []byte {
	dst = append(dst, indexDBName...)
	dst = encoding.MarshalUint64(dst, date)
	dst = tf.Marshal(dst)
	return dst
}

func (is *indexSearch) getMetricIDsForDate(date uint64, maxMetrics int) (*uint64set.Set, error) {
	// Extract all the metricIDs from (date, __name__=value)->metricIDs entries.
	kb := kbPool.Get()
	defer kbPool.Put(kb)
	kb.B = is.marshalCommonPrefixForDate(kb.B[:0], date)
	kb.B = marshalTagValue(kb.B, nil)
	var metricIDs uint64set.Set
	if err := is.updateMetricIDsForPrefix(kb.B, &metricIDs, maxMetrics); err != nil {
		return nil, err
	}
	return &metricIDs, nil
}

func (is *indexSearch) updateMetricIDsForPrefix(prefix []byte, metricIDs *uint64set.Set, maxMetrics int) error {
	ts := &is.ts
	mp := &is.mp
	loopsPaceLimiter := 0
	ts.Seek(prefix)
	for ts.NextItem() {
		if loopsPaceLimiter&paceLimiterFastIterationsMask == 0 {
			if err := checkSearchDeadlineAndPace(is.deadline); err != nil {
				return err
			}
		}
		loopsPaceLimiter++
		item := ts.Item
		if !bytes.HasPrefix(item, prefix) {
			return nil
		}
		tail := item[len(prefix):]
		n := bytes.IndexByte(tail, tagSeparatorChar)
		if n < 0 {
			return fmt.Errorf("invalid tag->metricIDs line %q: cannot find tagSeparatorChar %d", item, tagSeparatorChar)
		}
		tail = tail[n+1:]
		if err := mp.InitOnlyTail(item, tail); err != nil {
			return err
		}
		mp.ParseMetricIDs()
		metricIDs.AddMulti(mp.MetricIDs)
		if metricIDs.Len() >= maxMetrics {
			return nil
		}
	}
	if err := ts.Error(); err != nil {
		return fmt.Errorf("error when searching for all metricIDs by prefix %q: %w", prefix, err)
	}
	return nil
}

// The estimated number of index scan loops a single loop in updateMetricIDsByMetricNameMatch takes.
const loopsCountPerMetricNameMatch = 150

var kbPool bytesutil.ByteBufferPool

// Returns local unique MetricID.
func generateUniqueMetricID() uint64 {
	// It is expected that metricIDs returned from this function must be dense.
	// If they will be sparse, then this may hurt metric_ids intersection
	// performance with uint64set.Set.
	return nextUniqueMetricID.Add(1)
}

// This number mustn't go backwards on restarts, otherwise metricID
// collisions are possible. So don't change time on the server
// between VictoriaMetrics restarts.
var nextUniqueMetricID = func() *atomicutil.Uint64 {
	var n atomicutil.Uint64
	n.Store(uint64(time.Now().UnixNano()))
	return &n
}()

func marshalCommonPrefix(dst []byte, nsPrefix byte) []byte {
	dst = append(dst, nsPrefix)
	return dst
}

// This function is needed only for minimizing the difference between code for single-node and cluster version.
func (is *indexSearch) marshalCommonPrefix(dst []byte, nsPrefix byte) []byte {
	return marshalCommonPrefix(dst, nsPrefix)
}

func (is *indexSearch) marshalCommonPrefixForDate(dst []byte, date uint64) []byte {
	if date == globalIndexDate {
		// Global index
		return is.marshalCommonPrefix(dst, nsPrefixTagToMetricIDs)
	}
	// Per-day index
	dst = is.marshalCommonPrefix(dst, nsPrefixDateTagToMetricIDs)
	return encoding.MarshalUint64(dst, date)
}

func unmarshalCommonPrefix(src []byte) ([]byte, byte, error) {
	if len(src) < commonPrefixLen {
		return nil, 0, fmt.Errorf("cannot unmarshal common prefix from %d bytes; need at least %d bytes; data=%X", len(src), commonPrefixLen, src)
	}
	prefix := src[0]
	return src[commonPrefixLen:], prefix, nil
}

// 1 byte for prefix
const commonPrefixLen = 1

type tagToMetricIDsRowParser struct {
	// NSPrefix contains the first byte parsed from the row after Init call.
	// This is either nsPrefixTagToMetricIDs or nsPrefixDateTagToMetricIDs.
	NSPrefix byte

	// Date contains parsed date for nsPrefixDateTagToMetricIDs rows after Init call
	Date uint64

	// MetricIDs contains parsed MetricIDs after ParseMetricIDs call
	MetricIDs []uint64

	// metricIDsParsed is set to true after ParseMetricIDs call
	metricIDsParsed bool

	// Tag contains parsed tag after Init call
	Tag Tag

	// tail contains the remaining unparsed metricIDs
	tail []byte
}

func (mp *tagToMetricIDsRowParser) Reset() {
	mp.NSPrefix = 0
	mp.Date = 0
	mp.MetricIDs = mp.MetricIDs[:0]
	mp.metricIDsParsed = false
	mp.Tag.Reset()
	mp.tail = nil
}

// Init initializes mp from b, which should contain encoded tag->metricIDs row.
//
// b cannot be reused until Reset call.
func (mp *tagToMetricIDsRowParser) Init(b []byte, nsPrefixExpected byte) error {
	tail, nsPrefix, err := unmarshalCommonPrefix(b)
	if err != nil {
		return fmt.Errorf("invalid tag->metricIDs row %q: %w", b, err)
	}
	if nsPrefix != nsPrefixExpected {
		return fmt.Errorf("invalid prefix for tag->metricIDs row %q; got %d; want %d", b, nsPrefix, nsPrefixExpected)
	}
	if nsPrefix == nsPrefixDateTagToMetricIDs {
		// unmarshal date.
		if len(tail) < 8 {
			return fmt.Errorf("cannot unmarshal date from (date, tag)->metricIDs row %q from %d bytes; want at least 8 bytes", b, len(tail))
		}
		mp.Date = encoding.UnmarshalUint64(tail)
		tail = tail[8:]
	}
	mp.NSPrefix = nsPrefix
	tail, err = mp.Tag.Unmarshal(tail)
	if err != nil {
		return fmt.Errorf("cannot unmarshal tag from tag->metricIDs row %q: %w", b, err)
	}
	return mp.InitOnlyTail(b, tail)
}

// MarshalPrefix marshals row prefix without tail to dst.
func (mp *tagToMetricIDsRowParser) MarshalPrefix(dst []byte) []byte {
	dst = marshalCommonPrefix(dst, mp.NSPrefix)
	if mp.NSPrefix == nsPrefixDateTagToMetricIDs {
		dst = encoding.MarshalUint64(dst, mp.Date)
	}
	dst = mp.Tag.Marshal(dst)
	return dst
}

// InitOnlyTail initializes mp.tail from tail.
//
// b must contain tag->metricIDs row.
// b cannot be reused until Reset call.
func (mp *tagToMetricIDsRowParser) InitOnlyTail(b, tail []byte) error {
	if len(tail) == 0 {
		return fmt.Errorf("missing metricID in the tag->metricIDs row %q", b)
	}
	if len(tail)%8 != 0 {
		return fmt.Errorf("invalid tail length in the tag->metricIDs row; got %d bytes; must be multiple of 8 bytes", len(tail))
	}
	mp.tail = tail
	mp.metricIDsParsed = false
	return nil
}

// EqualPrefix returns true if prefixes for mp and x are equal.
//
// Prefix contains (tag)
func (mp *tagToMetricIDsRowParser) EqualPrefix(x *tagToMetricIDsRowParser) bool {
	if !mp.Tag.Equal(&x.Tag) {
		return false
	}
	return mp.Date == x.Date && mp.NSPrefix == x.NSPrefix
}

// MetricIDsLen returns the number of MetricIDs in the mp.tail
func (mp *tagToMetricIDsRowParser) MetricIDsLen() int {
	return len(mp.tail) / 8
}

// ParseMetricIDs parses MetricIDs from mp.tail into mp.MetricIDs.
func (mp *tagToMetricIDsRowParser) ParseMetricIDs() {
	if mp.metricIDsParsed {
		return
	}
	tail := mp.tail
	n := len(tail) / 8
	mp.MetricIDs = slicesutil.SetLength(mp.MetricIDs, n)
	metricIDs := mp.MetricIDs
	_ = metricIDs[n-1]
	for i := 0; i < n; i++ {
		if len(tail) < 8 {
			logger.Panicf("BUG: tail cannot be smaller than 8 bytes; got %d bytes; tail=%X", len(tail), tail)
			return
		}
		metricID := encoding.UnmarshalUint64(tail)
		metricIDs[i] = metricID
		tail = tail[8:]
	}
	mp.metricIDsParsed = true
}

// GetMatchingSeriesCount returns the number of series in mp, which match metricIDs from the given filter
// and do not match metricIDs from negativeFilter.
//
// if filter is empty, then all series in mp are taken into account.
func (mp *tagToMetricIDsRowParser) GetMatchingSeriesCount(filter, negativeFilter *uint64set.Set) int {
	if filter == nil && negativeFilter.Len() == 0 {
		return mp.MetricIDsLen()
	}
	mp.ParseMetricIDs()
	n := 0
	for _, metricID := range mp.MetricIDs {
		if filter != nil && !filter.Has(metricID) {
			continue
		}
		if !negativeFilter.Has(metricID) {
			n++
		}
	}
	return n
}

func mergeTagToMetricIDsRows(data []byte, items []mergeset.Item) ([]byte, []mergeset.Item) {
	data, items = mergeTagToMetricIDsRowsInternal(data, items, nsPrefixTagToMetricIDs)
	data, items = mergeTagToMetricIDsRowsInternal(data, items, nsPrefixDateTagToMetricIDs)
	return data, items
}

func mergeTagToMetricIDsRowsInternal(data []byte, items []mergeset.Item, nsPrefix byte) ([]byte, []mergeset.Item) {
	// Perform quick checks whether items contain rows starting from nsPrefix
	// based on the fact that items are sorted.
	if len(items) <= 2 {
		// The first and the last row must remain unchanged.
		return data, items
	}
	firstItem := items[0].Bytes(data)
	if len(firstItem) > 0 && firstItem[0] > nsPrefix {
		return data, items
	}
	lastItem := items[len(items)-1].Bytes(data)
	if len(lastItem) > 0 && lastItem[0] < nsPrefix {
		return data, items
	}

	// items contain at least one row starting from nsPrefix. Merge rows with common tag.
	tmm := getTagToMetricIDsRowsMerger()
	tmm.dataCopy = append(tmm.dataCopy[:0], data...)
	tmm.itemsCopy = append(tmm.itemsCopy[:0], items...)
	mp := &tmm.mp
	mpPrev := &tmm.mpPrev
	dstData := data[:0]
	dstItems := items[:0]
	for i, it := range items {
		item := it.Bytes(data)
		if len(item) == 0 || item[0] != nsPrefix || i == 0 || i == len(items)-1 {
			// Write rows not starting with nsPrefix as-is.
			// Additionally write the first and the last row as-is in order to preserve
			// sort order for adjacent blocks.
			dstData, dstItems = tmm.flushPendingMetricIDs(dstData, dstItems, mpPrev)
			dstData = append(dstData, item...)
			dstItems = append(dstItems, mergeset.Item{
				Start: uint32(len(dstData) - len(item)),
				End:   uint32(len(dstData)),
			})
			continue
		}
		if err := mp.Init(item, nsPrefix); err != nil {
			logger.Panicf("FATAL: cannot parse row starting with nsPrefix %d during merge: %s", nsPrefix, err)
		}
		if mp.MetricIDsLen() >= maxMetricIDsPerRow {
			dstData, dstItems = tmm.flushPendingMetricIDs(dstData, dstItems, mpPrev)
			dstData = append(dstData, item...)
			dstItems = append(dstItems, mergeset.Item{
				Start: uint32(len(dstData) - len(item)),
				End:   uint32(len(dstData)),
			})
			continue
		}
		if !mp.EqualPrefix(mpPrev) {
			dstData, dstItems = tmm.flushPendingMetricIDs(dstData, dstItems, mpPrev)
		}
		mp.ParseMetricIDs()
		tmm.pendingMetricIDs = append(tmm.pendingMetricIDs, mp.MetricIDs...)
		mpPrev, mp = mp, mpPrev
		if len(tmm.pendingMetricIDs) >= maxMetricIDsPerRow {
			dstData, dstItems = tmm.flushPendingMetricIDs(dstData, dstItems, mpPrev)
		}
	}
	if len(tmm.pendingMetricIDs) > 0 {
		logger.Panicf("BUG: tmm.pendingMetricIDs must be empty at this point; got %d items: %d", len(tmm.pendingMetricIDs), tmm.pendingMetricIDs)
	}
	if !checkItemsSorted(dstData, dstItems) {
		// Items could become unsorted if initial items contain duplicate metricIDs:
		//
		//   item1: 1, 1, 5
		//   item2: 1, 4
		//
		// Items could become the following after the merge:
		//
		//   item1: 1, 5
		//   item2: 1, 4
		//
		// i.e. item1 > item2
		//
		// Leave the original items unmerged, so they can be merged next time.
		// This case should be quite rare - if multiple data points are simultaneously inserted
		// into the same new time series from multiple concurrent goroutines.
		indexBlocksWithMetricIDsIncorrectOrder.Add(1)
		dstData = append(dstData[:0], tmm.dataCopy...)
		dstItems = append(dstItems[:0], tmm.itemsCopy...)
		if !checkItemsSorted(dstData, dstItems) {
			logger.Panicf("BUG: the original items weren't sorted; items=%q", dstItems)
		}
	}
	putTagToMetricIDsRowsMerger(tmm)
	indexBlocksWithMetricIDsProcessed.Add(1)
	return dstData, dstItems
}

var (
	indexBlocksWithMetricIDsIncorrectOrder atomicutil.Uint64
	indexBlocksWithMetricIDsProcessed      atomicutil.Uint64
)

func checkItemsSorted(data []byte, items []mergeset.Item) bool {
	if len(items) == 0 {
		return true
	}
	prevItem := items[0].String(data)
	for _, it := range items[1:] {
		currItem := it.String(data)
		if prevItem > currItem {
			return false
		}
		prevItem = currItem
	}
	return true
}

// maxMetricIDsPerRow limits the number of metricIDs in tag->metricIDs row.
//
// This reduces overhead on index and metaindex in lib/mergeset.
const maxMetricIDsPerRow = 64

type uint64Sorter []uint64

func (s uint64Sorter) Len() int { return len(s) }
func (s uint64Sorter) Less(i, j int) bool {
	return s[i] < s[j]
}

func (s uint64Sorter) Swap(i, j int) {
	s[i], s[j] = s[j], s[i]
}

type tagToMetricIDsRowsMerger struct {
	pendingMetricIDs uint64Sorter
	mp               tagToMetricIDsRowParser
	mpPrev           tagToMetricIDsRowParser

	itemsCopy []mergeset.Item
	dataCopy  []byte
}

func (tmm *tagToMetricIDsRowsMerger) Reset() {
	tmm.pendingMetricIDs = tmm.pendingMetricIDs[:0]
	tmm.mp.Reset()
	tmm.mpPrev.Reset()

	tmm.itemsCopy = tmm.itemsCopy[:0]
	tmm.dataCopy = tmm.dataCopy[:0]
}

func (tmm *tagToMetricIDsRowsMerger) flushPendingMetricIDs(dstData []byte, dstItems []mergeset.Item, mp *tagToMetricIDsRowParser) ([]byte, []mergeset.Item) {
	if len(tmm.pendingMetricIDs) == 0 {
		// Nothing to flush
		return dstData, dstItems
	}
	// Use sort.Sort instead of sort.Slice in order to reduce memory allocations.
	sort.Sort(&tmm.pendingMetricIDs)
	tmm.pendingMetricIDs = removeDuplicateMetricIDs(tmm.pendingMetricIDs)

	// Marshal pendingMetricIDs
	dstDataLen := len(dstData)
	dstData = mp.MarshalPrefix(dstData)
	for _, metricID := range tmm.pendingMetricIDs {
		dstData = encoding.MarshalUint64(dstData, metricID)
	}
	dstItems = append(dstItems, mergeset.Item{
		Start: uint32(dstDataLen),
		End:   uint32(len(dstData)),
	})
	tmm.pendingMetricIDs = tmm.pendingMetricIDs[:0]
	return dstData, dstItems
}

func removeDuplicateMetricIDs(sortedMetricIDs []uint64) []uint64 {
	if len(sortedMetricIDs) < 2 {
		return sortedMetricIDs
	}
	prevMetricID := sortedMetricIDs[0]
	hasDuplicates := false
	for _, metricID := range sortedMetricIDs[1:] {
		if prevMetricID == metricID {
			hasDuplicates = true
			break
		}
		prevMetricID = metricID
	}
	if !hasDuplicates {
		return sortedMetricIDs
	}
	dstMetricIDs := sortedMetricIDs[:1]
	prevMetricID = sortedMetricIDs[0]
	for _, metricID := range sortedMetricIDs[1:] {
		if prevMetricID == metricID {
			continue
		}
		dstMetricIDs = append(dstMetricIDs, metricID)
		prevMetricID = metricID
	}
	return dstMetricIDs
}

func getTagToMetricIDsRowsMerger() *tagToMetricIDsRowsMerger {
	v := tmmPool.Get()
	if v == nil {
		return &tagToMetricIDsRowsMerger{}
	}
	return v.(*tagToMetricIDsRowsMerger)
}

func putTagToMetricIDsRowsMerger(tmm *tagToMetricIDsRowsMerger) {
	tmm.Reset()
	tmmPool.Put(tmm)
}

var tmmPool sync.Pool<|MERGE_RESOLUTION|>--- conflicted
+++ resolved
@@ -288,30 +288,6 @@
 
 // MustClose closes db.
 func (db *indexDB) MustClose() {
-<<<<<<< HEAD
-=======
-	rc := db.refCount.Load()
-	if rc != 1 {
-		logger.Fatalf("BUG: %q unexpected indexDB refCount: %d", db.name, rc)
-	}
-	db.decRef()
-}
-
-func (db *indexDB) incRef() {
-	db.refCount.Add(1)
-}
-
-func (db *indexDB) decRef() {
-	n := db.refCount.Add(-1)
-	if n < 0 {
-		logger.Panicf("BUG: %q negative refCount: %d", db.name, n)
-	}
-	if n > 0 {
-		return
-	}
-
-	tbPath := db.tb.Path()
->>>>>>> 785c1fd0
 	db.tb.MustClose()
 	db.tb = nil
 	db.s = nil
