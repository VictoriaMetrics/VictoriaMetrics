package storage

import (
	"bytes"
	"container/heap"
	"errors"
	"fmt"
	"io"
	"regexp"
	"sort"
	"strings"
	"sync"
	"sync/atomic"
	"time"
	"unsafe"

	"github.com/VictoriaMetrics/metricsql"
	"github.com/cespare/xxhash/v2"

	"github.com/VictoriaMetrics/VictoriaMetrics/lib/atomicutil"
	"github.com/VictoriaMetrics/VictoriaMetrics/lib/bytesutil"
	"github.com/VictoriaMetrics/VictoriaMetrics/lib/encoding"
	"github.com/VictoriaMetrics/VictoriaMetrics/lib/fasttime"
	"github.com/VictoriaMetrics/VictoriaMetrics/lib/logger"
	"github.com/VictoriaMetrics/VictoriaMetrics/lib/lrucache"
	"github.com/VictoriaMetrics/VictoriaMetrics/lib/memory"
	"github.com/VictoriaMetrics/VictoriaMetrics/lib/mergeset"
	"github.com/VictoriaMetrics/VictoriaMetrics/lib/querytracer"
	"github.com/VictoriaMetrics/VictoriaMetrics/lib/slicesutil"
	"github.com/VictoriaMetrics/VictoriaMetrics/lib/uint64set"
	"github.com/VictoriaMetrics/VictoriaMetrics/lib/workingsetcache"
)

const (
	// Prefix for MetricName->TSID entries.
	//
	// This index is used only when -disablePerDayIndex flag is set.
	//
	// Otherwise, this index is substituted with nsPrefixDateMetricNameToTSID,
	// since the MetricName->TSID index may require big amounts of memory for
	// indexdb/dataBlocks cache when it grows big on the configured retention
	// under high churn rate (e.g. when new time series are constantly
	// registered).
	//
	// It is much more efficient from memory usage PoV to query per-day MetricName->TSID index
	// (aka nsPrefixDateMetricNameToTSID) when the TSID must be obtained for the given MetricName
	// during data ingestion under high churn rate and big retention.
	//
	nsPrefixMetricNameToTSID = 0

	// Prefix for Tag->MetricID entries.
	nsPrefixTagToMetricIDs = 1

	// Prefix for MetricID->TSID entries.
	nsPrefixMetricIDToTSID = 2

	// Prefix for MetricID->MetricName entries.
	nsPrefixMetricIDToMetricName = 3

	// Prefix for deleted MetricID entries.
	nsPrefixDeletedMetricID = 4

	// Prefix for Date->MetricID entries.
	nsPrefixDateToMetricID = 5

	// Prefix for (Date,Tag)->MetricID entries.
	nsPrefixDateTagToMetricIDs = 6

	// Prefix for (Date,MetricName)->TSID entries.
	nsPrefixDateMetricNameToTSID = 7
)

// indexDB represents an index db.
type indexDB struct {
	// The number of calls for date range searches.
	dateRangeSearchCalls atomic.Uint64

	// The number of hits for date range searches.
	dateRangeSearchHits atomic.Uint64

	// The number of calls for global search.
	globalSearchCalls atomic.Uint64

	// The number of missing MetricID -> TSID entries.
	// High rate for this value means corrupted indexDB.
	missingTSIDsForMetricID atomic.Uint64

	// missingMetricNamesForMetricID is a counter of missing MetricID -> MetricName entries.
	// High rate may mean corrupted indexDB due to unclean shutdown.
	// The db must be automatically recovered after that.
	missingMetricNamesForMetricID atomic.Uint64

	// legacyMinMissingTimestampByKey holds the minimum timestamps by index search key,
	// which is missing in the given indexDB.
	// Key must be formed with marshalCommonPrefix function.
	//
	// This field is used at legacyContainsTimeRange() function only for the
	// legacy indexDBs, since these indexDBs are readonly.
	// This field cannot be used for the partition indexDBs, since they may receive data
	// with bigger timestamps at any time.
	legacyMinMissingTimestampByKey map[string]int64
	// protects legacyMinMissingTimestampByKey
	legacyMinMissingTimestampByKeyLock sync.Mutex

	// id identifies the indexDB. It is used for in various caches to know which
	// indexDB contains a metricID and which does not.
	id uint64

	// Time range covered by this IndexDB.
	tr TimeRange

	name string
	tb   *mergeset.Table

	// noRegisterNewSeries indicates whether the indexDB receives new entries or
	// not.
	noRegisterNewSeries atomic.Bool

	// Cache for fast TagFilters -> MetricIDs lookup.
	tagFiltersToMetricIDsCache *lrucache.Cache

	// The parent storage.
	s *Storage

	// Cache for (date, tagFilter) -> loopsCount, which is used for reducing
	// the amount of work when matching a set of filters.
	loopsPerDateTagFilterCache *workingsetcache.Cache

	// A cache that stores metricIDs that have been added to the index.
	// The cache is not populated on startup nor does it store a complete set of
	// metricIDs. A metricID is added to the cache either when a new entry is
	// added to the global index or when the global index is searched for
	// existing metricID (see is.createGlobalIndexes() and is.hasMetricID()).
	//
	// The cache is used solely for creating new index entries during the data
	// ingestion (see Storage.RegisterMetricNames() and Storage.add())
	//
	metricIDCache *metricIDCache

	// dateMetricIDCache is (date, metricID) cache that is used to speed up the
	// data ingestion by storing the is.hasDateMetricID() search results in
	// memory.
	dateMetricIDCache *dateMetricIDCache

	// An inmemory set of deleted metricIDs.
	//
	// It is safe to keep the set in memory even for big number of deleted
	// metricIDs, since it usually requires 1 bit per deleted metricID.
	deletedMetricIDs           atomic.Pointer[uint64set.Set]
	deletedMetricIDsUpdateLock sync.Mutex

	indexSearchPool sync.Pool
}

var maxTagFiltersCacheSize uint64

// SetTagFiltersCacheSize overrides the default size of tagFiltersToMetricIDsCache
func SetTagFiltersCacheSize(size int) {
	maxTagFiltersCacheSize = uint64(size)
}

func getTagFiltersCacheSize() uint64 {
	if maxTagFiltersCacheSize <= 0 {
		return uint64(float64(memory.Allowed()) / 32)
	}
	return maxTagFiltersCacheSize
}

func mustOpenIndexDB(id uint64, tr TimeRange, name, path string, s *Storage, isReadOnly *atomic.Bool, noRegisterNewSeries bool) *indexDB {
	if s == nil {
		logger.Panicf("BUG: Storage must not be nil")
	}

	tfssCache := lrucache.NewCache(getTagFiltersCacheSize)
	tb := mergeset.MustOpenTable(path, dataFlushInterval, tfssCache.Reset, mergeTagToMetricIDsRows, isReadOnly)
	db := &indexDB{
		id:   id,
		tr:   tr,
		tb:   tb,
		name: name,

		legacyMinMissingTimestampByKey: make(map[string]int64),
		tagFiltersToMetricIDsCache:     tfssCache,
		s:                              s,
		loopsPerDateTagFilterCache:     workingsetcache.New(memory.Allowed() / 128),
		metricIDCache:                  newMetricIDCache(),
		dateMetricIDCache:              newDateMetricIDCache(),
	}
	db.noRegisterNewSeries.Store(noRegisterNewSeries)
	db.loadDeletedMetricIDs()
	return db
}

const noDeadline = 1<<64 - 1

// IndexDBMetrics contains essential metrics for indexDB.
type IndexDBMetrics struct {
	TagFiltersToMetricIDsCacheSize         uint64
	TagFiltersToMetricIDsCacheSizeBytes    uint64
	TagFiltersToMetricIDsCacheSizeMaxBytes uint64
	TagFiltersToMetricIDsCacheRequests     uint64
	TagFiltersToMetricIDsCacheMisses       uint64
	TagFiltersToMetricIDsCacheResets       uint64

<<<<<<< HEAD
	MetricIDCacheSize       uint64
	MetricIDCacheSizeBytes  uint64
	MetricIDCacheSyncsCount uint64

	DateMetricIDCacheSize        uint64
	DateMetricIDCacheSizeBytes   uint64
	DateMetricIDCacheSyncsCount  uint64
	DateMetricIDCacheResetsCount uint64
=======
	DateMetricIDCacheSize         uint64
	DateMetricIDCacheSizeBytes    uint64
	DateMetricIDCacheSizeMaxBytes uint64
	DateMetricIDCacheSyncsCount   uint64
	DateMetricIDCacheResetsCount  uint64
>>>>>>> dc5d7aa4

	// Used by legacy indexDBs only.
	// See UpdateMetrics() in index_db_legacy.go
	IndexDBRefCount uint64

	RecentHourMetricIDsSearchCalls uint64
	RecentHourMetricIDsSearchHits  uint64

	DateRangeSearchCalls uint64
	DateRangeSearchHits  uint64
	GlobalSearchCalls    uint64

	MissingTSIDsForMetricID       uint64
	MissingMetricNamesForMetricID uint64

	IndexBlocksWithMetricIDsProcessed      uint64
	IndexBlocksWithMetricIDsIncorrectOrder uint64

	MinTimestampForCompositeIndex     uint64
	CompositeFilterSuccessConversions uint64
	CompositeFilterMissingConversions uint64

	mergeset.TableMetrics
}

// UpdateMetrics updates m with metrics from the db.
func (db *indexDB) UpdateMetrics(m *IndexDBMetrics) {
	// global index metrics
	m.IndexBlocksWithMetricIDsProcessed = indexBlocksWithMetricIDsProcessed.Load()
	m.IndexBlocksWithMetricIDsIncorrectOrder = indexBlocksWithMetricIDsIncorrectOrder.Load()

	m.MinTimestampForCompositeIndex = uint64(db.s.minTimestampForCompositeIndex)
	m.CompositeFilterSuccessConversions = compositeFilterSuccessConversions.Load()
	m.CompositeFilterMissingConversions = compositeFilterMissingConversions.Load()

	m.TagFiltersToMetricIDsCacheSize += uint64(db.tagFiltersToMetricIDsCache.Len())
	m.TagFiltersToMetricIDsCacheSizeBytes += uint64(db.tagFiltersToMetricIDsCache.SizeBytes())
	m.TagFiltersToMetricIDsCacheSizeMaxBytes += uint64(db.tagFiltersToMetricIDsCache.SizeMaxBytes())
	m.TagFiltersToMetricIDsCacheRequests += db.tagFiltersToMetricIDsCache.Requests()
	m.TagFiltersToMetricIDsCacheMisses += db.tagFiltersToMetricIDsCache.Misses()
	m.TagFiltersToMetricIDsCacheResets += db.tagFiltersToMetricIDsCache.Resets()

<<<<<<< HEAD
	metricIDCacheStats := db.metricIDCache.Stats()
	m.MetricIDCacheSize += metricIDCacheStats.Size
	m.MetricIDCacheSizeBytes += metricIDCacheStats.SizeBytes
	m.MetricIDCacheSyncsCount += metricIDCacheStats.SyncsCount

	m.DateMetricIDCacheSize += uint64(db.dateMetricIDCache.EntriesCount())
	m.DateMetricIDCacheSizeBytes += uint64(db.dateMetricIDCache.SizeBytes())
	m.DateMetricIDCacheSyncsCount += db.dateMetricIDCache.syncsCount.Load()
	m.DateMetricIDCacheResetsCount += db.dateMetricIDCache.resetsCount.Load()
=======
	dmcs := db.dateMetricIDCache.Stats()
	m.DateMetricIDCacheSize += dmcs.Size
	m.DateMetricIDCacheSizeBytes += dmcs.SizeBytes
	m.DateMetricIDCacheSizeMaxBytes += dmcs.SizeMaxBytes
	m.DateMetricIDCacheSyncsCount += dmcs.SyncsCount
	m.DateMetricIDCacheResetsCount += dmcs.ResetsCount
>>>>>>> dc5d7aa4

	m.DateRangeSearchCalls += db.dateRangeSearchCalls.Load()
	m.DateRangeSearchHits += db.dateRangeSearchHits.Load()
	m.GlobalSearchCalls += db.globalSearchCalls.Load()

	m.MissingTSIDsForMetricID += db.missingTSIDsForMetricID.Load()
	m.MissingMetricNamesForMetricID += db.missingMetricNamesForMetricID.Load()

	db.tb.UpdateMetrics(&m.TableMetrics)
}

// MustClose closes db.
func (db *indexDB) MustClose() {
	db.tb.MustClose()
	db.tb = nil
	db.s = nil

	// Free space occupied by caches owned by db.
	db.tagFiltersToMetricIDsCache.MustStop()
	db.loopsPerDateTagFilterCache.Stop()
	db.metricIDCache.Stop()

	db.tagFiltersToMetricIDsCache = nil
	db.loopsPerDateTagFilterCache = nil
	db.metricIDCache = nil
}

// getMetricIDsFromTagFiltersCache retrieves the set of metricIDs that
// correspond to the given (tffs, tr) key.
//
// The caller must convert the (tfss, tr) to a byte slice and use it as the key
// when calling this method (see marshalTagFiltersKey()).
//
// The caller must not modify the set of metricIDs returned by this method.
func (db *indexDB) getMetricIDsFromTagFiltersCache(qt *querytracer.Tracer, key []byte) (*uint64set.Set, bool) {
	qt.Printf("search for metricIDs in tag filters cache")
	v := db.tagFiltersToMetricIDsCache.GetEntry(bytesutil.ToUnsafeString(key))
	if v == nil {
		qt.Printf("cache miss")
		return nil, false
	}
	metricIDs := v.(*uint64set.Set)
	qt.Printf("found %d metricIDs in cache", metricIDs.Len())
	return metricIDs, true
}

// putMetricIDsToTagFiltersCache stores the set of metricIDs that
// correspond to the given (tffs, tr) key into the cache.
//
// The caller must convert the (tfss, tr) to a byte slice and use it as the key
// when calling this method (see marshalTagFiltersKey()).
//
// The caller must not modify the set of metricIDs after calling this method.
func (db *indexDB) putMetricIDsToTagFiltersCache(qt *querytracer.Tracer, metricIDs *uint64set.Set, key []byte) {
	qt.Printf("put %d metricIDs in cache", metricIDs.Len())
	db.tagFiltersToMetricIDsCache.PutEntry(string(key), metricIDs)
	qt.Printf("stored %d metricIDs into cache", metricIDs.Len())
}

func (db *indexDB) getFromMetricIDCache(dst *TSID, metricID uint64) error {
	// There is no need in checking for deleted metricIDs here, since they
	// must be checked by the caller.
	buf := (*[unsafe.Sizeof(*dst)]byte)(unsafe.Pointer(dst))
	key := (*[unsafe.Sizeof(metricID)]byte)(unsafe.Pointer(&metricID))
	tmp := db.s.metricIDCache.Get(buf[:0], key[:])
	if len(tmp) == 0 {
		// The TSID for the given metricID wasn't found in the cache.
		return io.EOF
	}
	if &tmp[0] != &buf[0] || len(tmp) != len(buf) {
		return fmt.Errorf("corrupted MetricID->TSID cache: unexpected size for metricID=%d value; got %d bytes; want %d bytes", metricID, len(tmp), len(buf))
	}
	return nil
}

func (db *indexDB) putToMetricIDCache(metricID uint64, tsid *TSID) {
	buf := (*[unsafe.Sizeof(*tsid)]byte)(unsafe.Pointer(tsid))
	key := (*[unsafe.Sizeof(metricID)]byte)(unsafe.Pointer(&metricID))
	db.s.metricIDCache.Set(key[:], buf[:])
}

func marshalTagFiltersKey(dst []byte, tfss []*TagFilters, tr TimeRange) []byte {
	// Round start and end times to per-day granularity according to per-day inverted index.
	startDate, endDate := tr.DateRange()
	dst = encoding.MarshalUint64(dst, startDate)
	dst = encoding.MarshalUint64(dst, endDate)
	for _, tfs := range tfss {
		dst = append(dst, 0) // separator between tfs groups.
		for i := range tfs.tfs {
			dst = tfs.tfs[i].Marshal(dst)
		}
	}
	return dst
}

type indexSearch struct {
	db *indexDB
	ts mergeset.TableSearch
	kb bytesutil.ByteBuffer
	mp tagToMetricIDsRowParser

	// deadline in unix timestamp seconds for the given search.
	deadline uint64
}

// getIndexSearch returns an indexSearch with default configuration
func (db *indexDB) getIndexSearch(deadline uint64) *indexSearch {
	return db.getIndexSearchInternal(deadline, false)
}

func (db *indexDB) getIndexSearchInternal(deadline uint64, sparse bool) *indexSearch {
	v := db.indexSearchPool.Get()
	if v == nil {
		v = &indexSearch{
			db: db,
		}
	}
	is := v.(*indexSearch)
	is.ts.Init(db.tb, sparse)
	is.deadline = deadline
	return is
}

func (db *indexDB) putIndexSearch(is *indexSearch) {
	is.ts.MustClose()
	is.kb.Reset()
	is.mp.Reset()
	is.deadline = 0

	db.indexSearchPool.Put(is)
}

func generateTSID(dst *TSID, mn *MetricName) {
	dst.MetricGroupID = xxhash.Sum64(mn.MetricGroup)
	// Assume that the job-like metric is put at mn.Tags[0], while instance-like metric is put at mn.Tags[1]
	// This assumption is true because mn.Tags must be sorted with mn.sortTags() before calling generateTSID() function.
	// This allows grouping data blocks for the same (job, instance) close to each other on disk.
	// This reduces disk seeks and disk read IO when data blocks are read from disk for the same job and/or instance.
	// For example, data blocks for time series matching `process_resident_memory_bytes{job="vmstorage"}` are physically adjacent on disk.
	if len(mn.Tags) > 0 {
		dst.JobID = uint32(xxhash.Sum64(mn.Tags[0].Value))
	}
	if len(mn.Tags) > 1 {
		dst.InstanceID = uint32(xxhash.Sum64(mn.Tags[1].Value))
	}
	dst.MetricID = generateUniqueMetricID()
}

func (db *indexDB) createGlobalIndexes(tsid *TSID, mn *MetricName) {
	if db.noRegisterNewSeries.Load() {
		logger.Panicf("BUG: registration of new series is disabled for indexDB %q", db.name)
	}

	// Add new metricID to cache.
	db.metricIDCache.Set(tsid.MetricID)

	ii := getIndexItems()
	defer putIndexItems(ii)

	if db.s.disablePerDayIndex {
		// Create metricName -> TSID entry.
		// This index is used for searching a TSID by metric name during data
		// ingestion or metric name registration when -disablePerDayIndex flag
		// is set.
		ii.B = marshalCommonPrefix(ii.B, nsPrefixMetricNameToTSID)
		ii.B = mn.Marshal(ii.B)
		ii.B = append(ii.B, kvSeparatorChar)
		ii.B = tsid.Marshal(ii.B)
		ii.Next()
	}

	// Create metricID -> metricName entry.
	ii.B = marshalCommonPrefix(ii.B, nsPrefixMetricIDToMetricName)
	ii.B = encoding.MarshalUint64(ii.B, tsid.MetricID)
	ii.B = mn.Marshal(ii.B)
	ii.Next()

	// Create metricID -> TSID entry.
	ii.B = marshalCommonPrefix(ii.B, nsPrefixMetricIDToTSID)
	ii.B = encoding.MarshalUint64(ii.B, tsid.MetricID)
	ii.B = tsid.Marshal(ii.B)
	ii.Next()

	// Create tag -> metricID entries for every tag in mn.
	kb := kbPool.Get()
	kb.B = marshalCommonPrefix(kb.B[:0], nsPrefixTagToMetricIDs)
	ii.registerTagIndexes(kb.B, mn, tsid.MetricID)
	kbPool.Put(kb)

	db.tb.AddItems(ii.Items)
}

type indexItems struct {
	B     []byte
	Items [][]byte

	start int
}

func (ii *indexItems) reset() {
	ii.B = ii.B[:0]
	ii.Items = ii.Items[:0]
	ii.start = 0
}

func (ii *indexItems) Next() {
	ii.Items = append(ii.Items, ii.B[ii.start:])
	ii.start = len(ii.B)
}

func getIndexItems() *indexItems {
	v := indexItemsPool.Get()
	if v == nil {
		return &indexItems{}
	}
	return v.(*indexItems)
}

func putIndexItems(ii *indexItems) {
	ii.reset()
	indexItemsPool.Put(ii)
}

var indexItemsPool sync.Pool

// SearchLabelNames returns all the label names, which match the given tfss on
// the given tr.
func (db *indexDB) SearchLabelNames(qt *querytracer.Tracer, tfss []*TagFilters, tr TimeRange, maxLabelNames, maxMetrics int, deadline uint64) (map[string]struct{}, error) {
	qt = qt.NewChild("search for label names: filters=%s, timeRange=%s, maxLabelNames=%d, maxMetrics=%d", tfss, &tr, maxLabelNames, maxMetrics)
	defer qt.Done()

	is := db.getIndexSearch(deadline)
	lns, err := is.searchLabelNamesWithFiltersOnTimeRange(qt, tfss, tr, maxLabelNames, maxMetrics)
	db.putIndexSearch(is)
	if err != nil {
		return nil, err
	}

	qt.Printf("found %d label names", len(lns))
	return lns, nil
}

func (is *indexSearch) searchLabelNamesWithFiltersOnTimeRange(qt *querytracer.Tracer, tfss []*TagFilters, tr TimeRange, maxLabelNames, maxMetrics int) (map[string]struct{}, error) {
	if tr == globalIndexTimeRange {
		qtChild := qt.NewChild("search for label names in global index: filters=%s", tfss)
		lns, err := is.searchLabelNamesWithFiltersOnDate(qtChild, tfss, globalIndexDate, maxLabelNames, maxMetrics)
		qtChild.Done()
		return lns, err
	}

	minDate, maxDate := tr.DateRange()
	var mu sync.Mutex
	wg := getWaitGroup()
	var errGlobal error
	lns := make(map[string]struct{})
	qt = qt.NewChild("parallel search for label names: filters=%s, timeRange=%s", tfss, &tr)
	for date := minDate; date <= maxDate; date++ {
		wg.Add(1)
		qtChild := qt.NewChild("search for label names: filters=%s, date=%s", tfss, dateToString(date))
		go func(date uint64) {
			defer func() {
				qtChild.Done()
				wg.Done()
			}()
			isLocal := is.db.getIndexSearch(is.deadline)
			lnsLocal, err := isLocal.searchLabelNamesWithFiltersOnDate(qtChild, tfss, date, maxLabelNames, maxMetrics)
			is.db.putIndexSearch(isLocal)
			mu.Lock()
			defer mu.Unlock()
			if errGlobal != nil {
				return
			}
			if err != nil {
				errGlobal = err
				return
			}
			if len(lns) >= maxLabelNames {
				return
			}
			for k := range lnsLocal {
				lns[k] = struct{}{}
			}
		}(date)
	}
	wg.Wait()
	putWaitGroup(wg)
	qt.Done()
	return lns, errGlobal
}

func (is *indexSearch) searchLabelNamesWithFiltersOnDate(qt *querytracer.Tracer, tfss []*TagFilters, date uint64, maxLabelNames, maxMetrics int) (map[string]struct{}, error) {
	var filter *uint64set.Set
	if !isSingleMetricNameFilter(tfss) {
		filter, err := is.searchMetricIDsWithFiltersOnDate(qt, tfss, date, maxMetrics)
		if err != nil {
			return nil, err
		}
		if filter != nil && filter.Len() <= 100e3 {
			// It is faster to obtain label names by metricIDs from the filter
			// instead of scanning the inverted index for the matching filters.
			// This should help https://github.com/VictoriaMetrics/VictoriaMetrics/issues/2978
			metricIDs := filter.AppendTo(nil)
			qt.Printf("sort %d metricIDs", len(metricIDs))
			lns := is.getLabelNamesForMetricIDs(qt, metricIDs, maxLabelNames)
			return lns, nil
		}
	}

	var prevLabelName []byte
	ts := &is.ts
	kb := &is.kb
	mp := &is.mp
	dmis := is.db.getDeletedMetricIDs()
	loopsPaceLimiter := 0
	underscoreNameSeen := false
	nsPrefixExpected := byte(nsPrefixDateTagToMetricIDs)
	if date == globalIndexDate {
		nsPrefixExpected = nsPrefixTagToMetricIDs
	}

	hasCompositeLabelName := false
	kb.B = is.marshalCommonPrefixForDate(kb.B[:0], date)
	if name := getCommonMetricNameForTagFilterss(tfss); len(name) > 0 {
		compositeLabelName := marshalCompositeTagKey(nil, name, nil)
		kb.B = marshalTagValue(kb.B, compositeLabelName)
		// Drop trailing tagSeparator
		kb.B = kb.B[:len(kb.B)-1]
		hasCompositeLabelName = true
	}
	prefix := append([]byte{}, kb.B...)

	ts.Seek(prefix)
	lns := make(map[string]struct{})
	for len(lns) < maxLabelNames && ts.NextItem() {
		if loopsPaceLimiter&paceLimiterFastIterationsMask == 0 {
			if err := checkSearchDeadlineAndPace(is.deadline); err != nil {
				return nil, err
			}
		}
		loopsPaceLimiter++
		item := ts.Item
		if !bytes.HasPrefix(item, prefix) {
			break
		}
		if err := mp.Init(item, nsPrefixExpected); err != nil {
			return nil, err
		}
		if mp.GetMatchingSeriesCount(filter, dmis) == 0 {
			continue
		}
		labelName := mp.Tag.Key
		if len(labelName) == 0 || hasCompositeLabelName {
			underscoreNameSeen = true
		}
		if (!hasCompositeLabelName && isArtificialTagKey(labelName)) || string(labelName) == string(prevLabelName) {
			// Search for the next tag key.
			// The last char in kb.B must be tagSeparatorChar.
			// Just increment it in order to jump to the next tag key.
			kb.B = is.marshalCommonPrefixForDate(kb.B[:0], date)
			if !hasCompositeLabelName && len(labelName) > 0 && labelName[0] == compositeTagKeyPrefix {
				// skip composite tag entries
				kb.B = append(kb.B, compositeTagKeyPrefix)
			} else {
				kb.B = marshalTagValue(kb.B, labelName)
			}
			kb.B[len(kb.B)-1]++
			ts.Seek(kb.B)
			continue
		}
		if !hasCompositeLabelName {
			lns[string(labelName)] = struct{}{}
		} else {
			_, key, err := unmarshalCompositeTagKey(labelName)
			if err != nil {
				return nil, fmt.Errorf("cannot unmarshal composite tag key: %s", err)
			}
			lns[string(key)] = struct{}{}
		}
		prevLabelName = append(prevLabelName[:0], labelName...)
	}
	if underscoreNameSeen {
		lns["__name__"] = struct{}{}
	}
	if err := ts.Error(); err != nil {
		return nil, fmt.Errorf("error during search for prefix %q: %w", prefix, err)
	}
	return lns, nil
}

func (is *indexSearch) getLabelNamesForMetricIDs(qt *querytracer.Tracer, metricIDs []uint64, maxLabelNames int) map[string]struct{} {
	lns := make(map[string]struct{})
	if len(metricIDs) > 0 {
		lns["__name__"] = struct{}{}
	}

	dmis := is.db.getDeletedMetricIDs()

	var mn MetricName
	foundLabelNames := 0
	var buf []byte
	for _, metricID := range metricIDs {
		if dmis.Has(metricID) {
			// skip deleted IDs from result
			continue
		}
		var ok bool
		buf, ok = is.searchMetricNameWithCache(buf[:0], metricID)
		if !ok {
			// It is likely the metricID->metricName entry didn't propagate to inverted index yet.
			// Skip this metricID for now.
			continue
		}
		if err := mn.Unmarshal(buf); err != nil {
			logger.Panicf("FATAL: cannot unmarshal metricName %q: %s", buf, err)
		}
		for _, tag := range mn.Tags {
			if _, ok := lns[string(tag.Key)]; !ok {
				foundLabelNames++
				lns[string(tag.Key)] = struct{}{}
				if len(lns) >= maxLabelNames {
					qt.Printf("hit the limit on the number of unique label names: %d", maxLabelNames)
					return lns
				}
			}
		}
	}
	qt.Printf("get %d distinct label names from %d metricIDs", foundLabelNames, len(metricIDs))
	return lns
}

// SearchLabelValues returns label values for the given labelName, tfss and tr.
func (db *indexDB) SearchLabelValues(qt *querytracer.Tracer, labelName string, tfss []*TagFilters, tr TimeRange, maxLabelValues, maxMetrics int, deadline uint64) (map[string]struct{}, error) {
	qt = qt.NewChild("search for label values: labelName=%q, filters=%s, timeRange=%s, maxLabelNames=%d, maxMetrics=%d", labelName, tfss, &tr, maxLabelValues, maxMetrics)
	defer qt.Done()

	key := labelName
	if key == "__name__" {
		key = ""
	}
	if len(tfss) == 1 && len(tfss[0].tfs) == 1 && string(tfss[0].tfs[0].key) == key {
		// tfss contains only a single filter on labelName. It is faster searching for label values
		// without any filters and limits and then later applying the filter and the limit to the found label values.
		qt.Printf("search for up to %d values for the label %q on the time range %s", maxMetrics, labelName, &tr)

		is := db.getIndexSearch(deadline)
		lvs, err := is.searchLabelValuesOnTimeRange(qt, labelName, nil, tr, maxMetrics, maxMetrics)
		db.putIndexSearch(is)
		if err != nil {
			return nil, err
		}

		needSlowSearch := len(lvs) == maxMetrics

		lvsLen := len(lvs)
		filterLabelValues(lvs, &tfss[0].tfs[0], key)
		qt.Printf("found %d out of %d values for the label %q after filtering", len(lvs), lvsLen, labelName)
		if len(lvs) >= maxLabelValues {
			qt.Printf("leave %d out of %d values for the label %q because of the limit", maxLabelValues, len(lvs), labelName)

			// We found at least maxLabelValues unique values for the label with the given filters.
			// It is OK returning all these values instead of falling back to the slow search.
			needSlowSearch = false
		}
		if !needSlowSearch {
			qt.Printf("found %d label values", len(lvs))
			return lvs, nil
		}
		qt.Printf("fall back to slow search because only a subset of label values is found")
	}

	is := db.getIndexSearch(deadline)
	lvs, err := is.searchLabelValuesOnTimeRange(qt, labelName, tfss, tr, maxMetrics, maxMetrics)
	db.putIndexSearch(is)
	if err != nil {
		return nil, err
	}

	qt.Printf("found %d label values", len(lvs))
	return lvs, nil
}

func filterLabelValues(lvs map[string]struct{}, tf *tagFilter, key string) {
	var b []byte
	for lv := range lvs {
		b = marshalCommonPrefix(b[:0], nsPrefixTagToMetricIDs)
		b = marshalTagValue(b, bytesutil.ToUnsafeBytes(key))
		b = marshalTagValue(b, bytesutil.ToUnsafeBytes(lv))
		ok, err := tf.match(b)
		if err != nil {
			logger.Panicf("BUG: cannot match label %q=%q with tagFilter %s: %w", key, lv, tf.String(), err)
		}
		if !ok {
			delete(lvs, lv)
		}
	}
}

func (is *indexSearch) searchLabelValuesOnTimeRange(qt *querytracer.Tracer, labelName string, tfss []*TagFilters, tr TimeRange, maxLabelValues, maxMetrics int) (map[string]struct{}, error) {
	if tr == globalIndexTimeRange {
		qtChild := qt.NewChild("search for label values in global index: labelName=%q, filters=%s", labelName, tfss)
		lvs, err := is.searchLabelValuesOnDate(qtChild, labelName, tfss, globalIndexDate, maxLabelValues, maxMetrics)
		qtChild.Done()

		// Skip empty values, since they have no any meaning.
		// See https://github.com/VictoriaMetrics/VictoriaMetrics/issues/600
		delete(lvs, "")

		return lvs, err
	}

	minDate, maxDate := tr.DateRange()
	var mu sync.Mutex
	wg := getWaitGroup()
	var errGlobal error
	lvs := make(map[string]struct{})
	qt = qt.NewChild("parallel search for label values: labelName=%q, filters=%s, timeRange=%s", labelName, tfss, &tr)
	for date := minDate; date <= maxDate; date++ {
		wg.Add(1)
		qtChild := qt.NewChild("search for label values: filters=%s, date=%s", tfss, dateToString(date))
		go func(date uint64) {
			defer func() {
				qtChild.Done()
				wg.Done()
			}()
			isLocal := is.db.getIndexSearch(is.deadline)
			lvsLocal, err := isLocal.searchLabelValuesOnDate(qtChild, labelName, tfss, date, maxLabelValues, maxMetrics)
			is.db.putIndexSearch(isLocal)
			mu.Lock()
			defer mu.Unlock()
			if errGlobal != nil {
				return
			}
			if err != nil {
				errGlobal = err
				return
			}
			if len(lvs) >= maxLabelValues {
				return
			}
			for v := range lvsLocal {
				lvs[v] = struct{}{}
			}
		}(date)
	}
	wg.Wait()
	putWaitGroup(wg)
	qt.Done()

	// Skip empty values, since they have no any meaning.
	// See https://github.com/VictoriaMetrics/VictoriaMetrics/issues/600
	delete(lvs, "")

	return lvs, errGlobal
}

func (is *indexSearch) searchLabelValuesOnDate(qt *querytracer.Tracer, labelName string, tfss []*TagFilters, date uint64, maxLabelValues, maxMetrics int) (map[string]struct{}, error) {
	if labelName == "__name__" {
		// __name__ label is encoded as empty string in indexdb.
		labelName = ""
	}
	useCompositeScan := labelName != "" && isSingleMetricNameFilter(tfss)
	var filter *uint64set.Set
	if !useCompositeScan {
		filter, err := is.searchMetricIDsWithFiltersOnDate(qt, tfss, date, maxMetrics)
		if err != nil {
			return nil, err
		}
		if filter != nil && filter.Len() <= 100e3 {
			// It is faster to obtain label values by metricIDs from the filter
			// instead of scanning the inverted index for the matching filters.
			// This should help https://github.com/VictoriaMetrics/VictoriaMetrics/issues/2978
			metricIDs := filter.AppendTo(nil)
			qt.Printf("sort %d metricIDs", len(metricIDs))
			lvs := is.getLabelValuesForMetricIDs(qt, labelName, metricIDs, maxLabelValues)
			return lvs, nil
		}
	}

	labelNameBytes := bytesutil.ToUnsafeBytes(labelName)
	if name := getCommonMetricNameForTagFilterss(tfss); len(name) > 0 && labelName != "" {
		labelNameBytes = marshalCompositeTagKey(nil, name, labelNameBytes)
	}

	lvs := make(map[string]struct{})
	var prevLabelValue []byte
	ts := &is.ts
	kb := &is.kb
	mp := &is.mp
	dmis := is.db.getDeletedMetricIDs()
	loopsPaceLimiter := 0
	nsPrefixExpected := byte(nsPrefixDateTagToMetricIDs)
	if date == globalIndexDate {
		nsPrefixExpected = nsPrefixTagToMetricIDs
	}
	kb.B = is.marshalCommonPrefixForDate(kb.B[:0], date)
	kb.B = marshalTagValue(kb.B, labelNameBytes)
	prefix := append([]byte{}, kb.B...)
	ts.Seek(prefix)
	for len(lvs) < maxLabelValues && ts.NextItem() {
		if loopsPaceLimiter&paceLimiterFastIterationsMask == 0 {
			if err := checkSearchDeadlineAndPace(is.deadline); err != nil {
				return nil, err
			}
		}
		loopsPaceLimiter++
		item := ts.Item
		if !bytes.HasPrefix(item, prefix) {
			break
		}
		if err := mp.Init(item, nsPrefixExpected); err != nil {
			return nil, err
		}
		if mp.GetMatchingSeriesCount(filter, dmis) == 0 {
			continue
		}
		labelValue := mp.Tag.Value
		if string(labelValue) == string(prevLabelValue) {
			// Search for the next tag value.
			// The last char in kb.B must be tagSeparatorChar.
			// Just increment it in order to jump to the next tag value.
			kb.B = is.marshalCommonPrefixForDate(kb.B[:0], date)
			kb.B = marshalTagValue(kb.B, labelNameBytes)
			kb.B = marshalTagValue(kb.B, labelValue)
			kb.B[len(kb.B)-1]++
			ts.Seek(kb.B)
			continue
		}
		lvs[string(labelValue)] = struct{}{}
		prevLabelValue = append(prevLabelValue[:0], labelValue...)
	}
	if err := ts.Error(); err != nil {
		return nil, fmt.Errorf("error when searching for tag name prefix %q: %w", prefix, err)
	}
	return lvs, nil
}

func (is *indexSearch) getLabelValuesForMetricIDs(qt *querytracer.Tracer, labelName string, metricIDs []uint64, maxLabelValues int) map[string]struct{} {
	if labelName == "" {
		labelName = "__name__"
	}

	lvs := make(map[string]struct{})
	dmis := is.db.getDeletedMetricIDs()
	var mn MetricName
	foundLabelValues := 0
	var buf []byte
	for _, metricID := range metricIDs {
		if dmis.Has(metricID) {
			// skip deleted IDs from result
			continue
		}
		var ok bool
		buf, ok = is.searchMetricNameWithCache(buf[:0], metricID)
		if !ok {
			// It is likely the metricID->metricName entry didn't propagate to inverted index yet.
			// Skip this metricID for now.
			continue
		}
		if err := mn.Unmarshal(buf); err != nil {
			logger.Panicf("FATAL: cannot unmarshal metricName %q: %s", buf, err)
		}
		tagValue := mn.GetTagValue(labelName)
		if _, ok := lvs[string(tagValue)]; !ok {
			foundLabelValues++
			lvs[string(tagValue)] = struct{}{}
			if len(lvs) >= maxLabelValues {
				qt.Printf("hit the limit on the number of unique label values for label %q: %d", labelName, maxLabelValues)
				return lvs
			}
		}
	}
	qt.Printf("get %d distinct values for label %q from %d metricIDs", foundLabelValues, labelName, len(metricIDs))
	return lvs
}

// SearchTagValueSuffixes returns all the tag value suffixes for the given tagKey and tagValuePrefix on the given tr.
//
// This allows implementing https://graphite-api.readthedocs.io/en/latest/api.html#metrics-find or similar APIs.
//
// If it returns maxTagValueSuffixes suffixes, then it is likely more than maxTagValueSuffixes suffixes is found.
func (db *indexDB) SearchTagValueSuffixes(qt *querytracer.Tracer, tr TimeRange, tagKey, tagValuePrefix string, delimiter byte, maxTagValueSuffixes int, deadline uint64) (map[string]struct{}, error) {
	qt = qt.NewChild("search tag value suffixes for timeRange=%s, tagKey=%q, tagValuePrefix=%q, delimiter=%c, maxTagValueSuffixes=%d",
		&tr, tagKey, tagValuePrefix, delimiter, maxTagValueSuffixes)
	defer qt.Done()

	// TODO: cache results?

	is := db.getIndexSearch(deadline)
	tvss, err := is.searchTagValueSuffixesForTimeRange(tr, tagKey, tagValuePrefix, delimiter, maxTagValueSuffixes)
	db.putIndexSearch(is)
	if err != nil {
		return nil, err
	}

	// Do not skip empty suffixes, since they may represent leaf tag values.

	qt.Printf("found %d suffixes", len(tvss))
	return tvss, nil
}

func (is *indexSearch) searchTagValueSuffixesForTimeRange(tr TimeRange, tagKey, tagValuePrefix string, delimiter byte, maxTagValueSuffixes int) (map[string]struct{}, error) {
	if tr == globalIndexTimeRange {
		return is.searchTagValueSuffixesAll(tagKey, tagValuePrefix, delimiter, maxTagValueSuffixes)
	}

	minDate, maxDate := tr.DateRange()
	// Query over multiple days in parallel.
	wg := getWaitGroup()
	var errGlobal error
	var mu sync.Mutex // protects tvss + errGlobal from concurrent access below.
	tvss := make(map[string]struct{})
	for minDate <= maxDate {
		wg.Add(1)
		go func(date uint64) {
			defer wg.Done()
			isLocal := is.db.getIndexSearch(is.deadline)
			tvssLocal, err := isLocal.searchTagValueSuffixesForDate(date, tagKey, tagValuePrefix, delimiter, maxTagValueSuffixes)
			is.db.putIndexSearch(isLocal)
			mu.Lock()
			defer mu.Unlock()
			if errGlobal != nil {
				return
			}
			if err != nil {
				errGlobal = err
				return
			}
			if len(tvss) > maxTagValueSuffixes {
				return
			}
			for k := range tvssLocal {
				tvss[k] = struct{}{}
			}
		}(minDate)
		minDate++
	}
	wg.Wait()
	putWaitGroup(wg)
	return tvss, errGlobal
}

func (is *indexSearch) searchTagValueSuffixesAll(tagKey, tagValuePrefix string, delimiter byte, maxTagValueSuffixes int) (map[string]struct{}, error) {
	kb := &is.kb
	nsPrefix := byte(nsPrefixTagToMetricIDs)
	kb.B = is.marshalCommonPrefix(kb.B[:0], nsPrefix)
	kb.B = marshalTagValue(kb.B, bytesutil.ToUnsafeBytes(tagKey))
	kb.B = marshalTagValue(kb.B, bytesutil.ToUnsafeBytes(tagValuePrefix))
	kb.B = kb.B[:len(kb.B)-1] // remove tagSeparatorChar from the end of kb.B
	prefix := append([]byte(nil), kb.B...)
	return is.searchTagValueSuffixesForPrefix(nsPrefix, prefix, len(tagValuePrefix), delimiter, maxTagValueSuffixes)
}

func (is *indexSearch) searchTagValueSuffixesForDate(date uint64, tagKey, tagValuePrefix string, delimiter byte, maxTagValueSuffixes int) (map[string]struct{}, error) {
	nsPrefix := byte(nsPrefixDateTagToMetricIDs)
	kb := &is.kb
	kb.B = is.marshalCommonPrefix(kb.B[:0], nsPrefix)
	kb.B = encoding.MarshalUint64(kb.B, date)
	kb.B = marshalTagValue(kb.B, bytesutil.ToUnsafeBytes(tagKey))
	kb.B = marshalTagValue(kb.B, bytesutil.ToUnsafeBytes(tagValuePrefix))
	kb.B = kb.B[:len(kb.B)-1] // remove tagSeparatorChar from the end of kb.B
	prefix := append([]byte(nil), kb.B...)
	return is.searchTagValueSuffixesForPrefix(nsPrefix, prefix, len(tagValuePrefix), delimiter, maxTagValueSuffixes)
}

func (is *indexSearch) searchTagValueSuffixesForPrefix(nsPrefix byte, prefix []byte, tagValuePrefixLen int, delimiter byte, maxTagValueSuffixes int) (map[string]struct{}, error) {
	kb := &is.kb
	ts := &is.ts
	mp := &is.mp
	dmis := is.db.getDeletedMetricIDs()
	loopsPaceLimiter := 0
	ts.Seek(prefix)
	tvss := make(map[string]struct{})
	for len(tvss) < maxTagValueSuffixes && ts.NextItem() {
		if loopsPaceLimiter&paceLimiterFastIterationsMask == 0 {
			if err := checkSearchDeadlineAndPace(is.deadline); err != nil {
				return nil, err
			}
		}
		loopsPaceLimiter++
		item := ts.Item
		if !bytes.HasPrefix(item, prefix) {
			break
		}
		if err := mp.Init(item, nsPrefix); err != nil {
			return nil, err
		}
		if mp.GetMatchingSeriesCount(nil, dmis) == 0 {
			continue
		}
		tagValue := mp.Tag.Value
		suffix := tagValue[tagValuePrefixLen:]
		n := bytes.IndexByte(suffix, delimiter)
		if n < 0 {
			// Found leaf tag value that doesn't have delimiters after the given tagValuePrefix.
			tvss[string(suffix)] = struct{}{}
			continue
		}
		// Found non-leaf tag value. Extract suffix that end with the given delimiter.
		suffix = suffix[:n+1]
		tvss[string(suffix)] = struct{}{}
		if suffix[len(suffix)-1] == 255 {
			continue
		}
		// Search for the next suffix
		suffix[len(suffix)-1]++
		kb.B = append(kb.B[:0], prefix...)
		kb.B = marshalTagValue(kb.B, suffix)
		kb.B = kb.B[:len(kb.B)-1] // remove tagSeparatorChar
		ts.Seek(kb.B)
	}
	if err := ts.Error(); err != nil {
		return nil, fmt.Errorf("error when searching for tag value suffixes for prefix %q: %w", prefix, err)
	}
	return tvss, nil
}

func (db *indexDB) SearchGraphitePaths(qt *querytracer.Tracer, tr TimeRange, qHead, qTail []byte, maxPaths int, deadline uint64) (map[string]struct{}, error) {
	qt = qt.NewChild("search for graphite paths: timeRange=%s, qHead=%q, qTail=%q, maxPaths=%d", &tr, bytesutil.ToUnsafeString(qHead), bytesutil.ToUnsafeString(qTail), maxPaths)
	defer qt.Done()

	n := bytes.IndexAny(qTail, "*[{")
	if n < 0 {
		// Verify that qHead matches a metric name.
		qHead = append(qHead, qTail...)
		suffixes, err := db.SearchTagValueSuffixes(qt, tr, "", bytesutil.ToUnsafeString(qHead), '.', 1, deadline)
		if err != nil {
			return nil, err
		}
		if len(suffixes) == 0 {
			// The query doesn't match anything.
			return nil, nil
		}
		// The map should contain just one element. The code below is an attempt
		// to implement suffixes[0] if it were a slice.
		for s := range suffixes {
			if len(s) > 0 {
				// The query matches a metric name with additional suffix.
				return nil, nil
			}
			break
		}
		return map[string]struct{}{string(qHead): {}}, nil
	}
	qHead = append(qHead, qTail[:n]...)
	suffixes, err := db.SearchTagValueSuffixes(qt, tr, "", bytesutil.ToUnsafeString(qHead), '.', maxPaths, deadline)
	if err != nil {
		return nil, err
	}
	if len(suffixes) == 0 {
		return nil, nil
	}
	if len(suffixes) >= maxPaths {
		return nil, fmt.Errorf("more than maxPaths=%d suffixes found", maxPaths)
	}
	qNode := qTail[n:]
	qTail = nil
	mustMatchLeafs := true
	if m := bytes.IndexByte(qNode, '.'); m >= 0 {
		qTail = qNode[m+1:]
		qNode = qNode[:m+1]
		mustMatchLeafs = false
	}
	re, err := getRegexpForGraphiteQuery(string(qNode))
	if err != nil {
		return nil, err
	}
	qHeadLen := len(qHead)
	paths := make(map[string]struct{})
	for suffix := range suffixes {
		if len(paths) > maxPaths {
			return nil, fmt.Errorf("more than maxPath=%d paths found", maxPaths)
		}
		if !re.MatchString(suffix) {
			continue
		}
		if mustMatchLeafs {
			qHead = append(qHead[:qHeadLen], suffix...)
			paths[string(qHead)] = struct{}{}
			continue
		}
		qHead = append(qHead[:qHeadLen], suffix...)
		ps, err := db.SearchGraphitePaths(qt, tr, qHead, qTail, maxPaths, deadline)
		if err != nil {
			return nil, err
		}
		for p := range ps {
			paths[p] = struct{}{}
		}
	}
	return paths, nil
}

func getRegexpForGraphiteQuery(q string) (*regexp.Regexp, error) {
	parts, tail := getRegexpPartsForGraphiteQuery(q)
	if len(tail) > 0 {
		return nil, fmt.Errorf("unexpected tail left after parsing %q: %q", q, tail)
	}
	reStr := "^" + strings.Join(parts, "") + "$"
	return metricsql.CompileRegexp(reStr)
}

func getRegexpPartsForGraphiteQuery(q string) ([]string, string) {
	var parts []string
	for {
		n := strings.IndexAny(q, "*{}[,")
		if n < 0 {
			parts = append(parts, regexp.QuoteMeta(q))
			return parts, ""
		}
		parts = append(parts, regexp.QuoteMeta(q[:n]))
		q = q[n:]
		switch q[0] {
		case ',', '}':
			return parts, q
		case '*':
			parts = append(parts, "[^.]*")
			q = q[1:]
		case '{':
			var tmp []string
			for {
				a, tail := getRegexpPartsForGraphiteQuery(q[1:])
				tmp = append(tmp, strings.Join(a, ""))
				if len(tail) == 0 {
					parts = append(parts, regexp.QuoteMeta("{"))
					parts = append(parts, strings.Join(tmp, ","))
					return parts, ""
				}
				if tail[0] == ',' {
					q = tail
					continue
				}
				if tail[0] == '}' {
					if len(tmp) == 1 {
						parts = append(parts, tmp[0])
					} else {
						parts = append(parts, "(?:"+strings.Join(tmp, "|")+")")
					}
					q = tail[1:]
					break
				}
				logger.Panicf("BUG: unexpected first char at tail %q; want `.` or `}`", tail)
			}
		case '[':
			n := strings.IndexByte(q, ']')
			if n < 0 {
				parts = append(parts, regexp.QuoteMeta(q))
				return parts, ""
			}
			parts = append(parts, q[:n+1])
			q = q[n+1:]
		}
	}
}

// GetSeriesCount returns the approximate number of unique timeseries in the db.
//
// It includes the deleted series.
func (db *indexDB) GetSeriesCount(deadline uint64) (uint64, error) {
	is := db.getIndexSearch(deadline)
	defer db.putIndexSearch(is)
	return is.getSeriesCount()
}

func (is *indexSearch) getSeriesCount() (uint64, error) {
	ts := &is.ts
	kb := &is.kb
	mp := &is.mp
	loopsPaceLimiter := 0
	var metricIDsLen uint64
	// Extract the number of series from ((__name__=value): metricIDs) rows
	kb.B = is.marshalCommonPrefix(kb.B[:0], nsPrefixTagToMetricIDs)
	kb.B = marshalTagValue(kb.B, nil)
	ts.Seek(kb.B)
	for ts.NextItem() {
		if loopsPaceLimiter&paceLimiterFastIterationsMask == 0 {
			if err := checkSearchDeadlineAndPace(is.deadline); err != nil {
				return 0, err
			}
		}
		loopsPaceLimiter++
		item := ts.Item
		if !bytes.HasPrefix(item, kb.B) {
			break
		}
		tail := item[len(kb.B):]
		n := bytes.IndexByte(tail, tagSeparatorChar)
		if n < 0 {
			return 0, fmt.Errorf("invalid tag->metricIDs line %q: cannot find tagSeparatorChar %d", item, tagSeparatorChar)
		}
		tail = tail[n+1:]
		if err := mp.InitOnlyTail(item, tail); err != nil {
			return 0, err
		}
		// Take into account deleted timeseries too.
		// It is OK if series can be counted multiple times in rare cases -
		// the returned number is an estimation.
		metricIDsLen += uint64(mp.MetricIDsLen())
	}
	if err := ts.Error(); err != nil {
		return 0, fmt.Errorf("error when counting unique timeseries: %w", err)
	}
	return metricIDsLen, nil
}

// GetTSDBStatus returns topN entries for tsdb status for the given tfss, date and focusLabel.
func (db *indexDB) GetTSDBStatus(qt *querytracer.Tracer, tfss []*TagFilters, date uint64, focusLabel string, topN, maxMetrics int, deadline uint64) (*TSDBStatus, error) {
	qt = qt.NewChild("collect TSDB status: filters=%s, date=%d, focusLabel=%q, topN=%d, maxMetrics=%d", tfss, date, focusLabel, topN, maxMetrics)
	defer qt.Done()

	is := db.getIndexSearch(deadline)
	defer db.putIndexSearch(is)
	return is.getTSDBStatus(qt, tfss, date, focusLabel, topN, maxMetrics)
}

// getTSDBStatus returns topN entries for tsdb status for the given tfss, date and focusLabel.
func (is *indexSearch) getTSDBStatus(qt *querytracer.Tracer, tfss []*TagFilters, date uint64, focusLabel string, topN, maxMetrics int) (*TSDBStatus, error) {
	filter, err := is.searchMetricIDsWithFiltersOnDate(qt, tfss, date, maxMetrics)
	if err != nil {
		return nil, err
	}
	if filter != nil && filter.Len() == 0 {
		qt.Printf("no matching series for filter=%s", tfss)
		return &TSDBStatus{}, nil
	}

	ts := &is.ts
	kb := &is.kb
	mp := &is.mp
	dmis := is.db.getDeletedMetricIDs()
	thSeriesCountByMetricName := newTopHeap(topN)
	thSeriesCountByLabelName := newTopHeap(topN)
	thSeriesCountByFocusLabelValue := newTopHeap(topN)
	thSeriesCountByLabelValuePair := newTopHeap(topN)
	thLabelValueCountByLabelName := newTopHeap(topN)
	var tmp, prevLabelName, prevLabelValuePair []byte
	var labelValueCountByLabelName, seriesCountByLabelValuePair uint64
	var totalSeries, labelSeries, totalLabelValuePairs uint64
	nameEqualBytes := []byte("__name__=")
	focusLabelEqualBytes := []byte(focusLabel + "=")

	loopsPaceLimiter := 0
	nsPrefixExpected := byte(nsPrefixDateTagToMetricIDs)
	if date == globalIndexDate {
		nsPrefixExpected = nsPrefixTagToMetricIDs
	}
	kb.B = is.marshalCommonPrefixForDate(kb.B[:0], date)
	prefix := append([]byte{}, kb.B...)
	ts.Seek(prefix)
	for ts.NextItem() {
		if loopsPaceLimiter&paceLimiterFastIterationsMask == 0 {
			if err := checkSearchDeadlineAndPace(is.deadline); err != nil {
				return nil, err
			}
		}
		loopsPaceLimiter++
		item := ts.Item
		if !bytes.HasPrefix(item, prefix) {
			break
		}
		if err := mp.Init(item, nsPrefixExpected); err != nil {
			return nil, err
		}
		matchingSeriesCount := mp.GetMatchingSeriesCount(filter, dmis)
		if matchingSeriesCount == 0 {
			// Skip rows without matching metricIDs.
			continue
		}
		tmp = append(tmp[:0], mp.Tag.Key...)
		labelName := tmp
		if isArtificialTagKey(labelName) {
			// Skip artificially created tag keys.
			kb.B = append(kb.B[:0], prefix...)
			if len(labelName) > 0 && labelName[0] == compositeTagKeyPrefix {
				kb.B = append(kb.B, compositeTagKeyPrefix)
			} else {
				kb.B = marshalTagValue(kb.B, labelName)
			}
			kb.B[len(kb.B)-1]++
			ts.Seek(kb.B)
			continue
		}
		if len(labelName) == 0 {
			labelName = append(labelName, "__name__"...)
			tmp = labelName
		}
		if string(labelName) == "__name__" {
			totalSeries += uint64(matchingSeriesCount)
		}
		tmp = append(tmp, '=')
		tmp = append(tmp, mp.Tag.Value...)
		labelValuePair := tmp
		if len(prevLabelName) == 0 {
			prevLabelName = append(prevLabelName[:0], labelName...)
		}
		if string(labelName) != string(prevLabelName) {
			thLabelValueCountByLabelName.push(prevLabelName, labelValueCountByLabelName)
			thSeriesCountByLabelName.push(prevLabelName, labelSeries)
			labelSeries = 0
			labelValueCountByLabelName = 0
			prevLabelName = append(prevLabelName[:0], labelName...)
		}
		if len(prevLabelValuePair) == 0 {
			prevLabelValuePair = append(prevLabelValuePair[:0], labelValuePair...)
			labelValueCountByLabelName++
		}
		if string(labelValuePair) != string(prevLabelValuePair) {
			thSeriesCountByLabelValuePair.push(prevLabelValuePair, seriesCountByLabelValuePair)
			if bytes.HasPrefix(prevLabelValuePair, nameEqualBytes) {
				thSeriesCountByMetricName.push(prevLabelValuePair[len(nameEqualBytes):], seriesCountByLabelValuePair)
			}
			if bytes.HasPrefix(prevLabelValuePair, focusLabelEqualBytes) {
				thSeriesCountByFocusLabelValue.push(prevLabelValuePair[len(focusLabelEqualBytes):], seriesCountByLabelValuePair)
			}
			seriesCountByLabelValuePair = 0
			labelValueCountByLabelName++
			prevLabelValuePair = append(prevLabelValuePair[:0], labelValuePair...)
		}
		// It is OK if series can be counted multiple times in rare cases -
		// the returned number is an estimation.
		labelSeries += uint64(matchingSeriesCount)
		seriesCountByLabelValuePair += uint64(matchingSeriesCount)
		totalLabelValuePairs += uint64(matchingSeriesCount)
	}
	if err := ts.Error(); err != nil {
		return nil, fmt.Errorf("error when counting time series by metric names: %w", err)
	}
	thLabelValueCountByLabelName.push(prevLabelName, labelValueCountByLabelName)
	thSeriesCountByLabelName.push(prevLabelName, labelSeries)
	thSeriesCountByLabelValuePair.push(prevLabelValuePair, seriesCountByLabelValuePair)
	if bytes.HasPrefix(prevLabelValuePair, nameEqualBytes) {
		thSeriesCountByMetricName.push(prevLabelValuePair[len(nameEqualBytes):], seriesCountByLabelValuePair)
	}
	if bytes.HasPrefix(prevLabelValuePair, focusLabelEqualBytes) {
		thSeriesCountByFocusLabelValue.push(prevLabelValuePair[len(focusLabelEqualBytes):], seriesCountByLabelValuePair)
	}
	status := &TSDBStatus{
		TotalSeries:                  totalSeries,
		TotalLabelValuePairs:         totalLabelValuePairs,
		SeriesCountByMetricName:      thSeriesCountByMetricName.getSortedResult(),
		SeriesCountByLabelName:       thSeriesCountByLabelName.getSortedResult(),
		SeriesCountByFocusLabelValue: thSeriesCountByFocusLabelValue.getSortedResult(),
		SeriesCountByLabelValuePair:  thSeriesCountByLabelValuePair.getSortedResult(),
		LabelValueCountByLabelName:   thLabelValueCountByLabelName.getSortedResult(),
	}
	return status, nil
}

// TSDBStatus contains TSDB status data for /api/v1/status/tsdb.
//
// See https://prometheus.io/docs/prometheus/latest/querying/api/#tsdb-stats
type TSDBStatus struct {
	TotalSeries                  uint64
	TotalLabelValuePairs         uint64
	SeriesCountByMetricName      []TopHeapEntry
	SeriesCountByLabelName       []TopHeapEntry
	SeriesCountByFocusLabelValue []TopHeapEntry
	SeriesCountByLabelValuePair  []TopHeapEntry
	LabelValueCountByLabelName   []TopHeapEntry
	SeriesQueryStatsByMetricName []MetricNamesStatsRecord
}

func (status *TSDBStatus) hasEntries() bool {
	return len(status.SeriesCountByLabelValuePair) > 0
}

// topHeap maintains a heap of topHeapEntries with the maximum TopHeapEntry.n values.
type topHeap struct {
	topN int
	a    []TopHeapEntry
}

// newTopHeap returns topHeap for topN items.
func newTopHeap(topN int) *topHeap {
	return &topHeap{
		topN: topN,
	}
}

// TopHeapEntry represents an entry from `top heap` used in stats.
type TopHeapEntry struct {
	Name  string
	Count uint64
}

func (th *topHeap) push(name []byte, count uint64) {
	if count == 0 {
		return
	}
	if len(th.a) < th.topN {
		th.a = append(th.a, TopHeapEntry{
			Name:  string(name),
			Count: count,
		})
		heap.Fix(th, len(th.a)-1)
		return
	}
	if count <= th.a[0].Count {
		return
	}
	th.a[0] = TopHeapEntry{
		Name:  string(name),
		Count: count,
	}
	heap.Fix(th, 0)
}

func (th *topHeap) getSortedResult() []TopHeapEntry {
	result := append([]TopHeapEntry{}, th.a...)
	sort.Slice(result, func(i, j int) bool {
		a, b := result[i], result[j]
		if a.Count != b.Count {
			return a.Count > b.Count
		}
		return a.Name < b.Name
	})
	return result
}

// heap.Interface implementation for topHeap.

func (th *topHeap) Len() int {
	return len(th.a)
}

func (th *topHeap) Less(i, j int) bool {
	a := th.a
	return a[i].Count < a[j].Count
}

func (th *topHeap) Swap(i, j int) {
	a := th.a
	a[j], a[i] = a[i], a[j]
}

func (th *topHeap) Push(_ any) {
	panic(fmt.Errorf("BUG: Push shouldn't be called"))
}

func (th *topHeap) Pop() any {
	panic(fmt.Errorf("BUG: Pop shouldn't be called"))
}

func (db *indexDB) DeleteSeries(qt *querytracer.Tracer, tfss []*TagFilters, maxMetrics int) (*uint64set.Set, error) {
	qt = qt.NewChild("delete series: filters=%s, maxMetrics=%d", tfss, maxMetrics)
	defer qt.Done()

	is := db.getIndexSearch(noDeadline)
	defer db.putIndexSearch(is)

	// Unconditionally search global index since a given day in per-day
	// index may not contain the full set of metricIDs that correspond
	// to the tfss.
	metricIDs, err := is.searchMetricIDs(qt, tfss, globalIndexTimeRange, maxMetrics)
	if err != nil {
		return nil, err
	}

	db.saveDeletedMetricIDs(metricIDs)
	return metricIDs, nil
}

// saveDeletedMetricIDs persists the deleted metricIDs to the global index by
// creating a separate `nsPrefixDeletedMetricID` entry for each metricID.
//
// In addition, the deleted metricIDs are added to the deletedMetricIDs cache
// and all the caches that may contain some or all of deleted metricIDs are reset.
func (db *indexDB) saveDeletedMetricIDs(metricIDs *uint64set.Set) {
	if metricIDs.Len() == 0 {
		// Nothing to delete
		return
	}

	// atomically add deleted metricIDs to an inmemory map.
	db.updateDeletedMetricIDs(metricIDs)

	// Reset TagFilters -> TSIDS cache, since it may contain deleted TSIDs.
	db.tagFiltersToMetricIDsCache.Reset()

	// Store the metricIDs as deleted.
	// Make this after updating the deletedMetricIDs and resetting caches
	// in order to exclude the possibility of the inconsistent state when the deleted metricIDs
	// remain available in the tsidCache after unclean shutdown.
	// See https://github.com/VictoriaMetrics/VictoriaMetrics/issues/1347
	items := getIndexItems()
	metricIDs.ForEach(func(part []uint64) bool {
		for _, metricID := range part {
			items.B = append(items.B, nsPrefixDeletedMetricID)
			items.B = encoding.MarshalUint64(items.B, metricID)
			items.Next()
		}
		return true
	})

	db.tb.AddItems(items.Items)
	putIndexItems(items)
}

func (db *indexDB) getDeletedMetricIDs() *uint64set.Set {
	return db.deletedMetricIDs.Load()
}

func (db *indexDB) setDeletedMetricIDs(dmis *uint64set.Set) {
	db.deletedMetricIDs.Store(dmis)
}

func (db *indexDB) updateDeletedMetricIDs(metricIDs *uint64set.Set) {
	db.deletedMetricIDsUpdateLock.Lock()
	dmisOld := db.getDeletedMetricIDs()
	dmisNew := dmisOld.Clone()
	dmisNew.Union(metricIDs)
	db.setDeletedMetricIDs(dmisNew)
	db.deletedMetricIDsUpdateLock.Unlock()
}

func (db *indexDB) loadDeletedMetricIDs() {
	is := db.getIndexSearch(noDeadline)
	dmis, err := is.loadDeletedMetricIDs()
	db.putIndexSearch(is)
	if err != nil {
		logger.Panicf("FATAL: cannot load deleted metricIDs for indexDB %q: %v", db.name, err)
		return
	}
	db.setDeletedMetricIDs(dmis)
}

func (is *indexSearch) loadDeletedMetricIDs() (*uint64set.Set, error) {
	dmis := &uint64set.Set{}
	ts := &is.ts
	kb := &is.kb
	kb.B = append(kb.B[:0], nsPrefixDeletedMetricID)
	ts.Seek(kb.B)
	for ts.NextItem() {
		item := ts.Item
		if !bytes.HasPrefix(item, kb.B) {
			break
		}
		item = item[len(kb.B):]
		if len(item) != 8 {
			return nil, fmt.Errorf("unexpected item len; got %d bytes; want %d bytes", len(item), 8)
		}
		metricID := encoding.UnmarshalUint64(item)
		dmis.Add(metricID)
	}
	if err := ts.Error(); err != nil {
		return nil, err
	}
	return dmis, nil
}

// searchMetricIDs returns metricIDs for the given tfss and tr.
func (db *indexDB) searchMetricIDs(qt *querytracer.Tracer, tfss []*TagFilters, tr TimeRange, maxMetrics int, deadline uint64) (*uint64set.Set, error) {
	qt = qt.NewChild("search for matching metricIDs: filters=%s, timeRange=%s", tfss, &tr)
	defer qt.Done()

	if len(tfss) == 0 {
		return nil, nil
	}

	tfKeyBuf := tagFiltersKeyBufPool.Get()
	defer tagFiltersKeyBufPool.Put(tfKeyBuf)

	tfKeyBuf.B = marshalTagFiltersKey(tfKeyBuf.B[:0], tfss, tr)
	metricIDs, ok := db.getMetricIDsFromTagFiltersCache(qt, tfKeyBuf.B)
	if ok {
		// Fast path - metricIDs found in the cache
		if metricIDs.Len() > maxMetrics {
			return nil, errTooManyTimeseries(maxMetrics)
		}
		return metricIDs, nil
	}

	// Slow path - search for metricIDs in the db
	is := db.getIndexSearch(deadline)
	metricIDs, err := is.searchMetricIDs(qt, tfss, tr, maxMetrics)
	db.putIndexSearch(is)
	if err != nil {
		return nil, fmt.Errorf("error when searching for metricIDs: %w", err)
	}

	// Store metricIDs in the cache.
	db.putMetricIDsToTagFiltersCache(qt, metricIDs, tfKeyBuf.B)

	return metricIDs, nil
}

// SearchTSIDs searches the TSIDs that correspond to filters within the given
// time range.
//
// The returned TSIDs are sorted.
//
// The method will fail if the number of found TSIDs exceeds maxMetrics or the
// search has not completed within the specified deadline.
func (db *indexDB) SearchTSIDs(qt *querytracer.Tracer, tfss []*TagFilters, tr TimeRange, maxMetrics int, deadline uint64) ([]TSID, error) {
	qt = qt.NewChild("search TSIDs: filters=%s, timeRange=%s, maxMetrics=%d", tfss, &tr, maxMetrics)
	defer qt.Done()

	metricIDs, err := db.searchMetricIDs(qt, tfss, tr, maxMetrics, deadline)
	if err != nil {
		return nil, err
	}
	if metricIDs.Len() == 0 {
		return nil, nil
	}

	tsids := make([]TSID, metricIDs.Len())
	metricIDsToDelete := &uint64set.Set{}
	i := 0
	paceLimiter := 0
	is := db.getIndexSearch(deadline)
	defer db.putIndexSearch(is)
	metricIDs.ForEach(func(metricIDs []uint64) bool {
		for _, metricID := range metricIDs {
			if paceLimiter&paceLimiterSlowIterationsMask == 0 {
				if err = checkSearchDeadlineAndPace(deadline); err != nil {
					return false
				}
			}
			paceLimiter++

			// Try obtaining TSIDs from MetricID->TSID cache. This is much faster
			// than scanning the mergeset if it contains a lot of metricIDs.
			tsid := &tsids[i]
			err = db.getFromMetricIDCache(tsid, metricID)
			if err == nil {
				// Fast path - the tsid for metricID is found in cache.
				i++
				continue
			}
			if err != io.EOF {
				return false
			}
			err = nil
			if !is.getTSIDByMetricID(tsid, metricID) {
				// Cannot find TSID for the given metricID.
				// This may be the case on incomplete indexDB
				// due to snapshot or due to un-flushed entries.
				// Mark the metricID as deleted, so it is created again when new sample
				// for the given time series is ingested next time.
				if db.s.wasMetricIDMissingBefore(metricID) {
					db.missingTSIDsForMetricID.Add(1)
					metricIDsToDelete.Add(metricID)
				}
				continue
			}
			db.putToMetricIDCache(metricID, tsid)
			i++
		}
		return true
	})
	if err != nil {
		return nil, fmt.Errorf("error when searching for TSIDs by metricIDs: %w", err)
	}

	tsids = tsids[:i]
	qt.Printf("found %d TSIDs for %d metricIDs", len(tsids), metricIDs.Len())

	// Sort the found tsids, since they must be passed to TSID search
	// in the sorted order.
	sort.Slice(tsids, func(i, j int) bool { return tsids[i].Less(&tsids[j]) })
	qt.Printf("sort %d TSIDs", len(tsids))

	if metricIDsToDelete.Len() > 0 {
		db.saveDeletedMetricIDs(metricIDsToDelete)
	}
	return tsids, nil
}

// searchMetricName appends metric name for the given metricID to dst
// and returns the result.
func (db *indexDB) searchMetricName(dst []byte, metricID uint64, noCache bool) ([]byte, bool) {
	is := db.getIndexSearchInternal(noDeadline, noCache)
	defer db.putIndexSearch(is)
	return is.searchMetricName(dst, metricID)
}

func (db *indexDB) SearchMetricNames(qt *querytracer.Tracer, tfss []*TagFilters, tr TimeRange, maxMetrics int, deadline uint64) ([]string, error) {
	qt = qt.NewChild("search metric names: filters=%s, timeRange=%s, maxMetrics=%d", tfss, &tr, maxMetrics)
	defer qt.Done()

	metricIDs, err := db.searchMetricIDs(qt, tfss, tr, maxMetrics, deadline)
	if err != nil {
		return nil, err
	}
	if metricIDs.Len() == 0 {
		return nil, nil
	}

	metricNames := make([]string, 0, metricIDs.Len())
	metricIDsToDelete := &uint64set.Set{}
	var metricName []byte
	var ok bool
	paceLimiter := 0
	is := db.getIndexSearch(deadline)
	defer db.putIndexSearch(is)
	metricIDs.ForEach(func(metricIDs []uint64) bool {
		for _, metricID := range metricIDs {
			if paceLimiter&paceLimiterSlowIterationsMask == 0 {
				if err = checkSearchDeadlineAndPace(deadline); err != nil {
					return false
				}
			}
			paceLimiter++

			metricName, ok = is.searchMetricNameWithCache(metricName[:0], metricID)
			if !ok {
				// Cannot find TSID for the given metricID.
				// This may be the case on incomplete indexDB
				// due to snapshot or due to un-flushed entries.
				// Mark the metricID as deleted, so it is created again when new sample
				// for the given time series is ingested next time.
				if db.s.wasMetricIDMissingBefore(metricID) {
					db.missingMetricNamesForMetricID.Add(1)
					metricIDsToDelete.Add(metricID)
				}
				continue
			}
			metricNames = append(metricNames, string(metricName))
		}
		return true
	})
	if err != nil {
		return nil, err
	}

	if metricIDsToDelete.Len() > 0 {
		db.saveDeletedMetricIDs(metricIDsToDelete)
	}

	qt.Printf("loaded %d metric names", len(metricNames))
	return metricNames, nil
}

var tagFiltersKeyBufPool bytesutil.ByteBufferPool

func (is *indexSearch) getTSIDByMetricName(dst *TSID, metricName []byte, date uint64) bool {
	dmis := is.db.getDeletedMetricIDs()

	ts := &is.ts
	kb := &is.kb

	if is.db.s.disablePerDayIndex {
		kb.B = marshalCommonPrefix(kb.B[:0], nsPrefixMetricNameToTSID)
	} else {
		kb.B = marshalCommonPrefix(kb.B[:0], nsPrefixDateMetricNameToTSID)
		kb.B = encoding.MarshalUint64(kb.B, date)
	}
	kb.B = append(kb.B, metricName...)
	kb.B = append(kb.B, kvSeparatorChar)
	ts.Seek(kb.B)
	for ts.NextItem() {
		if !bytes.HasPrefix(ts.Item, kb.B) {
			// Nothing found.
			return false
		}
		v := ts.Item[len(kb.B):]
		tail, err := dst.Unmarshal(v)
		if err != nil {
			logger.Panicf("FATAL: cannot unmarshal TSID: %s", err)
		}
		if len(tail) > 0 {
			logger.Panicf("FATAL: unexpected non-empty tail left after unmarshaling TSID: %X", tail)
		}
		if dmis.Has(dst.MetricID) {
			// The dst is deleted. Continue searching.
			continue
		}
		// Found valid dst.
		return true
	}
	if err := ts.Error(); err != nil {
		logger.Panicf("FATAL: error when searching TSID by metricName; searchPrefix %q: %s", kb.B, err)
	}
	// Nothing found
	return false
}

func (is *indexSearch) searchMetricNameWithCache(dst []byte, metricID uint64) ([]byte, bool) {
	metricName := is.db.s.getMetricNameFromCache(dst, metricID)
	if len(metricName) > len(dst) {
		return metricName, true
	}
	var ok bool
	dst, ok = is.searchMetricName(dst, metricID)
	if ok {
		// There is no need in verifying whether the given metricID is deleted,
		// since the filtering must be performed before calling this func.
		is.db.s.putMetricNameToCache(metricID, dst)
		return dst, true
	}
	return dst, false
}

func (is *indexSearch) searchMetricName(dst []byte, metricID uint64) ([]byte, bool) {
	ts := &is.ts
	kb := &is.kb
	kb.B = is.marshalCommonPrefix(kb.B[:0], nsPrefixMetricIDToMetricName)
	kb.B = encoding.MarshalUint64(kb.B, metricID)
	if err := ts.FirstItemWithPrefix(kb.B); err != nil {
		if err == io.EOF {
			return dst, false
		}
		logger.Panicf("FATAL: error when searching metricName by metricID; searchPrefix %q: %s", kb.B, err)
	}
	v := ts.Item[len(kb.B):]
	dst = append(dst, v...)
	return dst, true
}

// TODO(@rtm0): Move to index_db_legacy.go
func (is *indexSearch) legacyContainsTimeRange(tr TimeRange) bool {
	if tr == globalIndexTimeRange {
		return true
	}

	db := is.db
	if !db.noRegisterNewSeries.Load() {
		// indexDB could register new time series - it is not safe to cache minMissingTimestamp
		return true
	}

	// use common prefix as a key for minMissingTimestamp
	// it's needed to properly track timestamps for cluster version
	// which uses tenant labels for the index search
	kb := &is.kb
	kb.B = is.marshalCommonPrefix(kb.B[:0], nsPrefixDateToMetricID)
	key := kb.B

	db.legacyMinMissingTimestampByKeyLock.Lock()
	minMissingTimestamp, ok := db.legacyMinMissingTimestampByKey[string(key)]
	db.legacyMinMissingTimestampByKeyLock.Unlock()

	if ok && tr.MinTimestamp >= minMissingTimestamp {
		return false
	}
	if is.legacyContainsTimeRangeSlow(kb, tr) {
		return true
	}

	db.legacyMinMissingTimestampByKeyLock.Lock()
	minMissingTimestamp, ok = db.legacyMinMissingTimestampByKey[string(key)]
	if !ok || tr.MinTimestamp < minMissingTimestamp {
		db.legacyMinMissingTimestampByKey[string(key)] = tr.MinTimestamp
	}
	db.legacyMinMissingTimestampByKeyLock.Unlock()

	return false
}

// TODO(@rtm0): Move to index_db_legacy.go
func (is *indexSearch) legacyContainsTimeRangeSlow(prefixBuf *bytesutil.ByteBuffer, tr TimeRange) bool {
	ts := &is.ts

	// Verify whether the tr.MinTimestamp is included into `ts` or is smaller than the minimum date stored in `ts`.
	// Do not check whether tr.MaxTimestamp is included into `ts` or is bigger than the max date stored in `ts` for performance reasons.
	// This means that this func can return true if `tr` is located below the min date stored in `ts`.
	// This is OK, since this case isn't encountered too much in practice.
	// The main practical case allows skipping searching in prev indexdb (`ts`) when `tr`
	// is located above the max date stored there.
	minDate := uint64(tr.MinTimestamp) / msecPerDay
	prefix := prefixBuf.B
	prefixBuf.B = encoding.MarshalUint64(prefixBuf.B, minDate)
	ts.Seek(prefixBuf.B)
	if !ts.NextItem() {
		if err := ts.Error(); err != nil {
			logger.Panicf("FATAL: error when searching for minDate=%d, prefix %q: %w", minDate, prefixBuf.B, err)
		}
		return false
	}
	if !bytes.HasPrefix(ts.Item, prefix) {
		// minDate exceeds max date from ts.
		return false
	}
	return true
}

func (is *indexSearch) getTSIDByMetricID(dst *TSID, metricID uint64) bool {
	// There is no need in checking for deleted metricIDs here, since they
	// must be checked by the caller.
	ts := &is.ts
	kb := &is.kb
	kb.B = is.marshalCommonPrefix(kb.B[:0], nsPrefixMetricIDToTSID)
	kb.B = encoding.MarshalUint64(kb.B, metricID)
	if err := ts.FirstItemWithPrefix(kb.B); err != nil {
		if err == io.EOF {
			return false
		}
		logger.Panicf("FATAL: error when searching TSID by metricID=%d; searchPrefix %q: %s", metricID, kb.B, err)
	}
	v := ts.Item[len(kb.B):]
	tail, err := dst.Unmarshal(v)
	if err != nil {
		logger.Panicf("FATAL: cannot unmarshal the found TSID=%X for metricID=%d: %s", v, metricID, err)
	}
	if len(tail) > 0 {
		logger.Panicf("FATAL: unexpected non-zero tail left after unmarshaling TSID for metricID=%d: %X", metricID, tail)
	}
	return true
}

// updateMetricIDsByMetricNameMatch matches metricName values for the given srcMetricIDs against tfs
// and adds matching metrics to metricIDs.
func (is *indexSearch) updateMetricIDsByMetricNameMatch(qt *querytracer.Tracer, metricIDs, srcMetricIDs *uint64set.Set, tfs []*tagFilter) error {
	qt = qt.NewChild("filter out %d metric ids with filters=%s", srcMetricIDs.Len(), tfs)
	defer qt.Done()

	// sort srcMetricIDs in order to speed up Seek below.
	sortedMetricIDs := srcMetricIDs.AppendTo(nil)
	qt.Printf("sort %d metric ids", len(sortedMetricIDs))

	kb := &is.kb
	kb.B = is.marshalCommonPrefix(kb.B[:0], nsPrefixTagToMetricIDs)
	tfs = removeCompositeTagFilters(tfs, kb.B)

	metricName := kbPool.Get()
	defer kbPool.Put(metricName)
	mn := GetMetricName()
	defer PutMetricName(mn)
	for loopsPaceLimiter, metricID := range sortedMetricIDs {
		if loopsPaceLimiter&paceLimiterSlowIterationsMask == 0 {
			if err := checkSearchDeadlineAndPace(is.deadline); err != nil {
				return err
			}
		}
		var ok bool
		metricName.B, ok = is.searchMetricNameWithCache(metricName.B[:0], metricID)
		if !ok {
			// It is likely the metricID->metricName entry didn't propagate to inverted index yet.
			// Skip this metricID for now.
			continue
		}
		if err := mn.Unmarshal(metricName.B); err != nil {
			logger.Panicf("FATAL: cannot unmarshal metricName %q: %s", metricName.B, err)
		}

		// Match the mn against tfs.
		ok, err := matchTagFilters(mn, tfs, &is.kb)
		if err != nil {
			return fmt.Errorf("cannot match MetricName %s against tagFilters: %w", mn, err)
		}
		if !ok {
			continue
		}
		metricIDs.Add(metricID)
	}
	qt.Printf("apply filters %s; resulting metric ids: %d", tfs, metricIDs.Len())
	return nil
}

func removeCompositeTagFilters(tfs []*tagFilter, prefix []byte) []*tagFilter {
	if !hasCompositeTagFilters(tfs, prefix) {
		return tfs
	}
	var tagKey []byte
	var name []byte
	tfsNew := make([]*tagFilter, 0, len(tfs)+1)
	for _, tf := range tfs {
		if !bytes.HasPrefix(tf.prefix, prefix) {
			tfsNew = append(tfsNew, tf)
			continue
		}
		suffix := tf.prefix[len(prefix):]
		var err error
		_, tagKey, err = unmarshalTagValue(tagKey[:0], suffix)
		if err != nil {
			logger.Panicf("BUG: cannot unmarshal tag key from suffix=%q: %s", suffix, err)
		}
		if len(tagKey) == 0 || tagKey[0] != compositeTagKeyPrefix {
			tfsNew = append(tfsNew, tf)
			continue
		}
		tagKey = tagKey[1:]
		nameLen, nSize := encoding.UnmarshalVarUint64(tagKey)
		if nSize <= 0 {
			logger.Panicf("BUG: cannot unmarshal nameLen from tagKey %q", tagKey)
		}
		tagKey = tagKey[nSize:]
		if nameLen == 0 {
			logger.Panicf("BUG: nameLen must be greater than 0")
		}
		if uint64(len(tagKey)) < nameLen {
			logger.Panicf("BUG: expecting at %d bytes for name in tagKey=%q; got %d bytes", nameLen, tagKey, len(tagKey))
		}
		name = append(name[:0], tagKey[:nameLen]...)
		tagKey = tagKey[nameLen:]
		var tfNew tagFilter
		if err := tfNew.Init(prefix, tagKey, tf.value, tf.isNegative, tf.isRegexp); err != nil {
			logger.Panicf("BUG: cannot initialize {%s=%q} filter: %s", tagKey, tf.value, err)
		}
		tfsNew = append(tfsNew, &tfNew)
	}
	if len(name) > 0 {
		var tfNew tagFilter
		if err := tfNew.Init(prefix, nil, name, false, false); err != nil {
			logger.Panicf("BUG: unexpected error when initializing {__name__=%q} filter: %s", name, err)
		}
		tfsNew = append(tfsNew, &tfNew)
	}
	return tfsNew
}

func hasCompositeTagFilters(tfs []*tagFilter, prefix []byte) bool {
	var tagKey []byte
	for _, tf := range tfs {
		if !bytes.HasPrefix(tf.prefix, prefix) {
			continue
		}
		suffix := tf.prefix[len(prefix):]
		var err error
		_, tagKey, err = unmarshalTagValue(tagKey[:0], suffix)
		if err != nil {
			logger.Panicf("BUG: cannot unmarshal tag key from suffix=%q: %s", suffix, err)
		}
		if len(tagKey) > 0 && tagKey[0] == compositeTagKeyPrefix {
			return true
		}
	}
	return false
}

func matchTagFilters(mn *MetricName, tfs []*tagFilter, kb *bytesutil.ByteBuffer) (bool, error) {
	kb.B = marshalCommonPrefix(kb.B[:0], nsPrefixTagToMetricIDs)
	for i, tf := range tfs {
		if bytes.Equal(tf.key, graphiteReverseTagKey) {
			// Skip artificial tag filter for Graphite-like metric names with dots,
			// since mn doesn't contain the corresponding tag.
			continue
		}
		if len(tf.key) == 0 || string(tf.key) == "__graphite__" {
			// Match against mn.MetricGroup.
			b := marshalTagValue(kb.B, nil)
			b = marshalTagValue(b, mn.MetricGroup)
			kb.B = b[:len(kb.B)]
			ok, err := tf.match(b)
			if err != nil {
				return false, fmt.Errorf("cannot match MetricGroup %q with tagFilter %s: %w", mn.MetricGroup, tf, err)
			}
			if !ok {
				// Move failed tf to start.
				// This should reduce the amount of useless work for the next mn.
				if i > 0 {
					tfs[0], tfs[i] = tfs[i], tfs[0]
				}
				return false, nil
			}
			continue
		}
		// Search for matching tag name.
		tagMatched := false
		tagSeen := false
		for _, tag := range mn.Tags {
			if string(tag.Key) != string(tf.key) {
				continue
			}

			// Found the matching tag name. Match the value.
			tagSeen = true
			b := tag.Marshal(kb.B)
			kb.B = b[:len(kb.B)]
			ok, err := tf.match(b)
			if err != nil {
				return false, fmt.Errorf("cannot match tag %q with tagFilter %s: %w", tag, tf, err)
			}
			if !ok {
				// Move failed tf to start.
				// This should reduce the amount of useless work for the next mn.
				if i > 0 {
					tfs[0], tfs[i] = tfs[i], tfs[0]
				}
				return false, nil
			}
			tagMatched = true
			break
		}
		if !tagSeen && (!tf.isNegative && tf.isEmptyMatch || tf.isNegative && !tf.isEmptyMatch) {
			// tf contains positive empty-match filter for non-existing tag key, i.e.
			// {non_existing_tag_key=~"foobar|"}
			//
			// OR
			//
			// tf contains negative filter for non-exsisting tag key
			// and this filter doesn't match empty string, i.e. {non_existing_tag_key!="foobar"}
			// Such filter matches anything.
			//
			// Note that the filter `{non_existing_tag_key!~"|foobar"}` shouldn't match anything,
			// since it is expected that it matches non-empty `non_existing_tag_key`.
			// See https://github.com/VictoriaMetrics/VictoriaMetrics/issues/546 and
			// https://github.com/VictoriaMetrics/VictoriaMetrics/issues/2255 for details.
			continue
		}
		if tagMatched {
			// tf matches mn. Go to the next tf.
			continue
		}
		// Matching tag name wasn't found.
		// Move failed tf to start.
		// This should reduce the amount of useless work for the next mn.
		if i > 0 {
			tfs[0], tfs[i] = tfs[i], tfs[0]
		}
		return false, nil
	}
	return true, nil
}

func isSingleMetricNameFilter(tfss []*TagFilters) bool {
	// We check if tfss contain only single filter which is __name__
	return len(tfss) == 1 && len(tfss[0].tfs) == 1 && getMetricNameFilter(tfss[0]) != nil
}

func (is *indexSearch) searchMetricIDsWithFiltersOnDate(qt *querytracer.Tracer, tfss []*TagFilters, date uint64, maxMetrics int) (*uint64set.Set, error) {
	if len(tfss) == 0 {
		return nil, nil
	}

	var tr TimeRange
	if date == globalIndexDate {
		tr = globalIndexTimeRange
	} else {
		tr = TimeRange{
			MinTimestamp: int64(date) * msecPerDay,
			MaxTimestamp: int64(date+1)*msecPerDay - 1,
		}
	}

	metricIDs, err := is.searchMetricIDsInternal(qt, tfss, tr, maxMetrics)
	if err != nil {
		return nil, err
	}
	return metricIDs, nil
}

// searchMetricIDs returns metricIDs for the given tfss and tr.
//
// The returned metricIDs are sorted.
func (is *indexSearch) searchMetricIDs(qt *querytracer.Tracer, tfss []*TagFilters, tr TimeRange, maxMetrics int) (*uint64set.Set, error) {
	metricIDs, err := is.searchMetricIDsInternal(qt, tfss, tr, maxMetrics)
	if err != nil {
		return nil, err
	}
	if metricIDs.Len() == 0 {
		// Nothing found
		return nil, nil
	}

	// Filter out deleted metricIDs.
	dmis := is.db.getDeletedMetricIDs()
	metricIDs.Subtract(dmis)

	return metricIDs, nil
}

func errTooManyTimeseries(maxMetrics int) error {
	return fmt.Errorf("the number of matching timeseries exceeds %d; "+
		"either narrow down the search or increase -search.max* command-line flag values "+
		"(the most likely limit is -search.maxUniqueTimeseries); "+
		"see https://docs.victoriametrics.com/victoriametrics/single-server-victoriametrics/#resource-usage-limits", maxMetrics)
}

func (is *indexSearch) searchMetricIDsInternal(qt *querytracer.Tracer, tfss []*TagFilters, tr TimeRange, maxMetrics int) (*uint64set.Set, error) {
	qt = qt.NewChild("search for metric ids: filters=%s, timeRange=%s, maxMetrics=%d", tfss, &tr, maxMetrics)
	defer qt.Done()

	metricIDs := &uint64set.Set{}

	if !is.legacyContainsTimeRange(tr) {
		qt.Printf("indexdb doesn't contain data for the given timeRange=%s", &tr)
		return metricIDs, nil
	}

	if tr.MinTimestamp >= is.db.s.minTimestampForCompositeIndex {
		tfss = convertToCompositeTagFilterss(tfss)
		qt.Printf("composite filters=%s", tfss)
	}

	for _, tfs := range tfss {
		if len(tfs.tfs) == 0 {
			// An empty filters must be equivalent to `{__name__!=""}`
			tfs = NewTagFilters()
			if err := tfs.Add(nil, nil, true, false); err != nil {
				logger.Panicf(`BUG: cannot add {__name__!=""} filter: %s`, err)
			}
		}
		qtChild := qt.NewChild("update metric ids: filters=%s, timeRange=%s", tfs, &tr)
		prevMetricIDsLen := metricIDs.Len()
		err := is.updateMetricIDsForTagFilters(qtChild, metricIDs, tfs, tr, maxMetrics+1)
		qtChild.Donef("updated %d metric ids", metricIDs.Len()-prevMetricIDsLen)
		if err != nil {
			return nil, err
		}
		if metricIDs.Len() > maxMetrics {
			return nil, errTooManyTimeseries(maxMetrics)
		}
	}
	return metricIDs, nil
}

func (is *indexSearch) updateMetricIDsForTagFilters(qt *querytracer.Tracer, metricIDs *uint64set.Set, tfs *TagFilters, tr TimeRange, maxMetrics int) error {
	if tr != globalIndexTimeRange {
		// Fast path - search metricIDs by date range in the per-day inverted
		// index.
		qt.Printf("search metric ids in the per-day index")
		is.db.dateRangeSearchCalls.Add(1)
		minDate, maxDate := tr.DateRange()
		return is.updateMetricIDsForDateRange(qt, metricIDs, tfs, minDate, maxDate, maxMetrics)
	}

	// Slow path - search metricIDs in the global inverted index.
	qt.Printf("search metric ids in the global index")
	is.db.globalSearchCalls.Add(1)
	m, err := is.getMetricIDsForDateAndFilters(qt, globalIndexDate, tfs, maxMetrics)
	if err != nil {
		return err
	}
	metricIDs.UnionMayOwn(m)
	return nil
}

func (is *indexSearch) getMetricIDsForTagFilter(qt *querytracer.Tracer, tf *tagFilter, maxMetrics int, maxLoopsCount int64) (*uint64set.Set, int64, error) {
	if tf.isNegative {
		logger.Panicf("BUG: isNegative must be false")
	}
	metricIDs := &uint64set.Set{}
	if len(tf.orSuffixes) > 0 {
		// Fast path for orSuffixes - seek for rows for each value from orSuffixes.
		loopsCount, err := is.updateMetricIDsForOrSuffixes(tf, metricIDs, maxMetrics, maxLoopsCount)
		qt.Printf("found %d metric ids for filter={%s} using exact search; spent %d loops", metricIDs.Len(), tf, loopsCount)
		if err != nil {
			return nil, loopsCount, fmt.Errorf("error when searching for metricIDs for tagFilter in fast path: %w; tagFilter=%s", err, tf)
		}
		return metricIDs, loopsCount, nil
	}

	// Slow path - scan for all the rows with the given prefix.
	loopsCount, err := is.getMetricIDsForTagFilterSlow(tf, metricIDs.Add, maxLoopsCount)
	qt.Printf("found %d metric ids for filter={%s} using prefix search; spent %d loops", metricIDs.Len(), tf, loopsCount)
	if err != nil {
		return nil, loopsCount, fmt.Errorf("error when searching for metricIDs for tagFilter in slow path: %w; tagFilter=%s", err, tf)
	}
	return metricIDs, loopsCount, nil
}

var errTooManyLoops = fmt.Errorf("too many loops is needed for applying this filter")

func (is *indexSearch) getMetricIDsForTagFilterSlow(tf *tagFilter, f func(metricID uint64), maxLoopsCount int64) (int64, error) {
	if len(tf.orSuffixes) > 0 {
		logger.Panicf("BUG: the getMetricIDsForTagFilterSlow must be called only for empty tf.orSuffixes; got %s", tf.orSuffixes)
	}

	// Scan all the rows with tf.prefix and call f on every tf match.
	ts := &is.ts
	kb := &is.kb
	mp := &is.mp
	var prevMatchingSuffix []byte
	var prevMatch bool
	var loopsCount int64
	loopsPaceLimiter := 0
	prefix := tf.prefix
	ts.Seek(prefix)
	for ts.NextItem() {
		if loopsPaceLimiter&paceLimiterMediumIterationsMask == 0 {
			if err := checkSearchDeadlineAndPace(is.deadline); err != nil {
				return loopsCount, err
			}
		}
		loopsPaceLimiter++
		item := ts.Item
		if !bytes.HasPrefix(item, prefix) {
			return loopsCount, nil
		}
		tail := item[len(prefix):]
		n := bytes.IndexByte(tail, tagSeparatorChar)
		if n < 0 {
			return loopsCount, fmt.Errorf("invalid tag->metricIDs line %q: cannot find tagSeparatorChar=%d", item, tagSeparatorChar)
		}
		suffix := tail[:n+1]
		tail = tail[n+1:]
		if err := mp.InitOnlyTail(item, tail); err != nil {
			return loopsCount, err
		}
		mp.ParseMetricIDs()
		loopsCount += int64(mp.MetricIDsLen())
		if loopsCount > maxLoopsCount {
			return loopsCount, errTooManyLoops
		}
		if prevMatch && string(suffix) == string(prevMatchingSuffix) {
			// Fast path: the same tag value found.
			// There is no need in checking it again with potentially
			// slow tf.matchSuffix, which may call regexp.
			for _, metricID := range mp.MetricIDs {
				f(metricID)
			}
			continue
		}
		// Slow path: need tf.matchSuffix call.
		ok, err := tf.matchSuffix(suffix)
		// Assume that tf.matchSuffix call needs 10x more time than a single metric scan iteration.
		loopsCount += 10 * int64(tf.matchCost)
		if err != nil {
			return loopsCount, fmt.Errorf("error when matching %s against suffix %q: %w", tf, suffix, err)
		}
		if !ok {
			prevMatch = false
			if mp.MetricIDsLen() < maxMetricIDsPerRow/2 {
				// If the current row contains non-full metricIDs list,
				// then it is likely the next row contains the next tag value.
				// So skip seeking for the next tag value, since it will be slower than just ts.NextItem call.
				continue
			}
			// Optimization: skip all the metricIDs for the given tag value
			kb.B = append(kb.B[:0], item[:len(item)-len(tail)]...)
			// The last char in kb.B must be tagSeparatorChar. Just increment it
			// in order to jump to the next tag value.
			if len(kb.B) == 0 || kb.B[len(kb.B)-1] != tagSeparatorChar || tagSeparatorChar >= 0xff {
				return loopsCount, fmt.Errorf("data corruption: the last char in k=%X must be %X", kb.B, tagSeparatorChar)
			}
			kb.B[len(kb.B)-1]++
			ts.Seek(kb.B)
			// Assume that a seek cost is equivalent to 1000 ordinary loops.
			loopsCount += 1000
			continue
		}
		prevMatch = true
		prevMatchingSuffix = append(prevMatchingSuffix[:0], suffix...)
		for _, metricID := range mp.MetricIDs {
			f(metricID)
		}
	}
	if err := ts.Error(); err != nil {
		return loopsCount, fmt.Errorf("error when searching for tag filter prefix %q: %w", prefix, err)
	}
	return loopsCount, nil
}

func (is *indexSearch) updateMetricIDsForOrSuffixes(tf *tagFilter, metricIDs *uint64set.Set, maxMetrics int, maxLoopsCount int64) (int64, error) {
	if tf.isNegative {
		logger.Panicf("BUG: isNegative must be false")
	}
	kb := kbPool.Get()
	defer kbPool.Put(kb)
	var loopsCount int64
	for _, orSuffix := range tf.orSuffixes {
		kb.B = append(kb.B[:0], tf.prefix...)
		kb.B = append(kb.B, orSuffix...)
		kb.B = append(kb.B, tagSeparatorChar)
		lc, err := is.updateMetricIDsForOrSuffix(kb.B, metricIDs, maxMetrics, maxLoopsCount-loopsCount)
		loopsCount += lc
		if err != nil {
			return loopsCount, err
		}
		if metricIDs.Len() >= maxMetrics {
			return loopsCount, nil
		}
	}
	return loopsCount, nil
}

func (is *indexSearch) updateMetricIDsForOrSuffix(prefix []byte, metricIDs *uint64set.Set, maxMetrics int, maxLoopsCount int64) (int64, error) {
	ts := &is.ts
	mp := &is.mp
	var loopsCount int64
	loopsPaceLimiter := 0
	ts.Seek(prefix)
	for metricIDs.Len() < maxMetrics && ts.NextItem() {
		if loopsPaceLimiter&paceLimiterFastIterationsMask == 0 {
			if err := checkSearchDeadlineAndPace(is.deadline); err != nil {
				return loopsCount, err
			}
		}
		loopsPaceLimiter++
		item := ts.Item
		if !bytes.HasPrefix(item, prefix) {
			return loopsCount, nil
		}
		if err := mp.InitOnlyTail(item, item[len(prefix):]); err != nil {
			return loopsCount, err
		}
		loopsCount += int64(mp.MetricIDsLen())
		if loopsCount > maxLoopsCount {
			return loopsCount, errTooManyLoops
		}
		mp.ParseMetricIDs()
		metricIDs.AddMulti(mp.MetricIDs)
	}
	if err := ts.Error(); err != nil {
		return loopsCount, fmt.Errorf("error when searching for tag filter prefix %q: %w", prefix, err)
	}
	return loopsCount, nil
}

func (is *indexSearch) updateMetricIDsForDateRange(qt *querytracer.Tracer, metricIDs *uint64set.Set, tfs *TagFilters, minDate, maxDate uint64, maxMetrics int) error {
	if minDate == maxDate {
		// Fast path - query only a single date.
		m, err := is.getMetricIDsForDateAndFilters(qt, minDate, tfs, maxMetrics)
		if err != nil {
			return err
		}
		metricIDs.UnionMayOwn(m)
		is.db.dateRangeSearchHits.Add(1)
		return nil
	}

	// Slower path - search for metricIDs for each day in parallel.
	qt = qt.NewChild("parallel search for metric ids in per-day index: filters=%s, dayRange=[%d..%d]", tfs, minDate, maxDate)
	defer qt.Done()
	wg := getWaitGroup()
	var errGlobal error
	var mu sync.Mutex // protects metricIDs + errGlobal vars from concurrent access below
	for minDate <= maxDate {
		qtChild := qt.NewChild("parallel thread for date=%s", dateToString(minDate))
		wg.Add(1)
		go func(date uint64) {
			defer func() {
				qtChild.Done()
				wg.Done()
			}()
			isLocal := is.db.getIndexSearch(is.deadline)
			m, err := isLocal.getMetricIDsForDateAndFilters(qtChild, date, tfs, maxMetrics)
			is.db.putIndexSearch(isLocal)
			mu.Lock()
			defer mu.Unlock()
			if errGlobal != nil {
				return
			}
			if err != nil {
				dateStr := time.Unix(int64(date*24*3600), 0)
				errGlobal = fmt.Errorf("cannot search for metricIDs at %s: %w", dateStr, err)
				return
			}
			if metricIDs.Len() < maxMetrics {
				metricIDs.UnionMayOwn(m)
			}
		}(minDate)
		minDate++
	}
	wg.Wait()
	putWaitGroup(wg)
	if errGlobal != nil {
		return errGlobal
	}
	is.db.dateRangeSearchHits.Add(1)
	return nil
}

func (is *indexSearch) getMetricIDsForDateAndFilters(qt *querytracer.Tracer, date uint64, tfs *TagFilters, maxMetrics int) (*uint64set.Set, error) {
	if qt.Enabled() {
		qt = qt.NewChild("search for metric ids on a particular day: filters=%s, date=%s, maxMetrics=%d", tfs, dateToString(date), maxMetrics)
		defer qt.Done()
	}

	// Sort tfs by loopsCount needed for performing each filter.
	// This stats is usually collected from the previous queries.
	// This way we limit the amount of work below by applying fast filters at first.
	type tagFilterWithWeight struct {
		tf               *tagFilter
		loopsCount       int64
		filterLoopsCount int64
	}
	tfws := make([]tagFilterWithWeight, len(tfs.tfs))
	currentTime := fasttime.UnixTimestamp()
	for i := range tfs.tfs {
		tf := &tfs.tfs[i]
		loopsCount, filterLoopsCount, timestamp := is.getLoopsCountAndTimestampForDateFilter(date, tf)
		if currentTime > timestamp+3600 {
			// Update stats once per hour for relatively fast tag filters.
			// There is no need in spending CPU resources on updating stats for heavy tag filters.
			if loopsCount <= 10e6 {
				loopsCount = 0
			}
			if filterLoopsCount <= 10e6 {
				filterLoopsCount = 0
			}
		}
		tfws[i] = tagFilterWithWeight{
			tf:               tf,
			loopsCount:       loopsCount,
			filterLoopsCount: filterLoopsCount,
		}
	}
	sort.Slice(tfws, func(i, j int) bool {
		a, b := &tfws[i], &tfws[j]
		if a.loopsCount != b.loopsCount {
			return a.loopsCount < b.loopsCount
		}
		return a.tf.Less(b.tf)
	})
	getFirstPositiveLoopsCount := func(tfws []tagFilterWithWeight) int64 {
		for i := range tfws {
			if n := tfws[i].loopsCount; n > 0 {
				return n
			}
		}
		return int64Max
	}
	storeLoopsCount := func(tfw *tagFilterWithWeight, loopsCount int64) {
		if loopsCount != tfw.loopsCount {
			tfw.loopsCount = loopsCount
			is.storeLoopsCountForDateFilter(date, tfw.tf, tfw.loopsCount, tfw.filterLoopsCount)
		}
	}

	// Populate metricIDs for the first non-negative filter with the smallest cost.
	qtChild := qt.NewChild("search for the first non-negative filter with the smallest cost")
	var metricIDs *uint64set.Set
	tfwsRemaining := tfws[:0]
	maxDateMetrics := intMax
	if maxMetrics < intMax/50 {
		maxDateMetrics = maxMetrics * 50
	}
	for i, tfw := range tfws {
		tf := tfw.tf
		if tf.isNegative || tf.isEmptyMatch {
			tfwsRemaining = append(tfwsRemaining, tfw)
			continue
		}
		maxLoopsCount := getFirstPositiveLoopsCount(tfws[i+1:])
		m, loopsCount, err := is.getMetricIDsForDateTagFilter(qtChild, tf, date, tfs.commonPrefix, maxDateMetrics, maxLoopsCount)
		if err != nil {
			if errors.Is(err, errTooManyLoops) {
				// The tf took too many loops compared to the next filter. Postpone applying this filter.
				qtChild.Printf("the filter={%s} took more than %d loops; postpone it", tf, maxLoopsCount)
				storeLoopsCount(&tfw, 2*loopsCount)
				tfwsRemaining = append(tfwsRemaining, tfw)
				continue
			}
			// Move failing filter to the end of filter list.
			storeLoopsCount(&tfw, int64Max)
			return nil, err
		}
		if m.Len() >= maxDateMetrics {
			// Too many time series found by a single tag filter. Move the filter to the end of list.
			qtChild.Printf("the filter={%s} matches at least %d series; postpone it", tf, maxDateMetrics)
			storeLoopsCount(&tfw, int64Max-1)
			tfwsRemaining = append(tfwsRemaining, tfw)
			continue
		}
		storeLoopsCount(&tfw, loopsCount)
		metricIDs = m
		tfwsRemaining = append(tfwsRemaining, tfws[i+1:]...)
		qtChild.Printf("the filter={%s} matches less than %d series (actually %d series); use it", tf, maxDateMetrics, metricIDs.Len())
		break
	}
	qtChild.Done()
	tfws = tfwsRemaining

	if metricIDs == nil {
		// All the filters in tfs are negative or match too many time series.
		// Populate all the metricIDs for the given (date),
		// so later they can be filtered out with negative filters.
		qt.Printf("all the filters are negative or match more than %d time series; fall back to searching for all the metric ids", maxDateMetrics)
		m, err := is.getMetricIDsForDate(date, maxDateMetrics)
		if err != nil {
			return nil, fmt.Errorf("cannot obtain all the metricIDs: %w", err)
		}
		if m.Len() >= maxDateMetrics {
			// Too many time series found for the given (date). Fall back to global search.
			return nil, errTooManyTimeseries(maxDateMetrics)
		}
		metricIDs = m
		qt.Printf("found %d metric ids", metricIDs.Len())
	}

	sort.Slice(tfws, func(i, j int) bool {
		a, b := &tfws[i], &tfws[j]
		if a.filterLoopsCount != b.filterLoopsCount {
			return a.filterLoopsCount < b.filterLoopsCount
		}
		return a.tf.Less(b.tf)
	})
	getFirstPositiveFilterLoopsCount := func(tfws []tagFilterWithWeight) int64 {
		for i := range tfws {
			if n := tfws[i].filterLoopsCount; n > 0 {
				return n
			}
		}
		return int64Max
	}
	storeFilterLoopsCount := func(tfw *tagFilterWithWeight, filterLoopsCount int64) {
		if filterLoopsCount != tfw.filterLoopsCount {
			is.storeLoopsCountForDateFilter(date, tfw.tf, tfw.loopsCount, filterLoopsCount)
		}
	}

	// Intersect metricIDs with the rest of filters.
	//
	// Do not run these tag filters in parallel, since this may result in CPU and RAM waste
	// when the initial tag filters significantly reduce the number of found metricIDs,
	// so the remaining filters could be performed via much faster metricName matching instead
	// of slow selecting of matching metricIDs.
	qtChild = qt.NewChild("intersect the remaining %d filters with the found %d metric ids", len(tfws), metricIDs.Len())
	var tfsPostponed []*tagFilter
	for i, tfw := range tfws {
		tf := tfw.tf
		metricIDsLen := metricIDs.Len()
		if metricIDsLen == 0 {
			// There is no need in applying the remaining filters to an empty set.
			break
		}
		if tfw.filterLoopsCount > int64(metricIDsLen)*loopsCountPerMetricNameMatch {
			// It should be faster performing metricName match on the remaining filters
			// instead of scanning big number of entries in the inverted index for these filters.
			for _, tfw := range tfws[i:] {
				tfsPostponed = append(tfsPostponed, tfw.tf)
			}
			break
		}
		maxLoopsCount := getFirstPositiveFilterLoopsCount(tfws[i+1:])
		if maxLoopsCount == int64Max {
			maxLoopsCount = int64(metricIDsLen) * loopsCountPerMetricNameMatch
		}
		m, filterLoopsCount, err := is.getMetricIDsForDateTagFilter(qtChild, tf, date, tfs.commonPrefix, intMax, maxLoopsCount)
		if err != nil {
			if errors.Is(err, errTooManyLoops) {
				// Postpone tf, since it took more loops than the next filter may need.
				qtChild.Printf("postpone filter={%s}, since it took more than %d loops", tf, maxLoopsCount)
				storeFilterLoopsCount(&tfw, 2*filterLoopsCount)
				tfsPostponed = append(tfsPostponed, tf)
				continue
			}
			// Move failing tf to the end of filter list
			storeFilterLoopsCount(&tfw, int64Max)
			return nil, err
		}
		storeFilterLoopsCount(&tfw, filterLoopsCount)
		if tf.isNegative || tf.isEmptyMatch {
			metricIDs.Subtract(m)
			qtChild.Printf("subtract %d metric ids from the found %d metric ids for filter={%s}; resulting metric ids: %d", m.Len(), metricIDsLen, tf, metricIDs.Len())
		} else {
			metricIDs.Intersect(m)
			qtChild.Printf("intersect %d metric ids with the found %d metric ids for filter={%s}; resulting metric ids: %d", m.Len(), metricIDsLen, tf, metricIDs.Len())
		}
	}
	qtChild.Done()
	if metricIDs.Len() == 0 {
		// There is no need in applying tfsPostponed, since the result is empty.
		qt.Printf("found zero metric ids")
		return nil, nil
	}
	if len(tfsPostponed) > 0 {
		// Apply the postponed filters via metricName match.
		qt.Printf("apply postponed filters=%s to %d metrics ids", tfsPostponed, metricIDs.Len())
		var m uint64set.Set
		if err := is.updateMetricIDsByMetricNameMatch(qt, &m, metricIDs, tfsPostponed); err != nil {
			return nil, err
		}
		return &m, nil
	}
	qt.Printf("found %d metric ids", metricIDs.Len())
	return metricIDs, nil
}

const (
	intMax   = int((^uint(0)) >> 1)
	int64Max = int64((1 << 63) - 1)
)

func (db *indexDB) createPerDayIndexes(date uint64, tsid *TSID, mn *MetricName) {
	if db.noRegisterNewSeries.Load() {
		logger.Panicf("BUG: registration of new series is disabled for indexDB %q", db.name)
	}

	// Note that even if per-day indexes are disabled (i.e.
	// db.s.disablePerDayIndex == true), we still need to add the entry to this
	// cache because Storage.prefillNextIndexDB() relies on
	// indexDB.hasDateMetricID() to decide whether the index records given
	// metricID need to be created and without this cache the next indexDB
	// prefill will be significantly slower when per-day indexes are disabled.
	db.dateMetricIDCache.Set(date, tsid.MetricID)

	if db.s.disablePerDayIndex {
		return
	}

	ii := getIndexItems()
	defer putIndexItems(ii)

	// Create date -> metricID entry.
	ii.B = marshalCommonPrefix(ii.B, nsPrefixDateToMetricID)
	ii.B = encoding.MarshalUint64(ii.B, date)
	ii.B = encoding.MarshalUint64(ii.B, tsid.MetricID)
	ii.Next()

	// Create metricName -> TSID entry.
	ii.B = marshalCommonPrefix(ii.B, nsPrefixDateMetricNameToTSID)
	ii.B = encoding.MarshalUint64(ii.B, date)
	ii.B = mn.Marshal(ii.B)
	ii.B = append(ii.B, kvSeparatorChar)
	ii.B = tsid.Marshal(ii.B)
	ii.Next()

	// Create per-day tag -> metricID entries for every tag in mn.
	kb := kbPool.Get()
	kb.B = marshalCommonPrefix(kb.B[:0], nsPrefixDateTagToMetricIDs)
	kb.B = encoding.MarshalUint64(kb.B, date)
	ii.registerTagIndexes(kb.B, mn, tsid.MetricID)
	kbPool.Put(kb)

	db.tb.AddItems(ii.Items)
}

func (ii *indexItems) registerTagIndexes(prefix []byte, mn *MetricName, metricID uint64) {
	// Add MetricGroup -> metricID entry.
	ii.B = append(ii.B, prefix...)
	ii.B = marshalTagValue(ii.B, nil)
	ii.B = marshalTagValue(ii.B, mn.MetricGroup)
	ii.B = encoding.MarshalUint64(ii.B, metricID)
	ii.Next()
	ii.addReverseMetricGroupIfNeeded(prefix, mn, metricID)

	// Add tag -> metricID entries.
	for _, tag := range mn.Tags {
		ii.B = append(ii.B, prefix...)
		ii.B = tag.Marshal(ii.B)
		ii.B = encoding.MarshalUint64(ii.B, metricID)
		ii.Next()
	}

	// Add index entries for composite tags: MetricGroup+tag -> metricID.
	compositeKey := kbPool.Get()
	for _, tag := range mn.Tags {
		compositeKey.B = marshalCompositeTagKey(compositeKey.B[:0], mn.MetricGroup, tag.Key)
		ii.B = append(ii.B, prefix...)
		ii.B = marshalTagValue(ii.B, compositeKey.B)
		ii.B = marshalTagValue(ii.B, tag.Value)
		ii.B = encoding.MarshalUint64(ii.B, metricID)
		ii.Next()
	}
	kbPool.Put(compositeKey)
}

func (ii *indexItems) addReverseMetricGroupIfNeeded(prefix []byte, mn *MetricName, metricID uint64) {
	if bytes.IndexByte(mn.MetricGroup, '.') < 0 {
		// The reverse metric group is needed only for Graphite-like metrics with points.
		return
	}
	// This is most likely a Graphite metric like 'foo.bar.baz'.
	// Store reverse metric name 'zab.rab.oof' in order to speed up search for '*.bar.baz'
	// when the Graphite wildcard has a suffix matching small number of time series.
	ii.B = append(ii.B, prefix...)
	ii.B = marshalTagValue(ii.B, graphiteReverseTagKey)
	revBuf := kbPool.Get()
	revBuf.B = reverseBytes(revBuf.B[:0], mn.MetricGroup)
	ii.B = marshalTagValue(ii.B, revBuf.B)
	kbPool.Put(revBuf)
	ii.B = encoding.MarshalUint64(ii.B, metricID)
	ii.Next()
}

func isArtificialTagKey(key []byte) bool {
	if bytes.Equal(key, graphiteReverseTagKey) {
		return true
	}
	if len(key) > 0 && key[0] == compositeTagKeyPrefix {
		return true
	}
	return false
}

// The tag key for reverse metric name used for speeding up searching
// for Graphite wildcards with suffix matching small number of time series,
// i.e. '*.bar.baz'.
//
// It is expected that the given key isn't be used by users.
var graphiteReverseTagKey = []byte("\xff")

// The prefix for composite tag, which is used for speeding up searching
// for composite filters, which contain `{__name__="<metric_name>"}` filter.
//
// It is expected that the given prefix isn't used by users.
const compositeTagKeyPrefix = '\xfe'

func marshalCompositeTagKey(dst, name, key []byte) []byte {
	dst = append(dst, compositeTagKeyPrefix)
	dst = encoding.MarshalVarUint64(dst, uint64(len(name)))
	dst = append(dst, name...)
	dst = append(dst, key...)
	return dst
}

func unmarshalCompositeTagKey(src []byte) ([]byte, []byte, error) {
	if len(src) == 0 {
		return nil, nil, fmt.Errorf("composite tag key cannot be empty")
	}
	if src[0] != compositeTagKeyPrefix {
		return nil, nil, fmt.Errorf("missing composite tag key prefix in %q", src)
	}
	src = src[1:]
	n, nSize := encoding.UnmarshalVarUint64(src)
	if nSize <= 0 {
		return nil, nil, fmt.Errorf("cannot unmarshal metric name length from composite tag key")
	}
	src = src[nSize:]
	if uint64(len(src)) < n {
		return nil, nil, fmt.Errorf("missing metric name with length %d in composite tag key %q", n, src)
	}
	name := src[:n]
	key := src[n:]
	return name, key, nil
}

func reverseBytes(dst, src []byte) []byte {
	for i := len(src) - 1; i >= 0; i-- {
		dst = append(dst, src[i])
	}
	return dst
}

func (is *indexSearch) hasDateMetricID(date, metricID uint64) bool {
	if is.db.dateMetricIDCache.Has(date, metricID) {
		return true
	}

	var ok bool
	if date == globalIndexDate {
		ok = is.hasMetricID(metricID)
	} else {
		ok = is.hasDateMetricIDSlow(date, metricID)
	}

	if ok {
		is.db.dateMetricIDCache.Set(date, metricID)
	}
	return ok
}

func (is *indexSearch) hasDateMetricIDSlow(date, metricID uint64) bool {
	ts := &is.ts
	kb := &is.kb
	kb.B = marshalCommonPrefix(kb.B[:0], nsPrefixDateToMetricID)
	kb.B = encoding.MarshalUint64(kb.B, date)
	kb.B = encoding.MarshalUint64(kb.B, metricID)
	err := ts.FirstItemWithPrefix(kb.B)
	if err == nil {
		if string(ts.Item) != string(kb.B) {
			logger.Panicf("FATAL: unexpected entry for (date=%s, metricID=%d); got %q; want %q", dateToString(date), metricID, ts.Item, kb.B)
		}
		// Fast path - the (date, metricID) entry is found in the current indexdb.
		return true
	}
	if err != io.EOF {
		logger.Panicf("FATAL: unexpected error when searching for (date=%s, metricID=%d) entry: %s", dateToString(date), metricID, err)
	}
	return false
}

func (is *indexSearch) hasMetricID(metricID uint64) bool {
	ok := is.db.metricIDCache.Has(metricID)
	if ok {
		return true
	}

	ts := &is.ts
	kb := &is.kb
	kb.B = marshalCommonPrefix(kb.B[:0], nsPrefixMetricIDToTSID)
	kb.B = encoding.MarshalUint64(kb.B, metricID)
	if err := ts.FirstItemWithPrefix(kb.B); err != nil {
		if err == io.EOF {
			return false
		}
		logger.Panicf("FATAL: error when searching for metricID=%d; searchPrefix %q: %s", metricID, kb.B, err)
	}

	is.db.metricIDCache.Set(metricID)

	return true
}

func (is *indexSearch) getMetricIDsForDateTagFilter(qt *querytracer.Tracer, tf *tagFilter, date uint64, commonPrefix []byte,
	maxMetrics int, maxLoopsCount int64) (*uint64set.Set, int64, error) {
	if qt.Enabled() {
		qt = qt.NewChild("get metric ids for filter and date: filter={%s}, date=%s, maxMetrics=%d, maxLoopsCount=%d", tf, dateToString(date), maxMetrics, maxLoopsCount)
		defer qt.Done()
	}

	if !bytes.HasPrefix(tf.prefix, commonPrefix) {
		logger.Panicf("BUG: unexpected tf.prefix %q; must start with commonPrefix %q", tf.prefix, commonPrefix)
	}
	kb := kbPool.Get()
	defer kbPool.Put(kb)
	kb.B = is.marshalCommonPrefixForDate(kb.B[:0], date)
	prefix := kb.B
	kb.B = append(kb.B, tf.prefix[len(commonPrefix):]...)
	tfNew := *tf
	tfNew.isNegative = false // isNegative for the original tf is handled by the caller.
	tfNew.prefix = kb.B
	metricIDs, loopsCount, err := is.getMetricIDsForTagFilter(qt, &tfNew, maxMetrics, maxLoopsCount)
	if err != nil {
		return nil, loopsCount, err
	}
	if tf.isNegative || !tf.isEmptyMatch {
		return metricIDs, loopsCount, nil
	}
	// The tag filter, which matches empty label such as {foo=~"bar|"}
	// Convert it to negative filter, which matches {foo=~".+",foo!~"bar|"}.
	// This fixes https://github.com/VictoriaMetrics/VictoriaMetrics/issues/1601
	// See also https://github.com/VictoriaMetrics/VictoriaMetrics/issues/395
	maxLoopsCount -= loopsCount
	var tfGross tagFilter
	if err := tfGross.Init(prefix, tf.key, []byte(".+"), false, true); err != nil {
		logger.Panicf(`BUG: cannot init tag filter: {%q=~".+"}: %s`, tf.key, err)
	}
	m, lc, err := is.getMetricIDsForTagFilter(qt, &tfGross, maxMetrics, maxLoopsCount)
	loopsCount += lc
	if err != nil {
		return nil, loopsCount, err
	}
	mLen := m.Len()
	m.Subtract(metricIDs)
	qt.Printf("subtract %d metric ids for filter={%s} from %d metric ids for filter={%s}", metricIDs.Len(), &tfNew, mLen, &tfGross)
	qt.Printf("found %d metric ids, spent %d loops", m.Len(), loopsCount)
	return m, loopsCount, nil
}

func (is *indexSearch) getLoopsCountAndTimestampForDateFilter(date uint64, tf *tagFilter) (int64, int64, uint64) {
	is.kb.B = appendDateTagFilterCacheKey(is.kb.B[:0], is.db.name, date, tf)
	kb := kbPool.Get()
	defer kbPool.Put(kb)
	kb.B = is.db.loopsPerDateTagFilterCache.Get(kb.B[:0], is.kb.B)
	if len(kb.B) != 3*8 {
		return 0, 0, 0
	}
	loopsCount := encoding.UnmarshalInt64(kb.B)
	filterLoopsCount := encoding.UnmarshalInt64(kb.B[8:])
	timestamp := encoding.UnmarshalUint64(kb.B[16:])
	return loopsCount, filterLoopsCount, timestamp
}

func (is *indexSearch) storeLoopsCountForDateFilter(date uint64, tf *tagFilter, loopsCount, filterLoopsCount int64) {
	currentTimestamp := fasttime.UnixTimestamp()
	is.kb.B = appendDateTagFilterCacheKey(is.kb.B[:0], is.db.name, date, tf)
	kb := kbPool.Get()
	kb.B = encoding.MarshalInt64(kb.B[:0], loopsCount)
	kb.B = encoding.MarshalInt64(kb.B, filterLoopsCount)
	kb.B = encoding.MarshalUint64(kb.B, currentTimestamp)
	is.db.loopsPerDateTagFilterCache.Set(is.kb.B, kb.B)
	kbPool.Put(kb)
}

func appendDateTagFilterCacheKey(dst []byte, indexDBName string, date uint64, tf *tagFilter) []byte {
	dst = append(dst, indexDBName...)
	dst = encoding.MarshalUint64(dst, date)
	dst = tf.Marshal(dst)
	return dst
}

func (is *indexSearch) getMetricIDsForDate(date uint64, maxMetrics int) (*uint64set.Set, error) {
	// Extract all the metricIDs from (date, __name__=value)->metricIDs entries.
	kb := kbPool.Get()
	defer kbPool.Put(kb)
	kb.B = is.marshalCommonPrefixForDate(kb.B[:0], date)
	kb.B = marshalTagValue(kb.B, nil)
	var metricIDs uint64set.Set
	if err := is.updateMetricIDsForPrefix(kb.B, &metricIDs, maxMetrics); err != nil {
		return nil, err
	}
	return &metricIDs, nil
}

func (is *indexSearch) updateMetricIDsForPrefix(prefix []byte, metricIDs *uint64set.Set, maxMetrics int) error {
	ts := &is.ts
	mp := &is.mp
	loopsPaceLimiter := 0
	ts.Seek(prefix)
	for ts.NextItem() {
		if loopsPaceLimiter&paceLimiterFastIterationsMask == 0 {
			if err := checkSearchDeadlineAndPace(is.deadline); err != nil {
				return err
			}
		}
		loopsPaceLimiter++
		item := ts.Item
		if !bytes.HasPrefix(item, prefix) {
			return nil
		}
		tail := item[len(prefix):]
		n := bytes.IndexByte(tail, tagSeparatorChar)
		if n < 0 {
			return fmt.Errorf("invalid tag->metricIDs line %q: cannot find tagSeparatorChar %d", item, tagSeparatorChar)
		}
		tail = tail[n+1:]
		if err := mp.InitOnlyTail(item, tail); err != nil {
			return err
		}
		mp.ParseMetricIDs()
		metricIDs.AddMulti(mp.MetricIDs)
		if metricIDs.Len() >= maxMetrics {
			return nil
		}
	}
	if err := ts.Error(); err != nil {
		return fmt.Errorf("error when searching for all metricIDs by prefix %q: %w", prefix, err)
	}
	return nil
}

// The estimated number of index scan loops a single loop in updateMetricIDsByMetricNameMatch takes.
const loopsCountPerMetricNameMatch = 150

var kbPool bytesutil.ByteBufferPool

// Returns local unique MetricID.
func generateUniqueMetricID() uint64 {
	// It is expected that metricIDs returned from this function must be dense.
	// If they will be sparse, then this may hurt metric_ids intersection
	// performance with uint64set.Set.
	return nextUniqueMetricID.Add(1)
}

// This number mustn't go backwards on restarts, otherwise metricID
// collisions are possible. So don't change time on the server
// between VictoriaMetrics restarts.
var nextUniqueMetricID = func() *atomicutil.Uint64 {
	var n atomicutil.Uint64
	n.Store(uint64(time.Now().UnixNano()))
	return &n
}()

func marshalCommonPrefix(dst []byte, nsPrefix byte) []byte {
	dst = append(dst, nsPrefix)
	return dst
}

// This function is needed only for minimizing the difference between code for single-node and cluster version.
func (is *indexSearch) marshalCommonPrefix(dst []byte, nsPrefix byte) []byte {
	return marshalCommonPrefix(dst, nsPrefix)
}

func (is *indexSearch) marshalCommonPrefixForDate(dst []byte, date uint64) []byte {
	if date == globalIndexDate {
		// Global index
		return is.marshalCommonPrefix(dst, nsPrefixTagToMetricIDs)
	}
	// Per-day index
	dst = is.marshalCommonPrefix(dst, nsPrefixDateTagToMetricIDs)
	return encoding.MarshalUint64(dst, date)
}

func unmarshalCommonPrefix(src []byte) ([]byte, byte, error) {
	if len(src) < commonPrefixLen {
		return nil, 0, fmt.Errorf("cannot unmarshal common prefix from %d bytes; need at least %d bytes; data=%X", len(src), commonPrefixLen, src)
	}
	prefix := src[0]
	return src[commonPrefixLen:], prefix, nil
}

// 1 byte for prefix
const commonPrefixLen = 1

type tagToMetricIDsRowParser struct {
	// NSPrefix contains the first byte parsed from the row after Init call.
	// This is either nsPrefixTagToMetricIDs or nsPrefixDateTagToMetricIDs.
	NSPrefix byte

	// Date contains parsed date for nsPrefixDateTagToMetricIDs rows after Init call
	Date uint64

	// MetricIDs contains parsed MetricIDs after ParseMetricIDs call
	MetricIDs []uint64

	// metricIDsParsed is set to true after ParseMetricIDs call
	metricIDsParsed bool

	// Tag contains parsed tag after Init call
	Tag Tag

	// tail contains the remaining unparsed metricIDs
	tail []byte
}

func (mp *tagToMetricIDsRowParser) Reset() {
	mp.NSPrefix = 0
	mp.Date = 0
	mp.MetricIDs = mp.MetricIDs[:0]
	mp.metricIDsParsed = false
	mp.Tag.Reset()
	mp.tail = nil
}

// Init initializes mp from b, which should contain encoded tag->metricIDs row.
//
// b cannot be reused until Reset call.
func (mp *tagToMetricIDsRowParser) Init(b []byte, nsPrefixExpected byte) error {
	tail, nsPrefix, err := unmarshalCommonPrefix(b)
	if err != nil {
		return fmt.Errorf("invalid tag->metricIDs row %q: %w", b, err)
	}
	if nsPrefix != nsPrefixExpected {
		return fmt.Errorf("invalid prefix for tag->metricIDs row %q; got %d; want %d", b, nsPrefix, nsPrefixExpected)
	}
	if nsPrefix == nsPrefixDateTagToMetricIDs {
		// unmarshal date.
		if len(tail) < 8 {
			return fmt.Errorf("cannot unmarshal date from (date, tag)->metricIDs row %q from %d bytes; want at least 8 bytes", b, len(tail))
		}
		mp.Date = encoding.UnmarshalUint64(tail)
		tail = tail[8:]
	}
	mp.NSPrefix = nsPrefix
	tail, err = mp.Tag.Unmarshal(tail)
	if err != nil {
		return fmt.Errorf("cannot unmarshal tag from tag->metricIDs row %q: %w", b, err)
	}
	return mp.InitOnlyTail(b, tail)
}

// MarshalPrefix marshals row prefix without tail to dst.
func (mp *tagToMetricIDsRowParser) MarshalPrefix(dst []byte) []byte {
	dst = marshalCommonPrefix(dst, mp.NSPrefix)
	if mp.NSPrefix == nsPrefixDateTagToMetricIDs {
		dst = encoding.MarshalUint64(dst, mp.Date)
	}
	dst = mp.Tag.Marshal(dst)
	return dst
}

// InitOnlyTail initializes mp.tail from tail.
//
// b must contain tag->metricIDs row.
// b cannot be reused until Reset call.
func (mp *tagToMetricIDsRowParser) InitOnlyTail(b, tail []byte) error {
	if len(tail) == 0 {
		return fmt.Errorf("missing metricID in the tag->metricIDs row %q", b)
	}
	if len(tail)%8 != 0 {
		return fmt.Errorf("invalid tail length in the tag->metricIDs row; got %d bytes; must be multiple of 8 bytes", len(tail))
	}
	mp.tail = tail
	mp.metricIDsParsed = false
	return nil
}

// EqualPrefix returns true if prefixes for mp and x are equal.
//
// Prefix contains (tag)
func (mp *tagToMetricIDsRowParser) EqualPrefix(x *tagToMetricIDsRowParser) bool {
	if !mp.Tag.Equal(&x.Tag) {
		return false
	}
	return mp.Date == x.Date && mp.NSPrefix == x.NSPrefix
}

// MetricIDsLen returns the number of MetricIDs in the mp.tail
func (mp *tagToMetricIDsRowParser) MetricIDsLen() int {
	return len(mp.tail) / 8
}

// ParseMetricIDs parses MetricIDs from mp.tail into mp.MetricIDs.
func (mp *tagToMetricIDsRowParser) ParseMetricIDs() {
	if mp.metricIDsParsed {
		return
	}
	tail := mp.tail
	n := len(tail) / 8
	mp.MetricIDs = slicesutil.SetLength(mp.MetricIDs, n)
	metricIDs := mp.MetricIDs
	_ = metricIDs[n-1]
	for i := 0; i < n; i++ {
		if len(tail) < 8 {
			logger.Panicf("BUG: tail cannot be smaller than 8 bytes; got %d bytes; tail=%X", len(tail), tail)
			return
		}
		metricID := encoding.UnmarshalUint64(tail)
		metricIDs[i] = metricID
		tail = tail[8:]
	}
	mp.metricIDsParsed = true
}

// GetMatchingSeriesCount returns the number of series in mp, which match metricIDs from the given filter
// and do not match metricIDs from negativeFilter.
//
// if filter is empty, then all series in mp are taken into account.
func (mp *tagToMetricIDsRowParser) GetMatchingSeriesCount(filter, negativeFilter *uint64set.Set) int {
	if filter == nil && negativeFilter.Len() == 0 {
		return mp.MetricIDsLen()
	}
	mp.ParseMetricIDs()
	n := 0
	for _, metricID := range mp.MetricIDs {
		if filter != nil && !filter.Has(metricID) {
			continue
		}
		if !negativeFilter.Has(metricID) {
			n++
		}
	}
	return n
}

func mergeTagToMetricIDsRows(data []byte, items []mergeset.Item) ([]byte, []mergeset.Item) {
	data, items = mergeTagToMetricIDsRowsInternal(data, items, nsPrefixTagToMetricIDs)
	data, items = mergeTagToMetricIDsRowsInternal(data, items, nsPrefixDateTagToMetricIDs)
	return data, items
}

func mergeTagToMetricIDsRowsInternal(data []byte, items []mergeset.Item, nsPrefix byte) ([]byte, []mergeset.Item) {
	// Perform quick checks whether items contain rows starting from nsPrefix
	// based on the fact that items are sorted.
	if len(items) <= 2 {
		// The first and the last row must remain unchanged.
		return data, items
	}
	firstItem := items[0].Bytes(data)
	if len(firstItem) > 0 && firstItem[0] > nsPrefix {
		return data, items
	}
	lastItem := items[len(items)-1].Bytes(data)
	if len(lastItem) > 0 && lastItem[0] < nsPrefix {
		return data, items
	}

	// items contain at least one row starting from nsPrefix. Merge rows with common tag.
	tmm := getTagToMetricIDsRowsMerger()
	tmm.dataCopy = append(tmm.dataCopy[:0], data...)
	tmm.itemsCopy = append(tmm.itemsCopy[:0], items...)
	mp := &tmm.mp
	mpPrev := &tmm.mpPrev
	dstData := data[:0]
	dstItems := items[:0]
	for i, it := range items {
		item := it.Bytes(data)
		if len(item) == 0 || item[0] != nsPrefix || i == 0 || i == len(items)-1 {
			// Write rows not starting with nsPrefix as-is.
			// Additionally write the first and the last row as-is in order to preserve
			// sort order for adjacent blocks.
			dstData, dstItems = tmm.flushPendingMetricIDs(dstData, dstItems, mpPrev)
			dstData = append(dstData, item...)
			dstItems = append(dstItems, mergeset.Item{
				Start: uint32(len(dstData) - len(item)),
				End:   uint32(len(dstData)),
			})
			continue
		}
		if err := mp.Init(item, nsPrefix); err != nil {
			logger.Panicf("FATAL: cannot parse row starting with nsPrefix %d during merge: %s", nsPrefix, err)
		}
		if mp.MetricIDsLen() >= maxMetricIDsPerRow {
			dstData, dstItems = tmm.flushPendingMetricIDs(dstData, dstItems, mpPrev)
			dstData = append(dstData, item...)
			dstItems = append(dstItems, mergeset.Item{
				Start: uint32(len(dstData) - len(item)),
				End:   uint32(len(dstData)),
			})
			continue
		}
		if !mp.EqualPrefix(mpPrev) {
			dstData, dstItems = tmm.flushPendingMetricIDs(dstData, dstItems, mpPrev)
		}
		mp.ParseMetricIDs()
		tmm.pendingMetricIDs = append(tmm.pendingMetricIDs, mp.MetricIDs...)
		mpPrev, mp = mp, mpPrev
		if len(tmm.pendingMetricIDs) >= maxMetricIDsPerRow {
			dstData, dstItems = tmm.flushPendingMetricIDs(dstData, dstItems, mpPrev)
		}
	}
	if len(tmm.pendingMetricIDs) > 0 {
		logger.Panicf("BUG: tmm.pendingMetricIDs must be empty at this point; got %d items: %d", len(tmm.pendingMetricIDs), tmm.pendingMetricIDs)
	}
	if !checkItemsSorted(dstData, dstItems) {
		// Items could become unsorted if initial items contain duplicate metricIDs:
		//
		//   item1: 1, 1, 5
		//   item2: 1, 4
		//
		// Items could become the following after the merge:
		//
		//   item1: 1, 5
		//   item2: 1, 4
		//
		// i.e. item1 > item2
		//
		// Leave the original items unmerged, so they can be merged next time.
		// This case should be quite rare - if multiple data points are simultaneously inserted
		// into the same new time series from multiple concurrent goroutines.
		indexBlocksWithMetricIDsIncorrectOrder.Add(1)
		dstData = append(dstData[:0], tmm.dataCopy...)
		dstItems = append(dstItems[:0], tmm.itemsCopy...)
		if !checkItemsSorted(dstData, dstItems) {
			logger.Panicf("BUG: the original items weren't sorted; items=%q", dstItems)
		}
	}
	putTagToMetricIDsRowsMerger(tmm)
	indexBlocksWithMetricIDsProcessed.Add(1)
	return dstData, dstItems
}

var (
	indexBlocksWithMetricIDsIncorrectOrder atomicutil.Uint64
	indexBlocksWithMetricIDsProcessed      atomicutil.Uint64
)

func checkItemsSorted(data []byte, items []mergeset.Item) bool {
	if len(items) == 0 {
		return true
	}
	prevItem := items[0].String(data)
	for _, it := range items[1:] {
		currItem := it.String(data)
		if prevItem > currItem {
			return false
		}
		prevItem = currItem
	}
	return true
}

// maxMetricIDsPerRow limits the number of metricIDs in tag->metricIDs row.
//
// This reduces overhead on index and metaindex in lib/mergeset.
const maxMetricIDsPerRow = 64

type uint64Sorter []uint64

func (s uint64Sorter) Len() int { return len(s) }
func (s uint64Sorter) Less(i, j int) bool {
	return s[i] < s[j]
}

func (s uint64Sorter) Swap(i, j int) {
	s[i], s[j] = s[j], s[i]
}

type tagToMetricIDsRowsMerger struct {
	pendingMetricIDs uint64Sorter
	mp               tagToMetricIDsRowParser
	mpPrev           tagToMetricIDsRowParser

	itemsCopy []mergeset.Item
	dataCopy  []byte
}

func (tmm *tagToMetricIDsRowsMerger) Reset() {
	tmm.pendingMetricIDs = tmm.pendingMetricIDs[:0]
	tmm.mp.Reset()
	tmm.mpPrev.Reset()

	tmm.itemsCopy = tmm.itemsCopy[:0]
	tmm.dataCopy = tmm.dataCopy[:0]
}

func (tmm *tagToMetricIDsRowsMerger) flushPendingMetricIDs(dstData []byte, dstItems []mergeset.Item, mp *tagToMetricIDsRowParser) ([]byte, []mergeset.Item) {
	if len(tmm.pendingMetricIDs) == 0 {
		// Nothing to flush
		return dstData, dstItems
	}
	// Use sort.Sort instead of sort.Slice in order to reduce memory allocations.
	sort.Sort(&tmm.pendingMetricIDs)
	tmm.pendingMetricIDs = removeDuplicateMetricIDs(tmm.pendingMetricIDs)

	// Marshal pendingMetricIDs
	dstDataLen := len(dstData)
	dstData = mp.MarshalPrefix(dstData)
	for _, metricID := range tmm.pendingMetricIDs {
		dstData = encoding.MarshalUint64(dstData, metricID)
	}
	dstItems = append(dstItems, mergeset.Item{
		Start: uint32(dstDataLen),
		End:   uint32(len(dstData)),
	})
	tmm.pendingMetricIDs = tmm.pendingMetricIDs[:0]
	return dstData, dstItems
}

func removeDuplicateMetricIDs(sortedMetricIDs []uint64) []uint64 {
	if len(sortedMetricIDs) < 2 {
		return sortedMetricIDs
	}
	prevMetricID := sortedMetricIDs[0]
	hasDuplicates := false
	for _, metricID := range sortedMetricIDs[1:] {
		if prevMetricID == metricID {
			hasDuplicates = true
			break
		}
		prevMetricID = metricID
	}
	if !hasDuplicates {
		return sortedMetricIDs
	}
	dstMetricIDs := sortedMetricIDs[:1]
	prevMetricID = sortedMetricIDs[0]
	for _, metricID := range sortedMetricIDs[1:] {
		if prevMetricID == metricID {
			continue
		}
		dstMetricIDs = append(dstMetricIDs, metricID)
		prevMetricID = metricID
	}
	return dstMetricIDs
}

func getTagToMetricIDsRowsMerger() *tagToMetricIDsRowsMerger {
	v := tmmPool.Get()
	if v == nil {
		return &tagToMetricIDsRowsMerger{}
	}
	return v.(*tagToMetricIDsRowsMerger)
}

func putTagToMetricIDsRowsMerger(tmm *tagToMetricIDsRowsMerger) {
	tmm.Reset()
	tmmPool.Put(tmm)
}

var tmmPool sync.Pool<|MERGE_RESOLUTION|>--- conflicted
+++ resolved
@@ -202,22 +202,15 @@
 	TagFiltersToMetricIDsCacheMisses       uint64
 	TagFiltersToMetricIDsCacheResets       uint64
 
-<<<<<<< HEAD
 	MetricIDCacheSize       uint64
 	MetricIDCacheSizeBytes  uint64
 	MetricIDCacheSyncsCount uint64
 
-	DateMetricIDCacheSize        uint64
-	DateMetricIDCacheSizeBytes   uint64
-	DateMetricIDCacheSyncsCount  uint64
-	DateMetricIDCacheResetsCount uint64
-=======
 	DateMetricIDCacheSize         uint64
 	DateMetricIDCacheSizeBytes    uint64
 	DateMetricIDCacheSizeMaxBytes uint64
 	DateMetricIDCacheSyncsCount   uint64
 	DateMetricIDCacheResetsCount  uint64
->>>>>>> dc5d7aa4
 
 	// Used by legacy indexDBs only.
 	// See UpdateMetrics() in index_db_legacy.go
@@ -260,24 +253,17 @@
 	m.TagFiltersToMetricIDsCacheMisses += db.tagFiltersToMetricIDsCache.Misses()
 	m.TagFiltersToMetricIDsCacheResets += db.tagFiltersToMetricIDsCache.Resets()
 
-<<<<<<< HEAD
 	metricIDCacheStats := db.metricIDCache.Stats()
 	m.MetricIDCacheSize += metricIDCacheStats.Size
 	m.MetricIDCacheSizeBytes += metricIDCacheStats.SizeBytes
 	m.MetricIDCacheSyncsCount += metricIDCacheStats.SyncsCount
 
-	m.DateMetricIDCacheSize += uint64(db.dateMetricIDCache.EntriesCount())
-	m.DateMetricIDCacheSizeBytes += uint64(db.dateMetricIDCache.SizeBytes())
-	m.DateMetricIDCacheSyncsCount += db.dateMetricIDCache.syncsCount.Load()
-	m.DateMetricIDCacheResetsCount += db.dateMetricIDCache.resetsCount.Load()
-=======
 	dmcs := db.dateMetricIDCache.Stats()
 	m.DateMetricIDCacheSize += dmcs.Size
 	m.DateMetricIDCacheSizeBytes += dmcs.SizeBytes
 	m.DateMetricIDCacheSizeMaxBytes += dmcs.SizeMaxBytes
 	m.DateMetricIDCacheSyncsCount += dmcs.SyncsCount
 	m.DateMetricIDCacheResetsCount += dmcs.ResetsCount
->>>>>>> dc5d7aa4
 
 	m.DateRangeSearchCalls += db.dateRangeSearchCalls.Load()
 	m.DateRangeSearchHits += db.dateRangeSearchHits.Load()
