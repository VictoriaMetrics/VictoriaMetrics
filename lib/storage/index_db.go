package storage

import (
	"bytes"
	"container/heap"
	"errors"
	"fmt"
	"io"
	"path/filepath"
	"regexp"
	"sort"
	"strconv"
	"strings"
	"sync"
	"sync/atomic"
	"time"
	"unsafe"

	"github.com/VictoriaMetrics/fastcache"
	"github.com/VictoriaMetrics/metricsql"
	"github.com/cespare/xxhash/v2"

	"github.com/VictoriaMetrics/VictoriaMetrics/lib/atomicutil"
	"github.com/VictoriaMetrics/VictoriaMetrics/lib/bytesutil"
	"github.com/VictoriaMetrics/VictoriaMetrics/lib/encoding"
	"github.com/VictoriaMetrics/VictoriaMetrics/lib/fasttime"
	"github.com/VictoriaMetrics/VictoriaMetrics/lib/fs"
	"github.com/VictoriaMetrics/VictoriaMetrics/lib/logger"
	"github.com/VictoriaMetrics/VictoriaMetrics/lib/memory"
	"github.com/VictoriaMetrics/VictoriaMetrics/lib/mergeset"
	"github.com/VictoriaMetrics/VictoriaMetrics/lib/querytracer"
	"github.com/VictoriaMetrics/VictoriaMetrics/lib/slicesutil"
	"github.com/VictoriaMetrics/VictoriaMetrics/lib/uint64set"
	"github.com/VictoriaMetrics/VictoriaMetrics/lib/workingsetcache"
)

const (
	// Prefix for MetricName->TSID entries.
	//
	// This index is used only when -disablePerDayIndex flag is set.
	//
	// Otherwise, this index is substituted with nsPrefixDateMetricNameToTSID,
	// since the MetricName->TSID index may require big amounts of memory for
	// indexdb/dataBlocks cache when it grows big on the configured retention
	// under high churn rate (e.g. when new time series are constantly
	// registered).
	//
	// It is much more efficient from memory usage PoV to query per-day MetricName->TSID index
	// (aka nsPrefixDateMetricNameToTSID) when the TSID must be obtained for the given MetricName
	// during data ingestion under high churn rate and big retention.
	//
	nsPrefixMetricNameToTSID = 0

	// Prefix for Tag->MetricID entries.
	nsPrefixTagToMetricIDs = 1

	// Prefix for MetricID->TSID entries.
	nsPrefixMetricIDToTSID = 2

	// Prefix for MetricID->MetricName entries.
	nsPrefixMetricIDToMetricName = 3

	// Prefix for deleted MetricID entries.
	nsPrefixDeletedMetricID = 4

	// Prefix for Date->MetricID entries.
	nsPrefixDateToMetricID = 5

	// Prefix for (Date,Tag)->MetricID entries.
	nsPrefixDateTagToMetricIDs = 6

	// Prefix for (Date,MetricName)->TSID entries.
	nsPrefixDateMetricNameToTSID = 7
)

// indexDB represents an index db.
type indexDB struct {
	// The number of references to indexDB struct.
	refCount atomic.Int32

	// if the mustDrop is set to true, then the indexDB must be dropped after refCount reaches zero.
	mustDrop atomic.Bool

	// The number of missing MetricID -> TSID entries.
	// High rate for this value means corrupted indexDB.
	missingTSIDsForMetricID atomic.Uint64

	// The number of calls for date range searches.
	dateRangeSearchCalls atomic.Uint64

	// The number of hits for date range searches.
	dateRangeSearchHits atomic.Uint64

	// The number of calls for global search.
	globalSearchCalls atomic.Uint64

	// missingMetricNamesForMetricID is a counter of missing MetricID -> MetricName entries.
	// High rate may mean corrupted indexDB due to unclean shutdown.
	// The db must be automatically recovered after that.
	missingMetricNamesForMetricID atomic.Uint64

	// minMissingTimestampByKey holds the minimum timestamps by index search key,
	// which is missing in the given indexDB.
	// Key must be formed with marshalCommonPrefix function.
	//
	// This field is used at containsTimeRange() function only for the previous indexDB,
	// since this indexDB is readonly.
	// This field cannot be used for the current indexDB, since it may receive data
	// with bigger timestamps at any time.
	minMissingTimestampByKey map[string]int64
	// protects minMissingTimestampByKey
	minMissingTimestampByKeyLock sync.RWMutex

	// generation identifies the index generation ID
	// and is used for syncing items from different indexDBs
	generation uint64

	name string
	tb   *mergeset.Table

	// noRegisterNewSeries indicates whether the indexDB receives new entries or
	// not.
	//
	// Note that setting this field to true won't disable registering new
	// index entries (should they arrive). It is solely used to decide whether
	// the containsTimeRange() optimization can be applied to the indexDB.
	noRegisterNewSeries atomic.Bool

	// Cache for fast TagFilters -> MetricIDs lookup.
	tagFiltersToMetricIDsCache *workingsetcache.Cache

	// The parent storage.
	s *Storage

	// Cache for (date, tagFilter) -> loopsCount, which is used for reducing
	// the amount of work when matching a set of filters.
	loopsPerDateTagFilterCache *workingsetcache.Cache

	indexSearchPool sync.Pool
}

var maxTagFiltersCacheSize int

// SetTagFiltersCacheSize overrides the default size of tagFiltersToMetricIDsCache
func SetTagFiltersCacheSize(size int) {
	maxTagFiltersCacheSize = size
}

func getTagFiltersCacheSize() int {
	if maxTagFiltersCacheSize <= 0 {
		return int(float64(memory.Allowed()) / 32)
	}
	return maxTagFiltersCacheSize
}

// mustOpenIndexDB opens index db from the given path.
//
// The last segment of the path should contain unique hex value which
// will be then used as indexDB.generation
func mustOpenIndexDB(path string, s *Storage, isReadOnly *atomic.Bool, noRegisterNewSeries bool) *indexDB {
	if s == nil {
		logger.Panicf("BUG: Storage must be non-nil")
	}

	name := filepath.Base(path)
	gen, err := strconv.ParseUint(name, 16, 64)
	if err != nil {
		logger.Panicf("FATAL: cannot parse indexdb path %q: %s", path, err)
	}

	tb := mergeset.MustOpenTable(path, dataFlushInterval, invalidateTagFiltersCache, mergeTagToMetricIDsRows, isReadOnly)

	// Do not persist tagFiltersToMetricIDsCache in files, since it is very volatile because of tagFiltersKeyGen.
	mem := memory.Allowed()
	tagFiltersCacheSize := getTagFiltersCacheSize()

	db := &indexDB{
		generation: gen,
		tb:         tb,
		name:       name,

		minMissingTimestampByKey:   make(map[string]int64),
		tagFiltersToMetricIDsCache: workingsetcache.New(tagFiltersCacheSize),
		s:                          s,
		loopsPerDateTagFilterCache: workingsetcache.New(mem / 128),
	}
	db.noRegisterNewSeries.Store(noRegisterNewSeries)
	db.incRef()
	return db
}

const noDeadline = 1<<64 - 1

// IndexDBMetrics contains essential metrics for indexDB.
type IndexDBMetrics struct {
	TagFiltersToMetricIDsCacheSize         uint64
	TagFiltersToMetricIDsCacheSizeBytes    uint64
	TagFiltersToMetricIDsCacheSizeMaxBytes uint64
	TagFiltersToMetricIDsCacheRequests     uint64
	TagFiltersToMetricIDsCacheMisses       uint64

	DeletedMetricsCount uint64

	IndexDBRefCount uint64

	MissingTSIDsForMetricID uint64

	RecentHourMetricIDsSearchCalls uint64
	RecentHourMetricIDsSearchHits  uint64

	DateRangeSearchCalls uint64
	DateRangeSearchHits  uint64
	GlobalSearchCalls    uint64

	MissingMetricNamesForMetricID uint64

	IndexBlocksWithMetricIDsProcessed      uint64
	IndexBlocksWithMetricIDsIncorrectOrder uint64

	MinTimestampForCompositeIndex     uint64
	CompositeFilterSuccessConversions uint64
	CompositeFilterMissingConversions uint64

	mergeset.TableMetrics
}

func (db *indexDB) scheduleToDrop() {
	db.mustDrop.Store(true)
}

// UpdateMetrics updates m with metrics from the db.
func (db *indexDB) UpdateMetrics(m *IndexDBMetrics) {
	// global index metrics
	m.DeletedMetricsCount += uint64(db.s.getDeletedMetricIDs().Len())

	m.IndexBlocksWithMetricIDsProcessed = indexBlocksWithMetricIDsProcessed.Load()
	m.IndexBlocksWithMetricIDsIncorrectOrder = indexBlocksWithMetricIDsIncorrectOrder.Load()

	m.MinTimestampForCompositeIndex = uint64(db.s.minTimestampForCompositeIndex)
	m.CompositeFilterSuccessConversions = compositeFilterSuccessConversions.Load()
	m.CompositeFilterMissingConversions = compositeFilterMissingConversions.Load()

	var cs fastcache.Stats

	cs.Reset()
	db.tagFiltersToMetricIDsCache.UpdateStats(&cs)
	m.TagFiltersToMetricIDsCacheSize += cs.EntriesCount
	m.TagFiltersToMetricIDsCacheSizeBytes += cs.BytesSize
	m.TagFiltersToMetricIDsCacheSizeMaxBytes += cs.MaxBytesSize
	m.TagFiltersToMetricIDsCacheRequests += cs.GetCalls
	m.TagFiltersToMetricIDsCacheMisses += cs.Misses

	m.IndexDBRefCount += uint64(db.refCount.Load())

	// this shouldn't increase the MissingTSIDsForMetricID value,
	// as we only count it as missingTSIDs if it can't be found in both the current and previous indexdb.
	m.MissingTSIDsForMetricID += db.missingTSIDsForMetricID.Load()

	m.DateRangeSearchCalls += db.dateRangeSearchCalls.Load()
	m.DateRangeSearchHits += db.dateRangeSearchHits.Load()
	m.GlobalSearchCalls += db.globalSearchCalls.Load()

	m.MissingMetricNamesForMetricID += db.missingMetricNamesForMetricID.Load()

	db.tb.UpdateMetrics(&m.TableMetrics)
}

// MustClose closes db.
func (db *indexDB) MustClose() {
	db.decRef()
}

func (db *indexDB) incRef() {
	db.refCount.Add(1)
}

func (db *indexDB) decRef() {
	n := db.refCount.Add(-1)
	if n < 0 {
		logger.Panicf("BUG: %q negative refCount: %d", db.name, n)
	}
	if n > 0 {
		return
	}

	tbPath := db.tb.Path()
	db.tb.MustClose()
	db.tb = nil

	// Free space occupied by caches owned by db.
	db.tagFiltersToMetricIDsCache.Stop()
	db.loopsPerDateTagFilterCache.Stop()

	db.tagFiltersToMetricIDsCache = nil
	db.s = nil
	db.loopsPerDateTagFilterCache = nil

	if !db.mustDrop.Load() {
		return
	}

	logger.Infof("dropping indexDB %q", tbPath)
	fs.MustRemoveDir(tbPath)
	logger.Infof("indexDB %q has been dropped", tbPath)
}

var tagBufPool bytesutil.ByteBufferPool

func (db *indexDB) getMetricIDsFromTagFiltersCache(qt *querytracer.Tracer, key []byte) ([]uint64, bool) {
	qt = qt.NewChild("search for metricIDs in tag filters cache")
	defer qt.Done()
	buf := tagBufPool.Get()
	defer tagBufPool.Put(buf)
	buf.B = db.tagFiltersToMetricIDsCache.GetBig(buf.B[:0], key)
	if len(buf.B) == 0 {
		qt.Printf("cache miss")
		return nil, false
	}
	qt.Printf("found metricIDs with size: %d bytes", len(buf.B))
	metricIDs := mustUnmarshalMetricIDs(nil, buf.B)
	qt.Printf("unmarshaled %d metricIDs", len(metricIDs))
	return metricIDs, true
}

func (db *indexDB) putMetricIDsToTagFiltersCache(qt *querytracer.Tracer, metricIDs []uint64, key []byte) {
	qt = qt.NewChild("put %d metricIDs in cache", len(metricIDs))
	defer qt.Done()
	buf := tagBufPool.Get()
	buf.B = marshalMetricIDs(buf.B, metricIDs)
	qt.Printf("marshaled %d metricIDs into %d bytes", len(metricIDs), len(buf.B))
	db.tagFiltersToMetricIDsCache.SetBig(key, buf.B)
	qt.Printf("stored %d metricIDs into cache", len(metricIDs))
	tagBufPool.Put(buf)
}

func (db *indexDB) getFromMetricIDCache(dst *TSID, metricID uint64) error {
	// There is no need in checking for deleted metricIDs here, since they
	// must be checked by the caller.
	buf := (*[unsafe.Sizeof(*dst)]byte)(unsafe.Pointer(dst))
	key := (*[unsafe.Sizeof(metricID)]byte)(unsafe.Pointer(&metricID))
	tmp := db.s.metricIDCache.Get(buf[:0], key[:])
	if len(tmp) == 0 {
		// The TSID for the given metricID wasn't found in the cache.
		return io.EOF
	}
	if &tmp[0] != &buf[0] || len(tmp) != len(buf) {
		return fmt.Errorf("corrupted MetricID->TSID cache: unexpected size for metricID=%d value; got %d bytes; want %d bytes", metricID, len(tmp), len(buf))
	}
	return nil
}

func (db *indexDB) putToMetricIDCache(metricID uint64, tsid *TSID) {
	buf := (*[unsafe.Sizeof(*tsid)]byte)(unsafe.Pointer(tsid))
	key := (*[unsafe.Sizeof(metricID)]byte)(unsafe.Pointer(&metricID))
	db.s.metricIDCache.Set(key[:], buf[:])
}

func marshalTagFiltersKey(dst []byte, tfss []*TagFilters, tr TimeRange, versioned bool) []byte {
	// There is no need in versioning the tagFilters key, since the tagFiltersToMetricIDsCache
	// isn't persisted to disk (it is very volatile because of tagFiltersKeyGen).
	prefix := ^uint64(0)
	if versioned {
		prefix = tagFiltersKeyGen.Load()
	}
	// Round start and end times to per-day granularity according to per-day inverted index.
	startDate, endDate := tr.DateRange()
	dst = encoding.MarshalUint64(dst, prefix)
	dst = encoding.MarshalUint64(dst, startDate)
	dst = encoding.MarshalUint64(dst, endDate)
	for _, tfs := range tfss {
		dst = append(dst, 0) // separator between tfs groups.
		for i := range tfs.tfs {
			dst = tfs.tfs[i].Marshal(dst)
		}
	}
	return dst
}

func invalidateTagFiltersCache() {
	// This function must be fast, since it is called each time new timeseries is added.
	tagFiltersKeyGen.Add(1)
}

var tagFiltersKeyGen atomicutil.Uint64

func marshalMetricIDs(dst []byte, metricIDs []uint64) []byte {
	if len(metricIDs) == 0 {
		// Add one zero byte to indicate an empty metricID list and skip
		// compression to save CPU cycles.
		//
		// An empty slice passed to ztsd won't be compressed and therefore
		// nothing will be added to dst and if dst is empty the record won't be
		// added to the cache. As the result, the search for a given filter will
		// be performed again and again. This may lead to cases like this:
		// https://github.com/VictoriaMetrics/VictoriaMetrics/issues/7009
		return append(dst, 0)
	}

	// Compress metricIDs, so they occupy less space in the cache.
	//
	// The srcBuf is a []byte cast of metricIDs.
	srcBuf := unsafe.Slice((*byte)(unsafe.Pointer(unsafe.SliceData(metricIDs))), 8*len(metricIDs))

	dst = encoding.CompressZSTDLevel(dst, srcBuf, 1)
	return dst
}

func mustUnmarshalMetricIDs(dst []uint64, src []byte) []uint64 {
	if len(src) == 1 && src[0] == 0 {
		// One zero byte indicates an empty metricID list.
		// See marshalMetricIDs().
		return dst
	}

	// Decompress src into dstBuf.
	//
	// dstBuf is a []byte cast of dst.
	dstBuf := unsafe.Slice((*byte)(unsafe.Pointer(unsafe.SliceData(dst))), 8*cap(dst))
	dstBuf = dstBuf[:8*len(dst)]
	dstBufLen := len(dstBuf)
	var err error
	dstBuf, err = encoding.DecompressZSTD(dstBuf, src)
	if err != nil {
		logger.Panicf("FATAL: cannot decompress metricIDs: %s", err)
	}
	if (len(dstBuf)-dstBufLen)%8 != 0 {
		logger.Panicf("FATAL: cannot unmarshal metricIDs from buffer of %d bytes; the buffer length must divide by 8", len(dstBuf)-dstBufLen)
	}

	// Convert dstBuf back to dst
	dst = unsafe.Slice((*uint64)(unsafe.Pointer(unsafe.SliceData(dstBuf))), cap(dstBuf)/8)
	dst = dst[:len(dstBuf)/8]

	return dst
}

type indexSearch struct {
	db *indexDB
	ts mergeset.TableSearch
	kb bytesutil.ByteBuffer
	mp tagToMetricIDsRowParser

	// deadline in unix timestamp seconds for the given search.
	deadline uint64
}

// getIndexSearch returns an indexSearch with default configuration
func (db *indexDB) getIndexSearch(deadline uint64) *indexSearch {
	return db.getIndexSearchInternal(deadline, false)
}

func (db *indexDB) getIndexSearchInternal(deadline uint64, sparse bool) *indexSearch {
	v := db.indexSearchPool.Get()
	if v == nil {
		v = &indexSearch{
			db: db,
		}
	}
	is := v.(*indexSearch)
	is.ts.Init(db.tb, sparse)
	is.deadline = deadline
	return is
}

func (db *indexDB) putIndexSearch(is *indexSearch) {
	is.ts.MustClose()
	is.kb.Reset()
	is.mp.Reset()
	is.deadline = 0

	db.indexSearchPool.Put(is)
}

func generateTSID(dst *TSID, mn *MetricName) {
	dst.MetricGroupID = xxhash.Sum64(mn.MetricGroup)
	// Assume that the job-like metric is put at mn.Tags[0], while instance-like metric is put at mn.Tags[1]
	// This assumption is true because mn.Tags must be sorted with mn.sortTags() before calling generateTSID() function.
	// This allows grouping data blocks for the same (job, instance) close to each other on disk.
	// This reduces disk seeks and disk read IO when data blocks are read from disk for the same job and/or instance.
	// For example, data blocks for time series matching `process_resident_memory_bytes{job="vmstorage"}` are physically adjacent on disk.
	if len(mn.Tags) > 0 {
		dst.JobID = uint32(xxhash.Sum64(mn.Tags[0].Value))
	}
	if len(mn.Tags) > 1 {
		dst.InstanceID = uint32(xxhash.Sum64(mn.Tags[1].Value))
	}
	dst.MetricID = generateUniqueMetricID()
}

func (db *indexDB) createGlobalIndexes(tsid *TSID, mn *MetricName) {
	ii := getIndexItems()
	defer putIndexItems(ii)

	if db.s.disablePerDayIndex {
		// Create metricName -> TSID entry.
		// This index is used for searching a TSID by metric name during data
		// ingestion or metric name registration when -disablePerDayIndex flag
		// is set.
		ii.B = marshalCommonPrefix(ii.B, nsPrefixMetricNameToTSID)
		ii.B = mn.Marshal(ii.B)
		ii.B = append(ii.B, kvSeparatorChar)
		ii.B = tsid.Marshal(ii.B)
		ii.Next()
	}

	// Create metricID -> metricName entry.
	ii.B = marshalCommonPrefix(ii.B, nsPrefixMetricIDToMetricName)
	ii.B = encoding.MarshalUint64(ii.B, tsid.MetricID)
	ii.B = mn.Marshal(ii.B)
	ii.Next()

	// Create metricID -> TSID entry.
	ii.B = marshalCommonPrefix(ii.B, nsPrefixMetricIDToTSID)
	ii.B = encoding.MarshalUint64(ii.B, tsid.MetricID)
	ii.B = tsid.Marshal(ii.B)
	ii.Next()

	// Create tag -> metricID entries for every tag in mn.
	kb := kbPool.Get()
	kb.B = marshalCommonPrefix(kb.B[:0], nsPrefixTagToMetricIDs)
	ii.registerTagIndexes(kb.B, mn, tsid.MetricID)
	kbPool.Put(kb)

	db.tb.AddItems(ii.Items)
}

type indexItems struct {
	B     []byte
	Items [][]byte

	start int
}

func (ii *indexItems) reset() {
	ii.B = ii.B[:0]
	ii.Items = ii.Items[:0]
	ii.start = 0
}

func (ii *indexItems) Next() {
	ii.Items = append(ii.Items, ii.B[ii.start:])
	ii.start = len(ii.B)
}

func getIndexItems() *indexItems {
	v := indexItemsPool.Get()
	if v == nil {
		return &indexItems{}
	}
	return v.(*indexItems)
}

func putIndexItems(ii *indexItems) {
	ii.reset()
	indexItemsPool.Put(ii)
}

var indexItemsPool sync.Pool

// SearchLabelNames returns all the label names, which match the given tfss on
// the given tr.
func (db *indexDB) SearchLabelNames(qt *querytracer.Tracer, tfss []*TagFilters, tr TimeRange, maxLabelNames, maxMetrics int, deadline uint64) (map[string]struct{}, error) {
	qt = qt.NewChild("search for label names: filters=%s, timeRange=%s, maxLabelNames=%d, maxMetrics=%d", tfss, &tr, maxLabelNames, maxMetrics)
	defer qt.Done()

	is := db.getIndexSearch(deadline)
	lns, err := is.searchLabelNamesWithFiltersOnTimeRange(qt, tfss, tr, maxLabelNames, maxMetrics)
	db.putIndexSearch(is)
	if err != nil {
		return nil, err
	}

	qt.Printf("found %d label names", len(lns))
	return lns, nil
}

func (is *indexSearch) searchLabelNamesWithFiltersOnTimeRange(qt *querytracer.Tracer, tfss []*TagFilters, tr TimeRange, maxLabelNames, maxMetrics int) (map[string]struct{}, error) {
	if tr == globalIndexTimeRange {
		qtChild := qt.NewChild("search for label names in global index: filters=%s", tfss)
		lns, err := is.searchLabelNamesWithFiltersOnDate(qtChild, tfss, globalIndexDate, maxLabelNames, maxMetrics)
		qtChild.Done()
		return lns, err
	}

	minDate, maxDate := tr.DateRange()
	var mu sync.Mutex
	wg := getWaitGroup()
	var errGlobal error
	lns := make(map[string]struct{})
	qt = qt.NewChild("parallel search for label names: filters=%s, timeRange=%s", tfss, &tr)
	for date := minDate; date <= maxDate; date++ {
		wg.Add(1)
		qtChild := qt.NewChild("search for label names: filters=%s, date=%s", tfss, dateToString(date))
		go func(date uint64) {
			defer func() {
				qtChild.Done()
				wg.Done()
			}()
			isLocal := is.db.getIndexSearch(is.deadline)
			lnsLocal, err := isLocal.searchLabelNamesWithFiltersOnDate(qtChild, tfss, date, maxLabelNames, maxMetrics)
			is.db.putIndexSearch(isLocal)
			mu.Lock()
			defer mu.Unlock()
			if errGlobal != nil {
				return
			}
			if err != nil {
				errGlobal = err
				return
			}
			if len(lns) >= maxLabelNames {
				return
			}
			for k := range lnsLocal {
				lns[k] = struct{}{}
			}
		}(date)
	}
	wg.Wait()
	putWaitGroup(wg)
	qt.Done()
	return lns, errGlobal
}

func (is *indexSearch) searchLabelNamesWithFiltersOnDate(qt *querytracer.Tracer, tfss []*TagFilters, date uint64, maxLabelNames, maxMetrics int) (map[string]struct{}, error) {
	filter, err := is.searchMetricIDsWithFiltersOnDate(qt, tfss, date, maxMetrics)
	if err != nil {
		return nil, err
	}
	if filter != nil && filter.Len() <= 100e3 {
		// It is faster to obtain label names by metricIDs from the filter
		// instead of scanning the inverted index for the matching filters.
		// This should help https://github.com/VictoriaMetrics/VictoriaMetrics/issues/2978
		metricIDs := filter.AppendTo(nil)
		qt.Printf("sort %d metricIDs", len(metricIDs))
		lns := is.getLabelNamesForMetricIDs(qt, metricIDs, maxLabelNames)
		return lns, nil
	}

	var prevLabelName []byte
	ts := &is.ts
	kb := &is.kb
	mp := &is.mp
	dmis := is.db.s.getDeletedMetricIDs()
	loopsPaceLimiter := 0
	underscoreNameSeen := false
	nsPrefixExpected := byte(nsPrefixDateTagToMetricIDs)
	if date == globalIndexDate {
		nsPrefixExpected = nsPrefixTagToMetricIDs
	}

	hasCompositeLabelName := false
	kb.B = is.marshalCommonPrefixForDate(kb.B[:0], date)
	if name := getCommonMetricNameForTagFilterss(tfss); len(name) > 0 {
		compositeLabelName := marshalCompositeTagKey(nil, name, nil)
		kb.B = marshalTagValue(kb.B, compositeLabelName)
		// Drop trailing tagSeparator
		kb.B = kb.B[:len(kb.B)-1]
		hasCompositeLabelName = true
	}
	prefix := append([]byte{}, kb.B...)

	ts.Seek(prefix)
	lns := make(map[string]struct{})
	for len(lns) < maxLabelNames && ts.NextItem() {
		if loopsPaceLimiter&paceLimiterFastIterationsMask == 0 {
			if err := checkSearchDeadlineAndPace(is.deadline); err != nil {
				return nil, err
			}
		}
		loopsPaceLimiter++
		item := ts.Item
		if !bytes.HasPrefix(item, prefix) {
			break
		}
		if err := mp.Init(item, nsPrefixExpected); err != nil {
			return nil, err
		}
		if mp.GetMatchingSeriesCount(filter, dmis) == 0 {
			continue
		}
		labelName := mp.Tag.Key
		if len(labelName) == 0 || hasCompositeLabelName {
			underscoreNameSeen = true
		}
		if (!hasCompositeLabelName && isArtificialTagKey(labelName)) || string(labelName) == string(prevLabelName) {
			// Search for the next tag key.
			// The last char in kb.B must be tagSeparatorChar.
			// Just increment it in order to jump to the next tag key.
			kb.B = is.marshalCommonPrefixForDate(kb.B[:0], date)
			if !hasCompositeLabelName && len(labelName) > 0 && labelName[0] == compositeTagKeyPrefix {
				// skip composite tag entries
				kb.B = append(kb.B, compositeTagKeyPrefix)
			} else {
				kb.B = marshalTagValue(kb.B, labelName)
			}
			kb.B[len(kb.B)-1]++
			ts.Seek(kb.B)
			continue
		}
		if !hasCompositeLabelName {
			lns[string(labelName)] = struct{}{}
		} else {
			_, key, err := unmarshalCompositeTagKey(labelName)
			if err != nil {
				return nil, fmt.Errorf("cannot unmarshal composite tag key: %s", err)
			}
			lns[string(key)] = struct{}{}
		}
		prevLabelName = append(prevLabelName[:0], labelName...)
	}
	if underscoreNameSeen {
		lns["__name__"] = struct{}{}
	}
	if err := ts.Error(); err != nil {
		return nil, fmt.Errorf("error during search for prefix %q: %w", prefix, err)
	}
	return lns, nil
}

func (is *indexSearch) getLabelNamesForMetricIDs(qt *querytracer.Tracer, metricIDs []uint64, maxLabelNames int) map[string]struct{} {
	lns := make(map[string]struct{})
	if len(metricIDs) > 0 {
		lns["__name__"] = struct{}{}
	}

	dmis := is.db.s.getDeletedMetricIDs()

	var mn MetricName
	foundLabelNames := 0
	var buf []byte
	for _, metricID := range metricIDs {
		if dmis.Has(metricID) {
			// skip deleted IDs from result
			continue
		}
		var ok bool
		buf, ok = is.searchMetricNameWithCache(buf[:0], metricID)
		if !ok {
			// It is likely the metricID->metricName entry didn't propagate to inverted index yet.
			// Skip this metricID for now.
			continue
		}
		if err := mn.Unmarshal(buf); err != nil {
			logger.Panicf("FATAL: cannot unmarshal metricName %q: %s", buf, err)
		}
		for _, tag := range mn.Tags {
			if _, ok := lns[string(tag.Key)]; !ok {
				foundLabelNames++
				lns[string(tag.Key)] = struct{}{}
				if len(lns) >= maxLabelNames {
					qt.Printf("hit the limit on the number of unique label names: %d", maxLabelNames)
					return lns
				}
			}
		}
	}
	qt.Printf("get %d distinct label names from %d metricIDs", foundLabelNames, len(metricIDs))
	return lns
}

// SearchLabelValues returns label values for the given labelName, tfss and tr.
func (db *indexDB) SearchLabelValues(qt *querytracer.Tracer, labelName string, tfss []*TagFilters, tr TimeRange, maxLabelValues, maxMetrics int, deadline uint64) (map[string]struct{}, error) {
	qt = qt.NewChild("search for label values: labelName=%q, filters=%s, timeRange=%s, maxLabelNames=%d, maxMetrics=%d", labelName, tfss, &tr, maxLabelValues, maxMetrics)
	defer qt.Done()

	key := labelName
	if key == "__name__" {
		key = ""
	}
	if len(tfss) == 1 && len(tfss[0].tfs) == 1 && string(tfss[0].tfs[0].key) == key {
		// tfss contains only a single filter on labelName. It is faster searching for label values
		// without any filters and limits and then later applying the filter and the limit to the found label values.
		qt.Printf("search for up to %d values for the label %q on the time range %s", maxMetrics, labelName, &tr)

		is := db.getIndexSearch(deadline)
		lvs, err := is.searchLabelValuesOnTimeRange(qt, labelName, nil, tr, maxMetrics, maxMetrics)
		db.putIndexSearch(is)
		if err != nil {
			return nil, err
		}

		needSlowSearch := len(lvs) == maxMetrics

		lvsLen := len(lvs)
		filterLabelValues(lvs, &tfss[0].tfs[0], key)
		qt.Printf("found %d out of %d values for the label %q after filtering", len(lvs), lvsLen, labelName)
		if len(lvs) >= maxLabelValues {
			qt.Printf("leave %d out of %d values for the label %q because of the limit", maxLabelValues, len(lvs), labelName)

			// We found at least maxLabelValues unique values for the label with the given filters.
			// It is OK returning all these values instead of falling back to the slow search.
			needSlowSearch = false
		}
		if !needSlowSearch {
			qt.Printf("found %d label values", len(lvs))
			return lvs, nil
		}
		qt.Printf("fall back to slow search because only a subset of label values is found")
	}

	is := db.getIndexSearch(deadline)
	lvs, err := is.searchLabelValuesOnTimeRange(qt, labelName, tfss, tr, maxMetrics, maxMetrics)
	db.putIndexSearch(is)
	if err != nil {
		return nil, err
	}

	qt.Printf("found %d label values", len(lvs))
	return lvs, nil
}

func filterLabelValues(lvs map[string]struct{}, tf *tagFilter, key string) {
	var b []byte
	for lv := range lvs {
		b = marshalCommonPrefix(b[:0], nsPrefixTagToMetricIDs)
		b = marshalTagValue(b, bytesutil.ToUnsafeBytes(key))
		b = marshalTagValue(b, bytesutil.ToUnsafeBytes(lv))
		ok, err := tf.match(b)
		if err != nil {
			logger.Panicf("BUG: cannot match label %q=%q with tagFilter %s: %w", key, lv, tf.String(), err)
		}
		if !ok {
			delete(lvs, lv)
		}
	}
}

func (is *indexSearch) searchLabelValuesOnTimeRange(qt *querytracer.Tracer, labelName string, tfss []*TagFilters, tr TimeRange, maxLabelValues, maxMetrics int) (map[string]struct{}, error) {

	if tr == globalIndexTimeRange {
		qtChild := qt.NewChild("search for label values in global index: labelName=%q, filters=%s", labelName, tfss)
		lvs, err := is.searchLabelValuesOnDate(qtChild, labelName, tfss, globalIndexDate, maxLabelValues, maxMetrics)
		qtChild.Done()

		// Skip empty values, since they have no any meaning.
		// See https://github.com/VictoriaMetrics/VictoriaMetrics/issues/600
		delete(lvs, "")

		return lvs, err
	}

	minDate, maxDate := tr.DateRange()
	var mu sync.Mutex
	wg := getWaitGroup()
	var errGlobal error
	lvs := make(map[string]struct{})
	qt = qt.NewChild("parallel search for label values: labelName=%q, filters=%s, timeRange=%s", labelName, tfss, &tr)
	for date := minDate; date <= maxDate; date++ {
		wg.Add(1)
		qtChild := qt.NewChild("search for label values: filters=%s, date=%s", tfss, dateToString(date))
		go func(date uint64) {
			defer func() {
				qtChild.Done()
				wg.Done()
			}()
			isLocal := is.db.getIndexSearch(is.deadline)
			lvsLocal, err := isLocal.searchLabelValuesOnDate(qtChild, labelName, tfss, date, maxLabelValues, maxMetrics)
			is.db.putIndexSearch(isLocal)
			mu.Lock()
			defer mu.Unlock()
			if errGlobal != nil {
				return
			}
			if err != nil {
				errGlobal = err
				return
			}
			if len(lvs) >= maxLabelValues {
				return
			}
			for v := range lvsLocal {
				lvs[v] = struct{}{}
			}
		}(date)
	}
	wg.Wait()
	putWaitGroup(wg)
	qt.Done()

	// Skip empty values, since they have no any meaning.
	// See https://github.com/VictoriaMetrics/VictoriaMetrics/issues/600
	delete(lvs, "")

	return lvs, errGlobal
}

func (is *indexSearch) searchLabelValuesOnDate(qt *querytracer.Tracer, labelName string, tfss []*TagFilters,
	date uint64, maxLabelValues, maxMetrics int) (map[string]struct{}, error) {
	filter, err := is.searchMetricIDsWithFiltersOnDate(qt, tfss, date, maxMetrics)
	if err != nil {
		return nil, err
	}
	if filter != nil && filter.Len() <= 100e3 {
		// It is faster to obtain label values by metricIDs from the filter
		// instead of scanning the inverted index for the matching filters.
		// This should help https://github.com/VictoriaMetrics/VictoriaMetrics/issues/2978
		metricIDs := filter.AppendTo(nil)
		qt.Printf("sort %d metricIDs", len(metricIDs))
		lvs := is.getLabelValuesForMetricIDs(qt, labelName, metricIDs, maxLabelValues)
		return lvs, nil
	}
	if labelName == "__name__" {
		// __name__ label is encoded as empty string in indexdb.
		labelName = ""
	}

	labelNameBytes := bytesutil.ToUnsafeBytes(labelName)
	if name := getCommonMetricNameForTagFilterss(tfss); len(name) > 0 && labelName != "" {
		labelNameBytes = marshalCompositeTagKey(nil, name, labelNameBytes)
	}

	lvs := make(map[string]struct{})
	var prevLabelValue []byte
	ts := &is.ts
	kb := &is.kb
	mp := &is.mp
	dmis := is.db.s.getDeletedMetricIDs()
	loopsPaceLimiter := 0
	nsPrefixExpected := byte(nsPrefixDateTagToMetricIDs)
	if date == globalIndexDate {
		nsPrefixExpected = nsPrefixTagToMetricIDs
	}
	kb.B = is.marshalCommonPrefixForDate(kb.B[:0], date)
	kb.B = marshalTagValue(kb.B, labelNameBytes)
	prefix := append([]byte{}, kb.B...)
	ts.Seek(prefix)
	for len(lvs) < maxLabelValues && ts.NextItem() {
		if loopsPaceLimiter&paceLimiterFastIterationsMask == 0 {
			if err := checkSearchDeadlineAndPace(is.deadline); err != nil {
				return nil, err
			}
		}
		loopsPaceLimiter++
		item := ts.Item
		if !bytes.HasPrefix(item, prefix) {
			break
		}
		if err := mp.Init(item, nsPrefixExpected); err != nil {
			return nil, err
		}
		if mp.GetMatchingSeriesCount(filter, dmis) == 0 {
			continue
		}
		labelValue := mp.Tag.Value
		if string(labelValue) == string(prevLabelValue) {
			// Search for the next tag value.
			// The last char in kb.B must be tagSeparatorChar.
			// Just increment it in order to jump to the next tag value.
			kb.B = is.marshalCommonPrefixForDate(kb.B[:0], date)
			kb.B = marshalTagValue(kb.B, labelNameBytes)
			kb.B = marshalTagValue(kb.B, labelValue)
			kb.B[len(kb.B)-1]++
			ts.Seek(kb.B)
			continue
		}
		lvs[string(labelValue)] = struct{}{}
		prevLabelValue = append(prevLabelValue[:0], labelValue...)
	}
	if err := ts.Error(); err != nil {
		return nil, fmt.Errorf("error when searching for tag name prefix %q: %w", prefix, err)
	}
	return lvs, nil
}

func (is *indexSearch) getLabelValuesForMetricIDs(qt *querytracer.Tracer, labelName string, metricIDs []uint64, maxLabelValues int) map[string]struct{} {
	if labelName == "" {
		labelName = "__name__"
	}

	lvs := make(map[string]struct{})
	dmis := is.db.s.getDeletedMetricIDs()

	var mn MetricName
	foundLabelValues := 0
	var buf []byte
	for _, metricID := range metricIDs {
		if dmis.Has(metricID) {
			// skip deleted IDs from result
			continue
		}
		var ok bool
		buf, ok = is.searchMetricNameWithCache(buf[:0], metricID)
		if !ok {
			// It is likely the metricID->metricName entry didn't propagate to inverted index yet.
			// Skip this metricID for now.
			continue
		}
		if err := mn.Unmarshal(buf); err != nil {
			logger.Panicf("FATAL: cannot unmarshal metricName %q: %s", buf, err)
		}
		tagValue := mn.GetTagValue(labelName)
		if _, ok := lvs[string(tagValue)]; !ok {
			foundLabelValues++
			lvs[string(tagValue)] = struct{}{}
			if len(lvs) >= maxLabelValues {
				qt.Printf("hit the limit on the number of unique label values for label %q: %d", labelName, maxLabelValues)
				return lvs
			}
		}
	}
	qt.Printf("get %d distinct values for label %q from %d metricIDs", foundLabelValues, labelName, len(metricIDs))
	return lvs
}

// SearchTagValueSuffixes returns all the tag value suffixes for the given tagKey and tagValuePrefix on the given tr.
//
// This allows implementing https://graphite-api.readthedocs.io/en/latest/api.html#metrics-find or similar APIs.
//
// If it returns maxTagValueSuffixes suffixes, then it is likely more than maxTagValueSuffixes suffixes is found.
func (db *indexDB) SearchTagValueSuffixes(qt *querytracer.Tracer, tr TimeRange, tagKey, tagValuePrefix string, delimiter byte, maxTagValueSuffixes int, deadline uint64) (map[string]struct{}, error) {
	qt = qt.NewChild("search tag value suffixes for timeRange=%s, tagKey=%q, tagValuePrefix=%q, delimiter=%c, maxTagValueSuffixes=%d",
		&tr, tagKey, tagValuePrefix, delimiter, maxTagValueSuffixes)
	defer qt.Done()

	// TODO: cache results?

	is := db.getIndexSearch(deadline)
	tvss, err := is.searchTagValueSuffixesForTimeRange(tr, tagKey, tagValuePrefix, delimiter, maxTagValueSuffixes)
	db.putIndexSearch(is)
	if err != nil {
		return nil, err
	}

	// Do not skip empty suffixes, since they may represent leaf tag values.

	qt.Printf("found %d suffixes", len(tvss))
	return tvss, nil
}

func (is *indexSearch) searchTagValueSuffixesForTimeRange(tr TimeRange, tagKey, tagValuePrefix string, delimiter byte, maxTagValueSuffixes int) (map[string]struct{}, error) {
	if tr == globalIndexTimeRange {
		return is.searchTagValueSuffixesAll(tagKey, tagValuePrefix, delimiter, maxTagValueSuffixes)
	}

	minDate, maxDate := tr.DateRange()
	// Query over multiple days in parallel.
	wg := getWaitGroup()
	var errGlobal error
	var mu sync.Mutex // protects tvss + errGlobal from concurrent access below.
	tvss := make(map[string]struct{})
	for minDate <= maxDate {
		wg.Add(1)
		go func(date uint64) {
			defer wg.Done()
			isLocal := is.db.getIndexSearch(is.deadline)
			tvssLocal, err := isLocal.searchTagValueSuffixesForDate(date, tagKey, tagValuePrefix, delimiter, maxTagValueSuffixes)
			is.db.putIndexSearch(isLocal)
			mu.Lock()
			defer mu.Unlock()
			if errGlobal != nil {
				return
			}
			if err != nil {
				errGlobal = err
				return
			}
			if len(tvss) > maxTagValueSuffixes {
				return
			}
			for k := range tvssLocal {
				tvss[k] = struct{}{}
			}
		}(minDate)
		minDate++
	}
	wg.Wait()
	putWaitGroup(wg)
	return tvss, errGlobal
}

func (is *indexSearch) searchTagValueSuffixesAll(tagKey, tagValuePrefix string, delimiter byte, maxTagValueSuffixes int) (map[string]struct{}, error) {
	kb := &is.kb
	nsPrefix := byte(nsPrefixTagToMetricIDs)
	kb.B = is.marshalCommonPrefix(kb.B[:0], nsPrefix)
	kb.B = marshalTagValue(kb.B, bytesutil.ToUnsafeBytes(tagKey))
	kb.B = marshalTagValue(kb.B, bytesutil.ToUnsafeBytes(tagValuePrefix))
	kb.B = kb.B[:len(kb.B)-1] // remove tagSeparatorChar from the end of kb.B
	prefix := append([]byte(nil), kb.B...)
	return is.searchTagValueSuffixesForPrefix(nsPrefix, prefix, len(tagValuePrefix), delimiter, maxTagValueSuffixes)
}

func (is *indexSearch) searchTagValueSuffixesForDate(date uint64, tagKey, tagValuePrefix string, delimiter byte, maxTagValueSuffixes int) (map[string]struct{}, error) {
	nsPrefix := byte(nsPrefixDateTagToMetricIDs)
	kb := &is.kb
	kb.B = is.marshalCommonPrefix(kb.B[:0], nsPrefix)
	kb.B = encoding.MarshalUint64(kb.B, date)
	kb.B = marshalTagValue(kb.B, bytesutil.ToUnsafeBytes(tagKey))
	kb.B = marshalTagValue(kb.B, bytesutil.ToUnsafeBytes(tagValuePrefix))
	kb.B = kb.B[:len(kb.B)-1] // remove tagSeparatorChar from the end of kb.B
	prefix := append([]byte(nil), kb.B...)
	return is.searchTagValueSuffixesForPrefix(nsPrefix, prefix, len(tagValuePrefix), delimiter, maxTagValueSuffixes)
}

func (is *indexSearch) searchTagValueSuffixesForPrefix(nsPrefix byte, prefix []byte, tagValuePrefixLen int, delimiter byte, maxTagValueSuffixes int) (map[string]struct{}, error) {
	kb := &is.kb
	ts := &is.ts
	mp := &is.mp
	dmis := is.db.s.getDeletedMetricIDs()
	loopsPaceLimiter := 0
	ts.Seek(prefix)
	tvss := make(map[string]struct{})
	for len(tvss) < maxTagValueSuffixes && ts.NextItem() {
		if loopsPaceLimiter&paceLimiterFastIterationsMask == 0 {
			if err := checkSearchDeadlineAndPace(is.deadline); err != nil {
				return nil, err
			}
		}
		loopsPaceLimiter++
		item := ts.Item
		if !bytes.HasPrefix(item, prefix) {
			break
		}
		if err := mp.Init(item, nsPrefix); err != nil {
			return nil, err
		}
		if mp.GetMatchingSeriesCount(nil, dmis) == 0 {
			continue
		}
		tagValue := mp.Tag.Value
		suffix := tagValue[tagValuePrefixLen:]
		n := bytes.IndexByte(suffix, delimiter)
		if n < 0 {
			// Found leaf tag value that doesn't have delimiters after the given tagValuePrefix.
			tvss[string(suffix)] = struct{}{}
			continue
		}
		// Found non-leaf tag value. Extract suffix that end with the given delimiter.
		suffix = suffix[:n+1]
		tvss[string(suffix)] = struct{}{}
		if suffix[len(suffix)-1] == 255 {
			continue
		}
		// Search for the next suffix
		suffix[len(suffix)-1]++
		kb.B = append(kb.B[:0], prefix...)
		kb.B = marshalTagValue(kb.B, suffix)
		kb.B = kb.B[:len(kb.B)-1] // remove tagSeparatorChar
		ts.Seek(kb.B)
	}
	if err := ts.Error(); err != nil {
		return nil, fmt.Errorf("error when searching for tag value suffixes for prefix %q: %w", prefix, err)
	}
	return tvss, nil
}

func (db *indexDB) SearchGraphitePaths(qt *querytracer.Tracer, tr TimeRange, qHead, qTail []byte, maxPaths int, deadline uint64) (map[string]struct{}, error) {
	qt = qt.NewChild("search for graphite paths: timeRange=%s, qHead=%q, qTail=%q, maxPaths=%d", &tr, bytesutil.ToUnsafeString(qHead), bytesutil.ToUnsafeString(qTail), maxPaths)
	defer qt.Done()

	n := bytes.IndexAny(qTail, "*[{")
	if n < 0 {
		// Verify that qHead matches a metric name.
		qHead = append(qHead, qTail...)
		suffixes, err := db.SearchTagValueSuffixes(qt, tr, "", bytesutil.ToUnsafeString(qHead), '.', 1, deadline)
		if err != nil {
			return nil, err
		}
		if len(suffixes) == 0 {
			// The query doesn't match anything.
			return nil, nil
		}
		// The map should contain just one element. The code below is an attempt
		// to implement suffixes[0] if it were a slice.
		for s := range suffixes {
			if len(s) > 0 {
				// The query matches a metric name with additional suffix.
				return nil, nil
			}
			break
		}
		return map[string]struct{}{string(qHead): {}}, nil
	}
	qHead = append(qHead, qTail[:n]...)
	suffixes, err := db.SearchTagValueSuffixes(qt, tr, "", bytesutil.ToUnsafeString(qHead), '.', maxPaths, deadline)
	if err != nil {
		return nil, err
	}
	if len(suffixes) == 0 {
		return nil, nil
	}
	if len(suffixes) >= maxPaths {
		return nil, fmt.Errorf("more than maxPaths=%d suffixes found", maxPaths)
	}
	qNode := qTail[n:]
	qTail = nil
	mustMatchLeafs := true
	if m := bytes.IndexByte(qNode, '.'); m >= 0 {
		qTail = qNode[m+1:]
		qNode = qNode[:m+1]
		mustMatchLeafs = false
	}
	re, err := getRegexpForGraphiteQuery(string(qNode))
	if err != nil {
		return nil, err
	}
	qHeadLen := len(qHead)
	paths := make(map[string]struct{})
	for suffix := range suffixes {
		if len(paths) > maxPaths {
			return nil, fmt.Errorf("more than maxPath=%d paths found", maxPaths)
		}
		if !re.MatchString(suffix) {
			continue
		}
		if mustMatchLeafs {
			qHead = append(qHead[:qHeadLen], suffix...)
			paths[string(qHead)] = struct{}{}
			continue
		}
		qHead = append(qHead[:qHeadLen], suffix...)
		ps, err := db.SearchGraphitePaths(qt, tr, qHead, qTail, maxPaths, deadline)
		if err != nil {
			return nil, err
		}
		for p := range ps {
			paths[p] = struct{}{}
		}
	}
	return paths, nil
}

func getRegexpForGraphiteQuery(q string) (*regexp.Regexp, error) {
	parts, tail := getRegexpPartsForGraphiteQuery(q)
	if len(tail) > 0 {
		return nil, fmt.Errorf("unexpected tail left after parsing %q: %q", q, tail)
	}
	reStr := "^" + strings.Join(parts, "") + "$"
	return metricsql.CompileRegexp(reStr)
}

func getRegexpPartsForGraphiteQuery(q string) ([]string, string) {
	var parts []string
	for {
		n := strings.IndexAny(q, "*{}[,")
		if n < 0 {
			parts = append(parts, regexp.QuoteMeta(q))
			return parts, ""
		}
		parts = append(parts, regexp.QuoteMeta(q[:n]))
		q = q[n:]
		switch q[0] {
		case ',', '}':
			return parts, q
		case '*':
			parts = append(parts, "[^.]*")
			q = q[1:]
		case '{':
			var tmp []string
			for {
				a, tail := getRegexpPartsForGraphiteQuery(q[1:])
				tmp = append(tmp, strings.Join(a, ""))
				if len(tail) == 0 {
					parts = append(parts, regexp.QuoteMeta("{"))
					parts = append(parts, strings.Join(tmp, ","))
					return parts, ""
				}
				if tail[0] == ',' {
					q = tail
					continue
				}
				if tail[0] == '}' {
					if len(tmp) == 1 {
						parts = append(parts, tmp[0])
					} else {
						parts = append(parts, "(?:"+strings.Join(tmp, "|")+")")
					}
					q = tail[1:]
					break
				}
				logger.Panicf("BUG: unexpected first char at tail %q; want `.` or `}`", tail)
			}
		case '[':
			n := strings.IndexByte(q, ']')
			if n < 0 {
				parts = append(parts, regexp.QuoteMeta(q))
				return parts, ""
			}
			parts = append(parts, q[:n+1])
			q = q[n+1:]
		}
	}
}

// GetSeriesCount returns the approximate number of unique timeseries in the db.
//
// It includes the deleted series.
func (db *indexDB) GetSeriesCount(deadline uint64) (uint64, error) {
	is := db.getIndexSearch(deadline)
	defer db.putIndexSearch(is)
	return is.getSeriesCount()
}

func (is *indexSearch) getSeriesCount() (uint64, error) {
	ts := &is.ts
	kb := &is.kb
	mp := &is.mp
	loopsPaceLimiter := 0
	var metricIDsLen uint64
	// Extract the number of series from ((__name__=value): metricIDs) rows
	kb.B = is.marshalCommonPrefix(kb.B[:0], nsPrefixTagToMetricIDs)
	kb.B = marshalTagValue(kb.B, nil)
	ts.Seek(kb.B)
	for ts.NextItem() {
		if loopsPaceLimiter&paceLimiterFastIterationsMask == 0 {
			if err := checkSearchDeadlineAndPace(is.deadline); err != nil {
				return 0, err
			}
		}
		loopsPaceLimiter++
		item := ts.Item
		if !bytes.HasPrefix(item, kb.B) {
			break
		}
		tail := item[len(kb.B):]
		n := bytes.IndexByte(tail, tagSeparatorChar)
		if n < 0 {
			return 0, fmt.Errorf("invalid tag->metricIDs line %q: cannot find tagSeparatorChar %d", item, tagSeparatorChar)
		}
		tail = tail[n+1:]
		if err := mp.InitOnlyTail(item, tail); err != nil {
			return 0, err
		}
		// Take into account deleted timeseries too.
		// It is OK if series can be counted multiple times in rare cases -
		// the returned number is an estimation.
		metricIDsLen += uint64(mp.MetricIDsLen())
	}
	if err := ts.Error(); err != nil {
		return 0, fmt.Errorf("error when counting unique timeseries: %w", err)
	}
	return metricIDsLen, nil
}

// GetTSDBStatus returns topN entries for tsdb status for the given tfss, date and focusLabel.
func (db *indexDB) GetTSDBStatus(qt *querytracer.Tracer, tfss []*TagFilters, date uint64, focusLabel string, topN, maxMetrics int, deadline uint64) (*TSDBStatus, error) {
	qt = qt.NewChild("collect TSDB status: filters=%s, date=%d, focusLabel=%q, topN=%d, maxMetrics=%d", tfss, date, focusLabel, topN, maxMetrics)
	defer qt.Done()

	is := db.getIndexSearch(deadline)
	defer db.putIndexSearch(is)
	return is.getTSDBStatus(qt, tfss, date, focusLabel, topN, maxMetrics)
}

// getTSDBStatus returns topN entries for tsdb status for the given tfss, date and focusLabel.
func (is *indexSearch) getTSDBStatus(qt *querytracer.Tracer, tfss []*TagFilters, date uint64, focusLabel string, topN, maxMetrics int) (*TSDBStatus, error) {
	filter, err := is.searchMetricIDsWithFiltersOnDate(qt, tfss, date, maxMetrics)
	if err != nil {
		return nil, err
	}
	if filter != nil && filter.Len() == 0 {
		qt.Printf("no matching series for filter=%s", tfss)
		return &TSDBStatus{}, nil
	}
	ts := &is.ts
	kb := &is.kb
	mp := &is.mp
	dmis := is.db.s.getDeletedMetricIDs()
	thSeriesCountByMetricName := newTopHeap(topN)
	thSeriesCountByLabelName := newTopHeap(topN)
	thSeriesCountByFocusLabelValue := newTopHeap(topN)
	thSeriesCountByLabelValuePair := newTopHeap(topN)
	thLabelValueCountByLabelName := newTopHeap(topN)
	var tmp, prevLabelName, prevLabelValuePair []byte
	var labelValueCountByLabelName, seriesCountByLabelValuePair uint64
	var totalSeries, labelSeries, totalLabelValuePairs uint64
	nameEqualBytes := []byte("__name__=")
	focusLabelEqualBytes := []byte(focusLabel + "=")

	loopsPaceLimiter := 0
	nsPrefixExpected := byte(nsPrefixDateTagToMetricIDs)
	if date == globalIndexDate {
		nsPrefixExpected = nsPrefixTagToMetricIDs
	}
	kb.B = is.marshalCommonPrefixForDate(kb.B[:0], date)
	prefix := append([]byte{}, kb.B...)
	ts.Seek(prefix)
	for ts.NextItem() {
		if loopsPaceLimiter&paceLimiterFastIterationsMask == 0 {
			if err := checkSearchDeadlineAndPace(is.deadline); err != nil {
				return nil, err
			}
		}
		loopsPaceLimiter++
		item := ts.Item
		if !bytes.HasPrefix(item, prefix) {
			break
		}
		if err := mp.Init(item, nsPrefixExpected); err != nil {
			return nil, err
		}
		matchingSeriesCount := mp.GetMatchingSeriesCount(filter, dmis)
		if matchingSeriesCount == 0 {
			// Skip rows without matching metricIDs.
			continue
		}
		tmp = append(tmp[:0], mp.Tag.Key...)
		labelName := tmp
		if isArtificialTagKey(labelName) {
			// Skip artificially created tag keys.
			kb.B = append(kb.B[:0], prefix...)
			if len(labelName) > 0 && labelName[0] == compositeTagKeyPrefix {
				kb.B = append(kb.B, compositeTagKeyPrefix)
			} else {
				kb.B = marshalTagValue(kb.B, labelName)
			}
			kb.B[len(kb.B)-1]++
			ts.Seek(kb.B)
			continue
		}
		if len(labelName) == 0 {
			labelName = append(labelName, "__name__"...)
			tmp = labelName
		}
		if string(labelName) == "__name__" {
			totalSeries += uint64(matchingSeriesCount)
		}
		tmp = append(tmp, '=')
		tmp = append(tmp, mp.Tag.Value...)
		labelValuePair := tmp
		if len(prevLabelName) == 0 {
			prevLabelName = append(prevLabelName[:0], labelName...)
		}
		if string(labelName) != string(prevLabelName) {
			thLabelValueCountByLabelName.push(prevLabelName, labelValueCountByLabelName)
			thSeriesCountByLabelName.push(prevLabelName, labelSeries)
			labelSeries = 0
			labelValueCountByLabelName = 0
			prevLabelName = append(prevLabelName[:0], labelName...)
		}
		if len(prevLabelValuePair) == 0 {
			prevLabelValuePair = append(prevLabelValuePair[:0], labelValuePair...)
			labelValueCountByLabelName++
		}
		if string(labelValuePair) != string(prevLabelValuePair) {
			thSeriesCountByLabelValuePair.push(prevLabelValuePair, seriesCountByLabelValuePair)
			if bytes.HasPrefix(prevLabelValuePair, nameEqualBytes) {
				thSeriesCountByMetricName.push(prevLabelValuePair[len(nameEqualBytes):], seriesCountByLabelValuePair)
			}
			if bytes.HasPrefix(prevLabelValuePair, focusLabelEqualBytes) {
				thSeriesCountByFocusLabelValue.push(prevLabelValuePair[len(focusLabelEqualBytes):], seriesCountByLabelValuePair)
			}
			seriesCountByLabelValuePair = 0
			labelValueCountByLabelName++
			prevLabelValuePair = append(prevLabelValuePair[:0], labelValuePair...)
		}
		// It is OK if series can be counted multiple times in rare cases -
		// the returned number is an estimation.
		labelSeries += uint64(matchingSeriesCount)
		seriesCountByLabelValuePair += uint64(matchingSeriesCount)
		totalLabelValuePairs += uint64(matchingSeriesCount)
	}
	if err := ts.Error(); err != nil {
		return nil, fmt.Errorf("error when counting time series by metric names: %w", err)
	}
	thLabelValueCountByLabelName.push(prevLabelName, labelValueCountByLabelName)
	thSeriesCountByLabelName.push(prevLabelName, labelSeries)
	thSeriesCountByLabelValuePair.push(prevLabelValuePair, seriesCountByLabelValuePair)
	if bytes.HasPrefix(prevLabelValuePair, nameEqualBytes) {
		thSeriesCountByMetricName.push(prevLabelValuePair[len(nameEqualBytes):], seriesCountByLabelValuePair)
	}
	if bytes.HasPrefix(prevLabelValuePair, focusLabelEqualBytes) {
		thSeriesCountByFocusLabelValue.push(prevLabelValuePair[len(focusLabelEqualBytes):], seriesCountByLabelValuePair)
	}
	status := &TSDBStatus{
		TotalSeries:                  totalSeries,
		TotalLabelValuePairs:         totalLabelValuePairs,
		SeriesCountByMetricName:      thSeriesCountByMetricName.getSortedResult(),
		SeriesCountByLabelName:       thSeriesCountByLabelName.getSortedResult(),
		SeriesCountByFocusLabelValue: thSeriesCountByFocusLabelValue.getSortedResult(),
		SeriesCountByLabelValuePair:  thSeriesCountByLabelValuePair.getSortedResult(),
		LabelValueCountByLabelName:   thLabelValueCountByLabelName.getSortedResult(),
	}
	return status, nil
}

// TSDBStatus contains TSDB status data for /api/v1/status/tsdb.
//
// See https://prometheus.io/docs/prometheus/latest/querying/api/#tsdb-stats
type TSDBStatus struct {
	TotalSeries                  uint64
	TotalLabelValuePairs         uint64
	SeriesCountByMetricName      []TopHeapEntry
	SeriesCountByLabelName       []TopHeapEntry
	SeriesCountByFocusLabelValue []TopHeapEntry
	SeriesCountByLabelValuePair  []TopHeapEntry
	LabelValueCountByLabelName   []TopHeapEntry
	SeriesQueryStatsByMetricName []MetricNamesStatsRecord
}

func (status *TSDBStatus) hasEntries() bool {
	return len(status.SeriesCountByLabelValuePair) > 0
}

// topHeap maintains a heap of topHeapEntries with the maximum TopHeapEntry.n values.
type topHeap struct {
	topN int
	a    []TopHeapEntry
}

// newTopHeap returns topHeap for topN items.
func newTopHeap(topN int) *topHeap {
	return &topHeap{
		topN: topN,
	}
}

// TopHeapEntry represents an entry from `top heap` used in stats.
type TopHeapEntry struct {
	Name  string
	Count uint64
}

func (th *topHeap) push(name []byte, count uint64) {
	if count == 0 {
		return
	}
	if len(th.a) < th.topN {
		th.a = append(th.a, TopHeapEntry{
			Name:  string(name),
			Count: count,
		})
		heap.Fix(th, len(th.a)-1)
		return
	}
	if count <= th.a[0].Count {
		return
	}
	th.a[0] = TopHeapEntry{
		Name:  string(name),
		Count: count,
	}
	heap.Fix(th, 0)
}

func (th *topHeap) getSortedResult() []TopHeapEntry {
	result := append([]TopHeapEntry{}, th.a...)
	sort.Slice(result, func(i, j int) bool {
		a, b := result[i], result[j]
		if a.Count != b.Count {
			return a.Count > b.Count
		}
		return a.Name < b.Name
	})
	return result
}

// heap.Interface implementation for topHeap.

func (th *topHeap) Len() int {
	return len(th.a)
}

func (th *topHeap) Less(i, j int) bool {
	a := th.a
	return a[i].Count < a[j].Count
}

func (th *topHeap) Swap(i, j int) {
	a := th.a
	a[j], a[i] = a[i], a[j]
}

func (th *topHeap) Push(_ any) {
	panic(fmt.Errorf("BUG: Push shouldn't be called"))
}

func (th *topHeap) Pop() any {
	panic(fmt.Errorf("BUG: Pop shouldn't be called"))
}

// searchMetricName appends metric name for the given metricID to dst
// and returns the result.
func (db *indexDB) searchMetricName(dst []byte, metricID uint64, noCache bool) ([]byte, bool) {
	if !noCache {
		metricName := db.s.getMetricNameFromCache(dst, metricID)
		if len(metricName) > len(dst) {
			return metricName, true
		}
	}

	is := db.getIndexSearchInternal(noDeadline, noCache)
	var ok bool
	dst, ok = is.searchMetricName(dst, metricID)
	db.putIndexSearch(is)
	if ok {
		// There is no need in verifying whether the given metricID is deleted,
		// since the filtering must be performed before calling this func.
		if !noCache {
			db.s.putMetricNameToCache(metricID, dst)
		}
		return dst, true
	}

	if db.s.wasMetricIDMissingBefore(metricID) {
		// Cannot find the MetricName for the given metricID for the last 60 seconds.
		// It is likely the indexDB contains incomplete set of metricID -> metricName entries
		// after unclean shutdown or after restoring from a snapshot.
		// Mark the metricID as deleted, so it is created again when new sample
		// for the given time series is ingested next time.
		db.missingMetricNamesForMetricID.Add(1)
		dmis := &uint64set.Set{}
		dmis.Add(metricID)
		db.saveDeletedMetricIDs(dmis)
	}

	return dst, false
}

func (db *indexDB) DeleteSeries(qt *querytracer.Tracer, tfss []*TagFilters, maxMetrics int) (*uint64set.Set, error) {
	qt = qt.NewChild("delete series: filters=%s, maxMetrics=%d", tfss, maxMetrics)
	defer qt.Done()

	is := db.getIndexSearch(noDeadline)
	defer db.putIndexSearch(is)

	// Unconditionally search global index since a given day in per-day
	// index may not contain the full set of metricIDs that correspond
	// to the tfss.
	metricIDs, err := is.searchMetricIDs(qt, tfss, globalIndexTimeRange, maxMetrics)
	if err != nil {
		return nil, err
	}

	db.saveDeletedMetricIDs(metricIDs)
	return metricIDs, nil
}

// saveDeletedMetricIDs persists the deleted metricIDs to the global index by
// creating a separate `nsPrefixDeletedMetricID` entry for each metricID.
//
// In addition, the deleted metricIDs are added to the deletedMetricIDs cache
// and all the caches that may contain some or all of deleted metricIDs are reset.
func (db *indexDB) saveDeletedMetricIDs(metricIDs *uint64set.Set) {
	if metricIDs.Len() == 0 {
		// Nothing to delete
		return
	}

	// atomically add deleted metricIDs to an inmemory map.
	db.s.updateDeletedMetricIDs(metricIDs)

	// Reset TagFilters -> TSIDS cache, since it may contain deleted TSIDs.
	invalidateTagFiltersCache()

	// Reset MetricName -> TSID cache, since it may contain deleted TSIDs.
	db.s.resetAndSaveTSIDCache()

	// Store the metricIDs as deleted.
	// Make this after updating the deletedMetricIDs and resetting caches
	// in order to exclude the possibility of the inconsistent state when the deleted metricIDs
	// remain available in the tsidCache after unclean shutdown.
	// See https://github.com/VictoriaMetrics/VictoriaMetrics/issues/1347
	items := getIndexItems()
	metricIDs.ForEach(func(part []uint64) bool {
		for _, metricID := range part {
			items.B = append(items.B, nsPrefixDeletedMetricID)
			items.B = encoding.MarshalUint64(items.B, metricID)
			items.Next()
		}
		return true
	})

	db.tb.AddItems(items.Items)
	putIndexItems(items)
}

func (db *indexDB) loadDeletedMetricIDs() (*uint64set.Set, error) {
	is := db.getIndexSearch(noDeadline)
	dmis, err := is.loadDeletedMetricIDs()
	db.putIndexSearch(is)
	if err != nil {
		return nil, err
	}
	return dmis, nil
}

func (is *indexSearch) loadDeletedMetricIDs() (*uint64set.Set, error) {
	dmis := &uint64set.Set{}
	ts := &is.ts
	kb := &is.kb
	kb.B = append(kb.B[:0], nsPrefixDeletedMetricID)
	ts.Seek(kb.B)
	for ts.NextItem() {
		item := ts.Item
		if !bytes.HasPrefix(item, kb.B) {
			break
		}
		item = item[len(kb.B):]
		if len(item) != 8 {
			return nil, fmt.Errorf("unexpected item len; got %d bytes; want %d bytes", len(item), 8)
		}
		metricID := encoding.UnmarshalUint64(item)
		dmis.Add(metricID)
	}
	if err := ts.Error(); err != nil {
		return nil, err
	}
	return dmis, nil
}

// searchMetricIDs returns metricIDs for the given tfss and tr.
//
// The returned metricIDs are sorted.
func (db *indexDB) searchMetricIDs(qt *querytracer.Tracer, tfss []*TagFilters, tr TimeRange, maxMetrics int, deadline uint64) ([]uint64, error) {
	qt = qt.NewChild("search for matching metricIDs: filters=%s, timeRange=%s", tfss, &tr)
	defer qt.Done()

	if len(tfss) == 0 {
		return nil, nil
	}

	tfKeyBuf := tagFiltersKeyBufPool.Get()
	defer tagFiltersKeyBufPool.Put(tfKeyBuf)

	tfKeyBuf.B = marshalTagFiltersKey(tfKeyBuf.B[:0], tfss, tr, true)
	metricIDs, ok := db.getMetricIDsFromTagFiltersCache(qt, tfKeyBuf.B)
	if ok {
		// Fast path - metricIDs found in the cache
		if len(metricIDs) > maxMetrics {
			return nil, errTooManyTimeseries(maxMetrics)
		}
		return metricIDs, nil
	}

	// Slow path - search for metricIDs in the db
	is := db.getIndexSearch(deadline)
	metricIDsSet, err := is.searchMetricIDs(qt, tfss, tr, maxMetrics)
	db.putIndexSearch(is)
	if err != nil {
		return nil, fmt.Errorf("error when searching for metricIDs: %w", err)
	}
	metricIDs = metricIDsSet.AppendTo(nil)

	// Store metricIDs in the cache.
	db.putMetricIDsToTagFiltersCache(qt, metricIDs, tfKeyBuf.B)

	return metricIDs, nil
}

func (db *indexDB) getTSIDsFromMetricIDs(qt *querytracer.Tracer, metricIDs []uint64, deadline uint64) ([]TSID, error) {
	qt = qt.NewChild("obtain tsids from %d metricIDs", len(metricIDs))
	defer qt.Done()

	if len(metricIDs) == 0 {
		return nil, nil
	}

	tsids := make([]TSID, len(metricIDs))
	metricIDsToDelete := &uint64set.Set{}
	i := 0
	err := func() error {
		is := db.getIndexSearch(deadline)
		defer db.putIndexSearch(is)
		for loopsPaceLimiter, metricID := range metricIDs {
			if loopsPaceLimiter&paceLimiterSlowIterationsMask == 0 {
				if err := checkSearchDeadlineAndPace(is.deadline); err != nil {
					return err
				}
			}
			// Try obtaining TSIDs from MetricID->TSID cache. This is much faster
			// than scanning the mergeset if it contains a lot of metricIDs.
			tsid := &tsids[i]
			err := is.db.getFromMetricIDCache(tsid, metricID)
			if err == nil {
				// Fast path - the tsid for metricID is found in cache.
				i++
				continue
			}
			if err != io.EOF {
				return err
			}
			if !is.getTSIDByMetricID(tsid, metricID) {
				// Cannot find TSID for the given metricID.
				// This may be the case on incomplete indexDB
				// due to snapshot or due to un-flushed entries.
				// Mark the metricID as deleted, so it is created again when new sample
				// for the given time series is ingested next time.
				if is.db.s.wasMetricIDMissingBefore(metricID) {
					is.db.missingTSIDsForMetricID.Add(1)
					metricIDsToDelete.Add(metricID)
				}
				continue
			}
			is.db.putToMetricIDCache(metricID, tsid)
			i++
		}
		return nil
	}()
	if err != nil {
		return nil, fmt.Errorf("error when searching for TSIDs by metricIDs: %w", err)
	}
	tsids = tsids[:i]
	qt.Printf("load %d TSIDs for %d metricIDs", len(tsids), len(metricIDs))

	// Sort the found tsids, since they must be passed to TSID search
	// in the sorted order.
	sort.Slice(tsids, func(i, j int) bool { return tsids[i].Less(&tsids[j]) })
	qt.Printf("sort %d TSIDs", len(tsids))

	if metricIDsToDelete.Len() > 0 {
		db.saveDeletedMetricIDs(metricIDsToDelete)
	}
	return tsids, nil
}

func (db *indexDB) SearchMetricNames(qt *querytracer.Tracer, tfss []*TagFilters, tr TimeRange, maxMetrics int, deadline uint64) (map[string]struct{}, error) {
	qt = qt.NewChild("search metric names: filters=%s, timeRange=%s, maxMetrics=%d", tfss, &tr, maxMetrics)
	defer qt.Done()

	metricIDs, err := db.searchMetricIDs(qt, tfss, tr, maxMetrics, deadline)
	if err != nil {
		return nil, err
	}
	if len(metricIDs) == 0 {
		return nil, nil
	}
<<<<<<< HEAD
	if err = db.prefetchMetricNames(qt, metricIDs, deadline); err != nil {
		return nil, err
	}
	metricNames := make(map[string]struct{}, len(metricIDs))
=======
	metricNames := make([]string, 0, len(metricIDs))
	metricNamesSeen := make(map[string]struct{}, len(metricIDs))
>>>>>>> 656bcb23
	var metricName []byte
	for i, metricID := range metricIDs {
		if i&paceLimiterSlowIterationsMask == 0 {
			if err := checkSearchDeadlineAndPace(deadline); err != nil {
				return nil, err
			}
		}
		var ok bool
		metricName, ok = db.searchMetricName(metricName[:0], metricID, false)
		if !ok {
			// Skip missing metricName for metricID.
			// It should be automatically fixed. See indexDB.searchMetricNameWithCache for details.
			continue
		}
		metricNames[string(metricName)] = struct{}{}
	}
	qt.Printf("loaded %d metric names", len(metricNames))
	return metricNames, nil
}

<<<<<<< HEAD
// prefetchMetricNames pre-fetches metric names for the given srcMetricIDs into metricID->metricName cache.
//
// This should speed-up further searchMetricNameWithCache calls for srcMetricIDs from tsids.
//
// It is expected that srcMetricIDs are already sorted by the caller. Otherwise the pre-fetching may be slow.
func (db *indexDB) prefetchMetricNames(qt *querytracer.Tracer, srcMetricIDs []uint64, deadline uint64) error {
	qt = qt.NewChild("prefetch metric names for %d metricIDs", len(srcMetricIDs))
	defer qt.Done()

	if len(srcMetricIDs) < 500 {
		qt.Printf("skip pre-fetching metric names for low number of metric ids=%d", len(srcMetricIDs))
		return nil
	}

	var metricIDs []uint64
	db.s.prefetchedMetricIDsLock.Lock()
	prefetchedMetricIDs := db.s.prefetchedMetricIDs
	for _, metricID := range srcMetricIDs {
		if prefetchedMetricIDs.Has(metricID) {
			continue
		}
		metricIDs = append(metricIDs, metricID)
	}
	db.s.prefetchedMetricIDsLock.Unlock()

	qt.Printf("%d out of %d metric names must be pre-fetched", len(metricIDs), len(srcMetricIDs))
	if len(metricIDs) < 500 {
		// It is cheaper to skip pre-fetching and obtain metricNames inline.
		qt.Printf("skip pre-fetching metric names for low number of missing metric ids=%d", len(metricIDs))
		return nil
	}
	db.s.slowMetricNameLoads.Add(uint64(len(metricIDs)))

	// Pre-fetch metricIDs.
	prefetchedMetricIDs = &uint64set.Set{}
	var metricName []byte
	is := db.getIndexSearch(deadline)
	defer db.putIndexSearch(is)
	for loops, metricID := range metricIDs {
		if loops&paceLimiterSlowIterationsMask == 0 {
			if err := checkSearchDeadlineAndPace(is.deadline); err != nil {
				return err
			}
		}
		var ok bool
		metricName, ok = is.searchMetricNameWithCache(metricName[:0], metricID)
		if ok {
			prefetchedMetricIDs.Add(metricID)
		}
	}
	qt.Printf("pre-fetch metric names for %d out of %d metric ids", prefetchedMetricIDs.Len(), len(metricIDs))

	// Store the pre-fetched metricIDs, so they aren't pre-fetched next time.
	db.s.prefetchedMetricIDsLock.Lock()
	if fasttime.UnixTimestamp() > db.s.prefetchedMetricIDsDeadline.Load() {
		// Periodically reset the prefetchedMetricIDs in order to limit its size.
		db.s.prefetchedMetricIDs = &uint64set.Set{}
		d := timeutil.AddJitterToDuration(time.Second * 20 * 60)
		metricIDsDeadline := fasttime.UnixTimestamp() + uint64(d.Seconds())
		db.s.prefetchedMetricIDsDeadline.Store(metricIDsDeadline)
	}
	db.s.prefetchedMetricIDs.UnionMayOwn(prefetchedMetricIDs)
	db.s.prefetchedMetricIDsLock.Unlock()

	qt.Printf("cache metric ids for pre-fetched metric names")
	return nil
}

=======
>>>>>>> 656bcb23
var tagFiltersKeyBufPool bytesutil.ByteBufferPool

func (is *indexSearch) getTSIDByMetricName(dst *generationTSID, metricName []byte, date uint64) bool {
	dmis := is.db.s.getDeletedMetricIDs()
	ts := &is.ts
	kb := &is.kb

	if is.db.s.disablePerDayIndex {
		kb.B = marshalCommonPrefix(kb.B[:0], nsPrefixMetricNameToTSID)
	} else {
		kb.B = marshalCommonPrefix(kb.B[:0], nsPrefixDateMetricNameToTSID)
		kb.B = encoding.MarshalUint64(kb.B, date)
	}
	kb.B = append(kb.B, metricName...)
	kb.B = append(kb.B, kvSeparatorChar)
	ts.Seek(kb.B)
	for ts.NextItem() {
		if !bytes.HasPrefix(ts.Item, kb.B) {
			// Nothing found.
			return false
		}
		v := ts.Item[len(kb.B):]
		tail, err := dst.TSID.Unmarshal(v)
		if err != nil {
			logger.Panicf("FATAL: cannot unmarshal TSID: %s", err)
		}
		if len(tail) > 0 {
			logger.Panicf("FATAL: unexpected non-empty tail left after unmarshaling TSID: %X", tail)
		}
		if dmis.Has(dst.TSID.MetricID) {
			// The dst is deleted. Continue searching.
			continue
		}
		dst.generation = is.db.generation
		// Found valid dst.
		return true
	}
	if err := ts.Error(); err != nil {
		logger.Panicf("FATAL: error when searching TSID by metricName; searchPrefix %q: %s", kb.B, err)
	}
	// Nothing found
	return false
}

func (is *indexSearch) searchMetricNameWithCache(dst []byte, metricID uint64) ([]byte, bool) {
	metricName := is.db.s.getMetricNameFromCache(dst, metricID)
	if len(metricName) > len(dst) {
		return metricName, true
	}
	var ok bool
	dst, ok = is.searchMetricName(dst, metricID)
	if ok {
		// There is no need in verifying whether the given metricID is deleted,
		// since the filtering must be performed before calling this func.
		is.db.s.putMetricNameToCache(metricID, dst)
		return dst, true
	}
	return dst, false
}

func (is *indexSearch) searchMetricName(dst []byte, metricID uint64) ([]byte, bool) {
	ts := &is.ts
	kb := &is.kb
	kb.B = is.marshalCommonPrefix(kb.B[:0], nsPrefixMetricIDToMetricName)
	kb.B = encoding.MarshalUint64(kb.B, metricID)
	if err := ts.FirstItemWithPrefix(kb.B); err != nil {
		if err == io.EOF {
			return dst, false
		}
		logger.Panicf("FATAL: error when searching metricName by metricID; searchPrefix %q: %s", kb.B, err)
	}
	v := ts.Item[len(kb.B):]
	dst = append(dst, v...)
	return dst, true
}

func (is *indexSearch) containsTimeRange(tr TimeRange) bool {
	if tr == globalIndexTimeRange {
		return true
	}

	db := is.db
	if !db.noRegisterNewSeries.Load() {
		// indexDB could register new time series - it is not safe to cache minMissingTimestamp
		return true
	}
	// The db corresponds to the previous indexDB, which is readonly.
	// So it is safe caching the minimum timestamp, which isn't covered by the db.

	// use common prefix as a key for minMissingTimestamp
	// it's needed to properly track timestamps for cluster version
	// which uses tenant labels for the index search
	kb := &is.kb
	kb.B = is.marshalCommonPrefix(kb.B[:0], nsPrefixDateToMetricID)
	key := kb.B

	db.minMissingTimestampByKeyLock.RLock()
	minMissingTimestamp, ok := db.minMissingTimestampByKey[string(key)]
	db.minMissingTimestampByKeyLock.RUnlock()

	if ok && tr.MinTimestamp >= minMissingTimestamp {
		return false
	}
	if is.containsTimeRangeSlowForPrefixBuf(kb, tr) {
		return true
	}

	db.minMissingTimestampByKeyLock.Lock()
	db.minMissingTimestampByKey[string(key)] = tr.MinTimestamp
	db.minMissingTimestampByKeyLock.Unlock()

	return false
}

func (is *indexSearch) containsTimeRangeSlowForPrefixBuf(prefixBuf *bytesutil.ByteBuffer, tr TimeRange) bool {
	ts := &is.ts

	// Verify whether the tr.MinTimestamp is included into `ts` or is smaller than the minimum date stored in `ts`.
	// Do not check whether tr.MaxTimestamp is included into `ts` or is bigger than the max date stored in `ts` for performance reasons.
	// This means that containsTimeRangeSlow() can return true if `tr` is located below the min date stored in `ts`.
	// This is OK, since this case isn't encountered too much in practice.
	// The main practical case allows skipping searching in prev indexdb (`ts`) when `tr`
	// is located above the max date stored there.
	minDate := uint64(tr.MinTimestamp) / msecPerDay
	prefix := prefixBuf.B
	prefixBuf.B = encoding.MarshalUint64(prefixBuf.B, minDate)
	ts.Seek(prefixBuf.B)
	if !ts.NextItem() {
		if err := ts.Error(); err != nil {
			logger.Panicf("FATAL: error when searching for minDate=%d, prefix %q: %w", minDate, prefixBuf.B, err)
		}
		return false
	}
	if !bytes.HasPrefix(ts.Item, prefix) {
		// minDate exceeds max date from ts.
		return false
	}
	return true
}

func (is *indexSearch) getTSIDByMetricID(dst *TSID, metricID uint64) bool {
	// There is no need in checking for deleted metricIDs here, since they
	// must be checked by the caller.
	ts := &is.ts
	kb := &is.kb
	kb.B = is.marshalCommonPrefix(kb.B[:0], nsPrefixMetricIDToTSID)
	kb.B = encoding.MarshalUint64(kb.B, metricID)
	if err := ts.FirstItemWithPrefix(kb.B); err != nil {
		if err == io.EOF {
			return false
		}
		logger.Panicf("FATAL: error when searching TSID by metricID=%d; searchPrefix %q: %s", metricID, kb.B, err)
	}
	v := ts.Item[len(kb.B):]
	tail, err := dst.Unmarshal(v)
	if err != nil {
		logger.Panicf("FATAL: cannot unmarshal the found TSID=%X for metricID=%d: %s", v, metricID, err)
	}
	if len(tail) > 0 {
		logger.Panicf("FATAL: unexpected non-zero tail left after unmarshaling TSID for metricID=%d: %X", metricID, tail)
	}
	return true
}

// updateMetricIDsByMetricNameMatch matches metricName values for the given srcMetricIDs against tfs
// and adds matching metrics to metricIDs.
func (is *indexSearch) updateMetricIDsByMetricNameMatch(qt *querytracer.Tracer, metricIDs, srcMetricIDs *uint64set.Set, tfs []*tagFilter) error {
	qt = qt.NewChild("filter out %d metric ids with filters=%s", srcMetricIDs.Len(), tfs)
	defer qt.Done()

	// sort srcMetricIDs in order to speed up Seek below.
	sortedMetricIDs := srcMetricIDs.AppendTo(nil)
	qt.Printf("sort %d metric ids", len(sortedMetricIDs))

	kb := &is.kb
	kb.B = is.marshalCommonPrefix(kb.B[:0], nsPrefixTagToMetricIDs)
	tfs = removeCompositeTagFilters(tfs, kb.B)

	metricName := kbPool.Get()
	defer kbPool.Put(metricName)
	mn := GetMetricName()
	defer PutMetricName(mn)
	for loopsPaceLimiter, metricID := range sortedMetricIDs {
		if loopsPaceLimiter&paceLimiterSlowIterationsMask == 0 {
			if err := checkSearchDeadlineAndPace(is.deadline); err != nil {
				return err
			}
		}
		var ok bool
		metricName.B, ok = is.searchMetricNameWithCache(metricName.B[:0], metricID)
		if !ok {
			// It is likely the metricID->metricName entry didn't propagate to inverted index yet.
			// Skip this metricID for now.
			continue
		}
		if err := mn.Unmarshal(metricName.B); err != nil {
			logger.Panicf("FATAL: cannot unmarshal metricName %q: %s", metricName.B, err)
		}

		// Match the mn against tfs.
		ok, err := matchTagFilters(mn, tfs, &is.kb)
		if err != nil {
			return fmt.Errorf("cannot match MetricName %s against tagFilters: %w", mn, err)
		}
		if !ok {
			continue
		}
		metricIDs.Add(metricID)
	}
	qt.Printf("apply filters %s; resulting metric ids: %d", tfs, metricIDs.Len())
	return nil
}

func removeCompositeTagFilters(tfs []*tagFilter, prefix []byte) []*tagFilter {
	if !hasCompositeTagFilters(tfs, prefix) {
		return tfs
	}
	var tagKey []byte
	var name []byte
	tfsNew := make([]*tagFilter, 0, len(tfs)+1)
	for _, tf := range tfs {
		if !bytes.HasPrefix(tf.prefix, prefix) {
			tfsNew = append(tfsNew, tf)
			continue
		}
		suffix := tf.prefix[len(prefix):]
		var err error
		_, tagKey, err = unmarshalTagValue(tagKey[:0], suffix)
		if err != nil {
			logger.Panicf("BUG: cannot unmarshal tag key from suffix=%q: %s", suffix, err)
		}
		if len(tagKey) == 0 || tagKey[0] != compositeTagKeyPrefix {
			tfsNew = append(tfsNew, tf)
			continue
		}
		tagKey = tagKey[1:]
		nameLen, nSize := encoding.UnmarshalVarUint64(tagKey)
		if nSize <= 0 {
			logger.Panicf("BUG: cannot unmarshal nameLen from tagKey %q", tagKey)
		}
		tagKey = tagKey[nSize:]
		if nameLen == 0 {
			logger.Panicf("BUG: nameLen must be greater than 0")
		}
		if uint64(len(tagKey)) < nameLen {
			logger.Panicf("BUG: expecting at %d bytes for name in tagKey=%q; got %d bytes", nameLen, tagKey, len(tagKey))
		}
		name = append(name[:0], tagKey[:nameLen]...)
		tagKey = tagKey[nameLen:]
		var tfNew tagFilter
		if err := tfNew.Init(prefix, tagKey, tf.value, tf.isNegative, tf.isRegexp); err != nil {
			logger.Panicf("BUG: cannot initialize {%s=%q} filter: %s", tagKey, tf.value, err)
		}
		tfsNew = append(tfsNew, &tfNew)
	}
	if len(name) > 0 {
		var tfNew tagFilter
		if err := tfNew.Init(prefix, nil, name, false, false); err != nil {
			logger.Panicf("BUG: unexpected error when initializing {__name__=%q} filter: %s", name, err)
		}
		tfsNew = append(tfsNew, &tfNew)
	}
	return tfsNew
}

func hasCompositeTagFilters(tfs []*tagFilter, prefix []byte) bool {
	var tagKey []byte
	for _, tf := range tfs {
		if !bytes.HasPrefix(tf.prefix, prefix) {
			continue
		}
		suffix := tf.prefix[len(prefix):]
		var err error
		_, tagKey, err = unmarshalTagValue(tagKey[:0], suffix)
		if err != nil {
			logger.Panicf("BUG: cannot unmarshal tag key from suffix=%q: %s", suffix, err)
		}
		if len(tagKey) > 0 && tagKey[0] == compositeTagKeyPrefix {
			return true
		}
	}
	return false
}

func matchTagFilters(mn *MetricName, tfs []*tagFilter, kb *bytesutil.ByteBuffer) (bool, error) {
	kb.B = marshalCommonPrefix(kb.B[:0], nsPrefixTagToMetricIDs)
	for i, tf := range tfs {
		if bytes.Equal(tf.key, graphiteReverseTagKey) {
			// Skip artificial tag filter for Graphite-like metric names with dots,
			// since mn doesn't contain the corresponding tag.
			continue
		}
		if len(tf.key) == 0 || string(tf.key) == "__graphite__" {
			// Match against mn.MetricGroup.
			b := marshalTagValue(kb.B, nil)
			b = marshalTagValue(b, mn.MetricGroup)
			kb.B = b[:len(kb.B)]
			ok, err := tf.match(b)
			if err != nil {
				return false, fmt.Errorf("cannot match MetricGroup %q with tagFilter %s: %w", mn.MetricGroup, tf, err)
			}
			if !ok {
				// Move failed tf to start.
				// This should reduce the amount of useless work for the next mn.
				if i > 0 {
					tfs[0], tfs[i] = tfs[i], tfs[0]
				}
				return false, nil
			}
			continue
		}
		// Search for matching tag name.
		tagMatched := false
		tagSeen := false
		for _, tag := range mn.Tags {
			if string(tag.Key) != string(tf.key) {
				continue
			}

			// Found the matching tag name. Match the value.
			tagSeen = true
			b := tag.Marshal(kb.B)
			kb.B = b[:len(kb.B)]
			ok, err := tf.match(b)
			if err != nil {
				return false, fmt.Errorf("cannot match tag %q with tagFilter %s: %w", tag, tf, err)
			}
			if !ok {
				// Move failed tf to start.
				// This should reduce the amount of useless work for the next mn.
				if i > 0 {
					tfs[0], tfs[i] = tfs[i], tfs[0]
				}
				return false, nil
			}
			tagMatched = true
			break
		}
		if !tagSeen && (!tf.isNegative && tf.isEmptyMatch || tf.isNegative && !tf.isEmptyMatch) {
			// tf contains positive empty-match filter for non-existing tag key, i.e.
			// {non_existing_tag_key=~"foobar|"}
			//
			// OR
			//
			// tf contains negative filter for non-exsisting tag key
			// and this filter doesn't match empty string, i.e. {non_existing_tag_key!="foobar"}
			// Such filter matches anything.
			//
			// Note that the filter `{non_existing_tag_key!~"|foobar"}` shouldn't match anything,
			// since it is expected that it matches non-empty `non_existing_tag_key`.
			// See https://github.com/VictoriaMetrics/VictoriaMetrics/issues/546 and
			// https://github.com/VictoriaMetrics/VictoriaMetrics/issues/2255 for details.
			continue
		}
		if tagMatched {
			// tf matches mn. Go to the next tf.
			continue
		}
		// Matching tag name wasn't found.
		// Move failed tf to start.
		// This should reduce the amount of useless work for the next mn.
		if i > 0 {
			tfs[0], tfs[i] = tfs[i], tfs[0]
		}
		return false, nil
	}
	return true, nil
}

func (is *indexSearch) searchMetricIDsWithFiltersOnDate(qt *querytracer.Tracer, tfss []*TagFilters, date uint64, maxMetrics int) (*uint64set.Set, error) {
	if len(tfss) == 0 {
		return nil, nil
	}

	var tr TimeRange
	if date == globalIndexDate {
		tr = globalIndexTimeRange
	} else {
		tr = TimeRange{
			MinTimestamp: int64(date) * msecPerDay,
			MaxTimestamp: int64(date+1)*msecPerDay - 1,
		}
	}

	metricIDs, err := is.searchMetricIDsInternal(qt, tfss, tr, maxMetrics)
	if err != nil {
		return nil, err
	}
	return metricIDs, nil
}

// searchMetricIDs returns metricIDs for the given tfss and tr.
//
// The returned metricIDs are sorted.
func (is *indexSearch) searchMetricIDs(qt *querytracer.Tracer, tfss []*TagFilters, tr TimeRange, maxMetrics int) (*uint64set.Set, error) {
	metricIDs, err := is.searchMetricIDsInternal(qt, tfss, tr, maxMetrics)
	if err != nil {
		return nil, err
	}
	if metricIDs.Len() == 0 {
		// Nothing found
		return nil, nil
	}

	// Filter out deleted metricIDs.
	dmis := is.db.s.getDeletedMetricIDs()
	metricIDs.Subtract(dmis)

	return metricIDs, nil
}

func errTooManyTimeseries(maxMetrics int) error {
	return fmt.Errorf("the number of matching timeseries exceeds %d; "+
		"either narrow down the search or increase -search.max* command-line flag values "+
		"(the most likely limit is -search.maxUniqueTimeseries); "+
		"see https://docs.victoriametrics.com/victoriametrics/single-server-victoriametrics/#resource-usage-limits", maxMetrics)
}

func (is *indexSearch) searchMetricIDsInternal(qt *querytracer.Tracer, tfss []*TagFilters, tr TimeRange, maxMetrics int) (*uint64set.Set, error) {
	qt = qt.NewChild("search for metric ids: filters=%s, timeRange=%s, maxMetrics=%d", tfss, &tr, maxMetrics)
	defer qt.Done()

	metricIDs := &uint64set.Set{}

	// Always returns (true, nil) for zero time range used to indicate global
	// index search.
	if !is.containsTimeRange(tr) {
		qt.Printf("indexdb doesn't contain data for the given timeRange=%s", &tr)
		return metricIDs, nil
	}

	if tr.MinTimestamp >= is.db.s.minTimestampForCompositeIndex {
		tfss = convertToCompositeTagFilterss(tfss)
		qt.Printf("composite filters=%s", tfss)
	}

	for _, tfs := range tfss {
		if len(tfs.tfs) == 0 {
			// An empty filters must be equivalent to `{__name__!=""}`
			tfs = NewTagFilters()
			if err := tfs.Add(nil, nil, true, false); err != nil {
				logger.Panicf(`BUG: cannot add {__name__!=""} filter: %s`, err)
			}
		}
		qtChild := qt.NewChild("update metric ids: filters=%s, timeRange=%s", tfs, &tr)
		prevMetricIDsLen := metricIDs.Len()
		err := is.updateMetricIDsForTagFilters(qtChild, metricIDs, tfs, tr, maxMetrics+1)
		qtChild.Donef("updated %d metric ids", metricIDs.Len()-prevMetricIDsLen)
		if err != nil {
			return nil, err
		}
		if metricIDs.Len() > maxMetrics {
			return nil, errTooManyTimeseries(maxMetrics)
		}
	}
	return metricIDs, nil
}

func (is *indexSearch) updateMetricIDsForTagFilters(qt *querytracer.Tracer, metricIDs *uint64set.Set, tfs *TagFilters, tr TimeRange, maxMetrics int) error {
	if tr != globalIndexTimeRange {
		// Fast path - search metricIDs by date range in the per-day inverted
		// index.
		qt.Printf("search metric ids in the per-day index")
		is.db.dateRangeSearchCalls.Add(1)
		minDate, maxDate := tr.DateRange()
		return is.updateMetricIDsForDateRange(qt, metricIDs, tfs, minDate, maxDate, maxMetrics)
	}

	// Slow path - search metricIDs in the global inverted index.
	qt.Printf("search metric ids in the global index")
	is.db.globalSearchCalls.Add(1)
	m, err := is.getMetricIDsForDateAndFilters(qt, globalIndexDate, tfs, maxMetrics)
	if err != nil {
		return err
	}
	metricIDs.UnionMayOwn(m)
	return nil
}

func (is *indexSearch) getMetricIDsForTagFilter(qt *querytracer.Tracer, tf *tagFilter, maxMetrics int, maxLoopsCount int64) (*uint64set.Set, int64, error) {
	if tf.isNegative {
		logger.Panicf("BUG: isNegative must be false")
	}
	metricIDs := &uint64set.Set{}
	if len(tf.orSuffixes) > 0 {
		// Fast path for orSuffixes - seek for rows for each value from orSuffixes.
		loopsCount, err := is.updateMetricIDsForOrSuffixes(tf, metricIDs, maxMetrics, maxLoopsCount)
		qt.Printf("found %d metric ids for filter={%s} using exact search; spent %d loops", metricIDs.Len(), tf, loopsCount)
		if err != nil {
			return nil, loopsCount, fmt.Errorf("error when searching for metricIDs for tagFilter in fast path: %w; tagFilter=%s", err, tf)
		}
		return metricIDs, loopsCount, nil
	}

	// Slow path - scan for all the rows with the given prefix.
	loopsCount, err := is.getMetricIDsForTagFilterSlow(tf, metricIDs.Add, maxLoopsCount)
	qt.Printf("found %d metric ids for filter={%s} using prefix search; spent %d loops", metricIDs.Len(), tf, loopsCount)
	if err != nil {
		return nil, loopsCount, fmt.Errorf("error when searching for metricIDs for tagFilter in slow path: %w; tagFilter=%s", err, tf)
	}
	return metricIDs, loopsCount, nil
}

var errTooManyLoops = fmt.Errorf("too many loops is needed for applying this filter")

func (is *indexSearch) getMetricIDsForTagFilterSlow(tf *tagFilter, f func(metricID uint64), maxLoopsCount int64) (int64, error) {
	if len(tf.orSuffixes) > 0 {
		logger.Panicf("BUG: the getMetricIDsForTagFilterSlow must be called only for empty tf.orSuffixes; got %s", tf.orSuffixes)
	}

	// Scan all the rows with tf.prefix and call f on every tf match.
	ts := &is.ts
	kb := &is.kb
	mp := &is.mp
	var prevMatchingSuffix []byte
	var prevMatch bool
	var loopsCount int64
	loopsPaceLimiter := 0
	prefix := tf.prefix
	ts.Seek(prefix)
	for ts.NextItem() {
		if loopsPaceLimiter&paceLimiterMediumIterationsMask == 0 {
			if err := checkSearchDeadlineAndPace(is.deadline); err != nil {
				return loopsCount, err
			}
		}
		loopsPaceLimiter++
		item := ts.Item
		if !bytes.HasPrefix(item, prefix) {
			return loopsCount, nil
		}
		tail := item[len(prefix):]
		n := bytes.IndexByte(tail, tagSeparatorChar)
		if n < 0 {
			return loopsCount, fmt.Errorf("invalid tag->metricIDs line %q: cannot find tagSeparatorChar=%d", item, tagSeparatorChar)
		}
		suffix := tail[:n+1]
		tail = tail[n+1:]
		if err := mp.InitOnlyTail(item, tail); err != nil {
			return loopsCount, err
		}
		mp.ParseMetricIDs()
		loopsCount += int64(mp.MetricIDsLen())
		if loopsCount > maxLoopsCount {
			return loopsCount, errTooManyLoops
		}
		if prevMatch && string(suffix) == string(prevMatchingSuffix) {
			// Fast path: the same tag value found.
			// There is no need in checking it again with potentially
			// slow tf.matchSuffix, which may call regexp.
			for _, metricID := range mp.MetricIDs {
				f(metricID)
			}
			continue
		}
		// Slow path: need tf.matchSuffix call.
		ok, err := tf.matchSuffix(suffix)
		// Assume that tf.matchSuffix call needs 10x more time than a single metric scan iteration.
		loopsCount += 10 * int64(tf.matchCost)
		if err != nil {
			return loopsCount, fmt.Errorf("error when matching %s against suffix %q: %w", tf, suffix, err)
		}
		if !ok {
			prevMatch = false
			if mp.MetricIDsLen() < maxMetricIDsPerRow/2 {
				// If the current row contains non-full metricIDs list,
				// then it is likely the next row contains the next tag value.
				// So skip seeking for the next tag value, since it will be slower than just ts.NextItem call.
				continue
			}
			// Optimization: skip all the metricIDs for the given tag value
			kb.B = append(kb.B[:0], item[:len(item)-len(tail)]...)
			// The last char in kb.B must be tagSeparatorChar. Just increment it
			// in order to jump to the next tag value.
			if len(kb.B) == 0 || kb.B[len(kb.B)-1] != tagSeparatorChar || tagSeparatorChar >= 0xff {
				return loopsCount, fmt.Errorf("data corruption: the last char in k=%X must be %X", kb.B, tagSeparatorChar)
			}
			kb.B[len(kb.B)-1]++
			ts.Seek(kb.B)
			// Assume that a seek cost is equivalent to 1000 ordinary loops.
			loopsCount += 1000
			continue
		}
		prevMatch = true
		prevMatchingSuffix = append(prevMatchingSuffix[:0], suffix...)
		for _, metricID := range mp.MetricIDs {
			f(metricID)
		}
	}
	if err := ts.Error(); err != nil {
		return loopsCount, fmt.Errorf("error when searching for tag filter prefix %q: %w", prefix, err)
	}
	return loopsCount, nil
}

func (is *indexSearch) updateMetricIDsForOrSuffixes(tf *tagFilter, metricIDs *uint64set.Set, maxMetrics int, maxLoopsCount int64) (int64, error) {
	if tf.isNegative {
		logger.Panicf("BUG: isNegative must be false")
	}
	kb := kbPool.Get()
	defer kbPool.Put(kb)
	var loopsCount int64
	for _, orSuffix := range tf.orSuffixes {
		kb.B = append(kb.B[:0], tf.prefix...)
		kb.B = append(kb.B, orSuffix...)
		kb.B = append(kb.B, tagSeparatorChar)
		lc, err := is.updateMetricIDsForOrSuffix(kb.B, metricIDs, maxMetrics, maxLoopsCount-loopsCount)
		loopsCount += lc
		if err != nil {
			return loopsCount, err
		}
		if metricIDs.Len() >= maxMetrics {
			return loopsCount, nil
		}
	}
	return loopsCount, nil
}

func (is *indexSearch) updateMetricIDsForOrSuffix(prefix []byte, metricIDs *uint64set.Set, maxMetrics int, maxLoopsCount int64) (int64, error) {
	ts := &is.ts
	mp := &is.mp
	var loopsCount int64
	loopsPaceLimiter := 0
	ts.Seek(prefix)
	for metricIDs.Len() < maxMetrics && ts.NextItem() {
		if loopsPaceLimiter&paceLimiterFastIterationsMask == 0 {
			if err := checkSearchDeadlineAndPace(is.deadline); err != nil {
				return loopsCount, err
			}
		}
		loopsPaceLimiter++
		item := ts.Item
		if !bytes.HasPrefix(item, prefix) {
			return loopsCount, nil
		}
		if err := mp.InitOnlyTail(item, item[len(prefix):]); err != nil {
			return loopsCount, err
		}
		loopsCount += int64(mp.MetricIDsLen())
		if loopsCount > maxLoopsCount {
			return loopsCount, errTooManyLoops
		}
		mp.ParseMetricIDs()
		metricIDs.AddMulti(mp.MetricIDs)
	}
	if err := ts.Error(); err != nil {
		return loopsCount, fmt.Errorf("error when searching for tag filter prefix %q: %w", prefix, err)
	}
	return loopsCount, nil
}

func (is *indexSearch) updateMetricIDsForDateRange(qt *querytracer.Tracer, metricIDs *uint64set.Set, tfs *TagFilters, minDate, maxDate uint64, maxMetrics int) error {
	if minDate == maxDate {
		// Fast path - query only a single date.
		m, err := is.getMetricIDsForDateAndFilters(qt, minDate, tfs, maxMetrics)
		if err != nil {
			return err
		}
		metricIDs.UnionMayOwn(m)
		is.db.dateRangeSearchHits.Add(1)
		return nil
	}

	// Slower path - search for metricIDs for each day in parallel.
	qt = qt.NewChild("parallel search for metric ids in per-day index: filters=%s, dayRange=[%d..%d]", tfs, minDate, maxDate)
	defer qt.Done()
	wg := getWaitGroup()
	var errGlobal error
	var mu sync.Mutex // protects metricIDs + errGlobal vars from concurrent access below
	for minDate <= maxDate {
		qtChild := qt.NewChild("parallel thread for date=%s", dateToString(minDate))
		wg.Add(1)
		go func(date uint64) {
			defer func() {
				qtChild.Done()
				wg.Done()
			}()
			isLocal := is.db.getIndexSearch(is.deadline)
			m, err := isLocal.getMetricIDsForDateAndFilters(qtChild, date, tfs, maxMetrics)
			is.db.putIndexSearch(isLocal)
			mu.Lock()
			defer mu.Unlock()
			if errGlobal != nil {
				return
			}
			if err != nil {
				dateStr := time.Unix(int64(date*24*3600), 0)
				errGlobal = fmt.Errorf("cannot search for metricIDs at %s: %w", dateStr, err)
				return
			}
			if metricIDs.Len() < maxMetrics {
				metricIDs.UnionMayOwn(m)
			}
		}(minDate)
		minDate++
	}
	wg.Wait()
	putWaitGroup(wg)
	if errGlobal != nil {
		return errGlobal
	}
	is.db.dateRangeSearchHits.Add(1)
	return nil
}

func (is *indexSearch) getMetricIDsForDateAndFilters(qt *querytracer.Tracer, date uint64, tfs *TagFilters, maxMetrics int) (*uint64set.Set, error) {
	if qt.Enabled() {
		qt = qt.NewChild("search for metric ids on a particular day: filters=%s, date=%s, maxMetrics=%d", tfs, dateToString(date), maxMetrics)
		defer qt.Done()
	}

	// Sort tfs by loopsCount needed for performing each filter.
	// This stats is usually collected from the previous queries.
	// This way we limit the amount of work below by applying fast filters at first.
	type tagFilterWithWeight struct {
		tf               *tagFilter
		loopsCount       int64
		filterLoopsCount int64
	}
	tfws := make([]tagFilterWithWeight, len(tfs.tfs))
	currentTime := fasttime.UnixTimestamp()
	for i := range tfs.tfs {
		tf := &tfs.tfs[i]
		loopsCount, filterLoopsCount, timestamp := is.getLoopsCountAndTimestampForDateFilter(date, tf)
		if currentTime > timestamp+3600 {
			// Update stats once per hour for relatively fast tag filters.
			// There is no need in spending CPU resources on updating stats for heavy tag filters.
			if loopsCount <= 10e6 {
				loopsCount = 0
			}
			if filterLoopsCount <= 10e6 {
				filterLoopsCount = 0
			}
		}
		tfws[i] = tagFilterWithWeight{
			tf:               tf,
			loopsCount:       loopsCount,
			filterLoopsCount: filterLoopsCount,
		}
	}
	sort.Slice(tfws, func(i, j int) bool {
		a, b := &tfws[i], &tfws[j]
		if a.loopsCount != b.loopsCount {
			return a.loopsCount < b.loopsCount
		}
		return a.tf.Less(b.tf)
	})
	getFirstPositiveLoopsCount := func(tfws []tagFilterWithWeight) int64 {
		for i := range tfws {
			if n := tfws[i].loopsCount; n > 0 {
				return n
			}
		}
		return int64Max
	}
	storeLoopsCount := func(tfw *tagFilterWithWeight, loopsCount int64) {
		if loopsCount != tfw.loopsCount {
			tfw.loopsCount = loopsCount
			is.storeLoopsCountForDateFilter(date, tfw.tf, tfw.loopsCount, tfw.filterLoopsCount)
		}
	}

	// Populate metricIDs for the first non-negative filter with the smallest cost.
	qtChild := qt.NewChild("search for the first non-negative filter with the smallest cost")
	var metricIDs *uint64set.Set
	tfwsRemaining := tfws[:0]
	maxDateMetrics := intMax
	if maxMetrics < intMax/50 {
		maxDateMetrics = maxMetrics * 50
	}
	for i, tfw := range tfws {
		tf := tfw.tf
		if tf.isNegative || tf.isEmptyMatch {
			tfwsRemaining = append(tfwsRemaining, tfw)
			continue
		}
		maxLoopsCount := getFirstPositiveLoopsCount(tfws[i+1:])
		m, loopsCount, err := is.getMetricIDsForDateTagFilter(qtChild, tf, date, tfs.commonPrefix, maxDateMetrics, maxLoopsCount)
		if err != nil {
			if errors.Is(err, errTooManyLoops) {
				// The tf took too many loops compared to the next filter. Postpone applying this filter.
				qtChild.Printf("the filter={%s} took more than %d loops; postpone it", tf, maxLoopsCount)
				storeLoopsCount(&tfw, 2*loopsCount)
				tfwsRemaining = append(tfwsRemaining, tfw)
				continue
			}
			// Move failing filter to the end of filter list.
			storeLoopsCount(&tfw, int64Max)
			return nil, err
		}
		if m.Len() >= maxDateMetrics {
			// Too many time series found by a single tag filter. Move the filter to the end of list.
			qtChild.Printf("the filter={%s} matches at least %d series; postpone it", tf, maxDateMetrics)
			storeLoopsCount(&tfw, int64Max-1)
			tfwsRemaining = append(tfwsRemaining, tfw)
			continue
		}
		storeLoopsCount(&tfw, loopsCount)
		metricIDs = m
		tfwsRemaining = append(tfwsRemaining, tfws[i+1:]...)
		qtChild.Printf("the filter={%s} matches less than %d series (actually %d series); use it", tf, maxDateMetrics, metricIDs.Len())
		break
	}
	qtChild.Done()
	tfws = tfwsRemaining

	if metricIDs == nil {
		// All the filters in tfs are negative or match too many time series.
		// Populate all the metricIDs for the given (date),
		// so later they can be filtered out with negative filters.
		qt.Printf("all the filters are negative or match more than %d time series; fall back to searching for all the metric ids", maxDateMetrics)
		m, err := is.getMetricIDsForDate(date, maxDateMetrics)
		if err != nil {
			return nil, fmt.Errorf("cannot obtain all the metricIDs: %w", err)
		}
		if m.Len() >= maxDateMetrics {
			// Too many time series found for the given (date). Fall back to global search.
			return nil, errTooManyTimeseries(maxDateMetrics)
		}
		metricIDs = m
		qt.Printf("found %d metric ids", metricIDs.Len())
	}

	sort.Slice(tfws, func(i, j int) bool {
		a, b := &tfws[i], &tfws[j]
		if a.filterLoopsCount != b.filterLoopsCount {
			return a.filterLoopsCount < b.filterLoopsCount
		}
		return a.tf.Less(b.tf)
	})
	getFirstPositiveFilterLoopsCount := func(tfws []tagFilterWithWeight) int64 {
		for i := range tfws {
			if n := tfws[i].filterLoopsCount; n > 0 {
				return n
			}
		}
		return int64Max
	}
	storeFilterLoopsCount := func(tfw *tagFilterWithWeight, filterLoopsCount int64) {
		if filterLoopsCount != tfw.filterLoopsCount {
			is.storeLoopsCountForDateFilter(date, tfw.tf, tfw.loopsCount, filterLoopsCount)
		}
	}

	// Intersect metricIDs with the rest of filters.
	//
	// Do not run these tag filters in parallel, since this may result in CPU and RAM waste
	// when the initial tag filters significantly reduce the number of found metricIDs,
	// so the remaining filters could be performed via much faster metricName matching instead
	// of slow selecting of matching metricIDs.
	qtChild = qt.NewChild("intersect the remaining %d filters with the found %d metric ids", len(tfws), metricIDs.Len())
	var tfsPostponed []*tagFilter
	for i, tfw := range tfws {
		tf := tfw.tf
		metricIDsLen := metricIDs.Len()
		if metricIDsLen == 0 {
			// There is no need in applying the remaining filters to an empty set.
			break
		}
		if tfw.filterLoopsCount > int64(metricIDsLen)*loopsCountPerMetricNameMatch {
			// It should be faster performing metricName match on the remaining filters
			// instead of scanning big number of entries in the inverted index for these filters.
			for _, tfw := range tfws[i:] {
				tfsPostponed = append(tfsPostponed, tfw.tf)
			}
			break
		}
		maxLoopsCount := getFirstPositiveFilterLoopsCount(tfws[i+1:])
		if maxLoopsCount == int64Max {
			maxLoopsCount = int64(metricIDsLen) * loopsCountPerMetricNameMatch
		}
		m, filterLoopsCount, err := is.getMetricIDsForDateTagFilter(qtChild, tf, date, tfs.commonPrefix, intMax, maxLoopsCount)
		if err != nil {
			if errors.Is(err, errTooManyLoops) {
				// Postpone tf, since it took more loops than the next filter may need.
				qtChild.Printf("postpone filter={%s}, since it took more than %d loops", tf, maxLoopsCount)
				storeFilterLoopsCount(&tfw, 2*filterLoopsCount)
				tfsPostponed = append(tfsPostponed, tf)
				continue
			}
			// Move failing tf to the end of filter list
			storeFilterLoopsCount(&tfw, int64Max)
			return nil, err
		}
		storeFilterLoopsCount(&tfw, filterLoopsCount)
		if tf.isNegative || tf.isEmptyMatch {
			metricIDs.Subtract(m)
			qtChild.Printf("subtract %d metric ids from the found %d metric ids for filter={%s}; resulting metric ids: %d", m.Len(), metricIDsLen, tf, metricIDs.Len())
		} else {
			metricIDs.Intersect(m)
			qtChild.Printf("intersect %d metric ids with the found %d metric ids for filter={%s}; resulting metric ids: %d", m.Len(), metricIDsLen, tf, metricIDs.Len())
		}
	}
	qtChild.Done()
	if metricIDs.Len() == 0 {
		// There is no need in applying tfsPostponed, since the result is empty.
		qt.Printf("found zero metric ids")
		return nil, nil
	}
	if len(tfsPostponed) > 0 {
		// Apply the postponed filters via metricName match.
		qt.Printf("apply postponed filters=%s to %d metrics ids", tfsPostponed, metricIDs.Len())
		var m uint64set.Set
		if err := is.updateMetricIDsByMetricNameMatch(qt, &m, metricIDs, tfsPostponed); err != nil {
			return nil, err
		}
		return &m, nil
	}
	qt.Printf("found %d metric ids", metricIDs.Len())
	return metricIDs, nil
}

const (
	intMax   = int((^uint(0)) >> 1)
	int64Max = int64((1 << 63) - 1)
)

func (db *indexDB) createPerDayIndexes(date uint64, tsid *TSID, mn *MetricName) {
	if db.s.disablePerDayIndex {
		return
	}
	ii := getIndexItems()
	defer putIndexItems(ii)

	// Create date -> metricID entry.
	ii.B = marshalCommonPrefix(ii.B, nsPrefixDateToMetricID)
	ii.B = encoding.MarshalUint64(ii.B, date)
	ii.B = encoding.MarshalUint64(ii.B, tsid.MetricID)
	ii.Next()

	// Create metricName -> TSID entry.
	ii.B = marshalCommonPrefix(ii.B, nsPrefixDateMetricNameToTSID)
	ii.B = encoding.MarshalUint64(ii.B, date)
	ii.B = mn.Marshal(ii.B)
	ii.B = append(ii.B, kvSeparatorChar)
	ii.B = tsid.Marshal(ii.B)
	ii.Next()

	// Create per-day tag -> metricID entries for every tag in mn.
	kb := kbPool.Get()
	kb.B = marshalCommonPrefix(kb.B[:0], nsPrefixDateTagToMetricIDs)
	kb.B = encoding.MarshalUint64(kb.B, date)
	ii.registerTagIndexes(kb.B, mn, tsid.MetricID)
	kbPool.Put(kb)

	db.tb.AddItems(ii.Items)
}

func (ii *indexItems) registerTagIndexes(prefix []byte, mn *MetricName, metricID uint64) {
	// Add MetricGroup -> metricID entry.
	ii.B = append(ii.B, prefix...)
	ii.B = marshalTagValue(ii.B, nil)
	ii.B = marshalTagValue(ii.B, mn.MetricGroup)
	ii.B = encoding.MarshalUint64(ii.B, metricID)
	ii.Next()
	ii.addReverseMetricGroupIfNeeded(prefix, mn, metricID)

	// Add tag -> metricID entries.
	for _, tag := range mn.Tags {
		ii.B = append(ii.B, prefix...)
		ii.B = tag.Marshal(ii.B)
		ii.B = encoding.MarshalUint64(ii.B, metricID)
		ii.Next()
	}

	// Add index entries for composite tags: MetricGroup+tag -> metricID.
	compositeKey := kbPool.Get()
	for _, tag := range mn.Tags {
		compositeKey.B = marshalCompositeTagKey(compositeKey.B[:0], mn.MetricGroup, tag.Key)
		ii.B = append(ii.B, prefix...)
		ii.B = marshalTagValue(ii.B, compositeKey.B)
		ii.B = marshalTagValue(ii.B, tag.Value)
		ii.B = encoding.MarshalUint64(ii.B, metricID)
		ii.Next()
	}
	kbPool.Put(compositeKey)
}

func (ii *indexItems) addReverseMetricGroupIfNeeded(prefix []byte, mn *MetricName, metricID uint64) {
	if bytes.IndexByte(mn.MetricGroup, '.') < 0 {
		// The reverse metric group is needed only for Graphite-like metrics with points.
		return
	}
	// This is most likely a Graphite metric like 'foo.bar.baz'.
	// Store reverse metric name 'zab.rab.oof' in order to speed up search for '*.bar.baz'
	// when the Graphite wildcard has a suffix matching small number of time series.
	ii.B = append(ii.B, prefix...)
	ii.B = marshalTagValue(ii.B, graphiteReverseTagKey)
	revBuf := kbPool.Get()
	revBuf.B = reverseBytes(revBuf.B[:0], mn.MetricGroup)
	ii.B = marshalTagValue(ii.B, revBuf.B)
	kbPool.Put(revBuf)
	ii.B = encoding.MarshalUint64(ii.B, metricID)
	ii.Next()
}

func isArtificialTagKey(key []byte) bool {
	if bytes.Equal(key, graphiteReverseTagKey) {
		return true
	}
	if len(key) > 0 && key[0] == compositeTagKeyPrefix {
		return true
	}
	return false
}

// The tag key for reverse metric name used for speeding up searching
// for Graphite wildcards with suffix matching small number of time series,
// i.e. '*.bar.baz'.
//
// It is expected that the given key isn't be used by users.
var graphiteReverseTagKey = []byte("\xff")

// The prefix for composite tag, which is used for speeding up searching
// for composite filters, which contain `{__name__="<metric_name>"}` filter.
//
// It is expected that the given prefix isn't used by users.
const compositeTagKeyPrefix = '\xfe'

func marshalCompositeTagKey(dst, name, key []byte) []byte {
	dst = append(dst, compositeTagKeyPrefix)
	dst = encoding.MarshalVarUint64(dst, uint64(len(name)))
	dst = append(dst, name...)
	dst = append(dst, key...)
	return dst
}

func unmarshalCompositeTagKey(src []byte) ([]byte, []byte, error) {
	if len(src) == 0 {
		return nil, nil, fmt.Errorf("composite tag key cannot be empty")
	}
	if src[0] != compositeTagKeyPrefix {
		return nil, nil, fmt.Errorf("missing composite tag key prefix in %q", src)
	}
	src = src[1:]
	n, nSize := encoding.UnmarshalVarUint64(src)
	if nSize <= 0 {
		return nil, nil, fmt.Errorf("cannot unmarshal metric name length from composite tag key")
	}
	src = src[nSize:]
	if uint64(len(src)) < n {
		return nil, nil, fmt.Errorf("missing metric name with length %d in composite tag key %q", n, src)
	}
	name := src[:n]
	key := src[n:]
	return name, key, nil
}

func reverseBytes(dst, src []byte) []byte {
	for i := len(src) - 1; i >= 0; i-- {
		dst = append(dst, src[i])
	}
	return dst
}

func (is *indexSearch) hasDateMetricID(date, metricID uint64) bool {
	if date == globalIndexDate {
		return is.hasMetricID(metricID)
	}

	ts := &is.ts
	kb := &is.kb
	kb.B = marshalCommonPrefix(kb.B[:0], nsPrefixDateToMetricID)
	kb.B = encoding.MarshalUint64(kb.B, date)
	kb.B = encoding.MarshalUint64(kb.B, metricID)
	err := ts.FirstItemWithPrefix(kb.B)
	if err == nil {
		if string(ts.Item) != string(kb.B) {
			logger.Panicf("FATAL: unexpected entry for (date=%s, metricID=%d); got %q; want %q", dateToString(date), metricID, ts.Item, kb.B)
		}
		// Fast path - the (date, metricID) entry is found in the current indexdb.
		return true
	}
	if err != io.EOF {
		logger.Panicf("FATAL: unexpected error when searching for (date=%s, metricID=%d) entry: %s", dateToString(date), metricID, err)
	}
	return false
}

func (is *indexSearch) hasMetricID(metricID uint64) bool {
	ts := &is.ts
	kb := &is.kb
	kb.B = marshalCommonPrefix(kb.B[:0], nsPrefixMetricIDToTSID)
	kb.B = encoding.MarshalUint64(kb.B, metricID)
	if err := ts.FirstItemWithPrefix(kb.B); err != nil {
		if err == io.EOF {
			return false
		}
		logger.Panicf("FATAL: error when for metricID=%d; searchPrefix %q: %s", metricID, kb.B, err)
	}
	return true
}

func (is *indexSearch) getMetricIDsForDateTagFilter(qt *querytracer.Tracer, tf *tagFilter, date uint64, commonPrefix []byte,
	maxMetrics int, maxLoopsCount int64) (*uint64set.Set, int64, error) {
	if qt.Enabled() {
		qt = qt.NewChild("get metric ids for filter and date: filter={%s}, date=%s, maxMetrics=%d, maxLoopsCount=%d", tf, dateToString(date), maxMetrics, maxLoopsCount)
		defer qt.Done()
	}

	if !bytes.HasPrefix(tf.prefix, commonPrefix) {
		logger.Panicf("BUG: unexpected tf.prefix %q; must start with commonPrefix %q", tf.prefix, commonPrefix)
	}
	kb := kbPool.Get()
	defer kbPool.Put(kb)
	kb.B = is.marshalCommonPrefixForDate(kb.B[:0], date)
	prefix := kb.B
	kb.B = append(kb.B, tf.prefix[len(commonPrefix):]...)
	tfNew := *tf
	tfNew.isNegative = false // isNegative for the original tf is handled by the caller.
	tfNew.prefix = kb.B
	metricIDs, loopsCount, err := is.getMetricIDsForTagFilter(qt, &tfNew, maxMetrics, maxLoopsCount)
	if err != nil {
		return nil, loopsCount, err
	}
	if tf.isNegative || !tf.isEmptyMatch {
		return metricIDs, loopsCount, nil
	}
	// The tag filter, which matches empty label such as {foo=~"bar|"}
	// Convert it to negative filter, which matches {foo=~".+",foo!~"bar|"}.
	// This fixes https://github.com/VictoriaMetrics/VictoriaMetrics/issues/1601
	// See also https://github.com/VictoriaMetrics/VictoriaMetrics/issues/395
	maxLoopsCount -= loopsCount
	var tfGross tagFilter
	if err := tfGross.Init(prefix, tf.key, []byte(".+"), false, true); err != nil {
		logger.Panicf(`BUG: cannot init tag filter: {%q=~".+"}: %s`, tf.key, err)
	}
	m, lc, err := is.getMetricIDsForTagFilter(qt, &tfGross, maxMetrics, maxLoopsCount)
	loopsCount += lc
	if err != nil {
		return nil, loopsCount, err
	}
	mLen := m.Len()
	m.Subtract(metricIDs)
	qt.Printf("subtract %d metric ids for filter={%s} from %d metric ids for filter={%s}", metricIDs.Len(), &tfNew, mLen, &tfGross)
	qt.Printf("found %d metric ids, spent %d loops", m.Len(), loopsCount)
	return m, loopsCount, nil
}

func (is *indexSearch) getLoopsCountAndTimestampForDateFilter(date uint64, tf *tagFilter) (int64, int64, uint64) {
	is.kb.B = appendDateTagFilterCacheKey(is.kb.B[:0], is.db.name, date, tf)
	kb := kbPool.Get()
	defer kbPool.Put(kb)
	kb.B = is.db.loopsPerDateTagFilterCache.Get(kb.B[:0], is.kb.B)
	if len(kb.B) != 3*8 {
		return 0, 0, 0
	}
	loopsCount := encoding.UnmarshalInt64(kb.B)
	filterLoopsCount := encoding.UnmarshalInt64(kb.B[8:])
	timestamp := encoding.UnmarshalUint64(kb.B[16:])
	return loopsCount, filterLoopsCount, timestamp
}

func (is *indexSearch) storeLoopsCountForDateFilter(date uint64, tf *tagFilter, loopsCount, filterLoopsCount int64) {
	currentTimestamp := fasttime.UnixTimestamp()
	is.kb.B = appendDateTagFilterCacheKey(is.kb.B[:0], is.db.name, date, tf)
	kb := kbPool.Get()
	kb.B = encoding.MarshalInt64(kb.B[:0], loopsCount)
	kb.B = encoding.MarshalInt64(kb.B, filterLoopsCount)
	kb.B = encoding.MarshalUint64(kb.B, currentTimestamp)
	is.db.loopsPerDateTagFilterCache.Set(is.kb.B, kb.B)
	kbPool.Put(kb)
}

func appendDateTagFilterCacheKey(dst []byte, indexDBName string, date uint64, tf *tagFilter) []byte {
	dst = append(dst, indexDBName...)
	dst = encoding.MarshalUint64(dst, date)
	dst = tf.Marshal(dst)
	return dst
}

func (is *indexSearch) getMetricIDsForDate(date uint64, maxMetrics int) (*uint64set.Set, error) {
	// Extract all the metricIDs from (date, __name__=value)->metricIDs entries.
	kb := kbPool.Get()
	defer kbPool.Put(kb)
	kb.B = is.marshalCommonPrefixForDate(kb.B[:0], date)
	kb.B = marshalTagValue(kb.B, nil)
	var metricIDs uint64set.Set
	if err := is.updateMetricIDsForPrefix(kb.B, &metricIDs, maxMetrics); err != nil {
		return nil, err
	}
	return &metricIDs, nil
}

func (is *indexSearch) updateMetricIDsForPrefix(prefix []byte, metricIDs *uint64set.Set, maxMetrics int) error {
	ts := &is.ts
	mp := &is.mp
	loopsPaceLimiter := 0
	ts.Seek(prefix)
	for ts.NextItem() {
		if loopsPaceLimiter&paceLimiterFastIterationsMask == 0 {
			if err := checkSearchDeadlineAndPace(is.deadline); err != nil {
				return err
			}
		}
		loopsPaceLimiter++
		item := ts.Item
		if !bytes.HasPrefix(item, prefix) {
			return nil
		}
		tail := item[len(prefix):]
		n := bytes.IndexByte(tail, tagSeparatorChar)
		if n < 0 {
			return fmt.Errorf("invalid tag->metricIDs line %q: cannot find tagSeparatorChar %d", item, tagSeparatorChar)
		}
		tail = tail[n+1:]
		if err := mp.InitOnlyTail(item, tail); err != nil {
			return err
		}
		mp.ParseMetricIDs()
		metricIDs.AddMulti(mp.MetricIDs)
		if metricIDs.Len() >= maxMetrics {
			return nil
		}
	}
	if err := ts.Error(); err != nil {
		return fmt.Errorf("error when searching for all metricIDs by prefix %q: %w", prefix, err)
	}
	return nil
}

// The estimated number of index scan loops a single loop in updateMetricIDsByMetricNameMatch takes.
const loopsCountPerMetricNameMatch = 150

var kbPool bytesutil.ByteBufferPool

// Returns local unique MetricID.
func generateUniqueMetricID() uint64 {
	// It is expected that metricIDs returned from this function must be dense.
	// If they will be sparse, then this may hurt metric_ids intersection
	// performance with uint64set.Set.
	return nextUniqueMetricID.Add(1)
}

// This number mustn't go backwards on restarts, otherwise metricID
// collisions are possible. So don't change time on the server
// between VictoriaMetrics restarts.
var nextUniqueMetricID = func() *atomicutil.Uint64 {
	var n atomicutil.Uint64
	n.Store(uint64(time.Now().UnixNano()))
	return &n
}()

func marshalCommonPrefix(dst []byte, nsPrefix byte) []byte {
	dst = append(dst, nsPrefix)
	return dst
}

// This function is needed only for minimizing the difference between code for single-node and cluster version.
func (is *indexSearch) marshalCommonPrefix(dst []byte, nsPrefix byte) []byte {
	return marshalCommonPrefix(dst, nsPrefix)
}

func (is *indexSearch) marshalCommonPrefixForDate(dst []byte, date uint64) []byte {
	if date == globalIndexDate {
		// Global index
		return is.marshalCommonPrefix(dst, nsPrefixTagToMetricIDs)
	}
	// Per-day index
	dst = is.marshalCommonPrefix(dst, nsPrefixDateTagToMetricIDs)
	return encoding.MarshalUint64(dst, date)
}

func unmarshalCommonPrefix(src []byte) ([]byte, byte, error) {
	if len(src) < commonPrefixLen {
		return nil, 0, fmt.Errorf("cannot unmarshal common prefix from %d bytes; need at least %d bytes; data=%X", len(src), commonPrefixLen, src)
	}
	prefix := src[0]
	return src[commonPrefixLen:], prefix, nil
}

// 1 byte for prefix
const commonPrefixLen = 1

type tagToMetricIDsRowParser struct {
	// NSPrefix contains the first byte parsed from the row after Init call.
	// This is either nsPrefixTagToMetricIDs or nsPrefixDateTagToMetricIDs.
	NSPrefix byte

	// Date contains parsed date for nsPrefixDateTagToMetricIDs rows after Init call
	Date uint64

	// MetricIDs contains parsed MetricIDs after ParseMetricIDs call
	MetricIDs []uint64

	// metricIDsParsed is set to true after ParseMetricIDs call
	metricIDsParsed bool

	// Tag contains parsed tag after Init call
	Tag Tag

	// tail contains the remaining unparsed metricIDs
	tail []byte
}

func (mp *tagToMetricIDsRowParser) Reset() {
	mp.NSPrefix = 0
	mp.Date = 0
	mp.MetricIDs = mp.MetricIDs[:0]
	mp.metricIDsParsed = false
	mp.Tag.Reset()
	mp.tail = nil
}

// Init initializes mp from b, which should contain encoded tag->metricIDs row.
//
// b cannot be reused until Reset call.
func (mp *tagToMetricIDsRowParser) Init(b []byte, nsPrefixExpected byte) error {
	tail, nsPrefix, err := unmarshalCommonPrefix(b)
	if err != nil {
		return fmt.Errorf("invalid tag->metricIDs row %q: %w", b, err)
	}
	if nsPrefix != nsPrefixExpected {
		return fmt.Errorf("invalid prefix for tag->metricIDs row %q; got %d; want %d", b, nsPrefix, nsPrefixExpected)
	}
	if nsPrefix == nsPrefixDateTagToMetricIDs {
		// unmarshal date.
		if len(tail) < 8 {
			return fmt.Errorf("cannot unmarshal date from (date, tag)->metricIDs row %q from %d bytes; want at least 8 bytes", b, len(tail))
		}
		mp.Date = encoding.UnmarshalUint64(tail)
		tail = tail[8:]
	}
	mp.NSPrefix = nsPrefix
	tail, err = mp.Tag.Unmarshal(tail)
	if err != nil {
		return fmt.Errorf("cannot unmarshal tag from tag->metricIDs row %q: %w", b, err)
	}
	return mp.InitOnlyTail(b, tail)
}

// MarshalPrefix marshals row prefix without tail to dst.
func (mp *tagToMetricIDsRowParser) MarshalPrefix(dst []byte) []byte {
	dst = marshalCommonPrefix(dst, mp.NSPrefix)
	if mp.NSPrefix == nsPrefixDateTagToMetricIDs {
		dst = encoding.MarshalUint64(dst, mp.Date)
	}
	dst = mp.Tag.Marshal(dst)
	return dst
}

// InitOnlyTail initializes mp.tail from tail.
//
// b must contain tag->metricIDs row.
// b cannot be reused until Reset call.
func (mp *tagToMetricIDsRowParser) InitOnlyTail(b, tail []byte) error {
	if len(tail) == 0 {
		return fmt.Errorf("missing metricID in the tag->metricIDs row %q", b)
	}
	if len(tail)%8 != 0 {
		return fmt.Errorf("invalid tail length in the tag->metricIDs row; got %d bytes; must be multiple of 8 bytes", len(tail))
	}
	mp.tail = tail
	mp.metricIDsParsed = false
	return nil
}

// EqualPrefix returns true if prefixes for mp and x are equal.
//
// Prefix contains (tag)
func (mp *tagToMetricIDsRowParser) EqualPrefix(x *tagToMetricIDsRowParser) bool {
	if !mp.Tag.Equal(&x.Tag) {
		return false
	}
	return mp.Date == x.Date && mp.NSPrefix == x.NSPrefix
}

// MetricIDsLen returns the number of MetricIDs in the mp.tail
func (mp *tagToMetricIDsRowParser) MetricIDsLen() int {
	return len(mp.tail) / 8
}

// ParseMetricIDs parses MetricIDs from mp.tail into mp.MetricIDs.
func (mp *tagToMetricIDsRowParser) ParseMetricIDs() {
	if mp.metricIDsParsed {
		return
	}
	tail := mp.tail
	n := len(tail) / 8
	mp.MetricIDs = slicesutil.SetLength(mp.MetricIDs, n)
	metricIDs := mp.MetricIDs
	_ = metricIDs[n-1]
	for i := 0; i < n; i++ {
		if len(tail) < 8 {
			logger.Panicf("BUG: tail cannot be smaller than 8 bytes; got %d bytes; tail=%X", len(tail), tail)
			return
		}
		metricID := encoding.UnmarshalUint64(tail)
		metricIDs[i] = metricID
		tail = tail[8:]
	}
	mp.metricIDsParsed = true
}

// GetMatchingSeriesCount returns the number of series in mp, which match metricIDs from the given filter
// and do not match metricIDs from negativeFilter.
//
// if filter is empty, then all series in mp are taken into account.
func (mp *tagToMetricIDsRowParser) GetMatchingSeriesCount(filter, negativeFilter *uint64set.Set) int {
	if filter == nil && negativeFilter.Len() == 0 {
		return mp.MetricIDsLen()
	}
	mp.ParseMetricIDs()
	n := 0
	for _, metricID := range mp.MetricIDs {
		if filter != nil && !filter.Has(metricID) {
			continue
		}
		if !negativeFilter.Has(metricID) {
			n++
		}
	}
	return n
}

func mergeTagToMetricIDsRows(data []byte, items []mergeset.Item) ([]byte, []mergeset.Item) {
	data, items = mergeTagToMetricIDsRowsInternal(data, items, nsPrefixTagToMetricIDs)
	data, items = mergeTagToMetricIDsRowsInternal(data, items, nsPrefixDateTagToMetricIDs)
	return data, items
}

func mergeTagToMetricIDsRowsInternal(data []byte, items []mergeset.Item, nsPrefix byte) ([]byte, []mergeset.Item) {
	// Perform quick checks whether items contain rows starting from nsPrefix
	// based on the fact that items are sorted.
	if len(items) <= 2 {
		// The first and the last row must remain unchanged.
		return data, items
	}
	firstItem := items[0].Bytes(data)
	if len(firstItem) > 0 && firstItem[0] > nsPrefix {
		return data, items
	}
	lastItem := items[len(items)-1].Bytes(data)
	if len(lastItem) > 0 && lastItem[0] < nsPrefix {
		return data, items
	}

	// items contain at least one row starting from nsPrefix. Merge rows with common tag.
	tmm := getTagToMetricIDsRowsMerger()
	tmm.dataCopy = append(tmm.dataCopy[:0], data...)
	tmm.itemsCopy = append(tmm.itemsCopy[:0], items...)
	mp := &tmm.mp
	mpPrev := &tmm.mpPrev
	dstData := data[:0]
	dstItems := items[:0]
	for i, it := range items {
		item := it.Bytes(data)
		if len(item) == 0 || item[0] != nsPrefix || i == 0 || i == len(items)-1 {
			// Write rows not starting with nsPrefix as-is.
			// Additionally write the first and the last row as-is in order to preserve
			// sort order for adjacent blocks.
			dstData, dstItems = tmm.flushPendingMetricIDs(dstData, dstItems, mpPrev)
			dstData = append(dstData, item...)
			dstItems = append(dstItems, mergeset.Item{
				Start: uint32(len(dstData) - len(item)),
				End:   uint32(len(dstData)),
			})
			continue
		}
		if err := mp.Init(item, nsPrefix); err != nil {
			logger.Panicf("FATAL: cannot parse row starting with nsPrefix %d during merge: %s", nsPrefix, err)
		}
		if mp.MetricIDsLen() >= maxMetricIDsPerRow {
			dstData, dstItems = tmm.flushPendingMetricIDs(dstData, dstItems, mpPrev)
			dstData = append(dstData, item...)
			dstItems = append(dstItems, mergeset.Item{
				Start: uint32(len(dstData) - len(item)),
				End:   uint32(len(dstData)),
			})
			continue
		}
		if !mp.EqualPrefix(mpPrev) {
			dstData, dstItems = tmm.flushPendingMetricIDs(dstData, dstItems, mpPrev)
		}
		mp.ParseMetricIDs()
		tmm.pendingMetricIDs = append(tmm.pendingMetricIDs, mp.MetricIDs...)
		mpPrev, mp = mp, mpPrev
		if len(tmm.pendingMetricIDs) >= maxMetricIDsPerRow {
			dstData, dstItems = tmm.flushPendingMetricIDs(dstData, dstItems, mpPrev)
		}
	}
	if len(tmm.pendingMetricIDs) > 0 {
		logger.Panicf("BUG: tmm.pendingMetricIDs must be empty at this point; got %d items: %d", len(tmm.pendingMetricIDs), tmm.pendingMetricIDs)
	}
	if !checkItemsSorted(dstData, dstItems) {
		// Items could become unsorted if initial items contain duplicate metricIDs:
		//
		//   item1: 1, 1, 5
		//   item2: 1, 4
		//
		// Items could become the following after the merge:
		//
		//   item1: 1, 5
		//   item2: 1, 4
		//
		// i.e. item1 > item2
		//
		// Leave the original items unmerged, so they can be merged next time.
		// This case should be quite rare - if multiple data points are simultaneously inserted
		// into the same new time series from multiple concurrent goroutines.
		indexBlocksWithMetricIDsIncorrectOrder.Add(1)
		dstData = append(dstData[:0], tmm.dataCopy...)
		dstItems = append(dstItems[:0], tmm.itemsCopy...)
		if !checkItemsSorted(dstData, dstItems) {
			logger.Panicf("BUG: the original items weren't sorted; items=%q", dstItems)
		}
	}
	putTagToMetricIDsRowsMerger(tmm)
	indexBlocksWithMetricIDsProcessed.Add(1)
	return dstData, dstItems
}

var (
	indexBlocksWithMetricIDsIncorrectOrder atomicutil.Uint64
	indexBlocksWithMetricIDsProcessed      atomicutil.Uint64
)

func checkItemsSorted(data []byte, items []mergeset.Item) bool {
	if len(items) == 0 {
		return true
	}
	prevItem := items[0].String(data)
	for _, it := range items[1:] {
		currItem := it.String(data)
		if prevItem > currItem {
			return false
		}
		prevItem = currItem
	}
	return true
}

// maxMetricIDsPerRow limits the number of metricIDs in tag->metricIDs row.
//
// This reduces overhead on index and metaindex in lib/mergeset.
const maxMetricIDsPerRow = 64

type uint64Sorter []uint64

func (s uint64Sorter) Len() int { return len(s) }
func (s uint64Sorter) Less(i, j int) bool {
	return s[i] < s[j]
}

func (s uint64Sorter) Swap(i, j int) {
	s[i], s[j] = s[j], s[i]
}

type tagToMetricIDsRowsMerger struct {
	pendingMetricIDs uint64Sorter
	mp               tagToMetricIDsRowParser
	mpPrev           tagToMetricIDsRowParser

	itemsCopy []mergeset.Item
	dataCopy  []byte
}

func (tmm *tagToMetricIDsRowsMerger) Reset() {
	tmm.pendingMetricIDs = tmm.pendingMetricIDs[:0]
	tmm.mp.Reset()
	tmm.mpPrev.Reset()

	tmm.itemsCopy = tmm.itemsCopy[:0]
	tmm.dataCopy = tmm.dataCopy[:0]
}

func (tmm *tagToMetricIDsRowsMerger) flushPendingMetricIDs(dstData []byte, dstItems []mergeset.Item, mp *tagToMetricIDsRowParser) ([]byte, []mergeset.Item) {
	if len(tmm.pendingMetricIDs) == 0 {
		// Nothing to flush
		return dstData, dstItems
	}
	// Use sort.Sort instead of sort.Slice in order to reduce memory allocations.
	sort.Sort(&tmm.pendingMetricIDs)
	tmm.pendingMetricIDs = removeDuplicateMetricIDs(tmm.pendingMetricIDs)

	// Marshal pendingMetricIDs
	dstDataLen := len(dstData)
	dstData = mp.MarshalPrefix(dstData)
	for _, metricID := range tmm.pendingMetricIDs {
		dstData = encoding.MarshalUint64(dstData, metricID)
	}
	dstItems = append(dstItems, mergeset.Item{
		Start: uint32(dstDataLen),
		End:   uint32(len(dstData)),
	})
	tmm.pendingMetricIDs = tmm.pendingMetricIDs[:0]
	return dstData, dstItems
}

func removeDuplicateMetricIDs(sortedMetricIDs []uint64) []uint64 {
	if len(sortedMetricIDs) < 2 {
		return sortedMetricIDs
	}
	prevMetricID := sortedMetricIDs[0]
	hasDuplicates := false
	for _, metricID := range sortedMetricIDs[1:] {
		if prevMetricID == metricID {
			hasDuplicates = true
			break
		}
		prevMetricID = metricID
	}
	if !hasDuplicates {
		return sortedMetricIDs
	}
	dstMetricIDs := sortedMetricIDs[:1]
	prevMetricID = sortedMetricIDs[0]
	for _, metricID := range sortedMetricIDs[1:] {
		if prevMetricID == metricID {
			continue
		}
		dstMetricIDs = append(dstMetricIDs, metricID)
		prevMetricID = metricID
	}
	return dstMetricIDs
}

func getTagToMetricIDsRowsMerger() *tagToMetricIDsRowsMerger {
	v := tmmPool.Get()
	if v == nil {
		return &tagToMetricIDsRowsMerger{}
	}
	return v.(*tagToMetricIDsRowsMerger)
}

func putTagToMetricIDsRowsMerger(tmm *tagToMetricIDsRowsMerger) {
	tmm.Reset()
	tmmPool.Put(tmm)
}

var tmmPool sync.Pool<|MERGE_RESOLUTION|>--- conflicted
+++ resolved
@@ -1815,15 +1815,7 @@
 	if len(metricIDs) == 0 {
 		return nil, nil
 	}
-<<<<<<< HEAD
-	if err = db.prefetchMetricNames(qt, metricIDs, deadline); err != nil {
-		return nil, err
-	}
 	metricNames := make(map[string]struct{}, len(metricIDs))
-=======
-	metricNames := make([]string, 0, len(metricIDs))
-	metricNamesSeen := make(map[string]struct{}, len(metricIDs))
->>>>>>> 656bcb23
 	var metricName []byte
 	for i, metricID := range metricIDs {
 		if i&paceLimiterSlowIterationsMask == 0 {
@@ -1844,77 +1836,6 @@
 	return metricNames, nil
 }
 
-<<<<<<< HEAD
-// prefetchMetricNames pre-fetches metric names for the given srcMetricIDs into metricID->metricName cache.
-//
-// This should speed-up further searchMetricNameWithCache calls for srcMetricIDs from tsids.
-//
-// It is expected that srcMetricIDs are already sorted by the caller. Otherwise the pre-fetching may be slow.
-func (db *indexDB) prefetchMetricNames(qt *querytracer.Tracer, srcMetricIDs []uint64, deadline uint64) error {
-	qt = qt.NewChild("prefetch metric names for %d metricIDs", len(srcMetricIDs))
-	defer qt.Done()
-
-	if len(srcMetricIDs) < 500 {
-		qt.Printf("skip pre-fetching metric names for low number of metric ids=%d", len(srcMetricIDs))
-		return nil
-	}
-
-	var metricIDs []uint64
-	db.s.prefetchedMetricIDsLock.Lock()
-	prefetchedMetricIDs := db.s.prefetchedMetricIDs
-	for _, metricID := range srcMetricIDs {
-		if prefetchedMetricIDs.Has(metricID) {
-			continue
-		}
-		metricIDs = append(metricIDs, metricID)
-	}
-	db.s.prefetchedMetricIDsLock.Unlock()
-
-	qt.Printf("%d out of %d metric names must be pre-fetched", len(metricIDs), len(srcMetricIDs))
-	if len(metricIDs) < 500 {
-		// It is cheaper to skip pre-fetching and obtain metricNames inline.
-		qt.Printf("skip pre-fetching metric names for low number of missing metric ids=%d", len(metricIDs))
-		return nil
-	}
-	db.s.slowMetricNameLoads.Add(uint64(len(metricIDs)))
-
-	// Pre-fetch metricIDs.
-	prefetchedMetricIDs = &uint64set.Set{}
-	var metricName []byte
-	is := db.getIndexSearch(deadline)
-	defer db.putIndexSearch(is)
-	for loops, metricID := range metricIDs {
-		if loops&paceLimiterSlowIterationsMask == 0 {
-			if err := checkSearchDeadlineAndPace(is.deadline); err != nil {
-				return err
-			}
-		}
-		var ok bool
-		metricName, ok = is.searchMetricNameWithCache(metricName[:0], metricID)
-		if ok {
-			prefetchedMetricIDs.Add(metricID)
-		}
-	}
-	qt.Printf("pre-fetch metric names for %d out of %d metric ids", prefetchedMetricIDs.Len(), len(metricIDs))
-
-	// Store the pre-fetched metricIDs, so they aren't pre-fetched next time.
-	db.s.prefetchedMetricIDsLock.Lock()
-	if fasttime.UnixTimestamp() > db.s.prefetchedMetricIDsDeadline.Load() {
-		// Periodically reset the prefetchedMetricIDs in order to limit its size.
-		db.s.prefetchedMetricIDs = &uint64set.Set{}
-		d := timeutil.AddJitterToDuration(time.Second * 20 * 60)
-		metricIDsDeadline := fasttime.UnixTimestamp() + uint64(d.Seconds())
-		db.s.prefetchedMetricIDsDeadline.Store(metricIDsDeadline)
-	}
-	db.s.prefetchedMetricIDs.UnionMayOwn(prefetchedMetricIDs)
-	db.s.prefetchedMetricIDsLock.Unlock()
-
-	qt.Printf("cache metric ids for pre-fetched metric names")
-	return nil
-}
-
-=======
->>>>>>> 656bcb23
 var tagFiltersKeyBufPool bytesutil.ByteBufferPool
 
 func (is *indexSearch) getTSIDByMetricName(dst *generationTSID, metricName []byte, date uint64) bool {
