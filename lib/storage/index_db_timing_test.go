--- conflicted
+++ resolved
@@ -41,14 +41,9 @@
 
 func BenchmarkIndexDBAddTSIDs(b *testing.B) {
 	const path = "BenchmarkIndexDBAddTSIDs"
-<<<<<<< HEAD
 	timestamp := time.Date(2025, 3, 17, 0, 0, 0, 0, time.UTC).UnixMilli()
-	s := MustOpenStorage(path, retentionMax, 0, 0)
+	s := MustOpenStorage(path, OpenOptions{})
 	db := s.tb.MustGetIndexDB(timestamp)
-=======
-	s := MustOpenStorage(path, OpenOptions{})
-	db, putIndexDB := s.getCurrIndexDB()
->>>>>>> f645479b
 
 	const recordsPerLoop = 1e3
 
@@ -77,7 +72,7 @@
 	})
 	b.StopTimer()
 
-	putIndexDB()
+	s.tb.PutIndexDB(db)
 	s.MustClose()
 	fs.MustRemoveAll(path)
 }
@@ -102,14 +97,9 @@
 	// This benchmark is equivalent to https://github.com/prometheus/prometheus/blob/23c0299d85bfeb5d9b59e994861553a25ca578e5/tsdb/head_bench_test.go#L52
 	// See https://www.robustperception.io/evaluating-performance-and-correctness for more details.
 	const path = "BenchmarkHeadPostingForMatchers"
-<<<<<<< HEAD
 	timestamp := int64(0)
-	s := MustOpenStorage(path, retentionMax, 0, 0)
+	s := MustOpenStorage(path, OpenOptions{})
 	db := s.tb.MustGetIndexDB(timestamp)
-=======
-	s := MustOpenStorage(path, OpenOptions{})
-	db, putIndexDB := s.getCurrIndexDB()
->>>>>>> f645479b
 
 	// Fill the db with data as in https://github.com/prometheus/prometheus/blob/23c0299d85bfeb5d9b59e994861553a25ca578e5/tsdb/head_bench_test.go#L66
 	is := db.getIndexSearch(noDeadline)
@@ -269,21 +259,16 @@
 		benchSearch(b, tfs, 88889)
 	})
 
-	putIndexDB()
+	s.tb.PutIndexDB(db)
 	s.MustClose()
 	fs.MustRemoveAll(path)
 }
 
 func BenchmarkIndexDBGetTSIDs(b *testing.B) {
 	const path = "BenchmarkIndexDBGetTSIDs"
-<<<<<<< HEAD
 	timestamp := time.Date(2025, 3, 17, 0, 0, 0, 0, time.UTC).UnixMilli()
-	s := MustOpenStorage(path, retentionMax, 0, 0)
+	s := MustOpenStorage(path, OpenOptions{})
 	db := s.tb.MustGetIndexDB(timestamp)
-=======
-	s := MustOpenStorage(path, OpenOptions{})
-	db, putIndexDB := s.getCurrIndexDB()
->>>>>>> f645479b
 
 	const recordsPerLoop = 1000
 	const recordsCount = 1e5
@@ -332,7 +317,7 @@
 	})
 	b.StopTimer()
 
-	putIndexDB()
+	s.tb.PutIndexDB(db)
 	s.MustClose()
 	fs.MustRemoveAll(path)
 }
