--- conflicted
+++ resolved
@@ -77,15 +77,8 @@
 	fs.MustRemoveAll(path)
 }
 
-<<<<<<< HEAD
-func benchmarkIndexDBAddTSIDs(db *indexDB, genTSID *generationTSID, mn *MetricName, startOffset, recordsPerLoop int) {
-	date := uint64(0)
-=======
 func benchmarkIndexDBAddTSIDs(db *indexDB, genTSID *generationTSID, mn *MetricName, timestamp int64, startOffset, recordsPerLoop int) {
 	date := uint64(timestamp) / msecPerDay
-	is := db.getIndexSearch(noDeadline)
-	defer db.putIndexSearch(is)
->>>>>>> 25a14283
 	for i := 0; i < recordsPerLoop; i++ {
 		mn.MetricGroup = strconv.AppendUint(mn.MetricGroup[:0], uint64(i+startOffset), 10)
 		for j := range mn.Tags {
