--- conflicted
+++ resolved
@@ -4,17 +4,10 @@
 	"sync"
 )
 
-<<<<<<< HEAD
-// metricNameSearch is used for for searching a metricName by a metricID in
+// metricNameSearch is used for searching a metricName by a metricID in
 // partition and legacy indexDBs. If useSparseCache is false the name is first
 // searched in metricNameCache and also stored in that cache when found in one
 // of the indexDBs.
-=======
-// metricNameSearch is used for searching a metricName by a metricID in curr
-// and prev indexDBs. If useSparseCache is false the name is first searched in
-// metricNameCache and also stored in that cache when found in one of the
-// indexDBs.
->>>>>>> 023a1343
 //
 // Most index search methods invoked only once per API call. For example, one
 // request to /api/v1/series results in one invocation of
