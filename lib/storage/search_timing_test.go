package storage

import (
	"testing"

	"github.com/google/go-cmp/cmp"
)

func BenchmarkSearchData_variableSeries(b *testing.B) {
	benchmarkSearch_variableSeries(b, false, benchmarkSearchData)
}

<<<<<<< HEAD
		const numRows = 10_000
		want := make([]MetricRow, numRows)
		step := (tr.MaxTimestamp - tr.MinTimestamp) / int64(numRows)
		mn := MetricName{
			Tags: []Tag{
				{[]byte("job"), []byte("webservice")},
				{[]byte("instance"), []byte("1.2.3.4")},
			},
		}
		for i := range numRows {
			name := fmt.Sprintf("metric_%d", i)
			mn.MetricGroup = []byte(name)
			want[i].MetricNameRaw = mn.marshalRaw(nil)
			want[i].Timestamp = tr.MinTimestamp + int64(i)*step
			want[i].Value = float64(i)
		}
		s := MustOpenStorage(b.Name(), OpenOptions{})
		s.AddRows(want, defaultPrecisionBits)
		s.DebugFlush()
=======
func BenchmarkSearchData_variableDeletedSeries(b *testing.B) {
	benchmarkSearch_variableDeletedSeries(b, false, benchmarkSearchData)
}
>>>>>>> 63a6b9b8

func BenchmarkSearchData_variableTimeRange(b *testing.B) {
	benchmarkSearch_variableTimeRange(b, false, benchmarkSearchData)
}

// benchmarkSearchData is a helper function used in various data search
// benchmarks.
func benchmarkSearchData(b *testing.B, s *Storage, tr TimeRange, mrs []MetricRow) {
	b.Helper()
	tfss := NewTagFilters()
	if err := tfss.Add([]byte("__name__"), []byte(".*"), false, true); err != nil {
		b.Fatalf("unexpected error in TagFilters.Add: %v", err)
	}

	type metricBlock struct {
		MetricName []byte
		Block      *Block
	}
	mbs := make([]metricBlock, 0, len(mrs))
	for b.Loop() {
		mbs = mbs[:0]
		var search Search
		search.Init(nil, s, []*TagFilters{tfss}, tr, 1e9, noDeadline)
		for search.NextMetricBlock() {
			var (
				block Block
				mb    metricBlock
			)
			search.MetricBlockRef.BlockRef.MustReadBlock(&block)
			mb.MetricName = append(mb.MetricName, search.MetricBlockRef.MetricName...)
			mb.Block = &block
			mbs = append(mbs, mb)
		}
		if err := search.Error(); err != nil {
			b.Fatalf("search error: %v", err)
		}
		search.MustClose()
	}

	var mn MetricName
	got := make([]MetricRow, len(mrs))
	for i, mb := range mbs {
		rb := newTestRawBlock(mb.Block, tr)
		if err := mn.Unmarshal(mb.MetricName); err != nil {
			b.Fatalf("cannot unmarshal MetricName %v: %v", string(mb.MetricName), err)
		}
		metricNameRaw := mn.marshalRaw(nil)
		for j, timestamp := range rb.Timestamps {
			mr := MetricRow{
				MetricNameRaw: metricNameRaw,
				Timestamp:     timestamp,
				Value:         rb.Values[j],
			}
			got[i] = mr
		}
	}
	testSortMetricRows(got)
	want := mrs
	testSortMetricRows(want)
	if diff := cmp.Diff(mrsToString(want), mrsToString(got)); diff != "" {
		b.Errorf("unexpected metric rows (-want, +got):\n%s", diff)
	}
}<|MERGE_RESOLUTION|>--- conflicted
+++ resolved
@@ -10,31 +10,9 @@
 	benchmarkSearch_variableSeries(b, false, benchmarkSearchData)
 }
 
-<<<<<<< HEAD
-		const numRows = 10_000
-		want := make([]MetricRow, numRows)
-		step := (tr.MaxTimestamp - tr.MinTimestamp) / int64(numRows)
-		mn := MetricName{
-			Tags: []Tag{
-				{[]byte("job"), []byte("webservice")},
-				{[]byte("instance"), []byte("1.2.3.4")},
-			},
-		}
-		for i := range numRows {
-			name := fmt.Sprintf("metric_%d", i)
-			mn.MetricGroup = []byte(name)
-			want[i].MetricNameRaw = mn.marshalRaw(nil)
-			want[i].Timestamp = tr.MinTimestamp + int64(i)*step
-			want[i].Value = float64(i)
-		}
-		s := MustOpenStorage(b.Name(), OpenOptions{})
-		s.AddRows(want, defaultPrecisionBits)
-		s.DebugFlush()
-=======
 func BenchmarkSearchData_variableDeletedSeries(b *testing.B) {
 	benchmarkSearch_variableDeletedSeries(b, false, benchmarkSearchData)
 }
->>>>>>> 63a6b9b8
 
 func BenchmarkSearchData_variableTimeRange(b *testing.B) {
 	benchmarkSearch_variableTimeRange(b, false, benchmarkSearchData)
