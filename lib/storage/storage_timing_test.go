--- conflicted
+++ resolved
@@ -2,32 +2,24 @@
 
 import (
 	"fmt"
-<<<<<<< HEAD
-	"slices"
-	"sync/atomic"
-	"testing"
-	"time"
-
-	"github.com/VictoriaMetrics/VictoriaMetrics/lib/fs"
-	"github.com/google/go-cmp/cmp"
-=======
 	"io/fs"
 	"os"
 	"slices"
 	"sync/atomic"
 	"testing"
+	"time"
 
 	vmfs "github.com/VictoriaMetrics/VictoriaMetrics/lib/fs"
->>>>>>> f645479b
+	"github.com/google/go-cmp/cmp"
 )
 
 func BenchmarkStorageAddRows(b *testing.B) {
-	defer fs.MustRemoveAll(b.Name())
+	defer vmfs.MustRemoveAll(b.Name())
 
 	f := func(b *testing.B, numRows int) {
 		b.Helper()
 
-		s := MustOpenStorage(b.Name(), 0, 0, 0)
+		s := MustOpenStorage(b.Name(), OpenOptions{})
 		defer s.MustClose()
 
 		var globalOffset atomic.Uint64
@@ -64,7 +56,6 @@
 	}
 }
 
-<<<<<<< HEAD
 func BenchmarkStorageAddRows_VariousTimeRanges(b *testing.B) {
 	f := func(b *testing.B, tr TimeRange) {
 		b.Helper()
@@ -78,7 +69,7 @@
 				{[]byte("instance"), []byte("1.2.3.4")},
 			},
 		}
-		s := MustOpenStorage(b.Name(), 0, 0, 0)
+		s := MustOpenStorage(b.Name(), OpenOptions{})
 
 		// Reset timer to exclude expensive initialization from measurement.
 		b.ResetTimer()
@@ -91,49 +82,17 @@
 				mrs[i].MetricNameRaw = mn.marshalRaw(nil)
 				mrs[i].Timestamp = tr.MinTimestamp + int64(i)*step
 				mrs[i].Value = float64(i)
-=======
-func benchmarkStorageAddRows(b *testing.B, rowsPerBatch int) {
-	path := fmt.Sprintf("BenchmarkStorageAddRows_%d", rowsPerBatch)
-	s := MustOpenStorage(path, OpenOptions{})
-	defer func() {
+			}
+			b.StartTimer()
+
+			s.AddRows(mrs, defaultPrecisionBits)
+		}
+
+		// Stop timer to exclude expensive cleanup from measurement.
+		b.StopTimer()
+
 		s.MustClose()
-		if err := os.RemoveAll(path); err != nil {
-			b.Fatalf("cannot remove storage at %q: %s", path, err)
-		}
-	}()
-
-	var globalOffset atomic.Uint64
-
-	b.SetBytes(int64(rowsPerBatch))
-	b.ReportAllocs()
-	b.ResetTimer()
-	b.RunParallel(func(pb *testing.PB) {
-		mrs := make([]MetricRow, rowsPerBatch)
-		var mn MetricName
-		mn.MetricGroup = []byte("rps")
-		mn.Tags = []Tag{
-			{[]byte("job"), []byte("webservice")},
-			{[]byte("instance"), []byte("1.2.3.4")},
-		}
-		for pb.Next() {
-			offset := int(globalOffset.Add(uint64(rowsPerBatch)))
-			for i := 0; i < rowsPerBatch; i++ {
-				mr := &mrs[i]
-				mr.MetricNameRaw = mn.marshalRaw(mr.MetricNameRaw[:0])
-				mr.Timestamp = int64(offset + i)
-				mr.Value = float64(offset + i)
->>>>>>> f645479b
-			}
-			b.StartTimer()
-
-			s.AddRows(mrs, defaultPrecisionBits)
-		}
-
-		// Stop timer to exclude expensive cleanup from measurement.
-		b.StopTimer()
-
-		s.MustClose()
-		fs.MustRemoveAll(b.Name())
+		vmfs.MustRemoveAll(b.Name())
 
 		// Start timer again to conclude the benchmark correctly.
 		b.StartTimer()
@@ -165,7 +124,7 @@
 			want[i] = name
 		}
 		slices.Sort(want)
-		s := MustOpenStorage(b.Name(), 0, 0, 0)
+		s := MustOpenStorage(b.Name(), OpenOptions{})
 		s.AddRows(mrs, defaultPrecisionBits)
 		s.DebugFlush()
 
@@ -205,7 +164,7 @@
 		}
 
 		s.MustClose()
-		fs.MustRemoveAll(b.Name())
+		vmfs.MustRemoveAll(b.Name())
 
 		// Start timer again to conclude the benchmark correctly.
 		b.StartTimer()
@@ -241,7 +200,7 @@
 		}
 		want = append(want, "__name__")
 		slices.Sort(want)
-		s := MustOpenStorage(b.Name(), 0, 0, 0)
+		s := MustOpenStorage(b.Name(), OpenOptions{})
 		s.AddRows(mrs, defaultPrecisionBits)
 		s.DebugFlush()
 
@@ -254,7 +213,7 @@
 		)
 
 		for range b.N {
-			got, err = s.SearchLabelNamesWithFiltersOnTimeRange(nil, nil, tr, 1e9, 1e9, noDeadline)
+			got, err = s.SearchLabelNames(nil, nil, tr, 1e9, 1e9, noDeadline)
 			if err != nil {
 				b.Fatalf("SearchLabelNames() failed unexpectedly: %v", err)
 			}
@@ -270,7 +229,7 @@
 		}
 
 		s.MustClose()
-		fs.MustRemoveAll(b.Name())
+		vmfs.MustRemoveAll(b.Name())
 
 		// Start timer again to conclude the benchmark correctly.
 		b.StartTimer()
@@ -305,7 +264,7 @@
 			want[i] = labelValue
 		}
 		slices.Sort(want)
-		s := MustOpenStorage(b.Name(), 0, 0, 0)
+		s := MustOpenStorage(b.Name(), OpenOptions{})
 		s.AddRows(mrs, defaultPrecisionBits)
 		s.DebugFlush()
 
@@ -317,7 +276,7 @@
 			err error
 		)
 		for range b.N {
-			got, err = s.SearchLabelValuesWithFiltersOnTimeRange(nil, "label", nil, tr, 1e9, 1e9, noDeadline)
+			got, err = s.SearchLabelValues(nil, "label", nil, tr, 1e9, 1e9, noDeadline)
 			if err != nil {
 				b.Fatalf("SearchLabelValues() failed unexpectedly: %v", err)
 			}
@@ -333,7 +292,7 @@
 		}
 
 		s.MustClose()
-		fs.MustRemoveAll(b.Name())
+		vmfs.MustRemoveAll(b.Name())
 
 		// Start timer again to conclude the benchmark correctly.
 		b.StartTimer()
@@ -360,7 +319,7 @@
 		}
 		slices.Sort(want)
 
-		s := MustOpenStorage(b.Name(), 0, 0, 0)
+		s := MustOpenStorage(b.Name(), OpenOptions{})
 		s.AddRows(mrs, defaultPrecisionBits)
 		s.DebugFlush()
 
@@ -388,7 +347,7 @@
 		}
 
 		s.MustClose()
-		fs.MustRemoveAll(b.Name())
+		vmfs.MustRemoveAll(b.Name())
 
 		// Start timer again to conclude the benchmark correctly.
 		b.StartTimer()
@@ -415,7 +374,7 @@
 		}
 		slices.Sort(want)
 
-		s := MustOpenStorage(b.Name(), 0, 0, 0)
+		s := MustOpenStorage(b.Name(), OpenOptions{})
 		s.AddRows(mrs, defaultPrecisionBits)
 		s.DebugFlush()
 
@@ -443,7 +402,7 @@
 		}
 
 		s.MustClose()
-		fs.MustRemoveAll(b.Name())
+		vmfs.MustRemoveAll(b.Name())
 
 		// Start timer again to conclude the benchmark correctly.
 		b.StartTimer()
@@ -529,9 +488,6 @@
 			MaxTimestamp: time.Date(2003, 12, 31, 23, 59, 59, 999_999_999, time.UTC).UnixMilli(),
 		})
 	})
-<<<<<<< HEAD
-=======
-	b.StopTimer()
 }
 
 func BenchmarkStorageInsertWithAndWithoutPerDayIndex(b *testing.B) {
@@ -570,7 +526,6 @@
 		var (
 			rowsAddedTotal int
 			dataSize       int64
-			indexSize      int64
 		)
 
 		path := b.Name()
@@ -592,7 +547,6 @@
 
 			rowsAddedTotal = numBatches * numRowsPerBatch
 			dataSize = benchmarkDirSize(path + "/data")
-			indexSize = benchmarkDirSize(path + "/indexdb")
 
 			s.MustClose()
 			vmfs.MustRemoveAll(path)
@@ -600,7 +554,6 @@
 
 		b.ReportMetric(float64(rowsAddedTotal)/float64(b.Elapsed().Seconds()), "rows/s")
 		b.ReportMetric(float64(dataSize)/(1024*1024), "data-MiB")
-		b.ReportMetric(float64(indexSize)/(1024*1024), "indexdb-MiB")
 	}
 
 	b.Run("HighChurnRate/perDayIndexes", func(b *testing.B) {
@@ -640,5 +593,4 @@
 		panic(err)
 	}
 	return size
->>>>>>> f645479b
 }