package storage

import (
	"fmt"
	"os"
	"path/filepath"
	"slices"
	"strings"
	"sync/atomic"
	"testing"
	"time"

	"github.com/VictoriaMetrics/VictoriaMetrics/lib/fs"
	"github.com/google/go-cmp/cmp"
)

func BenchmarkStorageAddRows(b *testing.B) {
	defer fs.MustRemoveDir(b.Name())

	f := func(b *testing.B, numRows int) {
		b.Helper()

		s := MustOpenStorage(b.Name(), OpenOptions{})
		defer s.MustClose()

		var globalOffset atomic.Uint64

		b.SetBytes(int64(numRows))
		b.ReportAllocs()
		b.ResetTimer()
		b.RunParallel(func(pb *testing.PB) {
			mrs := make([]MetricRow, numRows)
			var mn MetricName
			mn.MetricGroup = []byte("rps")
			mn.Tags = []Tag{
				{[]byte("job"), []byte("webservice")},
				{[]byte("instance"), []byte("1.2.3.4")},
			}
			for pb.Next() {
				offset := int(globalOffset.Add(uint64(numRows)))
				for i := 0; i < numRows; i++ {
					mr := &mrs[i]
					mr.MetricNameRaw = mn.marshalRaw(mr.MetricNameRaw[:0])
					mr.Timestamp = int64(offset + i)
					mr.Value = float64(offset + i)
				}
				s.AddRows(mrs, defaultPrecisionBits)
			}
		})
		b.StopTimer()
	}

	for _, numRows := range []int{1, 10, 100, 1000, 10000} {
		b.Run(fmt.Sprintf("%d", numRows), func(b *testing.B) {
			f(b, numRows)
		})
	}
}

func BenchmarkStorageAddRows_VariousTimeRanges(b *testing.B) {
	f := func(b *testing.B, tr TimeRange) {
		b.Helper()

		const numRows = 10_000
		mrs := make([]MetricRow, numRows)
		step := (tr.MaxTimestamp - tr.MinTimestamp) / int64(numRows)
		mn := MetricName{
			Tags: []Tag{
				{[]byte("job"), []byte("webservice")},
				{[]byte("instance"), []byte("1.2.3.4")},
			},
		}
		s := MustOpenStorage(b.Name(), OpenOptions{})

		// Reset timer to exclude expensive initialization from measurement.
		b.ResetTimer()

		for n := range b.N {
			// Stop timer to exclude expensive initialization from measurement.
			b.StopTimer()
			for i := range numRows {
				mn.MetricGroup = []byte(fmt.Sprintf("metric_%d_%d", n, i))
				mrs[i].MetricNameRaw = mn.marshalRaw(nil)
				mrs[i].Timestamp = tr.MinTimestamp + int64(i)*step
				mrs[i].Value = float64(i)
			}
			b.StartTimer()

			s.AddRows(mrs, defaultPrecisionBits)
		}

		// Stop timer to exclude expensive cleanup from measurement.
		b.StopTimer()

		s.MustClose()
		fs.MustRemoveDir(b.Name())

		// Start timer again to conclude the benchmark correctly.
		b.StartTimer()
	}

	benchmarkStorageOpOnVariousTimeRanges(b, f)
}

<<<<<<< HEAD
func BenchmarkStorageSearchMetricNames_VariousTimeRanges(b *testing.B) {
	f := func(b *testing.B, tr TimeRange) {
		b.Helper()

		const numRows = 10_000
		mrs := make([]MetricRow, numRows)
		want := make([]string, numRows)
		step := (tr.MaxTimestamp - tr.MinTimestamp) / int64(numRows)
		mn := MetricName{
			Tags: []Tag{
				{[]byte("job"), []byte("webservice")},
				{[]byte("instance"), []byte("1.2.3.4")},
			},
		}
		for i := range numRows {
			name := fmt.Sprintf("metric_%d", i)
			mn.MetricGroup = []byte(name)
			mrs[i].MetricNameRaw = mn.marshalRaw(nil)
			mrs[i].Timestamp = tr.MinTimestamp + int64(i)*step
			mrs[i].Value = float64(i)
			want[i] = name
		}
		slices.Sort(want)
		s := MustOpenStorage(b.Name(), OpenOptions{})
		s.AddRows(mrs, defaultPrecisionBits)
		s.DebugFlush()

		tfss := NewTagFilters()
		if err := tfss.Add([]byte("__name__"), []byte(".*"), false, true); err != nil {
			b.Fatalf("unexpected error in TagFilters.Add: %v", err)
		}

		// Reset timer to exclude expensive initialization from measurement.
		b.ResetTimer()

		var (
			got []string
			err error
		)
		for range b.N {
			got, err = s.SearchMetricNames(nil, []*TagFilters{tfss}, tr, 1e9, noDeadline)
			if err != nil {
				b.Fatalf("SearchMetricNames() failed unexpectedly: %v", err)
			}
		}

		// Stop timer to exclude expensive correctness check and cleanup from
		// measurement.
		b.StopTimer()

		for i, name := range got {
			var mn MetricName
			if err := mn.UnmarshalString(name); err != nil {
				b.Fatalf("Could not unmarshal metric name %q: %v", name, err)
			}
			got[i] = string(mn.MetricGroup)
		}
		slices.Sort(got)
		if diff := cmp.Diff(want, got); diff != "" {
			b.Errorf("unexpected metric names (-want, +got):\n%s", diff)
		}

		s.MustClose()
		fs.MustRemoveDir(b.Name())

		// Start timer again to conclude the benchmark correctly.
		b.StartTimer()
	}

	benchmarkStorageOpOnVariousTimeRanges(b, f)
}

func BenchmarkStorageSearchLabelNames_VariousTimeRanges(b *testing.B) {
	f := func(b *testing.B, tr TimeRange) {
		b.Helper()

		const numRows = 10_000
		mrs := make([]MetricRow, numRows)
		want := make([]string, numRows)
		step := (tr.MaxTimestamp - tr.MinTimestamp) / int64(numRows)
		mn := MetricName{
			MetricGroup: []byte("metric"),
			Tags: []Tag{
				{
					Key:   []byte("tbd"),
					Value: []byte("value"),
				},
			},
		}
		for i := range numRows {
			labelName := fmt.Sprintf("label_%d", i)
			mn.Tags[0].Key = []byte(labelName)
			mrs[i].MetricNameRaw = mn.marshalRaw(nil)
			mrs[i].Timestamp = tr.MinTimestamp + int64(i)*step
			mrs[i].Value = float64(i)
			want[i] = labelName
		}
		want = append(want, "__name__")
		slices.Sort(want)
		s := MustOpenStorage(b.Name(), OpenOptions{})
		s.AddRows(mrs, defaultPrecisionBits)
		s.DebugFlush()

		// Reset timer to exclude expensive initialization from measurement.
		b.ResetTimer()

		var (
			got []string
			err error
		)

		for range b.N {
			got, err = s.SearchLabelNames(nil, nil, tr, 1e9, 1e9, noDeadline)
			if err != nil {
				b.Fatalf("SearchLabelNames() failed unexpectedly: %v", err)
			}
		}

		// Stop timer to exclude expensive correctness check and cleanup from
		// measurement.
		b.StopTimer()

		slices.Sort(got)
		if diff := cmp.Diff(want, got); diff != "" {
			b.Errorf("unexpected label names (-want, +got):\n%s", diff)
		}

		s.MustClose()
		fs.MustRemoveDir(b.Name())

		// Start timer again to conclude the benchmark correctly.
		b.StartTimer()
	}

	benchmarkStorageOpOnVariousTimeRanges(b, f)
}

func BenchmarkStorageSearchLabelValues_VariousTimeRanges(b *testing.B) {
	f := func(b *testing.B, tr TimeRange) {
		b.Helper()

		const numRows = 10_000
		mrs := make([]MetricRow, numRows)
		want := make([]string, numRows)
		step := (tr.MaxTimestamp - tr.MinTimestamp) / int64(numRows)
		mn := MetricName{
			MetricGroup: []byte("metric"),
			Tags: []Tag{
				{
					Key:   []byte("label"),
					Value: []byte("tbd"),
				},
			},
		}
		for i := range numRows {
			labelValue := fmt.Sprintf("value_%d", i)
			mn.Tags[0].Value = []byte(labelValue)
			mrs[i].MetricNameRaw = mn.marshalRaw(nil)
			mrs[i].Timestamp = tr.MinTimestamp + int64(i)*step
			mrs[i].Value = float64(i)
			want[i] = labelValue
		}
		slices.Sort(want)
		s := MustOpenStorage(b.Name(), OpenOptions{})
		s.AddRows(mrs, defaultPrecisionBits)
		s.DebugFlush()

		// Reset timer to exclude expensive initialization from measurement.
		b.ResetTimer()

		var (
			got []string
			err error
		)
		for range b.N {
			got, err = s.SearchLabelValues(nil, "label", nil, tr, 1e9, 1e9, noDeadline)
			if err != nil {
				b.Fatalf("SearchLabelValues() failed unexpectedly: %v", err)
			}
		}

		// Stop timer to exclude expensive correctness check and cleanup from
		// measurement.
		b.StopTimer()

		slices.Sort(got)
		if diff := cmp.Diff(want, got); diff != "" {
			b.Errorf("unexpected label values (-want, +got):\n%s", diff)
		}

		s.MustClose()
		fs.MustRemoveDir(b.Name())

		// Start timer again to conclude the benchmark correctly.
		b.StartTimer()
	}

	benchmarkStorageOpOnVariousTimeRanges(b, f)
}

func BenchmarkStorageSearchTagValueSuffixes_VariousTimeRanges(b *testing.B) {
	f := func(b *testing.B, tr TimeRange) {
		b.Helper()

		const numMetrics = 10_000
		mrs := make([]MetricRow, numMetrics)
		want := make([]string, numMetrics)
		step := (tr.MaxTimestamp - tr.MinTimestamp) / int64(numMetrics)
		for i := range numMetrics {
			name := fmt.Sprintf("prefix.metric%04d", i)
			mn := MetricName{MetricGroup: []byte(name)}
			mrs[i].MetricNameRaw = mn.marshalRaw(nil)
			mrs[i].Timestamp = tr.MinTimestamp + int64(i)*step
			mrs[i].Value = float64(i)
			want[i] = fmt.Sprintf("metric%04d", i)
		}
		slices.Sort(want)

		s := MustOpenStorage(b.Name(), OpenOptions{})
		s.AddRows(mrs, defaultPrecisionBits)
		s.DebugFlush()

		// Reset timer to exclude expensive initialization from measurement.
		b.ResetTimer()

		var (
			got []string
			err error
		)
		for range b.N {
			got, err = s.SearchTagValueSuffixes(nil, tr, "", "prefix.", '.', 1e9, noDeadline)
			if err != nil {
				b.Fatalf("SearchTagValueSuffixes() failed unexpectedly: %v", err)
			}
		}

		// Stop timer to exclude expensive correctness check and cleanup from
		// measurement.
		b.StopTimer()

		slices.Sort(got)
		if diff := cmp.Diff(want, got); diff != "" {
			b.Fatalf("unexpected tag value suffixes (-want, +got):\n%s", diff)
		}

		s.MustClose()
		fs.MustRemoveDir(b.Name())

		// Start timer again to conclude the benchmark correctly.
		b.StartTimer()
	}

	benchmarkStorageOpOnVariousTimeRanges(b, f)
}

func BenchmarkStorageSearchGraphitePaths_VariousTimeRanges(b *testing.B) {
	f := func(b *testing.B, tr TimeRange) {
		b.Helper()

		const numMetrics = 10_000
		mrs := make([]MetricRow, numMetrics)
		want := make([]string, numMetrics)
		step := (tr.MaxTimestamp - tr.MinTimestamp) / int64(numMetrics)
		for i := range numMetrics {
			name := fmt.Sprintf("prefix.metric%04d", i)
			mn := MetricName{MetricGroup: []byte(name)}
			mrs[i].MetricNameRaw = mn.marshalRaw(nil)
			mrs[i].Timestamp = tr.MinTimestamp + int64(i)*step
			mrs[i].Value = float64(i)
			want[i] = name
		}
		slices.Sort(want)

		s := MustOpenStorage(b.Name(), OpenOptions{})
		s.AddRows(mrs, defaultPrecisionBits)
		s.DebugFlush()

		// Reset timer to exclude expensive initialization from measurement.
		b.ResetTimer()

		var (
			got []string
			err error
		)
		for range b.N {
			got, err = s.SearchGraphitePaths(nil, tr, []byte("*.*"), 1e9, noDeadline)
			if err != nil {
				b.Fatalf("SearchGraphitePaths() failed unexpectedly: %v", err)
			}
		}

		// Stop timer to exclude expensive correctness check and cleanup from
		// measurement.
		b.StopTimer()

		slices.Sort(got)
		if diff := cmp.Diff(want, got); diff != "" {
			b.Fatalf("unexpected graphite paths (-want, +got):\n%s", diff)
		}

		s.MustClose()
		fs.MustRemoveDir(b.Name())

		// Start timer again to conclude the benchmark correctly.
		b.StartTimer()
	}

	benchmarkStorageOpOnVariousTimeRanges(b, f)
}

=======
>>>>>>> 63a6b9b8
// benchmarkStorageOpOnVariousTimeRanges measures the execution time of some
// storage operation on various time ranges: 1h, 1d, 1m, etc.
func benchmarkStorageOpOnVariousTimeRanges(b *testing.B, op func(b *testing.B, tr TimeRange)) {
	b.Helper()

	b.Run("1h", func(b *testing.B) {
		op(b, TimeRange{
			MinTimestamp: time.Date(2000, 1, 1, 0, 0, 0, 0, time.UTC).UnixMilli(),
			MaxTimestamp: time.Date(2000, 1, 1, 0, 59, 59, 999_999_999, time.UTC).UnixMilli(),
		})
	})
	b.Run("2h", func(b *testing.B) {
		op(b, TimeRange{
			MinTimestamp: time.Date(2000, 1, 1, 0, 0, 0, 0, time.UTC).UnixMilli(),
			MaxTimestamp: time.Date(2000, 1, 1, 1, 59, 59, 999_999_999, time.UTC).UnixMilli(),
		})
	})
	b.Run("4h", func(b *testing.B) {
		op(b, TimeRange{
			MinTimestamp: time.Date(2000, 1, 1, 0, 0, 0, 0, time.UTC).UnixMilli(),
			MaxTimestamp: time.Date(2000, 1, 1, 3, 59, 59, 999_999_999, time.UTC).UnixMilli(),
		})
	})
	b.Run("1d", func(b *testing.B) {
		op(b, TimeRange{
			MinTimestamp: time.Date(2000, 1, 1, 0, 0, 0, 0, time.UTC).UnixMilli(),
			MaxTimestamp: time.Date(2000, 1, 1, 23, 59, 59, 999_999_999, time.UTC).UnixMilli(),
		})
	})
	b.Run("2d", func(b *testing.B) {
		op(b, TimeRange{
			MinTimestamp: time.Date(2000, 1, 1, 0, 0, 0, 0, time.UTC).UnixMilli(),
			MaxTimestamp: time.Date(2000, 1, 2, 23, 59, 59, 999_999_999, time.UTC).UnixMilli(),
		})
	})
	b.Run("4d", func(b *testing.B) {
		op(b, TimeRange{
			MinTimestamp: time.Date(2000, 1, 1, 0, 0, 0, 0, time.UTC).UnixMilli(),
			MaxTimestamp: time.Date(2000, 1, 4, 23, 59, 59, 999_999_999, time.UTC).UnixMilli(),
		})
	})
	b.Run("1m", func(b *testing.B) {
		op(b, TimeRange{
			MinTimestamp: time.Date(2000, 1, 1, 0, 0, 0, 0, time.UTC).UnixMilli(),
			MaxTimestamp: time.Date(2000, 1, 31, 23, 59, 59, 999_999_999, time.UTC).UnixMilli(),
		})
	})
	b.Run("2m", func(b *testing.B) {
		op(b, TimeRange{
			MinTimestamp: time.Date(2000, 1, 1, 0, 0, 0, 0, time.UTC).UnixMilli(),
			MaxTimestamp: time.Date(2000, 2, 29, 23, 59, 59, 999_999_999, time.UTC).UnixMilli(),
		})
	})
	b.Run("4m", func(b *testing.B) {
		op(b, TimeRange{
			MinTimestamp: time.Date(2000, 1, 1, 0, 0, 0, 0, time.UTC).UnixMilli(),
			MaxTimestamp: time.Date(2000, 3, 31, 23, 59, 59, 999_999_999, time.UTC).UnixMilli(),
		})
	})
	b.Run("1y", func(b *testing.B) {
		op(b, TimeRange{
			MinTimestamp: time.Date(2000, 1, 1, 0, 0, 0, 0, time.UTC).UnixMilli(),
			MaxTimestamp: time.Date(2000, 12, 31, 23, 59, 59, 999_999_999, time.UTC).UnixMilli(),
		})
	})
	b.Run("2y", func(b *testing.B) {
		op(b, TimeRange{
			MinTimestamp: time.Date(2000, 1, 1, 0, 0, 0, 0, time.UTC).UnixMilli(),
			MaxTimestamp: time.Date(2001, 12, 31, 23, 59, 59, 999_999_999, time.UTC).UnixMilli(),
		})
	})
	b.Run("4y", func(b *testing.B) {
		op(b, TimeRange{
			MinTimestamp: time.Date(2000, 1, 1, 0, 0, 0, 0, time.UTC).UnixMilli(),
			MaxTimestamp: time.Date(2003, 12, 31, 23, 59, 59, 999_999_999, time.UTC).UnixMilli(),
		})
	})
}

func BenchmarkStorageInsertWithAndWithoutPerDayIndex(b *testing.B) {
	const (
		numBatches      = 100
		numRowsPerBatch = 10000
		concurrency     = 1
		splitBatches    = true
	)

	// Each batch corresponds to a unique date and has a unique set of metric
	// names.
	highChurnRateData, _ := testGenerateMetricRowBatches(&batchOptions{
		numBatches:           numBatches,
		numRowsPerBatch:      numRowsPerBatch,
		sameBatchMetricNames: false, // Each batch has unique set of metric names.
		sameRowMetricNames:   false, // Within a batch, each metric name is unique.
		sameBatchDates:       false, // Each batch has a unique date.
		sameRowDates:         true,  // Within a batch, the date is the same.
	})

	// Each batch corresponds to a unique date but has the same set of metric
	// names.
	noChurnRateData, _ := testGenerateMetricRowBatches(&batchOptions{
		numBatches:           numBatches,
		numRowsPerBatch:      numRowsPerBatch,
		sameBatchMetricNames: true,  // Each batch has the same set of metric names.
		sameRowMetricNames:   false, // Within a batch, each metric name is unique.
		sameBatchDates:       false, // Each batch has a unique date.
		sameRowDates:         true,  // Within a batch, the date is the same.
	})

	addRows := func(b *testing.B, disablePerDayIndex bool, batches [][]MetricRow) {
		b.Helper()

		var (
			rowsAddedTotal int
			dataSize       int64
		)

		path := b.Name()
		for range b.N {
			s := MustOpenStorage(path, OpenOptions{
				DisablePerDayIndex: disablePerDayIndex,
			})
			s.AddRows(slices.Concat(batches...), defaultPrecisionBits)
			s.DebugFlush()
			if err := s.ForceMergePartitions(""); err != nil {
				b.Fatalf("ForceMergePartitions() failed unexpectedly: %v", err)
			}

			// Reopen storage to ensure that index has been written to disk.
			s.MustClose()
			s = MustOpenStorage(path, OpenOptions{
				DisablePerDayIndex: disablePerDayIndex,
			})

			rowsAddedTotal = numBatches * numRowsPerBatch
			dataSize = benchmarkDirSize(path + "/data")

			s.MustClose()
			fs.MustRemoveDir(path)
		}

		b.ReportMetric(float64(rowsAddedTotal)/float64(b.Elapsed().Seconds()), "rows/s")
		b.ReportMetric(float64(dataSize)/(1024*1024), "data-MiB")
	}

	b.Run("HighChurnRate/perDayIndexes", func(b *testing.B) {
		addRows(b, false, highChurnRateData)
	})

	b.Run("HighChurnRate/noPerDayIndexes", func(b *testing.B) {
		addRows(b, true, highChurnRateData)
	})

	b.Run("NoChurnRate/perDayIndexes", func(b *testing.B) {
		addRows(b, false, noChurnRateData)
	})

	b.Run("NoChurnRate/noPerDayIndexes", func(b *testing.B) {
		addRows(b, true, noChurnRateData)
	})
}

// benchmarkDirSize calculates the size of a directory.
func benchmarkDirSize(path string) int64 {
	var size int64
	err := filepath.WalkDir(path, func(_ string, d os.DirEntry, err error) error {
		if err != nil {
			panic(err)
		}
		if !d.IsDir() {
			info, err := d.Info()
			if err != nil {
				panic(err)
			}
			size += info.Size()
		}
		return nil
	})
	if err != nil {
		panic(err)
	}
	return size
}

func BenchmarkSearchMetricNames_variableSeries(b *testing.B) {
	benchmarkSearch_variableSeries(b, false, benchmarkSearchMetricNames)
}

func BenchmarkSearchMetricNames_variableDeletedSeries(b *testing.B) {
	benchmarkSearch_variableDeletedSeries(b, false, benchmarkSearchMetricNames)
}

func BenchmarkSearchMetricNames_variableTimeRange(b *testing.B) {
	benchmarkSearch_variableTimeRange(b, false, benchmarkSearchMetricNames)
}

func BenchmarkSearchLabelNames_variableSeries(b *testing.B) {
	benchmarkSearch_variableSeries(b, false, benchmarkSearchLabelNames)
}

func BenchmarkSearchLabelNames_variableTimeRange(b *testing.B) {
	benchmarkSearch_variableTimeRange(b, false, benchmarkSearchLabelNames)
}

func BenchmarkSearchLabelNames_variableDeletedSeries(b *testing.B) {
	benchmarkSearch_variableDeletedSeries(b, false, benchmarkSearchLabelNames)
}

func BenchmarkSearchLabelValues_variableSeries(b *testing.B) {
	benchmarkSearch_variableSeries(b, false, benchmarkSearchLabelValues)
}

func BenchmarkSearchLabelValues_variableDeletedSeries(b *testing.B) {
	benchmarkSearch_variableDeletedSeries(b, false, benchmarkSearchLabelValues)
}

func BenchmarkSearchLabelValues_variableTimeRange(b *testing.B) {
	benchmarkSearch_variableTimeRange(b, false, benchmarkSearchLabelValues)
}

func BenchmarkSearchTagValueSuffixes_variableSeries(b *testing.B) {
	benchmarkSearch_variableSeries(b, true, benchmarkSearchTagValueSuffixes)
}

func BenchmarkSearchTagValueSuffixes_variableDeletedSeries(b *testing.B) {
	benchmarkSearch_variableDeletedSeries(b, true, benchmarkSearchTagValueSuffixes)
}

func BenchmarkSearchTagValueSuffixes_variableTimeRange(b *testing.B) {
	benchmarkSearch_variableTimeRange(b, true, benchmarkSearchTagValueSuffixes)
}

func BenchmarkSearchGraphitePaths_variableSeries(b *testing.B) {
	benchmarkSearch_variableSeries(b, true, benchmarkSearchGraphitePaths)
}

func BenchmarkSearchGraphitePaths_variableDeletedSeries(b *testing.B) {
	benchmarkSearch_variableDeletedSeries(b, true, benchmarkSearchGraphitePaths)
}

func BenchmarkSearchGraphitePaths_variableTimeRange(b *testing.B) {
	benchmarkSearch_variableTimeRange(b, true, benchmarkSearchGraphitePaths)
}

// benchmarkSearch_variableSeries measures the execution time of some search
// operation on a fixed time trange and variable number of series. The number of
// deleted series is 0.
func benchmarkSearch_variableSeries(b *testing.B, graphite bool, op func(b *testing.B, s *Storage, tr TimeRange, mrs []MetricRow)) {
	const numDeletedSeries = 0
	tr := TimeRange{
		MinTimestamp: time.Date(2025, 1, 1, 0, 0, 0, 0, time.UTC).UnixMilli(),
		MaxTimestamp: time.Date(2025, 1, 1, 23, 59, 59, 999_999_999, time.UTC).UnixMilli(),
	}
	// Using only a few numbers that represent orders of magnitude so that
	// routine running of the benchmarks does not take too long. However, when
	// debugging it is often helpful to add more numbers in between these
	// numbers.
	for _, numSeries := range []int{100, 1000, 10_000, 100_000, 1_000_000} {
		name := fmt.Sprintf("%d", numSeries)
		b.Run(name, func(b *testing.B) {
			benchmarkSearch(b, graphite, numSeries, numDeletedSeries, tr, op)
		})
	}
}

// benchmarkSearch_variableDeletedSeries measures the execution time of some
// storage operation on a fixed time, fixed number of series and variable
// number of deleted series.
func benchmarkSearch_variableDeletedSeries(b *testing.B, graphite bool, op func(b *testing.B, s *Storage, tr TimeRange, mrs []MetricRow)) {
	// Deployments that we aware of often have tens and hundreds of thouthands
	// series in their query results, sometimes even millions. Chosen 100K as
	// something in the middle.
	const numSeries = 100_000
	tr := TimeRange{
		MinTimestamp: time.Date(2025, 1, 1, 0, 0, 0, 0, time.UTC).UnixMilli(),
		MaxTimestamp: time.Date(2025, 1, 1, 23, 59, 59, 999_999_999, time.UTC).UnixMilli(),
	}
	for _, numDeletedSeries := range []int{100, 1000, 10_000, 100_000, 1_000_000} {
		name := fmt.Sprintf("%d", numDeletedSeries)
		b.Run(name, func(b *testing.B) {
			benchmarkSearch(b, graphite, numSeries, numDeletedSeries, tr, op)
		})
	}
}

// benchmarkSearch_variableTimeRange measures the execution time of some search
// operation on various time trages and fixed number of series. The number of
// deleted series is 0.
func benchmarkSearch_variableTimeRange(b *testing.B, graphite bool, op func(b *testing.B, s *Storage, tr TimeRange, mrs []MetricRow)) {
	const (
		numSeries        = 100_000
		numDeletedSeries = 0
	)
	tr1d := TimeRange{
		MinTimestamp: time.Date(2025, 1, 1, 0, 0, 0, 0, time.UTC).UnixMilli(),
		MaxTimestamp: time.Date(2025, 1, 1, 23, 59, 59, 999_999_999, time.UTC).UnixMilli(),
	}
	tr1w := TimeRange{
		MinTimestamp: time.Date(2025, 1, 1, 0, 0, 0, 0, time.UTC).UnixMilli(),
		MaxTimestamp: time.Date(2025, 1, 7, 23, 59, 59, 999_999_999, time.UTC).UnixMilli(),
	}
	tr1m := TimeRange{
		MinTimestamp: time.Date(2025, 1, 1, 0, 0, 0, 0, time.UTC).UnixMilli(),
		MaxTimestamp: time.Date(2025, 1, 31, 23, 59, 59, 999_999_999, time.UTC).UnixMilli(),
	}
	tr2m := TimeRange{
		MinTimestamp: time.Date(2025, 1, 1, 0, 0, 0, 0, time.UTC).UnixMilli(),
		MaxTimestamp: time.Date(2025, 2, 28, 23, 59, 59, 999_999_999, time.UTC).UnixMilli(),
	}
	tr6m := TimeRange{
		MinTimestamp: time.Date(2025, 1, 1, 0, 0, 0, 0, time.UTC).UnixMilli(),
		MaxTimestamp: time.Date(2025, 5, 31, 23, 59, 59, 999_999_999, time.UTC).UnixMilli(),
	}
	trNames := []string{"1d", "1w", "1m", "2m", "6m"}
	for i, tr := range []TimeRange{tr1d, tr1w, tr2m, tr1m, tr6m} {
		name := trNames[i]
		b.Run(name, func(b *testing.B) {
			benchmarkSearch(b, graphite, numSeries, numDeletedSeries, tr, op)
		})
	}
}

// benchmarkSearchMetricNames is a helper function used in various
// SearchMetricNames benchmarks.
func benchmarkSearchMetricNames(b *testing.B, s *Storage, tr TimeRange, mrs []MetricRow) {
	b.Helper()
	tfss := NewTagFilters()
	if err := tfss.Add([]byte("__name__"), []byte(".*"), false, true); err != nil {
		b.Fatalf("unexpected error in TagFilters.Add: %v", err)
	}
	var (
		got []string
		err error
	)
	for b.Loop() {
		got, err = s.SearchMetricNames(nil, []*TagFilters{tfss}, tr, 1e9, noDeadline)
		if err != nil {
			b.Fatalf("SearchMetricNames() failed unexpectedly: %v", err)
		}
	}

	var mn MetricName
	for i, name := range got {
		if err := mn.UnmarshalString(name); err != nil {
			b.Fatalf("Could not unmarshal metric name %q: %v", name, err)
		}
		got[i] = string(mn.MetricGroup)
	}
	slices.Sort(got)
	want := make([]string, len(mrs))
	for i, mr := range mrs {
		if err := mn.UnmarshalRaw(mr.MetricNameRaw); err != nil {
			b.Fatalf("could not unmarshal metric row: %v", err)
		}
		want[i] = string(mn.MetricGroup)
	}
	slices.Sort(want)
	if diff := cmp.Diff(want, got); diff != "" {
		b.Fatalf("unexpected metric names (-want, +got):\n%s", diff)
	}
}

// benchmarkSearchLabelNames is a helper function used in various
// SearchLabelNames benchmarks.
func benchmarkSearchLabelNames(b *testing.B, s *Storage, tr TimeRange, mrs []MetricRow) {
	b.Helper()
	var (
		got []string
		err error
	)
	for b.Loop() {
		got, err = s.SearchLabelNames(nil, nil, tr, 1e9, 1e9, noDeadline)
		if err != nil {
			b.Fatalf("SearchLabelNames() failed unexpectedly: %v", err)
		}
	}
	slices.Sort(got)
	var mn MetricName
	want := make([]string, len(mrs))
	for i, mr := range mrs {
		if err := mn.UnmarshalRaw(mr.MetricNameRaw); err != nil {
			b.Fatalf("could not unmarshal metric row: %v", err)
		}
		for _, tag := range mn.Tags {
			labelName := string(tag.Key)
			if labelName != "label" {
				want[i] = labelName
			}
		}
	}
	want = append(want, "__name__", "label")
	slices.Sort(want)
	if diff := cmp.Diff(want, got); diff != "" {
		b.Fatalf("unexpected label names (-want, +got):\n%s", diff)
	}
}

// benchmarkSearchLabelValues is a helper function used in various
// SearchLabelValues benchmarks.
func benchmarkSearchLabelValues(b *testing.B, s *Storage, tr TimeRange, mrs []MetricRow) {
	b.Helper()
	var (
		got []string
		err error
	)
	for b.Loop() {
		got, err = s.SearchLabelValues(nil, "label", nil, tr, 1e9, 1e9, noDeadline)
		if err != nil {
			b.Fatalf("SearchLabelValues() failed unexpectedly: %v", err)
		}
	}
	slices.Sort(got)
	want := make([]string, len(mrs))
	for i, mr := range mrs {
		var mn MetricName
		if err := mn.UnmarshalRaw(mr.MetricNameRaw); err != nil {
			b.Fatalf("could not unmarshal metric row: %v", err)
		}
		for _, tag := range mn.Tags {
			if string(tag.Key) == "label" {
				want[i] = string(tag.Value)
			}
		}
	}
	slices.Sort(want)
	if diff := cmp.Diff(want, got); diff != "" {
		b.Fatalf("unexpected label values (-want, +got):\n%s", diff)
	}
}

// benchmarkSearchTagValueSuffixes is a helper function used in various
// SearchTagValueSuffixes benchmarks.
func benchmarkSearchTagValueSuffixes(b *testing.B, s *Storage, tr TimeRange, mrs []MetricRow) {
	b.Helper()
	var (
		prefix = "graphite."
		got    []string
		err    error
	)
	for b.Loop() {
		got, err = s.SearchTagValueSuffixes(nil, tr, "", prefix, '.', 1e9, noDeadline)
		if err != nil {
			b.Fatalf("SearchTagValueSuffixes() failed unexpectedly: %v", err)
		}
	}
	slices.Sort(got)
	want := make([]string, len(mrs))
	for i, mr := range mrs {
		var mn MetricName
		if err := mn.UnmarshalRaw(mr.MetricNameRaw); err != nil {
			b.Fatalf("could not unmarshal metric row: %v", err)
		}
		var found bool
		metricName := string(mn.MetricGroup)
		want[i], found = strings.CutPrefix(metricName, prefix)
		if !found {
			b.Fatalf("metric name %q does not have %q prefix", metricName, prefix)
		}
	}
	slices.Sort(want)
	if diff := cmp.Diff(want, got); diff != "" {
		b.Fatalf("unexpected tag value suffixes (-want, +got):\n%s", diff)
	}
}

// benchmarkSearchGraphitePaths is a helper function used in various
// SearchGraphitePaths benchmarks.
func benchmarkSearchGraphitePaths(b *testing.B, s *Storage, tr TimeRange, mrs []MetricRow) {
	b.Helper()
	var (
		got []string
		err error
	)
	for b.Loop() {
		got, err = s.SearchGraphitePaths(nil, tr, []byte("*.*"), 1e9, noDeadline)
		if err != nil {
			b.Fatalf("SearchGraphitePaths() failed unexpectedly: %v", err)
		}
	}
	slices.Sort(got)
	want := make([]string, len(mrs))
	for i, mr := range mrs {
		var mn MetricName
		if err := mn.UnmarshalRaw(mr.MetricNameRaw); err != nil {
			b.Fatalf("could not unmarshal metric row: %v", err)
		}
		want[i] = string(mn.MetricGroup)
	}
	slices.Sort(want)
	if diff := cmp.Diff(want, got); diff != "" {
		b.Fatalf("unexpected graphite paths (-want, +got):\n%s", diff)
	}
}

// benchmarkSearch implements the core logic of benchmark of a search operation.
//
// It generates the test data, inserts it into the storage and runs the search
// operation against it. The index data is split evenly across prev and curr
// indexDBs.
//
// The number of series is controlled with numSeries.
//
// The function also generates the deleted series and saves them to the storage.
// If the deleted series are not needed, set numDeletedSeries to 0.
//
// The data is spread evenly across the provided time range.
//
// The test data is designed so that it can be reused by all types of search
// operations. It is also passes to the search op callback to that the search
// operation could perform all necessary assertions to make sure that the search
// result is correct.
func benchmarkSearch(b *testing.B, graphite bool, numSeries, numDeletedSeries int, tr TimeRange, op func(b *testing.B, s *Storage, tr TimeRange, mrs []MetricRow)) {
	b.Helper()
	graphitePrefix := ""
	if graphite {
		graphitePrefix = "graphite."
	}
	genRows := func(n int, prefix string, tr TimeRange) []MetricRow {
		mrs := make([]MetricRow, n)
		if n == 0 {
			return mrs
		}
		step := (tr.MaxTimestamp - tr.MinTimestamp) / int64(n)
		for i := range n {
			name := fmt.Sprintf("%s%s_%09d", graphitePrefix, prefix, i)
			labelName := fmt.Sprintf("%s_label_%09d", prefix, i)
			labelValue := fmt.Sprintf("%s_value_%09d", prefix, i)
			mn := MetricName{
				MetricGroup: []byte(name),
				Tags: []Tag{
					{[]byte(labelName), []byte("value")},
					{[]byte("label"), []byte(labelValue)},
				},
			}
			mrs[i].MetricNameRaw = mn.marshalRaw(nil)
			mrs[i].Timestamp = tr.MinTimestamp + int64(i)*step
			mrs[i].Value = float64(i)
		}
		return mrs
	}

	deleteSeries := func(s *Storage, prefix string, want int) {
		b.Helper()
		tfs := NewTagFilters()
		re := fmt.Sprintf(`%s%s.*`, graphitePrefix, prefix)
		if err := tfs.Add(nil, []byte(re), false, true); err != nil {
			b.Fatalf("unexpected error in TagFilters.Add: %v", err)
		}
		got, err := s.DeleteSeries(nil, []*TagFilters{tfs}, 1e9)
		if err != nil {
			b.Fatalf("could not delete series unexpectedly: %v", err)
		}
		if got != want {
			b.Fatalf("unexpected number of deleted series: got %d, want %d", got, want)
		}

	}

	trPrev := TimeRange{
		MinTimestamp: tr.MinTimestamp,
		MaxTimestamp: tr.MinTimestamp + (tr.MaxTimestamp-tr.MinTimestamp)/2,
	}
	trCurr := TimeRange{
		MinTimestamp: tr.MinTimestamp + (tr.MaxTimestamp-tr.MinTimestamp)/2 + 1,
		MaxTimestamp: tr.MaxTimestamp,
	}

	numDeletedSeriesPrev := numDeletedSeries / 2
	mrsToDeletePrev := genRows(numDeletedSeriesPrev, "prev", trPrev)
	mrsPrev := genRows(numSeries/2, "prev", trPrev)
	numDeletedSeriesCurr := numDeletedSeries / 2
	mrsToDeleteCurr := genRows(numDeletedSeriesCurr, "curr", trCurr)
	mrsCurr := genRows(numSeries/2, "curr", trCurr)

	s := MustOpenStorage(b.Name(), OpenOptions{})
	s.AddRows(mrsToDeletePrev, defaultPrecisionBits)
	s.DebugFlush()
	deleteSeries(s, "prev", numDeletedSeriesPrev)
	s.DebugFlush()
	s.AddRows(mrsPrev, defaultPrecisionBits)
	s.DebugFlush()
	// Rotate the indexDB to ensure that the search operation covers both current and prev indexDBs.
	s.mustRotateIndexDB(time.Now())
	s.AddRows(mrsToDeleteCurr, defaultPrecisionBits)
	s.DebugFlush()
	deleteSeries(s, "curr", numDeletedSeriesCurr)
	s.DebugFlush()
	s.AddRows(mrsCurr, defaultPrecisionBits)
	s.DebugFlush()

	mrs := slices.Concat(mrsPrev, mrsCurr)
	op(b, s, tr, mrs)

	s.MustClose()
	_ = os.RemoveAll(b.Name())
}<|MERGE_RESOLUTION|>--- conflicted
+++ resolved
@@ -102,319 +102,6 @@
 	benchmarkStorageOpOnVariousTimeRanges(b, f)
 }
 
-<<<<<<< HEAD
-func BenchmarkStorageSearchMetricNames_VariousTimeRanges(b *testing.B) {
-	f := func(b *testing.B, tr TimeRange) {
-		b.Helper()
-
-		const numRows = 10_000
-		mrs := make([]MetricRow, numRows)
-		want := make([]string, numRows)
-		step := (tr.MaxTimestamp - tr.MinTimestamp) / int64(numRows)
-		mn := MetricName{
-			Tags: []Tag{
-				{[]byte("job"), []byte("webservice")},
-				{[]byte("instance"), []byte("1.2.3.4")},
-			},
-		}
-		for i := range numRows {
-			name := fmt.Sprintf("metric_%d", i)
-			mn.MetricGroup = []byte(name)
-			mrs[i].MetricNameRaw = mn.marshalRaw(nil)
-			mrs[i].Timestamp = tr.MinTimestamp + int64(i)*step
-			mrs[i].Value = float64(i)
-			want[i] = name
-		}
-		slices.Sort(want)
-		s := MustOpenStorage(b.Name(), OpenOptions{})
-		s.AddRows(mrs, defaultPrecisionBits)
-		s.DebugFlush()
-
-		tfss := NewTagFilters()
-		if err := tfss.Add([]byte("__name__"), []byte(".*"), false, true); err != nil {
-			b.Fatalf("unexpected error in TagFilters.Add: %v", err)
-		}
-
-		// Reset timer to exclude expensive initialization from measurement.
-		b.ResetTimer()
-
-		var (
-			got []string
-			err error
-		)
-		for range b.N {
-			got, err = s.SearchMetricNames(nil, []*TagFilters{tfss}, tr, 1e9, noDeadline)
-			if err != nil {
-				b.Fatalf("SearchMetricNames() failed unexpectedly: %v", err)
-			}
-		}
-
-		// Stop timer to exclude expensive correctness check and cleanup from
-		// measurement.
-		b.StopTimer()
-
-		for i, name := range got {
-			var mn MetricName
-			if err := mn.UnmarshalString(name); err != nil {
-				b.Fatalf("Could not unmarshal metric name %q: %v", name, err)
-			}
-			got[i] = string(mn.MetricGroup)
-		}
-		slices.Sort(got)
-		if diff := cmp.Diff(want, got); diff != "" {
-			b.Errorf("unexpected metric names (-want, +got):\n%s", diff)
-		}
-
-		s.MustClose()
-		fs.MustRemoveDir(b.Name())
-
-		// Start timer again to conclude the benchmark correctly.
-		b.StartTimer()
-	}
-
-	benchmarkStorageOpOnVariousTimeRanges(b, f)
-}
-
-func BenchmarkStorageSearchLabelNames_VariousTimeRanges(b *testing.B) {
-	f := func(b *testing.B, tr TimeRange) {
-		b.Helper()
-
-		const numRows = 10_000
-		mrs := make([]MetricRow, numRows)
-		want := make([]string, numRows)
-		step := (tr.MaxTimestamp - tr.MinTimestamp) / int64(numRows)
-		mn := MetricName{
-			MetricGroup: []byte("metric"),
-			Tags: []Tag{
-				{
-					Key:   []byte("tbd"),
-					Value: []byte("value"),
-				},
-			},
-		}
-		for i := range numRows {
-			labelName := fmt.Sprintf("label_%d", i)
-			mn.Tags[0].Key = []byte(labelName)
-			mrs[i].MetricNameRaw = mn.marshalRaw(nil)
-			mrs[i].Timestamp = tr.MinTimestamp + int64(i)*step
-			mrs[i].Value = float64(i)
-			want[i] = labelName
-		}
-		want = append(want, "__name__")
-		slices.Sort(want)
-		s := MustOpenStorage(b.Name(), OpenOptions{})
-		s.AddRows(mrs, defaultPrecisionBits)
-		s.DebugFlush()
-
-		// Reset timer to exclude expensive initialization from measurement.
-		b.ResetTimer()
-
-		var (
-			got []string
-			err error
-		)
-
-		for range b.N {
-			got, err = s.SearchLabelNames(nil, nil, tr, 1e9, 1e9, noDeadline)
-			if err != nil {
-				b.Fatalf("SearchLabelNames() failed unexpectedly: %v", err)
-			}
-		}
-
-		// Stop timer to exclude expensive correctness check and cleanup from
-		// measurement.
-		b.StopTimer()
-
-		slices.Sort(got)
-		if diff := cmp.Diff(want, got); diff != "" {
-			b.Errorf("unexpected label names (-want, +got):\n%s", diff)
-		}
-
-		s.MustClose()
-		fs.MustRemoveDir(b.Name())
-
-		// Start timer again to conclude the benchmark correctly.
-		b.StartTimer()
-	}
-
-	benchmarkStorageOpOnVariousTimeRanges(b, f)
-}
-
-func BenchmarkStorageSearchLabelValues_VariousTimeRanges(b *testing.B) {
-	f := func(b *testing.B, tr TimeRange) {
-		b.Helper()
-
-		const numRows = 10_000
-		mrs := make([]MetricRow, numRows)
-		want := make([]string, numRows)
-		step := (tr.MaxTimestamp - tr.MinTimestamp) / int64(numRows)
-		mn := MetricName{
-			MetricGroup: []byte("metric"),
-			Tags: []Tag{
-				{
-					Key:   []byte("label"),
-					Value: []byte("tbd"),
-				},
-			},
-		}
-		for i := range numRows {
-			labelValue := fmt.Sprintf("value_%d", i)
-			mn.Tags[0].Value = []byte(labelValue)
-			mrs[i].MetricNameRaw = mn.marshalRaw(nil)
-			mrs[i].Timestamp = tr.MinTimestamp + int64(i)*step
-			mrs[i].Value = float64(i)
-			want[i] = labelValue
-		}
-		slices.Sort(want)
-		s := MustOpenStorage(b.Name(), OpenOptions{})
-		s.AddRows(mrs, defaultPrecisionBits)
-		s.DebugFlush()
-
-		// Reset timer to exclude expensive initialization from measurement.
-		b.ResetTimer()
-
-		var (
-			got []string
-			err error
-		)
-		for range b.N {
-			got, err = s.SearchLabelValues(nil, "label", nil, tr, 1e9, 1e9, noDeadline)
-			if err != nil {
-				b.Fatalf("SearchLabelValues() failed unexpectedly: %v", err)
-			}
-		}
-
-		// Stop timer to exclude expensive correctness check and cleanup from
-		// measurement.
-		b.StopTimer()
-
-		slices.Sort(got)
-		if diff := cmp.Diff(want, got); diff != "" {
-			b.Errorf("unexpected label values (-want, +got):\n%s", diff)
-		}
-
-		s.MustClose()
-		fs.MustRemoveDir(b.Name())
-
-		// Start timer again to conclude the benchmark correctly.
-		b.StartTimer()
-	}
-
-	benchmarkStorageOpOnVariousTimeRanges(b, f)
-}
-
-func BenchmarkStorageSearchTagValueSuffixes_VariousTimeRanges(b *testing.B) {
-	f := func(b *testing.B, tr TimeRange) {
-		b.Helper()
-
-		const numMetrics = 10_000
-		mrs := make([]MetricRow, numMetrics)
-		want := make([]string, numMetrics)
-		step := (tr.MaxTimestamp - tr.MinTimestamp) / int64(numMetrics)
-		for i := range numMetrics {
-			name := fmt.Sprintf("prefix.metric%04d", i)
-			mn := MetricName{MetricGroup: []byte(name)}
-			mrs[i].MetricNameRaw = mn.marshalRaw(nil)
-			mrs[i].Timestamp = tr.MinTimestamp + int64(i)*step
-			mrs[i].Value = float64(i)
-			want[i] = fmt.Sprintf("metric%04d", i)
-		}
-		slices.Sort(want)
-
-		s := MustOpenStorage(b.Name(), OpenOptions{})
-		s.AddRows(mrs, defaultPrecisionBits)
-		s.DebugFlush()
-
-		// Reset timer to exclude expensive initialization from measurement.
-		b.ResetTimer()
-
-		var (
-			got []string
-			err error
-		)
-		for range b.N {
-			got, err = s.SearchTagValueSuffixes(nil, tr, "", "prefix.", '.', 1e9, noDeadline)
-			if err != nil {
-				b.Fatalf("SearchTagValueSuffixes() failed unexpectedly: %v", err)
-			}
-		}
-
-		// Stop timer to exclude expensive correctness check and cleanup from
-		// measurement.
-		b.StopTimer()
-
-		slices.Sort(got)
-		if diff := cmp.Diff(want, got); diff != "" {
-			b.Fatalf("unexpected tag value suffixes (-want, +got):\n%s", diff)
-		}
-
-		s.MustClose()
-		fs.MustRemoveDir(b.Name())
-
-		// Start timer again to conclude the benchmark correctly.
-		b.StartTimer()
-	}
-
-	benchmarkStorageOpOnVariousTimeRanges(b, f)
-}
-
-func BenchmarkStorageSearchGraphitePaths_VariousTimeRanges(b *testing.B) {
-	f := func(b *testing.B, tr TimeRange) {
-		b.Helper()
-
-		const numMetrics = 10_000
-		mrs := make([]MetricRow, numMetrics)
-		want := make([]string, numMetrics)
-		step := (tr.MaxTimestamp - tr.MinTimestamp) / int64(numMetrics)
-		for i := range numMetrics {
-			name := fmt.Sprintf("prefix.metric%04d", i)
-			mn := MetricName{MetricGroup: []byte(name)}
-			mrs[i].MetricNameRaw = mn.marshalRaw(nil)
-			mrs[i].Timestamp = tr.MinTimestamp + int64(i)*step
-			mrs[i].Value = float64(i)
-			want[i] = name
-		}
-		slices.Sort(want)
-
-		s := MustOpenStorage(b.Name(), OpenOptions{})
-		s.AddRows(mrs, defaultPrecisionBits)
-		s.DebugFlush()
-
-		// Reset timer to exclude expensive initialization from measurement.
-		b.ResetTimer()
-
-		var (
-			got []string
-			err error
-		)
-		for range b.N {
-			got, err = s.SearchGraphitePaths(nil, tr, []byte("*.*"), 1e9, noDeadline)
-			if err != nil {
-				b.Fatalf("SearchGraphitePaths() failed unexpectedly: %v", err)
-			}
-		}
-
-		// Stop timer to exclude expensive correctness check and cleanup from
-		// measurement.
-		b.StopTimer()
-
-		slices.Sort(got)
-		if diff := cmp.Diff(want, got); diff != "" {
-			b.Fatalf("unexpected graphite paths (-want, +got):\n%s", diff)
-		}
-
-		s.MustClose()
-		fs.MustRemoveDir(b.Name())
-
-		// Start timer again to conclude the benchmark correctly.
-		b.StartTimer()
-	}
-
-	benchmarkStorageOpOnVariousTimeRanges(b, f)
-}
-
-=======
->>>>>>> 63a6b9b8
 // benchmarkStorageOpOnVariousTimeRanges measures the execution time of some
 // storage operation on various time ranges: 1h, 1d, 1m, etc.
 func benchmarkStorageOpOnVariousTimeRanges(b *testing.B, op func(b *testing.B, tr TimeRange)) {
@@ -997,7 +684,7 @@
 	s.AddRows(mrsPrev, defaultPrecisionBits)
 	s.DebugFlush()
 	// Rotate the indexDB to ensure that the search operation covers both current and prev indexDBs.
-	s.mustRotateIndexDB(time.Now())
+	s.legacyMustRotateIndexDB(time.Now())
 	s.AddRows(mrsToDeleteCurr, defaultPrecisionBits)
 	s.DebugFlush()
 	deleteSeries(s, "curr", numDeletedSeriesCurr)
