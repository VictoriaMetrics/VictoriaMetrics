package storage

import (
	"encoding/json"
	"errors"
	"fmt"
	"os"
	"path/filepath"
	"sort"
	"strings"
	"sync"
	"sync/atomic"
	"time"
	"unsafe"

	"github.com/VictoriaMetrics/VictoriaMetrics/lib/atomicutil"
	"github.com/VictoriaMetrics/VictoriaMetrics/lib/cgroup"
	"github.com/VictoriaMetrics/VictoriaMetrics/lib/encoding"
	"github.com/VictoriaMetrics/VictoriaMetrics/lib/fs"
	"github.com/VictoriaMetrics/VictoriaMetrics/lib/logger"
	"github.com/VictoriaMetrics/VictoriaMetrics/lib/memory"
	"github.com/VictoriaMetrics/VictoriaMetrics/lib/timeutil"
)

// The maximum size of big part.
//
// This number limits the maximum time required for building big part.
// This time shouldn't exceed a few days.
const maxBigPartSize = 1e12

// The maximum expected number of inmemory parts per partition.
//
// The actual number of inmemory parts may exceed this value if in-memory mergers
// cannot keep up with the rate of creating new in-memory parts.
const maxInmemoryParts = 60

// Default number of parts to merge at once.
//
// This number has been obtained empirically - it gives the lowest possible overhead.
// See appendPartsToMerge tests for details.
const defaultPartsToMerge = 15

// The number of shards for rawRow entries per partition.
//
// Higher number of shards reduces CPU contention and increases the max bandwidth on multi-core systems.
var rawRowsShardsPerPartition = cgroup.AvailableCPUs()

// The interval for flushing buffered rows into parts, so they become visible to search.
const pendingRowsFlushInterval = 2 * time.Second

// The interval for guaranteed flush of recently ingested data from memory to on-disk parts, so they survive process crash.
var dataFlushInterval = 5 * time.Second

// SetDataFlushInterval sets the interval for guaranteed flush of recently ingested data from memory to disk.
//
// The data can be flushed from memory to disk more frequently if it doesn't fit the memory limit.
//
// This function must be called before initializing the storage.
func SetDataFlushInterval(d time.Duration) {
	if d < pendingRowsFlushInterval {
		// There is no sense in setting dataFlushInterval to values smaller than pendingRowsFlushInterval,
		// since pending rows unconditionally remain in memory for up to pendingRowsFlushInterval.
		d = pendingRowsFlushInterval
	}

	dataFlushInterval = d
}

// The maximum number of rawRow items in rawRowsShard.
//
// Limit the maximum shard size to 8Mb, since this gives the lowest CPU usage under high ingestion rate.
const maxRawRowsPerShard = (8 << 20) / int(unsafe.Sizeof(rawRow{}))

// partition represents a partition.
type partition struct {
	activeInmemoryMerges atomic.Int64
	activeSmallMerges    atomic.Int64
	activeBigMerges      atomic.Int64

	inmemoryMergesCount atomic.Uint64
	smallMergesCount    atomic.Uint64
	bigMergesCount      atomic.Uint64

	inmemoryRowsMerged atomic.Uint64
	smallRowsMerged    atomic.Uint64
	bigRowsMerged      atomic.Uint64

	inmemoryRowsDeleted atomic.Uint64
	smallRowsDeleted    atomic.Uint64
	bigRowsDeleted      atomic.Uint64

	isDedupScheduled atomic.Bool

	mergeIdx atomic.Uint64

	// the path to directory with smallParts.
	smallPartsPath string

	// the path to directory with bigParts.
	bigPartsPath string

	// the path to directory with IndexDB parts.
	indexDBPartsPath string

	// The parent storage.
	// TODO(@rtm0): Do not depend on Storage, pass only what is required.
	s *Storage

	// Name is the name of the partition in the form YYYY_MM.
	name string

	// The time range for the partition. Usually this is a whole month.
	tr TimeRange

	// rawRows contains recently added rows that haven't been converted into parts yet.
	//
	// rawRows are converted into inmemoryParts on every pendingRowsFlushInterval or when rawRows becomes full.
	//
	// rawRows aren't visible for search due to performance reasons.
	rawRows rawRowsShards

	// partsLock protects inmemoryParts, smallParts and bigParts.
	partsLock sync.Mutex

	// Contains inmemory parts with recently ingested data, which are visible for search.
	inmemoryParts []*partWrapper

	// Contains file-based parts with small number of items, which are visible for search.
	smallParts []*partWrapper

	// Contains file-based parts with big number of items, which are visible for search.
	bigParts []*partWrapper

	// Contains the inverted index for the data stored in this partition.
	idb *indexDB

	// stopCh is used for notifying all the background workers to stop.
	//
	// It must be closed under partsLock in order to prevent from calling wg.Add()
	// after stopCh is closed.
	stopCh chan struct{}

	// wg is used for waiting for all the background workers to stop.
	//
	// wg.Add() must be called under partsLock after checking whether stopCh isn't closed.
	// This should prevent from calling wg.Add() after stopCh is closed and wg.Wait() is called.
	wg sync.WaitGroup
}

// partWrapper is a wrapper for the part.
type partWrapper struct {
	// The number of references to the part.
	refCount atomic.Int32

	// The flag, which is set when the part must be deleted after refCount reaches zero.
	// This field should be updated only after partWrapper
	// was removed from the list of active parts.
	mustDrop atomic.Bool

	// The part itself.
	p *part

	// non-nil if the part is inmemoryPart.
	mp *inmemoryPart

	// Whether the part is in merge now.
	isInMerge bool

	// The deadline when in-memory part must be flushed to disk.
	flushToDiskDeadline time.Time
}

func (pw *partWrapper) incRef() {
	pw.refCount.Add(1)
}

func (pw *partWrapper) decRef() {
	n := pw.refCount.Add(-1)
	if n < 0 {
		logger.Panicf("BUG: pw.refCount must be bigger than 0; got %d", n)
	}
	if n > 0 {
		return
	}

	deletePath := ""
	if pw.mp == nil && pw.mustDrop.Load() {
		deletePath = pw.p.path
	}
	if pw.mp != nil {
		putInmemoryPart(pw.mp)
		pw.mp = nil
	}
	pw.p.MustClose()
	pw.p = nil

	if deletePath != "" {
		fs.MustRemoveDir(deletePath)
	}
}

<<<<<<< HEAD
// mustCreatePartition creates new partition for the given timestamp and the given paths
// to small and big partitions.
func mustCreatePartition(timestamp int64, smallPartitionsPath, bigPartitionsPath, indexDBPath string, s *Storage) *partition {
	var tr TimeRange
	tr.fromPartitionTimestamp(timestamp)
=======
// mustCreatePartition creates new partition for the given timestamp and the given paths to small and big partitions.
func mustCreatePartition(timestamp int64, smallPartitionsPath, bigPartitionsPath string, s *Storage) *partition {
>>>>>>> 63a6b9b8
	name := timestampToPartitionName(timestamp)

	smallPartsPath := filepath.Join(filepath.Clean(smallPartitionsPath), name)
	bigPartsPath := filepath.Join(filepath.Clean(bigPartitionsPath), name)
	indexDBPartsPath := filepath.Join(filepath.Clean(indexDBPath), name)
	logger.Infof("creating a partition %q with smallPartsPath=%q, bigPartsPath=%q, indexDBPartsPath=%q", name, smallPartsPath, bigPartsPath, indexDBPartsPath)

	fs.MustMkdirFailIfExist(smallPartsPath)
	fs.MustMkdirFailIfExist(bigPartsPath)
	fs.MustMkdirFailIfExist(indexDBPartsPath)
	// Create parts.json file. Since we are creating a new partition, there
	// will be no parts, i.e. the smallPartsPath and bigPartPath dirs will be
	// empty. This is guaranteed by the code above: if eirher directory exists,
	// there will be panic.
	mustWritePartNames(nil, nil, smallPartsPath)

	pt := newPartition(name, smallPartsPath, bigPartsPath, indexDBPartsPath, tr, s)

	fs.MustSyncPathAndParentDir(smallPartsPath)
	fs.MustSyncPathAndParentDir(bigPartsPath)

	pt.startBackgroundWorkers()

	logger.Infof("partition %q has been created", name)

	return pt
}

func (pt *partition) startBackgroundWorkers() {
	// Start file parts mergers, so they could start merging unmerged parts if needed.
	// There is no need in starting in-memory parts mergers, since there are no in-memory parts yet.
	pt.startSmallPartsMergers()
	pt.startBigPartsMergers()

	pt.startPendingRowsFlusher()
	pt.startInmemoryPartsFlusher()
	pt.startStalePartsRemover()
}

// Drop drops all the data on the storage for the given pt.
//
// The pt must be detached from table before calling pt.Drop.
func (pt *partition) Drop() {
	logger.Infof("dropping partition %q at smallPartsPath=%q, bigPartsPath=%q, indexDBPartsPath=%q", pt.name, pt.smallPartsPath, pt.bigPartsPath, pt.indexDBPartsPath)

	fs.MustRemoveDir(pt.smallPartsPath)
	fs.MustRemoveDir(pt.bigPartsPath)
	fs.MustRemoveDir(pt.indexDBPartsPath)
	logger.Infof("partition %q has been dropped", pt.name)
}

// mustOpenPartition opens the existing partition from the given paths.
func mustOpenPartition(smallPartsPath, bigPartsPath, indexDBPartsPath string, s *Storage) *partition {
	smallPartsPath = filepath.Clean(smallPartsPath)
	bigPartsPath = filepath.Clean(bigPartsPath)
	indexDBPartsPath = filepath.Clean(indexDBPartsPath)

	// Create paths to parts if they are missing.
	fs.MustMkdirIfNotExist(smallPartsPath)
	fs.MustMkdirIfNotExist(bigPartsPath)

	name := filepath.Base(smallPartsPath)
	var tr TimeRange
	if err := tr.fromPartitionName(name); err != nil {
		logger.Panicf("FATAL: cannot obtain partition time range from smallPartsPath %q: %s", smallPartsPath, err)
	}
	if !strings.HasSuffix(bigPartsPath, name) {
		logger.Panicf("FATAL: partition name in bigPartsPath %q doesn't match smallPartsPath %q; want %q", bigPartsPath, smallPartsPath, name)
	}
	name = filepath.Base(indexDBPartsPath)
	if !strings.HasSuffix(bigPartsPath, name) {
		logger.Panicf("FATAL: partition name in bigPartsPath %q doesn't match indexDBPartsPath %q; want %q", bigPartsPath, indexDBPartsPath, name)
	}

	partsFile := filepath.Join(smallPartsPath, partsFilename)
	partNamesSmall, partNamesBig := mustReadPartNames(partsFile, smallPartsPath, bigPartsPath)

	smallParts := mustOpenParts(partsFile, smallPartsPath, partNamesSmall)
	bigParts := mustOpenParts(partsFile, bigPartsPath, partNamesBig)

	if !fs.IsPathExist(partsFile) {
		// Create parts.json file if it doesn't exist yet.
		// This should protect from possible crashloops just after the migration from versions below v1.90.0
		// See https://github.com/VictoriaMetrics/VictoriaMetrics/issues/4336
		mustWritePartNames(smallParts, bigParts, smallPartsPath)
	}

	pt := newPartition(name, smallPartsPath, bigPartsPath, indexDBPartsPath, tr, s)
	pt.smallParts = smallParts
	pt.bigParts = bigParts

	fs.MustSyncPathAndParentDir(smallPartsPath)
	fs.MustSyncPathAndParentDir(bigPartsPath)

	pt.startBackgroundWorkers()

	return pt
}

func newPartition(name, smallPartsPath, bigPartsPath, indexDBPartsPath string, tr TimeRange, s *Storage) *partition {
	id := uint64(tr.MinTimestamp)
	idb := mustOpenIndexDB(id, tr, name, indexDBPartsPath, s, &s.isReadOnly, false)

	p := &partition{
		name:             name,
		smallPartsPath:   smallPartsPath,
		bigPartsPath:     bigPartsPath,
		indexDBPartsPath: indexDBPartsPath,
		tr:               tr,
		s:                s,
		idb:              idb,
		stopCh:           make(chan struct{}),
	}
	p.mergeIdx.Store(uint64(time.Now().UnixNano()))
	p.rawRows.init()

	return p
}

// partitionMetrics contains essential metrics for the partition.
type partitionMetrics struct {
	PendingRows uint64

	IndexBlocksCacheSize         uint64
	IndexBlocksCacheSizeBytes    uint64
	IndexBlocksCacheSizeMaxBytes uint64
	IndexBlocksCacheRequests     uint64
	IndexBlocksCacheMisses       uint64

	InmemorySizeBytes uint64
	SmallSizeBytes    uint64
	BigSizeBytes      uint64

	InmemoryRowsCount uint64
	SmallRowsCount    uint64
	BigRowsCount      uint64

	InmemoryBlocksCount uint64
	SmallBlocksCount    uint64
	BigBlocksCount      uint64

	InmemoryPartsCount uint64
	SmallPartsCount    uint64
	BigPartsCount      uint64

	ActiveInmemoryMerges uint64
	ActiveSmallMerges    uint64
	ActiveBigMerges      uint64

	InmemoryMergesCount uint64
	SmallMergesCount    uint64
	BigMergesCount      uint64

	InmemoryRowsMerged uint64
	SmallRowsMerged    uint64
	BigRowsMerged      uint64

	InmemoryRowsDeleted uint64
	SmallRowsDeleted    uint64
	BigRowsDeleted      uint64

	InmemoryPartsRefCount uint64
	SmallPartsRefCount    uint64
	BigPartsRefCount      uint64

	ScheduledDownsamplingPartitions     uint64
	ScheduledDownsamplingPartitionsSize uint64

	IndexDBMetrics IndexDBMetrics
}

// TotalRowsCount returns total number of rows in tm.
func (pm *partitionMetrics) TotalRowsCount() uint64 {
	return pm.PendingRows + pm.InmemoryRowsCount + pm.SmallRowsCount + pm.BigRowsCount
}

// UpdateMetrics updates m with metrics from pt.
func (pt *partition) UpdateMetrics(m *partitionMetrics) {
	m.PendingRows += uint64(pt.rawRows.Len())

	pt.partsLock.Lock()

	isDedupScheduled := pt.isDedupScheduled.Load()
	if isDedupScheduled {
		m.ScheduledDownsamplingPartitions++
	}

	for _, pw := range pt.inmemoryParts {
		p := pw.p
		m.InmemoryRowsCount += p.ph.RowsCount
		m.InmemoryBlocksCount += p.ph.BlocksCount
		m.InmemorySizeBytes += p.size
		m.InmemoryPartsRefCount += uint64(pw.refCount.Load())
		if isDedupScheduled {
			m.ScheduledDownsamplingPartitionsSize += p.size
		}
	}
	for _, pw := range pt.smallParts {
		p := pw.p
		m.SmallRowsCount += p.ph.RowsCount
		m.SmallBlocksCount += p.ph.BlocksCount
		m.SmallSizeBytes += p.size
		m.SmallPartsRefCount += uint64(pw.refCount.Load())
		if isDedupScheduled {
			m.ScheduledDownsamplingPartitionsSize += p.size
		}
	}
	for _, pw := range pt.bigParts {
		p := pw.p
		m.BigRowsCount += p.ph.RowsCount
		m.BigBlocksCount += p.ph.BlocksCount
		m.BigSizeBytes += p.size
		m.BigPartsRefCount += uint64(pw.refCount.Load())
		if isDedupScheduled {
			m.ScheduledDownsamplingPartitionsSize += p.size
		}
	}

	m.InmemoryPartsCount += uint64(len(pt.inmemoryParts))
	m.SmallPartsCount += uint64(len(pt.smallParts))
	m.BigPartsCount += uint64(len(pt.bigParts))

	pt.partsLock.Unlock()

	m.IndexBlocksCacheSize = uint64(ibCache.Len())
	m.IndexBlocksCacheSizeBytes = uint64(ibCache.SizeBytes())
	m.IndexBlocksCacheSizeMaxBytes = uint64(ibCache.SizeMaxBytes())
	m.IndexBlocksCacheRequests = ibCache.Requests()
	m.IndexBlocksCacheMisses = ibCache.Misses()

	m.ActiveInmemoryMerges += uint64(pt.activeInmemoryMerges.Load())
	m.ActiveSmallMerges += uint64(pt.activeSmallMerges.Load())
	m.ActiveBigMerges += uint64(pt.activeBigMerges.Load())

	m.InmemoryMergesCount += pt.inmemoryMergesCount.Load()
	m.SmallMergesCount += pt.smallMergesCount.Load()
	m.BigMergesCount += pt.bigMergesCount.Load()

	m.InmemoryRowsMerged += pt.inmemoryRowsMerged.Load()
	m.SmallRowsMerged += pt.smallRowsMerged.Load()
	m.BigRowsMerged += pt.bigRowsMerged.Load()

	m.InmemoryRowsDeleted += pt.inmemoryRowsDeleted.Load()
	m.SmallRowsDeleted += pt.smallRowsDeleted.Load()
	m.BigRowsDeleted += pt.bigRowsDeleted.Load()

	pt.idb.UpdateMetrics(&m.IndexDBMetrics)
}

// AddRows adds the given rows to the partition pt.
//
// All the rows must fit the partition by timestamp range
// and must have valid PrecisionBits.
func (pt *partition) AddRows(rows []rawRow) {
	if len(rows) == 0 {
		return
	}

	if isDebug {
		// Validate all the rows.
		for i := range rows {
			r := &rows[i]
			if !pt.HasTimestamp(r.Timestamp) {
				logger.Panicf("BUG: row %+v has Timestamp outside partition %q range %+v", r, pt.smallPartsPath, &pt.tr)
			}
			if err := encoding.CheckPrecisionBits(r.PrecisionBits); err != nil {
				logger.Panicf("BUG: row %+v has invalid PrecisionBits: %s", r, err)
			}
		}
	}

	pt.rawRows.addRows(pt, rows)
}

var isDebug = false

type rawRowsShards struct {
	flushDeadlineMs atomic.Int64

	shardIdx atomic.Uint32

	// Shards reduce lock contention when adding rows on multi-CPU systems.
	shards []rawRowsShard

	rowssToFlushLock sync.Mutex
	rowssToFlush     [][]rawRow
}

func (rrss *rawRowsShards) init() {
	rrss.shards = make([]rawRowsShard, rawRowsShardsPerPartition)
}

func (rrss *rawRowsShards) addRows(pt *partition, rows []rawRow) {
	shards := rrss.shards
	shardsLen := uint32(len(shards))
	for len(rows) > 0 {
		n := rrss.shardIdx.Add(1)
		idx := n % shardsLen
		tailRows, rowsToFlush := shards[idx].addRows(rows)
		rrss.addRowsToFlush(pt, rowsToFlush)
		rows = tailRows
	}
}

func (rrss *rawRowsShards) addRowsToFlush(pt *partition, rowsToFlush []rawRow) {
	if len(rowsToFlush) == 0 {
		return
	}

	var rowssToMerge [][]rawRow

	rrss.rowssToFlushLock.Lock()
	if len(rrss.rowssToFlush) == 0 {
		rrss.updateFlushDeadline()
	}
	rrss.rowssToFlush = append(rrss.rowssToFlush, rowsToFlush)
	if len(rrss.rowssToFlush) >= defaultPartsToMerge {
		rowssToMerge = rrss.rowssToFlush
		rrss.rowssToFlush = nil
	}
	rrss.rowssToFlushLock.Unlock()

	pt.flushRowssToInmemoryParts(rowssToMerge)
}

func (rrss *rawRowsShards) Len() int {
	n := 0
	for i := range rrss.shards[:] {
		n += rrss.shards[i].Len()
	}

	rrss.rowssToFlushLock.Lock()
	for _, rows := range rrss.rowssToFlush {
		n += len(rows)
	}
	rrss.rowssToFlushLock.Unlock()

	return n
}

func (rrss *rawRowsShards) updateFlushDeadline() {
	rrss.flushDeadlineMs.Store(time.Now().Add(pendingRowsFlushInterval).UnixMilli())
}

type rawRowsShardNopad struct {
	flushDeadlineMs atomic.Int64

	mu   sync.Mutex
	rows []rawRow
}

type rawRowsShard struct {
	rawRowsShardNopad

	// The padding prevents false sharing
	_ [atomicutil.CacheLineSize - unsafe.Sizeof(rawRowsShardNopad{})%atomicutil.CacheLineSize]byte
}

func (rrs *rawRowsShard) Len() int {
	rrs.mu.Lock()
	n := len(rrs.rows)
	rrs.mu.Unlock()
	return n
}

func (rrs *rawRowsShard) addRows(rows []rawRow) ([]rawRow, []rawRow) {
	var rowsToFlush []rawRow

	rrs.mu.Lock()
	if cap(rrs.rows) == 0 {
		rrs.rows = newRawRows()
	}
	if len(rrs.rows) == 0 {
		rrs.updateFlushDeadline()
	}
	n := copy(rrs.rows[len(rrs.rows):cap(rrs.rows)], rows)
	rrs.rows = rrs.rows[:len(rrs.rows)+n]
	rows = rows[n:]
	if len(rows) > 0 {
		rowsToFlush = rrs.rows
		rrs.rows = newRawRows()
		rrs.updateFlushDeadline()
		n = copy(rrs.rows[:cap(rrs.rows)], rows)
		rrs.rows = rrs.rows[:n]
		rows = rows[n:]
	}
	rrs.mu.Unlock()

	return rows, rowsToFlush
}

func newRawRows() []rawRow {
	return make([]rawRow, 0, maxRawRowsPerShard)
}

func (pt *partition) flushRowssToInmemoryParts(rowss [][]rawRow) {
	if len(rowss) == 0 {
		return
	}

	// Convert rowss into in-memory parts.
	var pwsLock sync.Mutex
	pws := make([]*partWrapper, 0, len(rowss))
	wg := getWaitGroup()
	for _, rows := range rowss {
		wg.Add(1)
		inmemoryPartsConcurrencyCh <- struct{}{}
		go func(rowsChunk []rawRow) {
			defer func() {
				<-inmemoryPartsConcurrencyCh
				wg.Done()
			}()

			pw := pt.createInmemoryPart(rowsChunk)
			if pw != nil {
				pwsLock.Lock()
				pws = append(pws, pw)
				pwsLock.Unlock()
			}
		}(rows)
	}
	wg.Wait()
	putWaitGroup(wg)

	// Merge pws into a single in-memory part.
	maxPartSize := getMaxInmemoryPartSize()
	for len(pws) > 1 {
		pws = pt.mustMergeInmemoryParts(pws)

		pwsRemaining := pws[:0]
		for _, pw := range pws {
			if pw.p.size >= maxPartSize {
				pt.addToInmemoryParts(pw)
			} else {
				pwsRemaining = append(pwsRemaining, pw)
			}
		}
		pws = pwsRemaining
	}
	if len(pws) == 1 {
		pt.addToInmemoryParts(pws[0])
	}
}

func (pt *partition) addToInmemoryParts(pw *partWrapper) {
	pt.partsLock.Lock()
	pt.inmemoryParts = append(pt.inmemoryParts, pw)
	pt.startInmemoryPartsMergerLocked()
	pt.partsLock.Unlock()
}

func (pt *partition) NotifyReadWriteMode() {
	pt.startInmemoryPartsMergers()
	pt.startSmallPartsMergers()
	pt.startBigPartsMergers()
	pt.idb.tb.NotifyReadWriteMode()
}

func (pt *partition) inmemoryPartsMerger() {
	for {
		if pt.s.isReadOnly.Load() {
			return
		}
		maxOutBytes := pt.getMaxBigPartSize()

		pt.partsLock.Lock()
		pws := getPartsToMerge(pt.inmemoryParts, maxOutBytes)
		pt.partsLock.Unlock()

		if len(pws) == 0 {
			// Nothing to merge
			return
		}

		inmemoryPartsConcurrencyCh <- struct{}{}
		err := pt.mergeParts(pws, pt.stopCh, false, false)
		<-inmemoryPartsConcurrencyCh

		if err == nil {
			// Try merging additional parts.
			continue
		}
		if errors.Is(err, errForciblyStopped) {
			// Nothing to do - finish the merger.
			return
		}
		// Unexpected error.
		logger.Panicf("FATAL: unrecoverable error when merging inmemory parts in partition %q: %s", pt.name, err)
	}
}

func (pt *partition) smallPartsMerger() {
	for {
		if pt.s.isReadOnly.Load() {
			return
		}
		maxOutBytes := pt.getMaxBigPartSize()

		pt.partsLock.Lock()
		pws := getPartsToMerge(pt.smallParts, maxOutBytes)
		pt.partsLock.Unlock()

		if len(pws) == 0 {
			// Nothing to merge
			return
		}

		smallPartsConcurrencyCh <- struct{}{}
		err := pt.mergeParts(pws, pt.stopCh, false, false)
		<-smallPartsConcurrencyCh

		if err == nil {
			// Try merging additional parts.
			continue
		}
		if errors.Is(err, errForciblyStopped) {
			// Nothing to do - finish the merger.
			return
		}
		// Unexpected error.
		logger.Panicf("FATAL: unrecoverable error when merging small parts at %q: %s", pt.smallPartsPath, err)
	}
}

func (pt *partition) bigPartsMerger() {
	for {
		if pt.s.isReadOnly.Load() {
			return
		}
		maxOutBytes := pt.getMaxBigPartSize()

		pt.partsLock.Lock()
		pws := getPartsToMerge(pt.bigParts, maxOutBytes)
		pt.partsLock.Unlock()

		if len(pws) == 0 {
			// Nothing to merge
			return
		}

		bigPartsConcurrencyCh <- struct{}{}
		err := pt.mergeParts(pws, pt.stopCh, false, false)
		<-bigPartsConcurrencyCh

		if err == nil {
			// Try merging additional parts.
			continue
		}
		if errors.Is(err, errForciblyStopped) {
			// Nothing to do - finish the merger.
			return
		}
		// Unexpected error.
		logger.Panicf("FATAL: unrecoverable error when merging big parts at %q: %s", pt.bigPartsPath, err)
	}
}

func getWaitGroup() *sync.WaitGroup {
	v := wgPool.Get()
	if v == nil {
		return &sync.WaitGroup{}
	}
	return v.(*sync.WaitGroup)
}

func putWaitGroup(wg *sync.WaitGroup) {
	wgPool.Put(wg)
}

var wgPool sync.Pool

func (pt *partition) mustMergeInmemoryParts(pws []*partWrapper) []*partWrapper {
	var pwsResult []*partWrapper
	var pwsResultLock sync.Mutex
	wg := getWaitGroup()
	for len(pws) > 0 {
		pwsToMerge, pwsRemaining := getPartsForOptimalMerge(pws)
		wg.Add(1)
		inmemoryPartsConcurrencyCh <- struct{}{}
		go func(pwsChunk []*partWrapper) {
			defer func() {
				<-inmemoryPartsConcurrencyCh
				wg.Done()
			}()

			pw := pt.mustMergeInmemoryPartsFinal(pwsChunk)
			if pw == nil {
				return
			}

			pwsResultLock.Lock()
			pwsResult = append(pwsResult, pw)
			pwsResultLock.Unlock()
		}(pwsToMerge)
		pws = pwsRemaining
	}
	wg.Wait()
	putWaitGroup(wg)

	return pwsResult
}

// mustMergeInmemoryPartsFinal merges the given in-memory part wrappers (pws) into a single new in-memory part wrapper.
// It panics if the input slice pws is empty (though the caller should prevent this).
// Returns nil if the merge results in an empty part (e.g., due to retention filters removing all data).
// Otherwise, returns the wrapper for the merged part.
func (pt *partition) mustMergeInmemoryPartsFinal(pws []*partWrapper) *partWrapper {
	if len(pws) == 0 {
		logger.Panicf("BUG: pws must contain at least a single item")
	}
	if len(pws) == 1 {
		// Nothing to merge
		return pws[0]
	}

	bsrs := make([]*blockStreamReader, 0, len(pws))
	for _, pw := range pws {
		if pw.mp == nil {
			logger.Panicf("BUG: unexpected file part")
		}
		bsr := getBlockStreamReader()
		bsr.MustInitFromInmemoryPart(pw.mp)
		bsrs = append(bsrs, bsr)
	}

	// determine flushToDiskDeadline before performing the actual merge,
	// in order to guarantee the correct deadline, since the merge may take significant amounts of time.
	flushToDiskDeadline := getFlushToDiskDeadline(pws)

	// Prepare blockStreamWriter for destination part.
	srcRowsCount := uint64(0)
	srcBlocksCount := uint64(0)
	for _, bsr := range bsrs {
		srcRowsCount += bsr.ph.RowsCount
		srcBlocksCount += bsr.ph.BlocksCount
	}
	rowsPerBlock := float64(srcRowsCount) / float64(srcBlocksCount)
	compressLevel := getCompressLevel(rowsPerBlock)
	bsw := getBlockStreamWriter()
	mpDst := getInmemoryPart()
	bsw.MustInitFromInmemoryPart(mpDst, compressLevel)

	// Merge parts.
	// The merge shouldn't be interrupted by stopCh, so use nil stopCh.
	ph, err := pt.mergePartsInternal("", bsw, bsrs, partInmemory, nil, time.Now().UnixMilli(), false)
	putBlockStreamWriter(bsw)
	for _, bsr := range bsrs {
		putBlockStreamReader(bsr)
	}
	if err != nil {
		logger.Panicf("FATAL: cannot merge inmemoryBlocks: %s", err)
	}

	// The resulting part is empty, no need to create a part wrapper
	if ph.BlocksCount == 0 {
		putInmemoryPart(mpDst)
		return nil
	}

	mpDst.ph = *ph
	return newPartWrapperFromInmemoryPart(mpDst, flushToDiskDeadline)
}

func (pt *partition) createInmemoryPart(rows []rawRow) *partWrapper {
	if len(rows) == 0 {
		return nil
	}
	mp := getInmemoryPart()
	mp.InitFromRows(rows)

	// Make sure the part may be added.
	if mp.ph.MinTimestamp > mp.ph.MaxTimestamp {
		logger.Panicf("BUG: the part %q cannot be added to partition %q because its MinTimestamp exceeds MaxTimestamp; %d vs %d",
			&mp.ph, pt.smallPartsPath, mp.ph.MinTimestamp, mp.ph.MaxTimestamp)
	}
	if mp.ph.MinTimestamp < pt.tr.MinTimestamp {
		logger.Panicf("BUG: the part %q cannot be added to partition %q because of too small MinTimestamp; got %d; want at least %d",
			&mp.ph, pt.smallPartsPath, mp.ph.MinTimestamp, pt.tr.MinTimestamp)
	}
	if mp.ph.MaxTimestamp > pt.tr.MaxTimestamp {
		logger.Panicf("BUG: the part %q cannot be added to partition %q because of too big MaxTimestamp; got %d; want at least %d",
			&mp.ph, pt.smallPartsPath, mp.ph.MaxTimestamp, pt.tr.MaxTimestamp)
	}
	flushToDiskDeadline := time.Now().Add(dataFlushInterval)
	return newPartWrapperFromInmemoryPart(mp, flushToDiskDeadline)
}

func newPartWrapperFromInmemoryPart(mp *inmemoryPart, flushToDiskDeadline time.Time) *partWrapper {
	p := mp.NewPart()
	pw := &partWrapper{
		p:                   p,
		mp:                  mp,
		flushToDiskDeadline: flushToDiskDeadline,
	}
	pw.incRef()
	return pw
}

// HasTimestamp returns true if the pt contains the given timestamp.
func (pt *partition) HasTimestamp(timestamp int64) bool {
	return timestamp >= pt.tr.MinTimestamp && timestamp <= pt.tr.MaxTimestamp
}

// GetParts appends parts snapshot to dst and returns it.
//
// The appended parts must be released with PutParts.
func (pt *partition) GetParts(dst []*partWrapper, addInMemory bool) []*partWrapper {
	pt.partsLock.Lock()
	if addInMemory {
		incRefForParts(pt.inmemoryParts)
		dst = append(dst, pt.inmemoryParts...)
	}
	incRefForParts(pt.smallParts)
	dst = append(dst, pt.smallParts...)
	incRefForParts(pt.bigParts)
	dst = append(dst, pt.bigParts...)
	pt.partsLock.Unlock()

	return dst
}

// PutParts releases the given pws obtained via GetParts.
func (pt *partition) PutParts(pws []*partWrapper) {
	for _, pw := range pws {
		pw.decRef()
	}
}

func incRefForParts(pws []*partWrapper) {
	for _, pw := range pws {
		pw.incRef()
	}
}

// MustClose closes the pt, so the app may safely exit.
//
// The pt must be detached from table before calling pt.MustClose.
func (pt *partition) MustClose() {
	// Notify the background workers to stop.
	// The pt.partsLock is acquired in order to guarantee that pt.wg.Add() isn't called
	// after pt.stopCh is closed and pt.wg.Wait() is called below.
	pt.partsLock.Lock()
	close(pt.stopCh)
	pt.partsLock.Unlock()

	// Wait for background workers to stop.
	pt.wg.Wait()

	// Flush the remaining in-memory rows to files.
	pt.flushInmemoryRowsToFiles()

	// Remove references from inmemoryParts, smallParts and bigParts, so they may be eventually closed
	// after all the searches are done.
	pt.partsLock.Lock()

	if n := pt.rawRows.Len(); n > 0 {
		logger.Panicf("BUG: raw rows must be empty at this stage; got %d rows", n)
	}

	if n := len(pt.inmemoryParts); n > 0 {
		logger.Panicf("BUG: in-memory parts must be empty at this stage; got %d parts", n)
	}
	pt.inmemoryParts = nil

	smallParts := pt.smallParts
	pt.smallParts = nil

	bigParts := pt.bigParts
	pt.bigParts = nil

	pt.partsLock.Unlock()

	for _, pw := range smallParts {
		//TODO(@rtm0): Add check that refCount == 1? Similar to how it is done
		// for partitions in table.MustClose().
		pw.decRef()
	}
	for _, pw := range bigParts {
		//TODO(@rtm0): Add check that refCount == 1? Similar to how it is done
		// for partitions in table.MustClose().
		pw.decRef()
	}

	idb := pt.idb
	pt.idb = nil
	idb.MustClose()
}

// DebugFlush flushes pending raw index and data rows of this partition so they
// become visible to search.
//
// This function is for debug purposes only.
func (pt *partition) DebugFlush() {
	pt.idb.tb.DebugFlush()
	pt.flushPendingRows(true)
}

func (pt *partition) startInmemoryPartsMergers() {
	pt.partsLock.Lock()
	for i := 0; i < cap(inmemoryPartsConcurrencyCh); i++ {
		pt.startInmemoryPartsMergerLocked()
	}
	pt.partsLock.Unlock()
}

func (pt *partition) startInmemoryPartsMergerLocked() {
	select {
	case <-pt.stopCh:
		return
	default:
	}
	pt.wg.Add(1)
	go func() {
		pt.inmemoryPartsMerger()
		pt.wg.Done()
	}()
}

func (pt *partition) startSmallPartsMergers() {
	pt.partsLock.Lock()
	for i := 0; i < cap(smallPartsConcurrencyCh); i++ {
		pt.startSmallPartsMergerLocked()
	}
	pt.partsLock.Unlock()
}

func (pt *partition) startSmallPartsMergerLocked() {
	select {
	case <-pt.stopCh:
		return
	default:
	}
	pt.wg.Add(1)
	go func() {
		pt.smallPartsMerger()
		pt.wg.Done()
	}()
}

func (pt *partition) startBigPartsMergers() {
	pt.partsLock.Lock()
	for i := 0; i < cap(bigPartsConcurrencyCh); i++ {
		pt.startBigPartsMergerLocked()
	}
	pt.partsLock.Unlock()
}

func (pt *partition) startBigPartsMergerLocked() {
	select {
	case <-pt.stopCh:
		return
	default:
	}
	pt.wg.Add(1)
	go func() {
		pt.bigPartsMerger()
		pt.wg.Done()
	}()
}

func (pt *partition) startPendingRowsFlusher() {
	pt.wg.Add(1)
	go func() {
		pt.pendingRowsFlusher()
		pt.wg.Done()
	}()
}

func (pt *partition) startInmemoryPartsFlusher() {
	pt.wg.Add(1)
	go func() {
		pt.inmemoryPartsFlusher()
		pt.wg.Done()
	}()
}

func (pt *partition) startStalePartsRemover() {
	pt.wg.Add(1)
	go func() {
		pt.stalePartsRemover()
		pt.wg.Done()
	}()
}

var (
	inmemoryPartsConcurrencyCh = make(chan struct{}, getInmemoryPartsConcurrency())
	smallPartsConcurrencyCh    = make(chan struct{}, getSmallPartsConcurrency())
	bigPartsConcurrencyCh      = make(chan struct{}, getBigPartsConcurrency())
)

func getInmemoryPartsConcurrency() int {
	// The concurrency for processing in-memory parts must equal to the number of CPU cores,
	// since these operations are CPU-bound.
	return cgroup.AvailableCPUs()
}

func getSmallPartsConcurrency() int {
	n := cgroup.AvailableCPUs()
	if n < 4 {
		// Allow at least 4 concurrent workers for small parts on systems
		// with less than 4 CPU cores in order to be able to make smaller part merges
		// when bigger part merges are in progress.
		return 4
	}
	return n
}

func getBigPartsConcurrency() int {
	n := cgroup.AvailableCPUs()
	if n < 4 {
		// Allow at least 4 concurrent workers for big parts on systems
		// with less than 4 CPU cores in order to be able to make smaller part merges
		// when bigger part merges are in progress.
		return 4
	}
	return n
}

func (pt *partition) inmemoryPartsFlusher() {
	// Do not add jitter to d in order to guarantee the flush interval
	d := dataFlushInterval
	ticker := time.NewTicker(d)
	defer ticker.Stop()
	for {
		select {
		case <-pt.stopCh:
			return
		case <-ticker.C:
			pt.flushInmemoryPartsToFiles(false)
		}
	}
}

func (pt *partition) pendingRowsFlusher() {
	// Do not add jitter to d in order to guarantee the flush interval
	d := pendingRowsFlushInterval
	ticker := time.NewTicker(d)
	defer ticker.Stop()
	for {
		select {
		case <-pt.stopCh:
			return
		case <-ticker.C:
			pt.flushPendingRows(false)
		}
	}
}

func (pt *partition) flushPendingRows(isFinal bool) {
	pt.rawRows.flush(pt, isFinal)
}

func (pt *partition) flushInmemoryRowsToFiles() {
	pt.flushPendingRows(true)
	pt.flushInmemoryPartsToFiles(true)
}

func (pt *partition) flushInmemoryPartsToFiles(isFinal bool) {
	currentTime := time.Now()
	var pws []*partWrapper

	pt.partsLock.Lock()
	for _, pw := range pt.inmemoryParts {
		if !pw.isInMerge && (isFinal || pw.flushToDiskDeadline.Before(currentTime)) {
			pw.isInMerge = true
			pws = append(pws, pw)
		}
	}
	pt.partsLock.Unlock()

	if err := pt.mergePartsToFiles(pws, nil, inmemoryPartsConcurrencyCh, false); err != nil {
		logger.Panicf("FATAL: cannot merge in-memory parts: %s", err)
	}
}

func (rrss *rawRowsShards) flush(pt *partition, isFinal bool) {
	var dst [][]rawRow

	currentTimeMs := time.Now().UnixMilli()
	flushDeadlineMs := rrss.flushDeadlineMs.Load()
	if isFinal || currentTimeMs >= flushDeadlineMs {
		rrss.rowssToFlushLock.Lock()
		dst = rrss.rowssToFlush
		rrss.rowssToFlush = nil
		rrss.rowssToFlushLock.Unlock()
	}

	for i := range rrss.shards {
		dst = rrss.shards[i].appendRawRowsToFlush(dst, currentTimeMs, isFinal)
	}

	pt.flushRowssToInmemoryParts(dst)
}

func (rrs *rawRowsShard) appendRawRowsToFlush(dst [][]rawRow, currentTimeMs int64, isFinal bool) [][]rawRow {
	flushDeadlineMs := rrs.flushDeadlineMs.Load()
	if !isFinal && currentTimeMs < flushDeadlineMs {
		// Fast path - nothing to flush
		return dst
	}

	// Slow path - move rrs.rows to dst.
	rrs.mu.Lock()
	dst = appendRawRowss(dst, rrs.rows)
	rrs.rows = rrs.rows[:0]
	rrs.mu.Unlock()

	return dst
}

func (rrs *rawRowsShard) updateFlushDeadline() {
	rrs.flushDeadlineMs.Store(time.Now().Add(pendingRowsFlushInterval).UnixMilli())
}

func appendRawRowss(dst [][]rawRow, src []rawRow) [][]rawRow {
	if len(src) == 0 {
		return dst
	}
	if len(dst) == 0 {
		dst = append(dst, newRawRows())
	}
	prows := &dst[len(dst)-1]
	n := copy((*prows)[len(*prows):cap(*prows)], src)
	*prows = (*prows)[:len(*prows)+n]
	src = src[n:]
	for len(src) > 0 {
		rows := newRawRows()
		n := copy(rows[:cap(rows)], src)
		rows = rows[:len(rows)+n]
		src = src[n:]
		dst = append(dst, rows)
	}
	return dst
}

func (pt *partition) mergePartsToFiles(pws []*partWrapper, stopCh <-chan struct{}, concurrencyCh chan struct{}, useSparseCache bool) error {
	pwsLen := len(pws)

	var errGlobal error
	var errGlobalLock sync.Mutex
	wg := getWaitGroup()
	for len(pws) > 0 {
		pwsToMerge, pwsRemaining := getPartsForOptimalMerge(pws)
		wg.Add(1)
		concurrencyCh <- struct{}{}
		go func(pwsChunk []*partWrapper) {
			defer func() {
				<-concurrencyCh
				wg.Done()
			}()

			if err := pt.mergeParts(pwsChunk, stopCh, true, useSparseCache); err != nil && !errors.Is(err, errForciblyStopped) {
				errGlobalLock.Lock()
				if errGlobal == nil {
					errGlobal = err
				}
				errGlobalLock.Unlock()
			}
		}(pwsToMerge)
		pws = pwsRemaining
	}
	wg.Wait()
	putWaitGroup(wg)

	if errGlobal != nil {
		return fmt.Errorf("cannot merge %d parts optimally: %w", pwsLen, errGlobal)
	}
	return nil
}

// ForceMergeAllParts runs merge for all the parts in pt.
func (pt *partition) ForceMergeAllParts(stopCh <-chan struct{}) error {
	pws := pt.getAllPartsForMerge()
	if len(pws) == 0 {
		// Nothing to merge.
		return nil
	}

	// Check whether there is enough disk space for merging pws.
	newPartSize := getPartsSize(pws)
	maxOutBytes := fs.MustGetFreeSpace(pt.bigPartsPath)
	if newPartSize > maxOutBytes {
		freeSpaceNeededBytes := newPartSize - maxOutBytes
		forceMergeLogger.Warnf("cannot initiate force merge for the partition %s; additional space needed: %d bytes", pt.name, freeSpaceNeededBytes)
		pt.releasePartsToMerge(pws)
		return nil
	}

	// If len(pws) == 1, then the merge must run anyway.
	// This allows applying the configured retention, removing the deleted series
	// and performing de-duplication if needed.
	if err := pt.mergePartsToFiles(pws, stopCh, bigPartsConcurrencyCh, true); err != nil {
		return fmt.Errorf("cannot force merge %d parts from partition %q: %w", len(pws), pt.name, err)
	}

	return nil
}

var forceMergeLogger = logger.WithThrottler("forceMerge", time.Minute)

func (pt *partition) getAllPartsForMerge() []*partWrapper {
	var pws []*partWrapper
	pt.partsLock.Lock()
	if !hasActiveMerges(pt.inmemoryParts) && !hasActiveMerges(pt.smallParts) && !hasActiveMerges(pt.bigParts) {
		pws = appendAllPartsForMerge(pws, pt.inmemoryParts)
		pws = appendAllPartsForMerge(pws, pt.smallParts)
		pws = appendAllPartsForMerge(pws, pt.bigParts)
	}
	pt.partsLock.Unlock()
	return pws
}

func appendAllPartsForMerge(dst, src []*partWrapper) []*partWrapper {
	for _, pw := range src {
		if pw.isInMerge {
			logger.Panicf("BUG: part %q is already in merge", pw.p.path)
		}
		pw.isInMerge = true
		dst = append(dst, pw)
	}
	return dst
}

func hasActiveMerges(pws []*partWrapper) bool {
	for _, pw := range pws {
		if pw.isInMerge {
			return true
		}
	}
	return false
}

func getMaxInmemoryPartSize() uint64 {
	// Allocate 10% of allowed memory for in-memory parts.
	n := uint64(0.1 * float64(memory.Allowed()) / maxInmemoryParts)
	if n < 1e6 {
		n = 1e6
	}
	return n
}

func (pt *partition) getMaxSmallPartSize() uint64 {
	// Small parts are cached in the OS page cache,
	// so limit their size by the remaining free RAM.
	mem := memory.Remaining()
	n := uint64(mem) / defaultPartsToMerge
	if n < 10e6 {
		n = 10e6
	}
	// Make sure the output part fits available disk space for small parts.
	sizeLimit := getMaxOutBytes(pt.smallPartsPath, cap(smallPartsConcurrencyCh))
	if n > sizeLimit {
		n = sizeLimit
	}
	return n
}

func (pt *partition) getMaxBigPartSize() uint64 {
	// Always use 4 workers for big merges due to historical reasons.
	// See https://github.com/VictoriaMetrics/VictoriaMetrics/issues/4915#issuecomment-1733922830
	workersCount := 4
	return getMaxOutBytes(pt.bigPartsPath, workersCount)
}

func getMaxOutBytes(path string, workersCount int) uint64 {
	n := fs.MustGetFreeSpace(path)
	// Do not subtract freeDiskSpaceLimitBytes from n before calculating the maxOutBytes,
	// since this will result in sub-optimal merges - e.g. many small parts will be left unmerged.

	// Divide free space by the max number of concurrent merges.
	maxOutBytes := n / uint64(workersCount)
	if maxOutBytes > maxBigPartSize {
		maxOutBytes = maxBigPartSize
	}
	return maxOutBytes
}

func assertIsInMerge(pws []*partWrapper) {
	for _, pw := range pws {
		if !pw.isInMerge {
			logger.Panicf("BUG: partWrapper.isInMerge unexpectedly set to false")
		}
	}
}

func (pt *partition) releasePartsToMerge(pws []*partWrapper) {
	pt.partsLock.Lock()
	for _, pw := range pws {
		if !pw.isInMerge {
			logger.Panicf("BUG: missing isInMerge flag on the part %q", pw.p.path)
		}
		pw.isInMerge = false
	}
	pt.partsLock.Unlock()
}

func (pt *partition) isFinalDedupNeeded() bool {
	dedupInterval := GetDedupInterval()

	pws := pt.GetParts(nil, false)
	minDedupInterval := getMinDedupInterval(pws)
	pt.PutParts(pws)

	return dedupInterval > minDedupInterval
}

func getMinDedupInterval(pws []*partWrapper) int64 {
	if len(pws) == 0 {
		return 0
	}
	dMin := pws[0].p.ph.MinDedupInterval
	for _, pw := range pws[1:] {
		d := pw.p.ph.MinDedupInterval
		if d < dMin {
			dMin = d
		}
	}
	return dMin
}

// mergeParts merges pws to a single resulting part.
//
// It is expected that pws contains at least a single part.
//
// Merging is immediately stopped if stopCh is closed.
//
// if isFinal is set, then the resulting part will be saved to disk.
// If at least a single source part at pws is stored on disk, then the resulting part
// will be stored to disk.
//
// All the parts inside pws must have isInMerge field set to true.
// The isInMerge field inside pws parts is set to false before returning from the function.
func (pt *partition) mergeParts(pws []*partWrapper, stopCh <-chan struct{}, isFinal, useSparseCache bool) error {
	if len(pws) == 0 {
		logger.Panicf("BUG: empty pws cannot be passed to mergeParts()")
	}

	assertIsInMerge(pws)
	defer pt.releasePartsToMerge(pws)

	startTime := time.Now()

	// Initialize destination paths.
	dstPartType := pt.getDstPartType(pws, isFinal)
	mergeIdx := pt.nextMergeIdx()
	dstPartPath := pt.getDstPartPath(dstPartType, mergeIdx)

	if !isDedupEnabled() && isFinal && len(pws) == 1 && pws[0].mp != nil {
		// Fast path: flush a single in-memory part to disk.
		mp := pws[0].mp
		mp.MustStoreToDisk(dstPartPath)
		pwNew := pt.openCreatedPart(&mp.ph, pws, nil, dstPartPath)
		pt.swapSrcWithDstParts(pws, pwNew, dstPartType)
		return nil
	}

	// Prepare BlockStreamReaders for source parts.
	bsrs := mustOpenBlockStreamReaders(pws)

	// Prepare BlockStreamWriter for destination part.
	srcSize := uint64(0)
	srcRowsCount := uint64(0)
	srcBlocksCount := uint64(0)
	for _, pw := range pws {
		srcSize += pw.p.size
		srcRowsCount += pw.p.ph.RowsCount
		srcBlocksCount += pw.p.ph.BlocksCount
	}
	rowsPerBlock := float64(srcRowsCount) / float64(srcBlocksCount)
	compressLevel := getCompressLevel(rowsPerBlock)
	currentTimestamp := startTime.UnixMilli()
	bsw := getBlockStreamWriter()
	var mpNew *inmemoryPart
	if dstPartType == partInmemory {
		mpNew = getInmemoryPart()
		bsw.MustInitFromInmemoryPart(mpNew, compressLevel)
	} else {
		if dstPartPath == "" {
			logger.Panicf("BUG: dstPartPath must be non-empty")
		}
		nocache := dstPartType == partBig
		bsw.MustInitFromFilePart(dstPartPath, nocache, compressLevel)
	}

	ph, err := pt.mergePartsInternal(dstPartPath, bsw, bsrs, dstPartType, stopCh, currentTimestamp, useSparseCache)
	putBlockStreamWriter(bsw)
	for _, bsr := range bsrs {
		putBlockStreamReader(bsr)
	}
	if err != nil {
		return err
	}
	if mpNew != nil {
		// Update partHeader for destination inmemory part after the merge.
		mpNew.ph = *ph
	} else {
		// Make sure the created part directory listing is synced.
		fs.MustSyncPathAndParentDir(dstPartPath)
	}

	// Atomically swap the source parts with the newly created part.
	pwNew := pt.openCreatedPart(ph, pws, mpNew, dstPartPath)

	dstRowsCount := uint64(0)
	dstBlocksCount := uint64(0)
	dstSize := uint64(0)
	if pwNew != nil {
		pDst := pwNew.p
		dstRowsCount = pDst.ph.RowsCount
		dstBlocksCount = pDst.ph.BlocksCount
		dstSize = pDst.size
	}

	pt.swapSrcWithDstParts(pws, pwNew, dstPartType)

	d := time.Since(startTime)
	if d <= 30*time.Second {
		return nil
	}

	// Log stats for long merges.
	durationSecs := d.Seconds()
	rowsPerSec := int(float64(srcRowsCount) / durationSecs)
	logger.Infof("merged (%d parts, %d rows, %d blocks, %d bytes) into (1 part, %d rows, %d blocks, %d bytes) in %.3f seconds at %d rows/sec to %q",
		len(pws), srcRowsCount, srcBlocksCount, srcSize, dstRowsCount, dstBlocksCount, dstSize, durationSecs, rowsPerSec, dstPartPath)

	return nil
}

func getFlushToDiskDeadline(pws []*partWrapper) time.Time {
	d := time.Now().Add(dataFlushInterval)
	for _, pw := range pws {
		if pw.mp != nil && pw.flushToDiskDeadline.Before(d) {
			d = pw.flushToDiskDeadline
		}
	}
	return d
}

type partType int

var (
	partInmemory = partType(0)
	partSmall    = partType(1)
	partBig      = partType(2)
)

func (pt *partition) getDstPartType(pws []*partWrapper, isFinal bool) partType {
	dstPartSize := getPartsSize(pws)
	if dstPartSize > pt.getMaxSmallPartSize() {
		return partBig
	}
	if isFinal || dstPartSize > getMaxInmemoryPartSize() {
		return partSmall
	}
	if !areAllInmemoryParts(pws) {
		// If at least a single source part is located in file,
		// then the destination part must be in file for durability reasons.
		return partSmall
	}
	return partInmemory
}

func (pt *partition) getDstPartPath(dstPartType partType, mergeIdx uint64) string {
	ptPath := ""
	switch dstPartType {
	case partSmall:
		ptPath = pt.smallPartsPath
	case partBig:
		ptPath = pt.bigPartsPath
	case partInmemory:
		ptPath = pt.smallPartsPath
	default:
		logger.Panicf("BUG: unknown partType=%d", dstPartType)
	}
	dstPartPath := ""
	if dstPartType != partInmemory {
		dstPartPath = filepath.Join(ptPath, fmt.Sprintf("%016X", mergeIdx))
	}
	return dstPartPath
}

func mustOpenBlockStreamReaders(pws []*partWrapper) []*blockStreamReader {
	bsrs := make([]*blockStreamReader, 0, len(pws))
	for _, pw := range pws {
		bsr := getBlockStreamReader()
		if pw.mp != nil {
			bsr.MustInitFromInmemoryPart(pw.mp)
		} else {
			bsr.MustInitFromFilePart(pw.p.path)
		}
		bsrs = append(bsrs, bsr)
	}
	return bsrs
}

func (pt *partition) mergePartsInternal(dstPartPath string, bsw *blockStreamWriter, bsrs []*blockStreamReader, dstPartType partType, stopCh <-chan struct{}, currentTimestamp int64, useSparseCache bool) (*partHeader, error) {
	var ph partHeader
	var rowsMerged *atomic.Uint64
	var rowsDeleted *atomic.Uint64
	var mergesCount *atomic.Uint64
	var activeMerges *atomic.Int64
	switch dstPartType {
	case partInmemory:
		rowsMerged = &pt.inmemoryRowsMerged
		rowsDeleted = &pt.inmemoryRowsDeleted
		mergesCount = &pt.inmemoryMergesCount
		activeMerges = &pt.activeInmemoryMerges
	case partSmall:
		rowsMerged = &pt.smallRowsMerged
		rowsDeleted = &pt.smallRowsDeleted
		mergesCount = &pt.smallMergesCount
		activeMerges = &pt.activeSmallMerges
	case partBig:
		rowsMerged = &pt.bigRowsMerged
		rowsDeleted = &pt.bigRowsDeleted
		mergesCount = &pt.bigMergesCount
		activeMerges = &pt.activeBigMerges
	default:
		logger.Panicf("BUG: unknown partType=%d", dstPartType)
	}
	retentionDeadline := currentTimestamp - pt.s.retentionMsecs
	activeMerges.Add(1)
	dmis := pt.idb.getDeletedMetricIDs()
	err := mergeBlockStreams(&ph, bsw, bsrs, stopCh, dmis, retentionDeadline, rowsMerged, rowsDeleted, useSparseCache)
	activeMerges.Add(-1)
	mergesCount.Add(1)
	if err != nil {
		return nil, fmt.Errorf("cannot merge %d parts to %s: %w", len(bsrs), dstPartPath, err)
	}
	if dstPartPath != "" {
		ph.MinDedupInterval = GetDedupInterval()
		ph.MustWriteMetadata(dstPartPath)
	}
	return &ph, nil
}

func (pt *partition) openCreatedPart(ph *partHeader, pws []*partWrapper, mpNew *inmemoryPart, dstPartPath string) *partWrapper {
	// Open the created part.
	if ph.RowsCount == 0 {
		// The created part is empty. Remove it
		if mpNew == nil {
			fs.MustRemoveDir(dstPartPath)
		}
		return nil
	}
	if mpNew != nil {
		// Open the created part from memory.
		flushToDiskDeadline := getFlushToDiskDeadline(pws)
		pwNew := newPartWrapperFromInmemoryPart(mpNew, flushToDiskDeadline)
		return pwNew
	}
	// Open the created part from disk.
	pNew := mustOpenFilePart(dstPartPath)
	pwNew := &partWrapper{
		p: pNew,
	}
	pwNew.incRef()
	return pwNew
}

func areAllInmemoryParts(pws []*partWrapper) bool {
	for _, pw := range pws {
		if pw.mp == nil {
			return false
		}
	}
	return true
}

func (pt *partition) swapSrcWithDstParts(pws []*partWrapper, pwNew *partWrapper, dstPartType partType) {
	// Atomically unregister old parts and add new part to pt.
	m := makeMapFromPartWrappers(pws)

	removedInmemoryParts := 0
	removedSmallParts := 0
	removedBigParts := 0

	pt.partsLock.Lock()

	pt.inmemoryParts, removedInmemoryParts = removeParts(pt.inmemoryParts, m)
	pt.smallParts, removedSmallParts = removeParts(pt.smallParts, m)
	pt.bigParts, removedBigParts = removeParts(pt.bigParts, m)
	if pwNew != nil {
		switch dstPartType {
		case partInmemory:
			pt.inmemoryParts = append(pt.inmemoryParts, pwNew)
			pt.startInmemoryPartsMergerLocked()
		case partSmall:
			pt.smallParts = append(pt.smallParts, pwNew)
			pt.startSmallPartsMergerLocked()
		case partBig:
			pt.bigParts = append(pt.bigParts, pwNew)
			pt.startBigPartsMergerLocked()
		default:
			logger.Panicf("BUG: unknown partType=%d", dstPartType)
		}
	}

	// Atomically store the updated list of file-based parts on disk.
	// This must be performed under partsLock in order to prevent from races
	// when multiple concurrently running goroutines update the list.
	if removedSmallParts > 0 || removedBigParts > 0 || pwNew != nil && (dstPartType == partSmall || dstPartType == partBig) {
		mustWritePartNames(pt.smallParts, pt.bigParts, pt.smallPartsPath)
	}

	pt.partsLock.Unlock()

	removedParts := removedInmemoryParts + removedSmallParts + removedBigParts
	if removedParts != len(m) {
		logger.Panicf("BUG: unexpected number of parts removed; got %d, want %d", removedParts, len(m))
	}

	// Mark old parts as must be deleted and decrement reference count,
	// so they are eventually closed and deleted.
	for _, pw := range pws {
		pw.mustDrop.Store(true)
		pw.decRef()
	}
}

func getCompressLevel(rowsPerBlock float64) int {
	// See https://github.com/facebook/zstd/releases/tag/v1.3.4 about negative compression levels.
	if rowsPerBlock <= 10 {
		return -5
	}
	if rowsPerBlock <= 50 {
		return -2
	}
	if rowsPerBlock <= 200 {
		return -1
	}
	if rowsPerBlock <= 500 {
		return 1
	}
	if rowsPerBlock <= 1000 {
		return 2
	}
	return 3
}

func (pt *partition) nextMergeIdx() uint64 {
	return pt.mergeIdx.Add(1)
}

func removeParts(pws []*partWrapper, partsToRemove map[*partWrapper]struct{}) ([]*partWrapper, int) {
	dst := pws[:0]
	for _, pw := range pws {
		if _, ok := partsToRemove[pw]; !ok {
			dst = append(dst, pw)
		}
	}
	for i := len(dst); i < len(pws); i++ {
		pws[i] = nil
	}
	return dst, len(pws) - len(dst)
}

func (pt *partition) stalePartsRemover() {
	d := timeutil.AddJitterToDuration(7 * time.Minute)
	ticker := time.NewTicker(d)
	defer ticker.Stop()
	for {
		select {
		case <-pt.stopCh:
			return
		case <-ticker.C:
			pt.removeStaleParts()
		}
	}
}

func (pt *partition) removeStaleParts() {
	startTime := time.Now()
	retentionDeadline := timestampFromTime(startTime) - pt.s.retentionMsecs

	var pws []*partWrapper
	pt.partsLock.Lock()
	for _, pw := range pt.inmemoryParts {
		if !pw.isInMerge && pw.p.ph.MaxTimestamp < retentionDeadline {
			pt.inmemoryRowsDeleted.Add(pw.p.ph.RowsCount)
			pw.isInMerge = true
			pws = append(pws, pw)
		}
	}
	for _, pw := range pt.smallParts {
		if !pw.isInMerge && pw.p.ph.MaxTimestamp < retentionDeadline {
			pt.smallRowsDeleted.Add(pw.p.ph.RowsCount)
			pw.isInMerge = true
			pws = append(pws, pw)
		}
	}
	for _, pw := range pt.bigParts {
		if !pw.isInMerge && pw.p.ph.MaxTimestamp < retentionDeadline {
			pt.bigRowsDeleted.Add(pw.p.ph.RowsCount)
			pw.isInMerge = true
			pws = append(pws, pw)
		}
	}
	pt.partsLock.Unlock()

	pt.swapSrcWithDstParts(pws, nil, partSmall)
}

// getPartsToMerge returns optimal parts to merge from pws.
//
// The summary size of the returned parts must be smaller than maxOutBytes.
func getPartsToMerge(pws []*partWrapper, maxOutBytes uint64) []*partWrapper {
	pwsRemaining := make([]*partWrapper, 0, len(pws))
	for _, pw := range pws {
		if !pw.isInMerge {
			pwsRemaining = append(pwsRemaining, pw)
		}
	}

	pwsToMerge := appendPartsToMerge(nil, pwsRemaining, defaultPartsToMerge, maxOutBytes)

	for _, pw := range pwsToMerge {
		if pw.isInMerge {
			logger.Panicf("BUG: partWrapper.isInMerge cannot be set")
		}
		pw.isInMerge = true
	}

	return pwsToMerge
}

// getPartsForOptimalMerge returns parts from pws for optimal merge, plus the remaining parts.
//
// the pws items are replaced by nil after the call. This is needed for helping Go GC to reclaim the referenced items.
func getPartsForOptimalMerge(pws []*partWrapper) ([]*partWrapper, []*partWrapper) {
	pwsToMerge := appendPartsToMerge(nil, pws, defaultPartsToMerge, 1<<64-1)
	if len(pwsToMerge) == 0 {
		return pws, nil
	}

	m := makeMapFromPartWrappers(pwsToMerge)
	pwsRemaining := make([]*partWrapper, 0, len(pws)-len(pwsToMerge))
	for _, pw := range pws {
		if _, ok := m[pw]; !ok {
			pwsRemaining = append(pwsRemaining, pw)
		}
	}

	// Clear references to pws items, so they could be reclaimed faster by Go GC.
	for i := range pws {
		pws[i] = nil
	}

	return pwsToMerge, pwsRemaining
}

// minMergeMultiplier is the minimum multiplier for the size of the output part
// compared to the size of the maximum input part for the merge.
//
// Higher value reduces write amplification (disk write IO induced by the merge),
// while increases the number of unmerged parts.
// The 1.7 is good enough for production workloads.
const minMergeMultiplier = 1.7

// appendPartsToMerge finds optimal parts to merge from src, appends them to dst and returns the result.
func appendPartsToMerge(dst, src []*partWrapper, maxPartsToMerge int, maxOutBytes uint64) []*partWrapper {
	if len(src) < 2 {
		// There is no need in merging zero or one part :)
		return dst
	}
	if maxPartsToMerge < 2 {
		logger.Panicf("BUG: maxPartsToMerge cannot be smaller than 2; got %d", maxPartsToMerge)
	}

	// Filter out too big parts.
	// This should reduce N for O(N^2) algorithm below.
	maxInPartBytes := uint64(float64(maxOutBytes) / minMergeMultiplier)
	tmp := make([]*partWrapper, 0, len(src))
	for _, pw := range src {
		if pw.p.size > maxInPartBytes {
			continue
		}
		tmp = append(tmp, pw)
	}
	src = tmp

	sortPartsForOptimalMerge(src)

	maxSrcParts := maxPartsToMerge
	if maxSrcParts > len(src) {
		maxSrcParts = len(src)
	}
	minSrcParts := (maxSrcParts + 1) / 2
	if minSrcParts < 2 {
		minSrcParts = 2
	}

	// Exhaustive search for parts giving the lowest write amplification when merged.
	var pws []*partWrapper
	maxM := float64(0)
	for i := minSrcParts; i <= maxSrcParts; i++ {
		for j := 0; j <= len(src)-i; j++ {
			a := src[j : j+i]
			if a[0].p.size*uint64(len(a)) < a[len(a)-1].p.size {
				// Do not merge parts with too big difference in size,
				// since this results in unbalanced merges.
				continue
			}
			outSize := getPartsSize(a)
			if outSize > maxOutBytes {
				// There is no need in verifying remaining parts with bigger sizes.
				break
			}
			m := float64(outSize) / float64(a[len(a)-1].p.size)
			if m < maxM {
				continue
			}
			maxM = m
			pws = a
		}
	}

	minM := float64(maxPartsToMerge) / 2
	if minM < minMergeMultiplier {
		minM = minMergeMultiplier
	}
	if maxM < minM {
		// There is no sense in merging parts with too small m,
		// since this leads to high disk write IO.
		return dst
	}
	return append(dst, pws...)
}

func sortPartsForOptimalMerge(pws []*partWrapper) {
	// Sort src parts by size and backwards timestamp.
	// This should improve adjanced points' locality in the merged parts.
	sort.Slice(pws, func(i, j int) bool {
		a := pws[i].p
		b := pws[j].p
		if a.size == b.size {
			return a.ph.MinTimestamp > b.ph.MinTimestamp
		}
		return a.size < b.size
	})
}

func makeMapFromPartWrappers(pws []*partWrapper) map[*partWrapper]struct{} {
	m := make(map[*partWrapper]struct{}, len(pws))
	for _, pw := range pws {
		m[pw] = struct{}{}
	}
	if len(m) != len(pws) {
		logger.Panicf("BUG: %d duplicate parts found in %d source parts", len(pws)-len(m), len(pws))
	}
	return m
}

func getPartsSize(pws []*partWrapper) uint64 {
	n := uint64(0)
	for _, pw := range pws {
		n += pw.p.size
	}
	return n
}

func mustOpenParts(partsFile, path string, partNames []string) []*partWrapper {
	// Remove txn and tmp directories, which may be left after the upgrade
	// to v1.90.0 and newer versions.
	fs.MustRemoveDir(filepath.Join(path, "txn"))
	fs.MustRemoveDir(filepath.Join(path, "tmp"))

	// Remove dirs missing in partNames. These dirs may be left after unclean shutdown
	// or after the update from versions prior to v1.90.0.
	des := fs.MustReadDir(path)
	m := make(map[string]struct{}, len(partNames))
	for _, partName := range partNames {
		// Make sure the partName exists on disk.
		// If it is missing, then manual action from the user is needed,
		// since this is unexpected state, which cannot occur under normal operation,
		// including unclean shutdown.
		partPath := filepath.Join(path, partName)
		if !fs.IsPathExist(partPath) {
			logger.Panicf("FATAL: part %q is listed in %q, but is missing on disk; "+
				"ensure %q contents is not corrupted; remove %q from %q in order to restore access to the remaining data",
				partPath, partsFile, partsFile, partPath, partsFile)
		}

		m[partName] = struct{}{}
	}
	for _, de := range des {
		if !fs.IsDirOrSymlink(de) {
			// Skip non-directories.
			continue
		}
		fn := de.Name()
		if _, ok := m[fn]; !ok {
			deletePath := filepath.Join(path, fn)
			logger.Infof("deleting %q because it isn't listed in %q; this is the expected case after unclean shutdown", deletePath, partsFile)
			fs.MustRemoveDir(deletePath)
		}
	}

	// Open parts
	var pws []*partWrapper
	for _, partName := range partNames {
		partPath := filepath.Join(path, partName)
		p := mustOpenFilePart(partPath)
		pw := &partWrapper{
			p: p,
		}
		pw.incRef()
		pws = append(pws, pw)
	}

	return pws
}

// MustCreateSnapshotAt creates pt snapshot at the given smallPath and bigPath dirs.
//
// Snapshot is created using linux hard links, so it is usually created very quickly.
func (pt *partition) MustCreateSnapshotAt(smallPath, bigPath, indexDBPath string) {
	logger.Infof("creating partition snapshot of %q, %q, and %q...", pt.smallPartsPath, pt.bigPartsPath, pt.indexDBPartsPath)
	startTime := time.Now()

	// Flush inmemory data to disk.
	pt.flushInmemoryRowsToFiles()

	pt.partsLock.Lock()
	incRefForParts(pt.smallParts)
	pwsSmall := append([]*partWrapper{}, pt.smallParts...)
	incRefForParts(pt.bigParts)
	pwsBig := append([]*partWrapper{}, pt.bigParts...)
	pt.partsLock.Unlock()

	defer func() {
		pt.PutParts(pwsSmall)
		pt.PutParts(pwsBig)
	}()

	fs.MustMkdirFailIfExist(smallPath)
	fs.MustMkdirFailIfExist(bigPath)

	// Create a file with part names at smallPath
	mustWritePartNames(pwsSmall, pwsBig, smallPath)

	pt.mustCreateSnapshot(pt.smallPartsPath, smallPath, pwsSmall)
	pt.mustCreateSnapshot(pt.bigPartsPath, bigPath, pwsBig)

<<<<<<< HEAD
	pt.idb.tb.MustCreateSnapshotAt(indexDBPath)

	logger.Infof("created partition snapshot of %q, %q, and %q at %q, %q, and %q in %.3f seconds",
		pt.smallPartsPath, pt.bigPartsPath, pt.indexDBPartsPath, smallPath, bigPath, indexDBPath, time.Since(startTime).Seconds())
=======
	fs.MustSyncPathAndParentDir(smallPath)
	fs.MustSyncPathAndParentDir(bigPath)

	logger.Infof("created partition snapshot of %q and %q at %q and %q in %.3f seconds",
		pt.smallPartsPath, pt.bigPartsPath, smallPath, bigPath, time.Since(startTime).Seconds())
>>>>>>> 63a6b9b8
}

// mustCreateSnapshot creates a snapshot from srcDir to dstDir.
func (pt *partition) mustCreateSnapshot(srcDir, dstDir string, pws []*partWrapper) {
	// Make hardlinks for pws at dstDir
	for _, pw := range pws {
		srcPartPath := pw.p.path
		dstPartPath := filepath.Join(dstDir, filepath.Base(srcPartPath))
		fs.MustHardLinkFiles(srcPartPath, dstPartPath)
	}

	// Copy the appliedRetentionFilename to dstDir.
	// This file can be created by VictoriaMetrics Enterprise.
	// See https://docs.victoriametrics.com/victoriametrics/single-server-victoriametrics/#retention-filters .
	// Do not make hard link to this file, since it can be modified over time.
	srcPath := filepath.Join(srcDir, appliedRetentionFilename)
	if fs.IsPathExist(srcPath) {
		dstPath := filepath.Join(dstDir, filepath.Base(srcPath))
		fs.MustCopyFile(srcPath, dstPath)
	}
}

type partNamesJSON struct {
	Small []string
	Big   []string
}

func mustWritePartNames(pwsSmall, pwsBig []*partWrapper, dstDir string) {
	partNamesSmall := getPartNames(pwsSmall)
	partNamesBig := getPartNames(pwsBig)
	partNames := &partNamesJSON{
		Small: partNamesSmall,
		Big:   partNamesBig,
	}
	data, err := json.Marshal(partNames)
	if err != nil {
		logger.Panicf("BUG: cannot marshal partNames to JSON: %s", err)
	}
	partsFile := filepath.Join(dstDir, partsFilename)
	fs.MustWriteAtomic(partsFile, data, true)
}

func getPartNames(pws []*partWrapper) []string {
	partNames := make([]string, 0, len(pws))
	for _, pw := range pws {
		if pw.mp != nil {
			// Skip in-memory parts
			continue
		}
		partName := filepath.Base(pw.p.path)
		partNames = append(partNames, partName)
	}
	sort.Strings(partNames)
	return partNames
}

func mustReadPartNames(partsFile, smallPartsPath, bigPartsPath string) ([]string, []string) {
	if fs.IsPathExist(partsFile) {
		data, err := os.ReadFile(partsFile)
		if err != nil {
			logger.Panicf("FATAL: cannot read %q: %s", partsFile, err)
		}
		var partNames partNamesJSON
		if err := json.Unmarshal(data, &partNames); err != nil {
			logger.Panicf("FATAL: cannot parse %q: %s", partsFile, err)
		}
		return partNames.Small, partNames.Big
	}
	// The partsFile is missing. This is the upgrade from versions previous to v1.90.0.
	// Read part names from smallPartsPath and bigPartsPath directories
	partNamesSmall := mustReadPartNamesFromDir(smallPartsPath)
	partNamesBig := mustReadPartNamesFromDir(bigPartsPath)
	return partNamesSmall, partNamesBig
}

func mustReadPartNamesFromDir(srcDir string) []string {
	if !fs.IsPathExist(srcDir) {
		return nil
	}
	des := fs.MustReadDir(srcDir)
	var partNames []string
	for _, de := range des {
		if !fs.IsDirOrSymlink(de) {
			// Skip non-directories.
			continue
		}
		partName := de.Name()
		if isSpecialDir(partName) {
			// Skip special dirs.
			continue
		}
		partNames = append(partNames, partName)
	}
	return partNames
}

func isSpecialDir(name string) bool {
	return name == "tmp" || name == "txn" || name == snapshotsDirname
}<|MERGE_RESOLUTION|>--- conflicted
+++ resolved
@@ -199,16 +199,10 @@
 	}
 }
 
-<<<<<<< HEAD
-// mustCreatePartition creates new partition for the given timestamp and the given paths
-// to small and big partitions.
+// mustCreatePartition creates new partition for the given timestamp and the given paths to small and big partitions.
 func mustCreatePartition(timestamp int64, smallPartitionsPath, bigPartitionsPath, indexDBPath string, s *Storage) *partition {
 	var tr TimeRange
 	tr.fromPartitionTimestamp(timestamp)
-=======
-// mustCreatePartition creates new partition for the given timestamp and the given paths to small and big partitions.
-func mustCreatePartition(timestamp int64, smallPartitionsPath, bigPartitionsPath string, s *Storage) *partition {
->>>>>>> 63a6b9b8
 	name := timestampToPartitionName(timestamp)
 
 	smallPartsPath := filepath.Join(filepath.Clean(smallPartitionsPath), name)
@@ -2054,18 +2048,13 @@
 	pt.mustCreateSnapshot(pt.smallPartsPath, smallPath, pwsSmall)
 	pt.mustCreateSnapshot(pt.bigPartsPath, bigPath, pwsBig)
 
-<<<<<<< HEAD
+	fs.MustSyncPathAndParentDir(smallPath)
+	fs.MustSyncPathAndParentDir(bigPath)
+
 	pt.idb.tb.MustCreateSnapshotAt(indexDBPath)
 
 	logger.Infof("created partition snapshot of %q, %q, and %q at %q, %q, and %q in %.3f seconds",
 		pt.smallPartsPath, pt.bigPartsPath, pt.indexDBPartsPath, smallPath, bigPath, indexDBPath, time.Since(startTime).Seconds())
-=======
-	fs.MustSyncPathAndParentDir(smallPath)
-	fs.MustSyncPathAndParentDir(bigPath)
-
-	logger.Infof("created partition snapshot of %q and %q at %q and %q in %.3f seconds",
-		pt.smallPartsPath, pt.bigPartsPath, smallPath, bigPath, time.Since(startTime).Seconds())
->>>>>>> 63a6b9b8
 }
 
 // mustCreateSnapshot creates a snapshot from srcDir to dstDir.
