package storage

import (
	"encoding/json"
	"errors"
	"fmt"
	"os"
	"path/filepath"
	"sort"
	"strings"
	"sync"
	"sync/atomic"
	"time"
	"unsafe"

	"github.com/VictoriaMetrics/VictoriaMetrics/lib/cgroup"
	"github.com/VictoriaMetrics/VictoriaMetrics/lib/encoding"
	"github.com/VictoriaMetrics/VictoriaMetrics/lib/fasttime"
	"github.com/VictoriaMetrics/VictoriaMetrics/lib/fs"
	"github.com/VictoriaMetrics/VictoriaMetrics/lib/logger"
	"github.com/VictoriaMetrics/VictoriaMetrics/lib/memory"
	"github.com/VictoriaMetrics/VictoriaMetrics/lib/mergeset"
)

// The maximum size of big part.
//
// This number limits the maximum time required for building big part.
// This time shouldn't exceed a few days.
const maxBigPartSize = 1e12

// The maximum number of inmemory parts in the partition.
//
// If the number of inmemory parts reaches this value, then assisted merge runs during data ingestion.
const maxInmemoryPartsPerPartition = 20

// The maximum number of small parts in the partition.
//
// If the number of small parts reaches this value, then assisted merge runs during data ingestion.
const maxSmallPartsPerPartition = 30

// Default number of parts to merge at once.
//
// This number has been obtained empirically - it gives the lowest possible overhead.
// See appendPartsToMerge tests for details.
const defaultPartsToMerge = 15

// The final number of parts to merge at once.
//
// It must be smaller than defaultPartsToMerge.
// Lower value improves select performance at the cost of increased
// write amplification.
const finalPartsToMerge = 3

// The number of shards for rawRow entries per partition.
//
// Higher number of shards reduces CPU contention and increases the max bandwidth on multi-core systems.
var rawRowsShardsPerPartition = (cgroup.AvailableCPUs() + 1) / 2

// The interval for flushing buffered rows into parts, so they become visible to search.
const pendingRowsFlushInterval = time.Second

// The interval for guaranteed flush of recently ingested data from memory to on-disk parts,
// so they survive process crash.
var dataFlushInterval = 5 * time.Second

// SetDataFlushInterval sets the interval for guaranteed flush of recently ingested data from memory to disk.
//
// The data can be flushed from memory to disk more frequently if it doesn't fit the memory limit.
//
// This function must be called before initializing the storage.
func SetDataFlushInterval(d time.Duration) {
	if d > pendingRowsFlushInterval {
		dataFlushInterval = d
		mergeset.SetDataFlushInterval(d)
	}
}

// getMaxRawRowsPerShard returns the maximum number of rows that haven't been converted into parts yet.
func getMaxRawRowsPerShard() int {
	maxRawRowsPerPartitionOnce.Do(func() {
		n := memory.Allowed() / rawRowsShardsPerPartition / 256 / int(unsafe.Sizeof(rawRow{}))
		if n < 1e4 {
			n = 1e4
		}
		if n > 500e3 {
			n = 500e3
		}
		maxRawRowsPerPartition = n
	})
	return maxRawRowsPerPartition
}

var (
	maxRawRowsPerPartition     int
	maxRawRowsPerPartitionOnce sync.Once
)

// partition represents a partition.
type partition struct {
	// Put atomic counters to the top of struct, so they are aligned to 8 bytes on 32-bit arch.
	// See https://github.com/VictoriaMetrics/VictoriaMetrics/issues/212

	activeInmemoryMerges uint64
	activeSmallMerges    uint64
	activeBigMerges      uint64

	inmemoryMergesCount uint64
	smallMergesCount    uint64
	bigMergesCount      uint64

	inmemoryRowsMerged uint64
	smallRowsMerged    uint64
	bigRowsMerged      uint64

	inmemoryRowsDeleted uint64
	smallRowsDeleted    uint64
	bigRowsDeleted      uint64

	inmemoryAssistedMerges uint64
	smallAssistedMerges    uint64

	mergeNeedFreeDiskSpace uint64

	mergeIdx uint64

	smallPartsPath string
	bigPartsPath   string

	// The parent storage.
	s *Storage

	// Name is the name of the partition in the form YYYY_MM.
	name string

	// The time range for the partition. Usually this is a whole month.
	tr TimeRange

	// rawRows contains recently added rows that haven't been converted into parts yet.
	// rawRows are periodically converted into inmemroyParts.
	// rawRows aren't used in search for performance reasons.
	rawRows rawRowsShards

	// partsLock protects inmemoryParts, smallParts and bigParts.
	partsLock sync.Mutex

	// Contains inmemory parts with recently ingested data.
	// It must be merged into either smallParts or bigParts to become visible to search.
	inmemoryParts []*partWrapper

	// Contains file-based parts with small number of items.
	smallParts []*partWrapper

	// Contains file-based parts with big number of items.
	bigParts []*partWrapper

	// This channel is used for signaling the background mergers that there are parts,
	// which may need to be merged.
	needMergeCh chan struct{}

	stopCh chan struct{}

	wg sync.WaitGroup
}

// partWrapper is a wrapper for the part.
type partWrapper struct {
	// The number of references to the part.
	refCount uint32

	// The flag, which is set when the part must be deleted after refCount reaches zero.
	mustBeDeleted uint32

	// The part itself.
	p *part

	// non-nil if the part is inmemoryPart.
	mp *inmemoryPart

	// Whether the part is in merge now.
	isInMerge bool

	// The deadline when in-memory part must be flushed to disk.
	flushToDiskDeadline time.Time
}

func (pw *partWrapper) incRef() {
	atomic.AddUint32(&pw.refCount, 1)
}

func (pw *partWrapper) decRef() {
	n := atomic.AddUint32(&pw.refCount, ^uint32(0))
	if int32(n) < 0 {
		logger.Panicf("BUG: pw.refCount must be bigger than 0; got %d", int32(n))
	}
	if n > 0 {
		return
	}

	deletePath := ""
	if pw.mp == nil && atomic.LoadUint32(&pw.mustBeDeleted) != 0 {
		deletePath = pw.p.path
	}
	if pw.mp != nil {
		putInmemoryPart(pw.mp)
		pw.mp = nil
	}
	pw.p.MustClose()
	pw.p = nil

	if deletePath != "" {
		fs.MustRemoveAll(deletePath)
	}
}

// mustCreatePartition creates new partition for the given timestamp and the given paths
// to small and big partitions.
func mustCreatePartition(timestamp int64, smallPartitionsPath, bigPartitionsPath string, s *Storage) *partition {
	name := timestampToPartitionName(timestamp)
	smallPartsPath := filepath.Join(filepath.Clean(smallPartitionsPath), name)
	bigPartsPath := filepath.Join(filepath.Clean(bigPartitionsPath), name)
	logger.Infof("creating a partition %q with smallPartsPath=%q, bigPartsPath=%q", name, smallPartsPath, bigPartsPath)

	fs.MustMkdirFailIfExist(smallPartsPath)
	fs.MustMkdirFailIfExist(bigPartsPath)

	pt := newPartition(name, smallPartsPath, bigPartsPath, s)
	pt.tr.fromPartitionTimestamp(timestamp)
	pt.startBackgroundWorkers()

	logger.Infof("partition %q has been created", name)

	return pt
}

func (pt *partition) startBackgroundWorkers() {
	pt.startMergeWorkers()
	pt.startInmemoryPartsFlusher()
	pt.startPendingRowsFlusher()
	pt.startStalePartsRemover()
}

// Drop drops all the data on the storage for the given pt.
//
// The pt must be detached from table before calling pt.Drop.
func (pt *partition) Drop() {
	logger.Infof("dropping partition %q at smallPartsPath=%q, bigPartsPath=%q", pt.name, pt.smallPartsPath, pt.bigPartsPath)

	fs.MustRemoveDirAtomic(pt.smallPartsPath)
	fs.MustRemoveDirAtomic(pt.bigPartsPath)
	logger.Infof("partition %q has been dropped", pt.name)
}

// mustOpenPartition opens the existing partition from the given paths.
func mustOpenPartition(smallPartsPath, bigPartsPath string, s *Storage) *partition {
	smallPartsPath = filepath.Clean(smallPartsPath)
	bigPartsPath = filepath.Clean(bigPartsPath)

	name := filepath.Base(smallPartsPath)
	if !strings.HasSuffix(bigPartsPath, name) {
		logger.Panicf("FATAL: patititon name in bigPartsPath %q doesn't match smallPartsPath %q; want %q", bigPartsPath, smallPartsPath, name)
	}

	partNamesSmall, partNamesBig := mustReadPartNames(smallPartsPath, bigPartsPath)

	smallParts := mustOpenParts(smallPartsPath, partNamesSmall)
	bigParts := mustOpenParts(bigPartsPath, partNamesBig)

	pt := newPartition(name, smallPartsPath, bigPartsPath, s)
	pt.smallParts = smallParts
	pt.bigParts = bigParts
	if err := pt.tr.fromPartitionName(name); err != nil {
		logger.Panicf("FATAL: cannot obtain partition time range from smallPartsPath %q: %s", smallPartsPath, err)
	}
	pt.startBackgroundWorkers()

	// Wake up a single background merger, so it could start merging parts if needed.
	pt.notifyBackgroundMergers()

	return pt
}

func newPartition(name, smallPartsPath, bigPartsPath string, s *Storage) *partition {
	p := &partition{
		name:           name,
		smallPartsPath: smallPartsPath,
		bigPartsPath:   bigPartsPath,

		s: s,

		mergeIdx:    uint64(time.Now().UnixNano()),
		needMergeCh: make(chan struct{}, cgroup.AvailableCPUs()),

		stopCh: make(chan struct{}),
	}
	p.rawRows.init()
	return p
}

// partitionMetrics contains essential metrics for the partition.
type partitionMetrics struct {
	PendingRows uint64

	IndexBlocksCacheSize         uint64
	IndexBlocksCacheSizeBytes    uint64
	IndexBlocksCacheSizeMaxBytes uint64
	IndexBlocksCacheRequests     uint64
	IndexBlocksCacheMisses       uint64

	InmemorySizeBytes uint64
	SmallSizeBytes    uint64
	BigSizeBytes      uint64

	InmemoryRowsCount uint64
	SmallRowsCount    uint64
	BigRowsCount      uint64

	InmemoryBlocksCount uint64
	SmallBlocksCount    uint64
	BigBlocksCount      uint64

	InmemoryPartsCount uint64
	SmallPartsCount    uint64
	BigPartsCount      uint64

	ActiveInmemoryMerges uint64
	ActiveSmallMerges    uint64
	ActiveBigMerges      uint64

	InmemoryMergesCount uint64
	SmallMergesCount    uint64
	BigMergesCount      uint64

	InmemoryRowsMerged uint64
	SmallRowsMerged    uint64
	BigRowsMerged      uint64

	InmemoryRowsDeleted uint64
	SmallRowsDeleted    uint64
	BigRowsDeleted      uint64

	InmemoryPartsRefCount uint64
	SmallPartsRefCount    uint64
	BigPartsRefCount      uint64

	InmemoryAssistedMerges uint64
	SmallAssistedMerges    uint64

	MergeNeedFreeDiskSpace uint64
}

// TotalRowsCount returns total number of rows in tm.
func (pm *partitionMetrics) TotalRowsCount() uint64 {
	return pm.PendingRows + pm.InmemoryRowsCount + pm.SmallRowsCount + pm.BigRowsCount
}

// UpdateMetrics updates m with metrics from pt.
func (pt *partition) UpdateMetrics(m *partitionMetrics) {
	m.PendingRows += uint64(pt.rawRows.Len())

	pt.partsLock.Lock()

	for _, pw := range pt.inmemoryParts {
		p := pw.p
		m.InmemoryRowsCount += p.ph.RowsCount
		m.InmemoryBlocksCount += p.ph.BlocksCount
		m.InmemorySizeBytes += p.size
		m.InmemoryPartsRefCount += uint64(atomic.LoadUint32(&pw.refCount))
	}
	for _, pw := range pt.smallParts {
		p := pw.p
		m.SmallRowsCount += p.ph.RowsCount
		m.SmallBlocksCount += p.ph.BlocksCount
		m.SmallSizeBytes += p.size
		m.SmallPartsRefCount += uint64(atomic.LoadUint32(&pw.refCount))
	}
	for _, pw := range pt.bigParts {
		p := pw.p
		m.BigRowsCount += p.ph.RowsCount
		m.BigBlocksCount += p.ph.BlocksCount
		m.BigSizeBytes += p.size
		m.BigPartsRefCount += uint64(atomic.LoadUint32(&pw.refCount))
	}

	m.InmemoryPartsCount += uint64(len(pt.inmemoryParts))
	m.SmallPartsCount += uint64(len(pt.smallParts))
	m.BigPartsCount += uint64(len(pt.bigParts))

	pt.partsLock.Unlock()

	m.IndexBlocksCacheSize = uint64(ibCache.Len())
	m.IndexBlocksCacheSizeBytes = uint64(ibCache.SizeBytes())
	m.IndexBlocksCacheSizeMaxBytes = uint64(ibCache.SizeMaxBytes())
	m.IndexBlocksCacheRequests = ibCache.Requests()
	m.IndexBlocksCacheMisses = ibCache.Misses()

	m.ActiveInmemoryMerges += atomic.LoadUint64(&pt.activeInmemoryMerges)
	m.ActiveSmallMerges += atomic.LoadUint64(&pt.activeSmallMerges)
	m.ActiveBigMerges += atomic.LoadUint64(&pt.activeBigMerges)

	m.InmemoryMergesCount += atomic.LoadUint64(&pt.inmemoryMergesCount)
	m.SmallMergesCount += atomic.LoadUint64(&pt.smallMergesCount)
	m.BigMergesCount += atomic.LoadUint64(&pt.bigMergesCount)

	m.InmemoryRowsMerged += atomic.LoadUint64(&pt.inmemoryRowsMerged)
	m.SmallRowsMerged += atomic.LoadUint64(&pt.smallRowsMerged)
	m.BigRowsMerged += atomic.LoadUint64(&pt.bigRowsMerged)

	m.InmemoryRowsDeleted += atomic.LoadUint64(&pt.inmemoryRowsDeleted)
	m.SmallRowsDeleted += atomic.LoadUint64(&pt.smallRowsDeleted)
	m.BigRowsDeleted += atomic.LoadUint64(&pt.bigRowsDeleted)

	m.InmemoryAssistedMerges += atomic.LoadUint64(&pt.inmemoryAssistedMerges)
	m.SmallAssistedMerges += atomic.LoadUint64(&pt.smallAssistedMerges)

	m.MergeNeedFreeDiskSpace += atomic.LoadUint64(&pt.mergeNeedFreeDiskSpace)
}

// AddRows adds the given rows to the partition pt.
//
// All the rows must fit the partition by timestamp range
// and must have valid PrecisionBits.
func (pt *partition) AddRows(rows []rawRow) {
	if len(rows) == 0 {
		return
	}

	if isDebug {
		// Validate all the rows.
		for i := range rows {
			r := &rows[i]
			if !pt.HasTimestamp(r.Timestamp) {
				logger.Panicf("BUG: row %+v has Timestamp outside partition %q range %+v", r, pt.smallPartsPath, &pt.tr)
			}
			if err := encoding.CheckPrecisionBits(r.PrecisionBits); err != nil {
				logger.Panicf("BUG: row %+v has invalid PrecisionBits: %s", r, err)
			}
		}
	}

	pt.rawRows.addRows(pt, rows)
}

var isDebug = false

type rawRowsShards struct {
	shardIdx uint32

	// Shards reduce lock contention when adding rows on multi-CPU systems.
	shards []rawRowsShard
}

func (rrss *rawRowsShards) init() {
	rrss.shards = make([]rawRowsShard, rawRowsShardsPerPartition)
}

func (rrss *rawRowsShards) addRows(pt *partition, rows []rawRow) {
	shards := rrss.shards
	shardsLen := uint32(len(shards))
	for len(rows) > 0 {
		n := atomic.AddUint32(&rrss.shardIdx, 1)
		idx := n % shardsLen
		rows = shards[idx].addRows(pt, rows)
	}
}

func (rrss *rawRowsShards) Len() int {
	n := 0
	for i := range rrss.shards[:] {
		n += rrss.shards[i].Len()
	}
	return n
}

type rawRowsShardNopad struct {
	// Put lastFlushTime to the top in order to avoid unaligned memory access on 32-bit architectures
	lastFlushTime uint64

	mu   sync.Mutex
	rows []rawRow
}

type rawRowsShard struct {
	rawRowsShardNopad

	// The padding prevents false sharing on widespread platforms with
	// 128 mod (cache line size) = 0 .
	_ [128 - unsafe.Sizeof(rawRowsShardNopad{})%128]byte
}

func (rrs *rawRowsShard) Len() int {
	rrs.mu.Lock()
	n := len(rrs.rows)
	rrs.mu.Unlock()
	return n
}

func (rrs *rawRowsShard) addRows(pt *partition, rows []rawRow) []rawRow {
	var rrb *rawRowsBlock

	rrs.mu.Lock()
	if cap(rrs.rows) == 0 {
		rrs.rows = newRawRows()
	}
	n := copy(rrs.rows[len(rrs.rows):cap(rrs.rows)], rows)
	rrs.rows = rrs.rows[:len(rrs.rows)+n]
	rows = rows[n:]
	if len(rows) > 0 {
		rrb = getRawRowsBlock()
		rrb.rows, rrs.rows = rrs.rows, rrb.rows
		n = copy(rrs.rows[:cap(rrs.rows)], rows)
		rrs.rows = rrs.rows[:n]
		rows = rows[n:]
		atomic.StoreUint64(&rrs.lastFlushTime, fasttime.UnixTimestamp())
	}
	rrs.mu.Unlock()

	if rrb != nil {
		pt.flushRowsToParts(rrb.rows)
		putRawRowsBlock(rrb)

		// Run assisted merges if needed.
		flushConcurrencyCh <- struct{}{}
		pt.assistedMergeForInmemoryParts()
		pt.assistedMergeForSmallParts()
		// There is no need in assisted merges for big parts,
		// since the bottleneck is possible only at inmemory and small parts.
		<-flushConcurrencyCh
	}

	return rows
}

type rawRowsBlock struct {
	rows []rawRow
}

func newRawRows() []rawRow {
	n := getMaxRawRowsPerShard()
	return make([]rawRow, 0, n)
}

func getRawRowsBlock() *rawRowsBlock {
	v := rawRowsBlockPool.Get()
	if v == nil {
		return &rawRowsBlock{
			rows: newRawRows(),
		}
	}
	return v.(*rawRowsBlock)
}

func putRawRowsBlock(rrb *rawRowsBlock) {
	rrb.rows = rrb.rows[:0]
	rawRowsBlockPool.Put(rrb)
}

var rawRowsBlockPool sync.Pool

func (pt *partition) flushRowsToParts(rows []rawRow) {
	if len(rows) == 0 {
		return
	}
	maxRows := getMaxRawRowsPerShard()
	var pwsLock sync.Mutex
	pws := make([]*partWrapper, 0, (len(rows)+maxRows-1)/maxRows)
	wg := getWaitGroup()
	for len(rows) > 0 {
		n := maxRows
		if n > len(rows) {
			n = len(rows)
		}
		wg.Add(1)
		flushConcurrencyCh <- struct{}{}
		go func(rowsChunk []rawRow) {
			defer func() {
				<-flushConcurrencyCh
				wg.Done()
			}()
			pw := pt.createInmemoryPart(rowsChunk)
			if pw == nil {
				return
			}
			pwsLock.Lock()
			pws = append(pws, pw)
			pwsLock.Unlock()
		}(rows[:n])
		rows = rows[n:]
	}
	wg.Wait()
	putWaitGroup(wg)

	pt.partsLock.Lock()
	pt.inmemoryParts = append(pt.inmemoryParts, pws...)
	for range pws {
		if !pt.notifyBackgroundMergers() {
			break
		}
	}
	pt.partsLock.Unlock()
}

func (pt *partition) notifyBackgroundMergers() bool {
	select {
	case pt.needMergeCh <- struct{}{}:
		return true
	default:
		return false
	}
}

var flushConcurrencyLimit = func() int {
	n := cgroup.AvailableCPUs()
	if n < 3 {
		// Allow at least 3 concurrent flushers on systems with a single CPU core
		// in order to guarantee that in-memory data flushes and background merges can be continued
		// when a single flusher is busy with the long merge of big parts,
		// while another flusher is busy with the long merge of small parts.
		n = 3
	}
	return n
}()

var flushConcurrencyCh = make(chan struct{}, flushConcurrencyLimit)

func needAssistedMerge(pws []*partWrapper, maxParts int) bool {
	if len(pws) < maxParts {
		return false
	}
	return getNotInMergePartsCount(pws) >= defaultPartsToMerge
}

func (pt *partition) assistedMergeForInmemoryParts() {
	for {
		pt.partsLock.Lock()
		needMerge := needAssistedMerge(pt.inmemoryParts, maxInmemoryPartsPerPartition)
		pt.partsLock.Unlock()
		if !needMerge {
			return
		}

		atomic.AddUint64(&pt.inmemoryAssistedMerges, 1)
		err := pt.mergeInmemoryParts()
		if err == nil {
			continue
		}
		if errors.Is(err, errNothingToMerge) || errors.Is(err, errForciblyStopped) {
			return
		}
		logger.Panicf("FATAL: cannot merge inmemory parts: %s", err)
	}
}

func (pt *partition) assistedMergeForSmallParts() {
	for {
		pt.partsLock.Lock()
		needMerge := needAssistedMerge(pt.smallParts, maxSmallPartsPerPartition)
		pt.partsLock.Unlock()
		if !needMerge {
			return
		}

		atomic.AddUint64(&pt.smallAssistedMerges, 1)
		err := pt.mergeExistingParts(false)
		if err == nil {
			continue
		}
		if errors.Is(err, errNothingToMerge) || errors.Is(err, errForciblyStopped) || errors.Is(err, errReadOnlyMode) {
			return
		}
		logger.Panicf("FATAL: cannot merge small parts: %s", err)
	}
}

func getNotInMergePartsCount(pws []*partWrapper) int {
	n := 0
	for _, pw := range pws {
		if !pw.isInMerge {
			n++
		}
	}
	return n
}

func getWaitGroup() *sync.WaitGroup {
	v := wgPool.Get()
	if v == nil {
		return &sync.WaitGroup{}
	}
	return v.(*sync.WaitGroup)
}

func putWaitGroup(wg *sync.WaitGroup) {
	wgPool.Put(wg)
}

var wgPool sync.Pool

func (pt *partition) createInmemoryPart(rows []rawRow) *partWrapper {
	if len(rows) == 0 {
		return nil
	}
	mp := getInmemoryPart()
	mp.InitFromRows(rows)

	// Make sure the part may be added.
	if mp.ph.MinTimestamp > mp.ph.MaxTimestamp {
		logger.Panicf("BUG: the part %q cannot be added to partition %q because its MinTimestamp exceeds MaxTimestamp; %d vs %d",
			&mp.ph, pt.smallPartsPath, mp.ph.MinTimestamp, mp.ph.MaxTimestamp)
	}
	if mp.ph.MinTimestamp < pt.tr.MinTimestamp {
		logger.Panicf("BUG: the part %q cannot be added to partition %q because of too small MinTimestamp; got %d; want at least %d",
			&mp.ph, pt.smallPartsPath, mp.ph.MinTimestamp, pt.tr.MinTimestamp)
	}
	if mp.ph.MaxTimestamp > pt.tr.MaxTimestamp {
		logger.Panicf("BUG: the part %q cannot be added to partition %q because of too big MaxTimestamp; got %d; want at least %d",
			&mp.ph, pt.smallPartsPath, mp.ph.MaxTimestamp, pt.tr.MaxTimestamp)
	}
	flushToDiskDeadline := time.Now().Add(dataFlushInterval)
	return newPartWrapperFromInmemoryPart(mp, flushToDiskDeadline)
}

func newPartWrapperFromInmemoryPart(mp *inmemoryPart, flushToDiskDeadline time.Time) *partWrapper {
	p := mp.NewPart()
	pw := &partWrapper{
		p:                   p,
		mp:                  mp,
		refCount:            1,
		flushToDiskDeadline: flushToDiskDeadline,
	}
	return pw
}

// HasTimestamp returns true if the pt contains the given timestamp.
func (pt *partition) HasTimestamp(timestamp int64) bool {
	return timestamp >= pt.tr.MinTimestamp && timestamp <= pt.tr.MaxTimestamp
}

// GetParts appends parts snapshot to dst and returns it.
//
// The appended parts must be released with PutParts.
func (pt *partition) GetParts(dst []*partWrapper, addInMemory bool) []*partWrapper {
	pt.partsLock.Lock()
	if addInMemory {
		incRefForParts(pt.inmemoryParts)
		dst = append(dst, pt.inmemoryParts...)
	}
	incRefForParts(pt.smallParts)
	dst = append(dst, pt.smallParts...)
	incRefForParts(pt.bigParts)
	dst = append(dst, pt.bigParts...)
	pt.partsLock.Unlock()

	return dst
}

// PutParts releases the given pws obtained via GetParts.
func (pt *partition) PutParts(pws []*partWrapper) {
	for _, pw := range pws {
		pw.decRef()
	}
}

func incRefForParts(pws []*partWrapper) {
	for _, pw := range pws {
		pw.incRef()
	}
}

// MustClose closes the pt, so the app may safely exit.
//
// The pt must be detached from table before calling pt.MustClose.
func (pt *partition) MustClose() {
	close(pt.stopCh)

	logger.Infof("waiting for service workers to stop on %q...", pt.smallPartsPath)
	startTime := time.Now()
	pt.wg.Wait()
	logger.Infof("service workers stopped in %.3f seconds on %q", time.Since(startTime).Seconds(), pt.smallPartsPath)

	logger.Infof("flushing inmemory parts to files on %q...", pt.smallPartsPath)
	startTime = time.Now()
	pt.flushInmemoryRows()
	logger.Infof("inmemory parts have been flushed to files in %.3f seconds on %q", time.Since(startTime).Seconds(), pt.smallPartsPath)

	// Remove references from inmemoryParts, smallParts and bigParts, so they may be eventually closed
	// after all the searches are done.
	pt.partsLock.Lock()
	inmemoryParts := pt.inmemoryParts
	smallParts := pt.smallParts
	bigParts := pt.bigParts
	pt.inmemoryParts = nil
	pt.smallParts = nil
	pt.bigParts = nil
	pt.partsLock.Unlock()

	for _, pw := range inmemoryParts {
		pw.decRef()
	}
	for _, pw := range smallParts {
		pw.decRef()
	}
	for _, pw := range bigParts {
		pw.decRef()
	}
}

func (pt *partition) startInmemoryPartsFlusher() {
	pt.wg.Add(1)
	go func() {
		pt.inmemoryPartsFlusher()
		pt.wg.Done()
	}()
}

func (pt *partition) startPendingRowsFlusher() {
	pt.wg.Add(1)
	go func() {
		pt.pendingRowsFlusher()
		pt.wg.Done()
	}()
}

func (pt *partition) inmemoryPartsFlusher() {
	ticker := time.NewTicker(dataFlushInterval)
	defer ticker.Stop()
	for {
		select {
		case <-pt.stopCh:
			return
		case <-ticker.C:
			pt.flushInmemoryParts(false)
		}
	}
}

func (pt *partition) pendingRowsFlusher() {
	ticker := time.NewTicker(pendingRowsFlushInterval)
	defer ticker.Stop()
	var rows []rawRow
	for {
		select {
		case <-pt.stopCh:
			return
		case <-ticker.C:
			rows = pt.flushPendingRows(rows[:0], false)
		}
	}
}

func (pt *partition) flushPendingRows(dst []rawRow, isFinal bool) []rawRow {
	return pt.rawRows.flush(pt, dst, isFinal)
}

func (pt *partition) flushInmemoryRows() {
	pt.rawRows.flush(pt, nil, true)
	pt.flushInmemoryParts(true)
}

func (pt *partition) flushInmemoryParts(isFinal bool) {
	currentTime := time.Now()
	var pws []*partWrapper

	pt.partsLock.Lock()
	for _, pw := range pt.inmemoryParts {
		if !pw.isInMerge && (isFinal || pw.flushToDiskDeadline.Before(currentTime)) {
			pw.isInMerge = true
			pws = append(pws, pw)
		}
	}
	pt.partsLock.Unlock()

	if err := pt.mergePartsOptimal(pws, nil); err != nil {
		logger.Panicf("FATAL: cannot merge in-memory parts: %s", err)
	}
}

func (rrss *rawRowsShards) flush(pt *partition, dst []rawRow, isFinal bool) []rawRow {
	for i := range rrss.shards {
		dst = rrss.shards[i].appendRawRowsToFlush(dst, pt, isFinal)
	}
	pt.flushRowsToParts(dst)
	return dst
}

func (rrs *rawRowsShard) appendRawRowsToFlush(dst []rawRow, pt *partition, isFinal bool) []rawRow {
	currentTime := fasttime.UnixTimestamp()
	flushSeconds := int64(pendingRowsFlushInterval.Seconds())
	if flushSeconds <= 0 {
		flushSeconds = 1
	}
	lastFlushTime := atomic.LoadUint64(&rrs.lastFlushTime)
	if !isFinal && currentTime < lastFlushTime+uint64(flushSeconds) {
		// Fast path - nothing to flush
		return dst
	}
	// Slow path - move rrs.rows to dst.
	rrs.mu.Lock()
	dst = append(dst, rrs.rows...)
	rrs.rows = rrs.rows[:0]
	atomic.StoreUint64(&rrs.lastFlushTime, currentTime)
	rrs.mu.Unlock()
	return dst
}

func (pt *partition) mergePartsOptimal(pws []*partWrapper, stopCh <-chan struct{}) error {
	sortPartsForOptimalMerge(pws)
	for len(pws) > 0 {
		n := defaultPartsToMerge
		if n > len(pws) {
			n = len(pws)
		}
		pwsChunk := pws[:n]
		pws = pws[n:]
		err := pt.mergeParts(pwsChunk, stopCh, true)
		if err == nil {
			continue
		}
		pt.releasePartsToMerge(pws)
		if errors.Is(err, errForciblyStopped) {
			return nil
		}
		return fmt.Errorf("cannot merge parts optimally: %w", err)
	}
	return nil
}

// ForceMergeAllParts runs merge for all the parts in pt.
func (pt *partition) ForceMergeAllParts() error {
	pws := pt.getAllPartsForMerge()
	if len(pws) == 0 {
		// Nothing to merge.
		return nil
	}
	for {
		// Check whether there is enough disk space for merging pws.
		newPartSize := getPartsSize(pws)
		maxOutBytes := fs.MustGetFreeSpace(pt.bigPartsPath)
		if newPartSize > maxOutBytes {
			freeSpaceNeededBytes := newPartSize - maxOutBytes
			forceMergeLogger.Warnf("cannot initiate force merge for the partition %s; additional space needed: %d bytes", pt.name, freeSpaceNeededBytes)
			pt.releasePartsToMerge(pws)
			return nil
		}

		// If len(pws) == 1, then the merge must run anyway.
		// This allows applying the configured retention, removing the deleted series
		// and performing de-duplication if needed.
		if err := pt.mergePartsOptimal(pws, pt.stopCh); err != nil {
			return fmt.Errorf("cannot force merge %d parts from partition %q: %w", len(pws), pt.name, err)
		}
		pws = pt.getAllPartsForMerge()
		if len(pws) <= 1 {
			pt.releasePartsToMerge(pws)
			return nil
		}
	}
}

var forceMergeLogger = logger.WithThrottler("forceMerge", time.Minute)

func (pt *partition) getAllPartsForMerge() []*partWrapper {
	var pws []*partWrapper
	pt.partsLock.Lock()
	if !hasActiveMerges(pt.inmemoryParts) && !hasActiveMerges(pt.smallParts) && !hasActiveMerges(pt.bigParts) {
		pws = appendAllPartsForMerge(pws, pt.inmemoryParts)
		pws = appendAllPartsForMerge(pws, pt.smallParts)
		pws = appendAllPartsForMerge(pws, pt.bigParts)
	}
	pt.partsLock.Unlock()
	return pws
}

func appendAllPartsForMerge(dst, src []*partWrapper) []*partWrapper {
	for _, pw := range src {
		if pw.isInMerge {
			logger.Panicf("BUG: part %q is already in merge", pw.p.path)
		}
		pw.isInMerge = true
		dst = append(dst, pw)
	}
	return dst
}

func hasActiveMerges(pws []*partWrapper) bool {
	for _, pw := range pws {
		if pw.isInMerge {
			return true
		}
	}
	return false
}

var mergeWorkersLimitCh = make(chan struct{}, getDefaultMergeConcurrency(16))

func getDefaultMergeConcurrency(max int) int {
	v := (cgroup.AvailableCPUs() + 1) / 2
	if v > max {
		v = max
	}
	return adjustMergeWorkersLimit(v)
}

// SetMergeWorkersCount sets the maximum number of concurrent mergers for parts.
//
// The function must be called before opening or creating any storage.
func SetMergeWorkersCount(n int) {
	if n <= 0 {
		// Do nothing
		return
	}
	n = adjustMergeWorkersLimit(n)
	mergeWorkersLimitCh = make(chan struct{}, n)
}

func adjustMergeWorkersLimit(n int) int {
	if n < 4 {
		// Allow at least 4 merge workers on systems with small CPUs count
		// in order to guarantee that background merges can be continued
		// when multiple workers are busy with big merges.
		n = 4
	}
	return n
}

func (pt *partition) startMergeWorkers() {
	// The actual number of concurrent merges is limited inside mergeWorker() below.
	for i := 0; i < cap(mergeWorkersLimitCh); i++ {
		pt.wg.Add(1)
		go func() {
			pt.mergeWorker()
			pt.wg.Done()
		}()
	}
}

func (pt *partition) mergeWorker() {
	var lastMergeTime uint64
	isFinal := false
	for {
		// Limit the number of concurrent calls to mergeExistingParts, since the total number of merge workers
		// across partitions may exceed the the cap(mergeWorkersLimitCh).
		mergeWorkersLimitCh <- struct{}{}
		err := pt.mergeExistingParts(isFinal)
		<-mergeWorkersLimitCh
		if err == nil {
			// Try merging additional parts.
			lastMergeTime = fasttime.UnixTimestamp()
			isFinal = false
			continue
		}
		if errors.Is(err, errForciblyStopped) {
			// The merger has been stopped.
			return
		}
		if !errors.Is(err, errNothingToMerge) && !errors.Is(err, errReadOnlyMode) {
			// Unexpected error.
			logger.Panicf("FATAL: unrecoverable error when merging parts in the partition (%q, %q): %s", pt.smallPartsPath, pt.bigPartsPath, err)
		}
		if finalMergeDelaySeconds > 0 && fasttime.UnixTimestamp()-lastMergeTime > finalMergeDelaySeconds {
			// We have free time for merging into bigger parts.
			// This should improve select performance.
			lastMergeTime = fasttime.UnixTimestamp()
			isFinal = true
			continue
		}

		// Nothing to merge. Wait for the notification of new merge.
		select {
		case <-pt.stopCh:
			return
		case <-pt.needMergeCh:
		}
	}
}

// Disable final merge by default, since it may lead to high disk IO and CPU usage
// at the beginning of every month when merging data for the previous month.
var finalMergeDelaySeconds = uint64(0)

// SetFinalMergeDelay sets the delay before doing final merge for partitions without newly ingested data.
//
// This function may be called only before Storage initialization.
func SetFinalMergeDelay(delay time.Duration) {
	if delay <= 0 {
		return
	}
	finalMergeDelaySeconds = uint64(delay.Seconds() + 1)
	mergeset.SetFinalMergeDelay(delay)
}

func getMaxInmemoryPartSize() uint64 {
	// Allocate 10% of allowed memory for in-memory parts.
	n := uint64(0.1 * float64(memory.Allowed()) / maxInmemoryPartsPerPartition)
	if n < 1e6 {
		n = 1e6
	}
	return n
}

func (pt *partition) getMaxSmallPartSize() uint64 {
	// Small parts are cached in the OS page cache,
	// so limit their size by the remaining free RAM.
	mem := memory.Remaining()
	// It is expected no more than defaultPartsToMerge/2 parts exist
	// in the OS page cache before they are merged into bigger part.
	// Half of the remaining RAM must be left for lib/mergeset parts,
	// so the maxItems is calculated using the below code:
	n := uint64(mem) / defaultPartsToMerge
	if n < 10e6 {
		n = 10e6
	}
	// Make sure the output part fits available disk space for small parts.
	sizeLimit := getMaxOutBytes(pt.smallPartsPath, cap(mergeWorkersLimitCh))
	if n > sizeLimit {
		n = sizeLimit
	}
	return n
}

func (pt *partition) getMaxBigPartSize() uint64 {
	workersCount := getDefaultMergeConcurrency(4)
	return getMaxOutBytes(pt.bigPartsPath, workersCount)
}

func getMaxOutBytes(path string, workersCount int) uint64 {
	n := fs.MustGetFreeSpace(path)
	// Do not subtract freeDiskSpaceLimitBytes from n before calculating the maxOutBytes,
	// since this will result in sub-optimal merges - e.g. many small parts will be left unmerged.

	// Divide free space by the max number of concurrent merges.
	maxOutBytes := n / uint64(workersCount)
	if maxOutBytes > maxBigPartSize {
		maxOutBytes = maxBigPartSize
	}
	return maxOutBytes
}

func (pt *partition) canBackgroundMerge() bool {
	return atomic.LoadUint32(&pt.s.isReadOnly) == 0
}

var errReadOnlyMode = fmt.Errorf("storage is in readonly mode")

func (pt *partition) mergeInmemoryParts() error {
	maxOutBytes := pt.getMaxBigPartSize()

	pt.partsLock.Lock()
	pws, needFreeSpace := getPartsToMerge(pt.inmemoryParts, maxOutBytes, false)
	pt.partsLock.Unlock()

	atomicSetBool(&pt.mergeNeedFreeDiskSpace, needFreeSpace)
	return pt.mergeParts(pws, pt.stopCh, false)
}

func (pt *partition) mergeExistingParts(isFinal bool) error {
	if !pt.canBackgroundMerge() {
		// Do not perform merge in read-only mode, since this may result in disk space shortage.
		// See https://github.com/VictoriaMetrics/VictoriaMetrics/issues/2603
		return errReadOnlyMode
	}
	maxOutBytes := pt.getMaxBigPartSize()

	pt.partsLock.Lock()
	dst := make([]*partWrapper, 0, len(pt.inmemoryParts)+len(pt.smallParts)+len(pt.bigParts))
	dst = append(dst, pt.inmemoryParts...)
	dst = append(dst, pt.smallParts...)
	dst = append(dst, pt.bigParts...)
	pws, needFreeSpace := getPartsToMerge(dst, maxOutBytes, isFinal)
	pt.partsLock.Unlock()

	atomicSetBool(&pt.mergeNeedFreeDiskSpace, needFreeSpace)
	return pt.mergeParts(pws, pt.stopCh, isFinal)
}

func (pt *partition) releasePartsToMerge(pws []*partWrapper) {
	pt.partsLock.Lock()
	for _, pw := range pws {
		if !pw.isInMerge {
			logger.Panicf("BUG: missing isInMerge flag on the part %q", pw.p.path)
		}
		pw.isInMerge = false
	}
	pt.partsLock.Unlock()
}

var errNothingToMerge = fmt.Errorf("nothing to merge")

func atomicSetBool(p *uint64, b bool) {
	v := uint64(0)
	if b {
		v = 1
	}
	atomic.StoreUint64(p, v)
}

func (pt *partition) runFinalDedup() error {
	requiredDedupInterval, actualDedupInterval := pt.getRequiredDedupInterval()
	t := time.Now()
	logger.Infof("starting final dedup for partition %s using requiredDedupInterval=%d ms, since the partition has smaller actualDedupInterval=%d ms",
		pt.bigPartsPath, requiredDedupInterval, actualDedupInterval)
	if err := pt.ForceMergeAllParts(); err != nil {
		return fmt.Errorf("cannot perform final dedup for partition %s: %w", pt.bigPartsPath, err)
	}
	logger.Infof("final dedup for partition %s has been finished in %.3f seconds", pt.bigPartsPath, time.Since(t).Seconds())
	return nil
}

func (pt *partition) isFinalDedupNeeded() bool {
	requiredDedupInterval, actualDedupInterval := pt.getRequiredDedupInterval()
	return requiredDedupInterval > actualDedupInterval
}

func (pt *partition) getRequiredDedupInterval() (int64, int64) {
	pws := pt.GetParts(nil, false)
	defer pt.PutParts(pws)
	dedupInterval := GetDedupInterval(pt.tr.MaxTimestamp)
	minDedupInterval := getMinDedupInterval(pws)
	return dedupInterval, minDedupInterval
}

func getMinDedupInterval(pws []*partWrapper) int64 {
	if len(pws) == 0 {
		return 0
	}
	dMin := pws[0].p.ph.MinDedupInterval
	for _, pw := range pws[1:] {
		d := pw.p.ph.MinDedupInterval
		if d < dMin {
			dMin = d
		}
	}
	return dMin
}

// mergeParts merges pws to a single resulting part.
//
// Merging is immediately stopped if stopCh is closed.
//
// if isFinal is set, then the resulting part will be saved to disk.
//
// All the parts inside pws must have isInMerge field set to true.
func (pt *partition) mergeParts(pws []*partWrapper, stopCh <-chan struct{}, isFinal bool) error {
	if len(pws) == 0 {
		// Nothing to merge.
		return errNothingToMerge
	}

	startTime := time.Now()

	// Initialize destination paths.
	dstPartType := pt.getDstPartType(pws, isFinal)
	mergeIdx := pt.nextMergeIdx()
	dstPartPath := pt.getDstPartPath(dstPartType, mergeIdx)

	if !isDedupEnabled() && isFinal && len(pws) == 1 && pws[0].mp != nil {
		// Fast path: flush a single in-memory part to disk.
		mp := pws[0].mp
		mp.MustStoreToDisk(dstPartPath)
		pwNew := pt.openCreatedPart(&mp.ph, pws, nil, dstPartPath)
		pt.swapSrcWithDstParts(pws, pwNew, dstPartType)
		return nil
	}

	// Prepare BlockStreamReaders for source parts.
	bsrs := mustOpenBlockStreamReaders(pws)

	// Prepare BlockStreamWriter for destination part.
	srcSize := uint64(0)
	srcRowsCount := uint64(0)
	srcBlocksCount := uint64(0)
	for _, pw := range pws {
		srcSize += pw.p.size
		srcRowsCount += pw.p.ph.RowsCount
		srcBlocksCount += pw.p.ph.BlocksCount
	}
	rowsPerBlock := float64(srcRowsCount) / float64(srcBlocksCount)
	compressLevel := getCompressLevel(rowsPerBlock)
	bsw := getBlockStreamWriter()
	var mpNew *inmemoryPart
	if dstPartType == partInmemory {
		mpNew = getInmemoryPart()
		bsw.MustInitFromInmemoryPart(mpNew, compressLevel)
	} else {
		if dstPartPath == "" {
			logger.Panicf("BUG: dstPartPath must be non-empty")
		}
		nocache := dstPartType == partBig
		bsw.MustInitFromFilePart(dstPartPath, nocache, compressLevel)
	}

	// Merge source parts to destination part.
	ph, err := pt.mergePartsInternal(dstPartPath, bsw, bsrs, dstPartType, stopCh)
	putBlockStreamWriter(bsw)
	for _, bsr := range bsrs {
		putBlockStreamReader(bsr)
	}
	if err != nil {
		pt.releasePartsToMerge(pws)
		return err
	}
	if mpNew != nil {
		// Update partHeader for destination inmemory part after the merge.
		mpNew.ph = *ph
	} else {
		// Make sure the created part directory listing is synced.
		fs.MustSyncPath(dstPartPath)
	}

	// Atomically swap the source parts with the newly created part.
	pwNew := pt.openCreatedPart(ph, pws, mpNew, dstPartPath)

	dstRowsCount := uint64(0)
	dstBlocksCount := uint64(0)
	dstSize := uint64(0)
	if pwNew != nil {
		pDst := pwNew.p
		dstRowsCount = pDst.ph.RowsCount
		dstBlocksCount = pDst.ph.BlocksCount
		dstSize = pDst.size
	}

	pt.swapSrcWithDstParts(pws, pwNew, dstPartType)

	d := time.Since(startTime)
	if d <= 30*time.Second {
		return nil
	}

	// Log stats for long merges.
	durationSecs := d.Seconds()
	rowsPerSec := int(float64(srcRowsCount) / durationSecs)
	logger.Infof("merged (%d parts, %d rows, %d blocks, %d bytes) into (1 part, %d rows, %d blocks, %d bytes) in %.3f seconds at %d rows/sec to %q",
		len(pws), srcRowsCount, srcBlocksCount, srcSize, dstRowsCount, dstBlocksCount, dstSize, durationSecs, rowsPerSec, dstPartPath)

	return nil
}

func getFlushToDiskDeadline(pws []*partWrapper) time.Time {
	d := time.Now().Add(dataFlushInterval)
	for _, pw := range pws {
		if pw.mp != nil && pw.flushToDiskDeadline.Before(d) {
			d = pw.flushToDiskDeadline
		}
	}
	return d
}

type partType int

var (
	partInmemory = partType(0)
	partSmall    = partType(1)
	partBig      = partType(2)
)

func (pt *partition) getDstPartType(pws []*partWrapper, isFinal bool) partType {
	dstPartSize := getPartsSize(pws)
	if dstPartSize > pt.getMaxSmallPartSize() {
		return partBig
	}
	if isFinal || dstPartSize > getMaxInmemoryPartSize() {
		return partSmall
	}
	if !areAllInmemoryParts(pws) {
		// If at least a single source part is located in file,
		// then the destination part must be in file for durability reasons.
		return partSmall
	}
	return partInmemory
}

func (pt *partition) getDstPartPath(dstPartType partType, mergeIdx uint64) string {
	ptPath := ""
	switch dstPartType {
	case partSmall:
		ptPath = pt.smallPartsPath
	case partBig:
		ptPath = pt.bigPartsPath
	case partInmemory:
		ptPath = pt.smallPartsPath
	default:
		logger.Panicf("BUG: unknown partType=%d", dstPartType)
	}
	dstPartPath := ""
	if dstPartType != partInmemory {
		dstPartPath = filepath.Join(ptPath, fmt.Sprintf("%016X", mergeIdx))
	}
	return dstPartPath
}

func mustOpenBlockStreamReaders(pws []*partWrapper) []*blockStreamReader {
	bsrs := make([]*blockStreamReader, 0, len(pws))
	for _, pw := range pws {
		bsr := getBlockStreamReader()
		if pw.mp != nil {
			bsr.MustInitFromInmemoryPart(pw.mp)
		} else {
			bsr.MustInitFromFilePart(pw.p.path)
		}
		bsrs = append(bsrs, bsr)
	}
	return bsrs
}

func (pt *partition) mergePartsInternal(dstPartPath string, bsw *blockStreamWriter, bsrs []*blockStreamReader, dstPartType partType, stopCh <-chan struct{}) (*partHeader, error) {
	var ph partHeader
	var rowsMerged *uint64
	var rowsDeleted *uint64
	var mergesCount *uint64
	var activeMerges *uint64
	switch dstPartType {
	case partInmemory:
		rowsMerged = &pt.inmemoryRowsMerged
		rowsDeleted = &pt.inmemoryRowsDeleted
		mergesCount = &pt.inmemoryMergesCount
		activeMerges = &pt.activeInmemoryMerges
	case partSmall:
		rowsMerged = &pt.smallRowsMerged
		rowsDeleted = &pt.smallRowsDeleted
		mergesCount = &pt.smallMergesCount
		activeMerges = &pt.activeSmallMerges
	case partBig:
		rowsMerged = &pt.bigRowsMerged
		rowsDeleted = &pt.bigRowsDeleted
		mergesCount = &pt.bigMergesCount
		activeMerges = &pt.activeBigMerges
	default:
		logger.Panicf("BUG: unknown partType=%d", dstPartType)
	}
	retentionDeadline := timestampFromTime(time.Now()) - pt.s.retentionMsecs
	atomic.AddUint64(activeMerges, 1)
	err := mergeBlockStreams(&ph, bsw, bsrs, stopCh, pt.s, retentionDeadline, rowsMerged, rowsDeleted)
	atomic.AddUint64(activeMerges, ^uint64(0))
	atomic.AddUint64(mergesCount, 1)
	if err != nil {
		return nil, fmt.Errorf("cannot merge %d parts to %s: %w", len(bsrs), dstPartPath, err)
	}
	if dstPartPath != "" {
<<<<<<< HEAD
		ph.MinDedupInterval = GetDedupInterval(ph.MaxTimestamp)
		if err := ph.WriteMetadata(dstPartPath); err != nil {
			logger.Panicf("FATAL: cannot store metadata to %s: %s", dstPartPath, err)
		}
=======
		ph.MinDedupInterval = GetDedupInterval()
		ph.MustWriteMetadata(dstPartPath)
>>>>>>> 9eb1abde
	}
	return &ph, nil
}

func (pt *partition) openCreatedPart(ph *partHeader, pws []*partWrapper, mpNew *inmemoryPart, dstPartPath string) *partWrapper {
	// Open the created part.
	if ph.RowsCount == 0 {
		// The created part is empty. Remove it
		if mpNew == nil {
			fs.MustRemoveAll(dstPartPath)
		}
		return nil
	}
	if mpNew != nil {
		// Open the created part from memory.
		flushToDiskDeadline := getFlushToDiskDeadline(pws)
		pwNew := newPartWrapperFromInmemoryPart(mpNew, flushToDiskDeadline)
		return pwNew
	}
	// Open the created part from disk.
	pNew := mustOpenFilePart(dstPartPath)
	pwNew := &partWrapper{
		p:        pNew,
		refCount: 1,
	}
	return pwNew
}

func areAllInmemoryParts(pws []*partWrapper) bool {
	for _, pw := range pws {
		if pw.mp == nil {
			return false
		}
	}
	return true
}

func (pt *partition) swapSrcWithDstParts(pws []*partWrapper, pwNew *partWrapper, dstPartType partType) {
	// Atomically unregister old parts and add new part to pt.
	m := make(map[*partWrapper]bool, len(pws))
	for _, pw := range pws {
		m[pw] = true
	}
	if len(m) != len(pws) {
		logger.Panicf("BUG: %d duplicate parts found when merging %d parts", len(pws)-len(m), len(pws))
	}
	removedInmemoryParts := 0
	removedSmallParts := 0
	removedBigParts := 0

	pt.partsLock.Lock()

	pt.inmemoryParts, removedInmemoryParts = removeParts(pt.inmemoryParts, m)
	pt.smallParts, removedSmallParts = removeParts(pt.smallParts, m)
	pt.bigParts, removedBigParts = removeParts(pt.bigParts, m)
	if pwNew != nil {
		switch dstPartType {
		case partInmemory:
			pt.inmemoryParts = append(pt.inmemoryParts, pwNew)
		case partSmall:
			pt.smallParts = append(pt.smallParts, pwNew)
		case partBig:
			pt.bigParts = append(pt.bigParts, pwNew)
		default:
			logger.Panicf("BUG: unknown partType=%d", dstPartType)
		}
		pt.notifyBackgroundMergers()
	}

	// Atomically store the updated list of file-based parts on disk.
	// This must be performed under partsLock in order to prevent from races
	// when multiple concurrently running goroutines update the list.
	if removedSmallParts > 0 || removedBigParts > 0 || pwNew != nil && (dstPartType == partSmall || dstPartType == partBig) {
		mustWritePartNames(pt.smallParts, pt.bigParts, pt.smallPartsPath)
	}

	pt.partsLock.Unlock()

	removedParts := removedInmemoryParts + removedSmallParts + removedBigParts
	if removedParts != len(m) {
		logger.Panicf("BUG: unexpected number of parts removed; got %d, want %d", removedParts, len(m))
	}

	// Mark old parts as must be deleted and decrement reference count,
	// so they are eventually closed and deleted.
	for _, pw := range pws {
		atomic.StoreUint32(&pw.mustBeDeleted, 1)
		pw.decRef()
	}
}

func getCompressLevel(rowsPerBlock float64) int {
	// See https://github.com/facebook/zstd/releases/tag/v1.3.4 about negative compression levels.
	if rowsPerBlock <= 10 {
		return -5
	}
	if rowsPerBlock <= 50 {
		return -2
	}
	if rowsPerBlock <= 200 {
		return -1
	}
	if rowsPerBlock <= 500 {
		return 1
	}
	if rowsPerBlock <= 1000 {
		return 2
	}
	if rowsPerBlock <= 2000 {
		return 3
	}
	if rowsPerBlock <= 4000 {
		return 4
	}
	return 5
}

func (pt *partition) nextMergeIdx() uint64 {
	return atomic.AddUint64(&pt.mergeIdx, 1)
}

func removeParts(pws []*partWrapper, partsToRemove map[*partWrapper]bool) ([]*partWrapper, int) {
	dst := pws[:0]
	for _, pw := range pws {
		if !partsToRemove[pw] {
			dst = append(dst, pw)
		}
	}
	for i := len(dst); i < len(pws); i++ {
		pws[i] = nil
	}
	return dst, len(pws) - len(dst)
}

func (pt *partition) startStalePartsRemover() {
	pt.wg.Add(1)
	go func() {
		pt.stalePartsRemover()
		pt.wg.Done()
	}()
}

func (pt *partition) stalePartsRemover() {
	ticker := time.NewTicker(7 * time.Minute)
	defer ticker.Stop()
	for {
		select {
		case <-pt.stopCh:
			return
		case <-ticker.C:
			pt.removeStaleParts()
		}
	}
}

func (pt *partition) removeStaleParts() {
	startTime := time.Now()
	retentionDeadline := timestampFromTime(startTime) - pt.s.retentionMsecs

	var pws []*partWrapper
	pt.partsLock.Lock()
	for _, pw := range pt.inmemoryParts {
		if !pw.isInMerge && pw.p.ph.MaxTimestamp < retentionDeadline {
			atomic.AddUint64(&pt.inmemoryRowsDeleted, pw.p.ph.RowsCount)
			pw.isInMerge = true
			pws = append(pws, pw)
		}
	}
	for _, pw := range pt.smallParts {
		if !pw.isInMerge && pw.p.ph.MaxTimestamp < retentionDeadline {
			atomic.AddUint64(&pt.smallRowsDeleted, pw.p.ph.RowsCount)
			pw.isInMerge = true
			pws = append(pws, pw)
		}
	}
	for _, pw := range pt.bigParts {
		if !pw.isInMerge && pw.p.ph.MaxTimestamp < retentionDeadline {
			atomic.AddUint64(&pt.bigRowsDeleted, pw.p.ph.RowsCount)
			pw.isInMerge = true
			pws = append(pws, pw)
		}
	}
	pt.partsLock.Unlock()

	pt.swapSrcWithDstParts(pws, nil, partSmall)
}

// getPartsToMerge returns optimal parts to merge from pws.
//
// The summary size of the returned parts must be smaller than maxOutBytes.
// The function returns true if pws contains parts, which cannot be merged because of maxOutBytes limit.
func getPartsToMerge(pws []*partWrapper, maxOutBytes uint64, isFinal bool) ([]*partWrapper, bool) {
	pwsRemaining := make([]*partWrapper, 0, len(pws))
	for _, pw := range pws {
		if !pw.isInMerge {
			pwsRemaining = append(pwsRemaining, pw)
		}
	}
	maxPartsToMerge := defaultPartsToMerge
	var pms []*partWrapper
	needFreeSpace := false
	if isFinal {
		for len(pms) == 0 && maxPartsToMerge >= finalPartsToMerge {
			pms, needFreeSpace = appendPartsToMerge(pms[:0], pwsRemaining, maxPartsToMerge, maxOutBytes)
			maxPartsToMerge--
		}
	} else {
		pms, needFreeSpace = appendPartsToMerge(pms[:0], pwsRemaining, maxPartsToMerge, maxOutBytes)
	}
	for _, pw := range pms {
		if pw.isInMerge {
			logger.Panicf("BUG: partWrapper.isInMerge cannot be set")
		}
		pw.isInMerge = true
	}
	return pms, needFreeSpace
}

// minMergeMultiplier is the minimum multiplier for the size of the output part
// compared to the size of the maximum input part for the merge.
//
// Higher value reduces write amplification (disk write IO induced by the merge),
// while increases the number of unmerged parts.
// The 1.7 is good enough for production workloads.
const minMergeMultiplier = 1.7

// appendPartsToMerge finds optimal parts to merge from src, appends
// them to dst and returns the result.
// The function returns true if src contains parts, which cannot be merged because of maxOutBytes limit.
func appendPartsToMerge(dst, src []*partWrapper, maxPartsToMerge int, maxOutBytes uint64) ([]*partWrapper, bool) {
	if len(src) < 2 {
		// There is no need in merging zero or one part :)
		return dst, false
	}
	if maxPartsToMerge < 2 {
		logger.Panicf("BUG: maxPartsToMerge cannot be smaller than 2; got %d", maxPartsToMerge)
	}

	// Filter out too big parts.
	// This should reduce N for O(N^2) algorithm below.
	skippedBigParts := 0
	maxInPartBytes := uint64(float64(maxOutBytes) / minMergeMultiplier)
	tmp := make([]*partWrapper, 0, len(src))
	for _, pw := range src {
		if pw.p.size > maxInPartBytes {
			skippedBigParts++
			continue
		}
		tmp = append(tmp, pw)
	}
	src = tmp
	needFreeSpace := skippedBigParts > 1

	sortPartsForOptimalMerge(src)

	maxSrcParts := maxPartsToMerge
	if maxSrcParts > len(src) {
		maxSrcParts = len(src)
	}
	minSrcParts := (maxSrcParts + 1) / 2
	if minSrcParts < 2 {
		minSrcParts = 2
	}

	// Exhaustive search for parts giving the lowest write amplification when merged.
	var pws []*partWrapper
	maxM := float64(0)
	for i := minSrcParts; i <= maxSrcParts; i++ {
		for j := 0; j <= len(src)-i; j++ {
			a := src[j : j+i]
			outSize := getPartsSize(a)
			if outSize > maxOutBytes {
				needFreeSpace = true
			}
			if a[0].p.size*uint64(len(a)) < a[len(a)-1].p.size {
				// Do not merge parts with too big difference in size,
				// since this results in unbalanced merges.
				continue
			}
			if outSize > maxOutBytes {
				// There is no need in verifying remaining parts with bigger sizes.
				break
			}
			m := float64(outSize) / float64(a[len(a)-1].p.size)
			if m < maxM {
				continue
			}
			maxM = m
			pws = a
		}
	}

	minM := float64(maxPartsToMerge) / 2
	if minM < minMergeMultiplier {
		minM = minMergeMultiplier
	}
	if maxM < minM {
		// There is no sense in merging parts with too small m,
		// since this leads to high disk write IO.
		return dst, needFreeSpace
	}
	return append(dst, pws...), needFreeSpace
}

func sortPartsForOptimalMerge(pws []*partWrapper) {
	// Sort src parts by size and backwards timestamp.
	// This should improve adjanced points' locality in the merged parts.
	sort.Slice(pws, func(i, j int) bool {
		a := pws[i].p
		b := pws[j].p
		if a.size == b.size {
			return a.ph.MinTimestamp > b.ph.MinTimestamp
		}
		return a.size < b.size
	})
}

func getPartsSize(pws []*partWrapper) uint64 {
	n := uint64(0)
	for _, pw := range pws {
		n += pw.p.size
	}
	return n
}

func mustOpenParts(path string, partNames []string) []*partWrapper {
	// The path can be missing after restoring from backup, so create it if needed.
	fs.MustMkdirIfNotExist(path)
	fs.MustRemoveTemporaryDirs(path)

	// Remove txn and tmp directories, which may be left after the upgrade
	// to v1.90.0 and newer versions.
	fs.MustRemoveAll(filepath.Join(path, "txn"))
	fs.MustRemoveAll(filepath.Join(path, "tmp"))

	// Remove dirs missing in partNames. These dirs may be left after unclean shutdown
	// or after the update from versions prior to v1.90.0.
	des := fs.MustReadDir(path)
	m := make(map[string]struct{}, len(partNames))
	for _, partName := range partNames {
		m[partName] = struct{}{}
	}
	for _, de := range des {
		if !fs.IsDirOrSymlink(de) {
			// Skip non-directories.
			continue
		}
		fn := de.Name()
		if _, ok := m[fn]; !ok {
			deletePath := filepath.Join(path, fn)
			fs.MustRemoveAll(deletePath)
		}
	}
	fs.MustSyncPath(path)

	// Open parts
	var pws []*partWrapper
	for _, partName := range partNames {
		partPath := filepath.Join(path, partName)
		p := mustOpenFilePart(partPath)
		pw := &partWrapper{
			p:        p,
			refCount: 1,
		}
		pws = append(pws, pw)
	}

	return pws
}

// MustCreateSnapshotAt creates pt snapshot at the given smallPath and bigPath dirs.
//
// Snapshot is created using linux hard links, so it is usually created very quickly.
func (pt *partition) MustCreateSnapshotAt(smallPath, bigPath string) {
	logger.Infof("creating partition snapshot of %q and %q...", pt.smallPartsPath, pt.bigPartsPath)
	startTime := time.Now()

	// Flush inmemory data to disk.
	pt.flushInmemoryRows()

	pt.partsLock.Lock()
	incRefForParts(pt.smallParts)
	pwsSmall := append([]*partWrapper{}, pt.smallParts...)
	incRefForParts(pt.bigParts)
	pwsBig := append([]*partWrapper{}, pt.bigParts...)
	pt.partsLock.Unlock()

	defer func() {
		pt.PutParts(pwsSmall)
		pt.PutParts(pwsBig)
	}()

	fs.MustMkdirFailIfExist(smallPath)
	fs.MustMkdirFailIfExist(bigPath)

	// Create a file with part names at smallPath
	mustWritePartNames(pwsSmall, pwsBig, smallPath)

	pt.mustCreateSnapshot(pt.smallPartsPath, smallPath, pwsSmall)
	pt.mustCreateSnapshot(pt.bigPartsPath, bigPath, pwsBig)

	logger.Infof("created partition snapshot of %q and %q at %q and %q in %.3f seconds",
		pt.smallPartsPath, pt.bigPartsPath, smallPath, bigPath, time.Since(startTime).Seconds())
}

// mustCreateSnapshot creates a snapshot from srcDir to dstDir.
func (pt *partition) mustCreateSnapshot(srcDir, dstDir string, pws []*partWrapper) {
	// Make hardlinks for pws at dstDir
	for _, pw := range pws {
		srcPartPath := pw.p.path
		dstPartPath := filepath.Join(dstDir, filepath.Base(srcPartPath))
		fs.MustHardLinkFiles(srcPartPath, dstPartPath)
	}

	// Copy the appliedRetentionFilename to dstDir.
	// This file can be created by VictoriaMetrics enterprise.
	// See https://docs.victoriametrics.com/#retention-filters .
	// Do not make hard link to this file, since it can be modified over time.
	srcPath := filepath.Join(srcDir, appliedRetentionFilename)
	if fs.IsPathExist(srcPath) {
		dstPath := filepath.Join(dstDir, filepath.Base(srcPath))
		fs.MustCopyFile(srcPath, dstPath)
	}

	fs.MustSyncPath(dstDir)
	parentDir := filepath.Dir(dstDir)
	fs.MustSyncPath(parentDir)
}

type partNamesJSON struct {
	Small []string
	Big   []string
}

func mustWritePartNames(pwsSmall, pwsBig []*partWrapper, dstDir string) {
	partNamesSmall := getPartNames(pwsSmall)
	partNamesBig := getPartNames(pwsBig)
	partNames := &partNamesJSON{
		Small: partNamesSmall,
		Big:   partNamesBig,
	}
	data, err := json.Marshal(partNames)
	if err != nil {
		logger.Panicf("BUG: cannot marshal partNames to JSON: %s", err)
	}
	partNamesPath := filepath.Join(dstDir, partsFilename)
	fs.MustWriteAtomic(partNamesPath, data, true)
}

func getPartNames(pws []*partWrapper) []string {
	partNames := make([]string, 0, len(pws))
	for _, pw := range pws {
		if pw.mp != nil {
			// Skip in-memory parts
			continue
		}
		partName := filepath.Base(pw.p.path)
		partNames = append(partNames, partName)
	}
	sort.Strings(partNames)
	return partNames
}

func mustReadPartNames(smallPartsPath, bigPartsPath string) ([]string, []string) {
	partNamesPath := filepath.Join(smallPartsPath, partsFilename)
	if fs.IsPathExist(partNamesPath) {
		data, err := os.ReadFile(partNamesPath)
		if err != nil {
			logger.Panicf("FATAL: cannot read %s file: %s", partsFilename, err)
		}
		var partNames partNamesJSON
		if err := json.Unmarshal(data, &partNames); err != nil {
			logger.Panicf("FATAL: cannot parse %s: %s", partNamesPath, err)
		}
		return partNames.Small, partNames.Big
	}
	// The partsFilename is missing. This is the upgrade from versions previous to v1.90.0.
	// Read part names from smallPartsPath and bigPartsPath directories
	partNamesSmall := mustReadPartNamesFromDir(smallPartsPath)
	partNamesBig := mustReadPartNamesFromDir(bigPartsPath)
	return partNamesSmall, partNamesBig
}

func mustReadPartNamesFromDir(srcDir string) []string {
	if !fs.IsPathExist(srcDir) {
		return nil
	}
	des := fs.MustReadDir(srcDir)
	var partNames []string
	for _, de := range des {
		if !fs.IsDirOrSymlink(de) {
			// Skip non-directories.
			continue
		}
		partName := de.Name()
		if isSpecialDir(partName) {
			// Skip special dirs.
			continue
		}
		partNames = append(partNames, partName)
	}
	return partNames
}

func isSpecialDir(name string) bool {
	return name == "tmp" || name == "txn" || name == snapshotsDirname || fs.IsScheduledForRemoval(name)
}<|MERGE_RESOLUTION|>--- conflicted
+++ resolved
@@ -1436,15 +1436,8 @@
 		return nil, fmt.Errorf("cannot merge %d parts to %s: %w", len(bsrs), dstPartPath, err)
 	}
 	if dstPartPath != "" {
-<<<<<<< HEAD
 		ph.MinDedupInterval = GetDedupInterval(ph.MaxTimestamp)
-		if err := ph.WriteMetadata(dstPartPath); err != nil {
-			logger.Panicf("FATAL: cannot store metadata to %s: %s", dstPartPath, err)
-		}
-=======
-		ph.MinDedupInterval = GetDedupInterval()
 		ph.MustWriteMetadata(dstPartPath)
->>>>>>> 9eb1abde
 	}
 	return &ph, nil
 }
