--- conflicted
+++ resolved
@@ -1627,14 +1627,9 @@
 	}
 	retentionDeadline := currentTimestamp - pt.s.retentionMsecs
 	activeMerges.Add(1)
-<<<<<<< HEAD
+	_ = useSparseCache // unused in OSS version.
 	dmis := pt.idb.getDeletedMetricIDs()
-	err := mergeBlockStreams(&ph, bsw, bsrs, stopCh, dmis, retentionDeadline, rowsMerged, rowsDeleted, useSparseCache)
-=======
-	_ = useSparseCache // unused in OSS version.
-	dmis := pt.s.getDeletedMetricIDs()
 	err := mergeBlockStreams(&ph, bsw, bsrs, stopCh, dmis, retentionDeadline, rowsMerged, rowsDeleted)
->>>>>>> d6dacd97
 	activeMerges.Add(-1)
 	mergesCount.Add(1)
 	if err != nil {
