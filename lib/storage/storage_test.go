--- conflicted
+++ resolved
@@ -2466,10 +2466,7 @@
 
 		s := MustOpenStorage(t.Name(), OpenOptions{})
 		defer s.MustClose()
-		s.AddRows(mrs[:numMetrics/2], defaultPrecisionBits)
-		// Rotate the indexDB to ensure that the search operation covers both current and prev indexDBs.
-		s.mustRotateIndexDB(time.Now())
-		s.AddRows(mrs[numMetrics/2:], defaultPrecisionBits)
+		s.AddRows(mrs, defaultPrecisionBits)
 		s.DebugFlush()
 
 		tfss := NewTagFilters()
@@ -2727,10 +2724,7 @@
 
 		s := MustOpenStorage(t.Name(), OpenOptions{})
 		defer s.MustClose()
-		s.AddRows(mrs[:numRows/2], defaultPrecisionBits)
-		// Rotate the indexDB to ensure that the search operation covers both current and prev indexDBs.
-		s.mustRotateIndexDB(time.Now())
-		s.AddRows(mrs[numRows/2:], defaultPrecisionBits)
+		s.AddRows(mrs, defaultPrecisionBits)
 		s.DebugFlush()
 
 		got, err := s.SearchLabelNames(nil, nil, tr, 1e9, 1e9, noDeadline)
@@ -2779,10 +2773,7 @@
 
 		s := MustOpenStorage(t.Name(), OpenOptions{})
 		defer s.MustClose()
-		s.AddRows(mrs[:numRows/2], defaultPrecisionBits)
-		// Rotate the indexDB to ensure that the search operation covers both current and prev indexDBs.
-		s.mustRotateIndexDB(time.Now())
-		s.AddRows(mrs[numRows/2:], defaultPrecisionBits)
+		s.AddRows(mrs, defaultPrecisionBits)
 		s.DebugFlush()
 
 		got, err := s.SearchLabelValues(nil, "label", nil, tr, 1e9, 1e9, noDeadline)
@@ -2822,10 +2813,7 @@
 
 		s := MustOpenStorage(t.Name(), OpenOptions{})
 		defer s.MustClose()
-		s.AddRows(mrs[:numMetrics/2], defaultPrecisionBits)
-		// Rotate the indexDB to ensure that the search operation covers both current and prev indexDBs.
-		s.mustRotateIndexDB(time.Now())
-		s.AddRows(mrs[numMetrics/2:], defaultPrecisionBits)
+		s.AddRows(mrs, defaultPrecisionBits)
 		s.DebugFlush()
 
 		got, err := s.SearchTagValueSuffixes(nil, tr, "", "prefix.", '.', 1e9, noDeadline)
@@ -2864,10 +2852,7 @@
 
 		s := MustOpenStorage(t.Name(), OpenOptions{})
 		defer s.MustClose()
-		s.AddRows(mrs[:numMetrics/2], defaultPrecisionBits)
-		// Rotate the indexDB to ensure that the search operation covers both current and prev indexDBs.
-		s.mustRotateIndexDB(time.Now())
-		s.AddRows(mrs[numMetrics/2:], defaultPrecisionBits)
+		s.AddRows(mrs, defaultPrecisionBits)
 		s.DebugFlush()
 
 		got, err := s.SearchGraphitePaths(nil, tr, []byte("*.*"), 1e9, noDeadline)
@@ -2993,15 +2978,11 @@
 
 		s := MustOpenStorage(t.Name(), OpenOptions{})
 		defer s.MustClose()
-		for i, tr := range trs {
+		for _, tr := range trs {
 			for j := range mrs {
 				mrs[j].Timestamp = tr.MinTimestamp + rand.Int63n(tr.MaxTimestamp-tr.MinTimestamp)
 			}
 			s.AddRows(mrs, defaultPrecisionBits)
-			if i == 0 {
-				// Rotate the indexDB to ensure that the search operation covers both current and prev indexDBs.
-				s.mustRotateIndexDB(time.Now())
-			}
 		}
 		s.DebugFlush()
 
@@ -3029,20 +3010,13 @@
 	f(numMetrics, oneMonth, want)
 
 	twoMonths := []TimeRange{month(1), month(2)}
-<<<<<<< HEAD
-=======
-	// index inflation since the same metrics are inserted both to the previous and current indexDBs
->>>>>>> 05a8657c
+	// index inflation since the same metrics are inserted into two partitions.
 	want = numMetrics * 2
 	f(numMetrics, twoMonths, want)
 
 	fourMonths := []TimeRange{month(1), month(2), month(3), month(4)}
-<<<<<<< HEAD
+	// index inflation since the same metrics are inserted into four partitions.
 	want = numMetrics * 4
-=======
-	// index inflation since the same metrics are inserted both to the previous and current indexDBs
-	want = numMetrics * 2
->>>>>>> 05a8657c
 	f(numMetrics, fourMonths, want)
 }
 
