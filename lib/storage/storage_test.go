package storage

import (
	"fmt"
	"math"
	"math/rand"
	"os"
	"path/filepath"
	"reflect"
	"runtime"
	"slices"
	"sort"
	"strings"
	"sync"
	"testing"
	"testing/quick"
	"time"

	"github.com/VictoriaMetrics/VictoriaMetrics/lib/fasttime"
	"github.com/VictoriaMetrics/VictoriaMetrics/lib/fs"
	"github.com/VictoriaMetrics/VictoriaMetrics/lib/querytracer"
	"github.com/VictoriaMetrics/VictoriaMetrics/lib/uint64set"
	"github.com/google/go-cmp/cmp"
)

func TestReplaceAlternateRegexpsWithGraphiteWildcards(t *testing.T) {
	f := func(q, resultExpected string) {
		t.Helper()
		result := replaceAlternateRegexpsWithGraphiteWildcards([]byte(q))
		if string(result) != resultExpected {
			t.Fatalf("unexpected result for %s\ngot\n%s\nwant\n%s", q, result, resultExpected)
		}
	}
	f("", "")
	f("foo", "foo")
	f("foo(bar", "foo(bar")
	f("foo.(bar|baz", "foo.(bar|baz")
	f("foo.(bar).x", "foo.{bar}.x")
	f("foo.(bar|baz).*.{x,y}", "foo.{bar,baz}.*.{x,y}")
	f("foo.(bar|baz).*.{x,y}(z|aa)", "foo.{bar,baz}.*.{x,y}{z,aa}")
	f("foo(.*)", "foo*")
}

func TestUpdateCurrHourMetricIDs(t *testing.T) {
	defer testRemoveAll(t)

	t.Run("empty_pending_metric_ids_stale_curr_hour", func(t *testing.T) {
		s := MustOpenStorage(t.Name(), OpenOptions{})
		defer s.MustClose()

		hour := fasttime.UnixHour()
		if hour%24 == 0 {
			hour++
		}
		hmOrig := &hourMetricIDs{
			m:    &uint64set.Set{},
			hour: hour - 1,
		}
		hmOrig.m.Add(12)
		hmOrig.m.Add(34)
		s.currHourMetricIDs.Store(hmOrig)
		s.updateCurrHourMetricIDs(hour)
		hmCurr := s.currHourMetricIDs.Load()
		if hmCurr.hour != hour {
			t.Fatalf("unexpected hmCurr.hour; got %d; want %d", hmCurr.hour, hour)
		}
		if hmCurr.m.Len() != 0 {
			t.Fatalf("unexpected length of hm.m; got %d; want %d", hmCurr.m.Len(), 0)
		}

		hmPrev := s.prevHourMetricIDs.Load()
		if !reflect.DeepEqual(hmPrev, hmOrig) {
			t.Fatalf("unexpected hmPrev; got %v; want %v", hmPrev, hmOrig)
		}

		if s.pendingHourEntries.Len() != 0 {
			t.Fatalf("unexpected s.pendingHourEntries.Len(); got %d; want %d", s.pendingHourEntries.Len(), 0)
		}
	})
	t.Run("empty_pending_metric_ids_valid_curr_hour", func(t *testing.T) {
		s := MustOpenStorage(t.Name(), OpenOptions{})
		defer s.MustClose()

		hour := fasttime.UnixHour()
		hmOrig := &hourMetricIDs{
			m:    &uint64set.Set{},
			hour: hour,
		}
		hmOrig.m.Add(12)
		hmOrig.m.Add(34)
		s.currHourMetricIDs.Store(hmOrig)
		s.updateCurrHourMetricIDs(hour)
		hmCurr := s.currHourMetricIDs.Load()
		if hmCurr.hour != hour {
			t.Fatalf("unexpected hmCurr.hour; got %d; want %d", hmCurr.hour, hour)
		}
		if !reflect.DeepEqual(hmCurr, hmOrig) {
			t.Fatalf("unexpected hmCurr; got %v; want %v", hmCurr, hmOrig)
		}

		hmPrev := s.prevHourMetricIDs.Load()
		if hmPrev.m.Len() > 0 {
			t.Fatalf("hmPrev is not empty: %v", hmPrev)
		}

		if s.pendingHourEntries.Len() != 0 {
			t.Fatalf("unexpected s.pendingHourEntries.Len(); got %d; want %d", s.pendingHourEntries.Len(), 0)
		}
	})
	t.Run("nonempty_pending_metric_ids_stale_curr_hour", func(t *testing.T) {
		s := MustOpenStorage(t.Name(), OpenOptions{})
		defer s.MustClose()

		pendingHourEntries := &uint64set.Set{}
		pendingHourEntries.Add(343)
		pendingHourEntries.Add(32424)
		pendingHourEntries.Add(8293432)
		s.pendingHourEntries = pendingHourEntries

		hour := fasttime.UnixHour()
		if hour%24 == 0 {
			hour++
		}
		hmOrig := &hourMetricIDs{
			m:    &uint64set.Set{},
			hour: hour - 1,
		}
		hmOrig.m.Add(12)
		hmOrig.m.Add(34)
		s.currHourMetricIDs.Store(hmOrig)
		s.updateCurrHourMetricIDs(hour)
		hmCurr := s.currHourMetricIDs.Load()
		if hmCurr.hour != hour {
			t.Fatalf("unexpected hmCurr.hour; got %d; want %d", hmCurr.hour, hour)
		}
		if !hmCurr.m.Equal(pendingHourEntries) {
			t.Fatalf("unexpected hmCurr.m; got %v; want %v", hmCurr.m, pendingHourEntries)
		}

		hmPrev := s.prevHourMetricIDs.Load()
		if !reflect.DeepEqual(hmPrev, hmOrig) {
			t.Fatalf("unexpected hmPrev; got %v; want %v", hmPrev, hmOrig)
		}

		if s.pendingHourEntries.Len() != 0 {
			t.Fatalf("unexpected s.pendingHourEntries.Len(); got %d; want %d", s.pendingHourEntries.Len(), 0)
		}
	})
	t.Run("nonempty_pending_metric_ids_valid_curr_hour", func(t *testing.T) {
		s := MustOpenStorage(t.Name(), OpenOptions{})
		defer s.MustClose()

		pendingHourEntries := &uint64set.Set{}
		pendingHourEntries.Add(343)
		pendingHourEntries.Add(32424)
		pendingHourEntries.Add(8293432)
		s.pendingHourEntries = pendingHourEntries

		hour := fasttime.UnixHour()
		hmOrig := &hourMetricIDs{
			m:    &uint64set.Set{},
			hour: hour,
		}
		hmOrig.m.Add(12)
		hmOrig.m.Add(34)
		s.currHourMetricIDs.Store(hmOrig)
		s.updateCurrHourMetricIDs(hour)
		hmCurr := s.currHourMetricIDs.Load()
		if hmCurr.hour != hour {
			t.Fatalf("unexpected hmCurr.hour; got %d; want %d", hmCurr.hour, hour)
		}
		m := pendingHourEntries.Clone()
		hmOrig.m.ForEach(func(part []uint64) bool {
			for _, metricID := range part {
				m.Add(metricID)
			}
			return true
		})
		if !hmCurr.m.Equal(m) {
			t.Fatalf("unexpected hm.m; got %v; want %v", hmCurr.m, m)
		}

		hmPrev := s.prevHourMetricIDs.Load()
		if hmPrev.m.Len() > 0 {
			t.Fatalf("hmPrev is not empty: %v", hmPrev)
		}

		if s.pendingHourEntries.Len() != 0 {
			t.Fatalf("unexpected s.pendingHourEntries.Len(); got %d; want %d", s.pendingHourEntries.Len(), 0)
		}
	})
	t.Run("nonempty_pending_metric_ids_valid_curr_hour_start_of_day", func(t *testing.T) {
		s := MustOpenStorage(t.Name(), OpenOptions{})
		defer s.MustClose()

		pendingHourEntries := &uint64set.Set{}
		pendingHourEntries.Add(343)
		pendingHourEntries.Add(32424)
		pendingHourEntries.Add(8293432)
		s.pendingHourEntries = pendingHourEntries

		hour := fasttime.UnixHour()
		hour -= hour % 24
		hmOrig := &hourMetricIDs{
			m:    &uint64set.Set{},
			hour: hour,
		}
		hmOrig.m.Add(12)
		hmOrig.m.Add(34)
		s.currHourMetricIDs.Store(hmOrig)
		s.updateCurrHourMetricIDs(hour)
		hmCurr := s.currHourMetricIDs.Load()
		if hmCurr.hour != hour {
			t.Fatalf("unexpected hmCurr.hour; got %d; want %d", hmCurr.hour, hour)
		}
		m := pendingHourEntries.Clone()
		hmOrig.m.ForEach(func(part []uint64) bool {
			for _, metricID := range part {
				m.Add(metricID)
			}
			return true
		})
		if !hmCurr.m.Equal(m) {
			t.Fatalf("unexpected hm.m; got %v; want %v", hmCurr.m, m)
		}

		hmPrev := s.prevHourMetricIDs.Load()
		if hmPrev.m.Len() > 0 {
			t.Fatalf("hmPrev is not empty: %v", hmPrev)
		}

		if s.pendingHourEntries.Len() != 0 {
			t.Fatalf("unexpected s.pendingHourEntries.Len(); got %d; want %d", s.pendingHourEntries.Len(), 0)
		}
	})
	t.Run("nonempty_pending_metric_ids_from_previous_hour_new_day", func(t *testing.T) {
		s := MustOpenStorage(t.Name(), OpenOptions{})
		defer s.MustClose()

		hour := fasttime.UnixHour()
		hour -= hour % 24

		pendingHourEntries := &uint64set.Set{}
		pendingHourEntries.Add(343)
		pendingHourEntries.Add(32424)
		pendingHourEntries.Add(8293432)
		s.pendingHourEntries = pendingHourEntries

		hmOrig := &hourMetricIDs{
			m:    &uint64set.Set{},
			hour: hour - 1,
		}
		s.currHourMetricIDs.Store(hmOrig)
		s.updateCurrHourMetricIDs(hour)
		hmCurr := s.currHourMetricIDs.Load()
		if hmCurr.hour != hour {
			t.Fatalf("unexpected hmCurr.hour; got %d; want %d", hmCurr.hour, hour)
		}
		if hmCurr.m.Len() != 0 {
			t.Fatalf("unexpected non-empty hmCurr.m; got %v", hmCurr.m.AppendTo(nil))
		}
		hmPrev := s.prevHourMetricIDs.Load()
		if !reflect.DeepEqual(hmPrev, hmOrig) {
			t.Fatalf("unexpected hmPrev; got %v; want %v", hmPrev, hmOrig)
		}
		if s.pendingHourEntries.Len() != 0 {
			t.Fatalf("unexpected s.pendingHourEntries.Len(); got %d; want %d", s.pendingHourEntries.Len(), 0)
		}
	})
}

func TestMetricRowMarshalUnmarshal(t *testing.T) {
	var buf []byte
	typ := reflect.TypeOf(&MetricRow{})
	rng := rand.New(rand.NewSource(1))

	for i := 0; i < 1000; i++ {
		v, ok := quick.Value(typ, rng)
		if !ok {
			t.Fatalf("cannot create random MetricRow via quick.Value")
		}
		mr1 := v.Interface().(*MetricRow)
		if mr1 == nil {
			continue
		}

		buf = mr1.Marshal(buf[:0])
		var mr2 MetricRow
		tail, err := mr2.UnmarshalX(buf)
		if err != nil {
			t.Fatalf("cannot unmarshal mr1=%s: %s", mr1, err)
		}
		if len(tail) > 0 {
			t.Fatalf("non-empty tail returned after MetricRow.Unmarshal for mr1=%s", mr1)
		}
		if mr1.MetricNameRaw == nil {
			mr1.MetricNameRaw = []byte{}
		}
		if mr2.MetricNameRaw == nil {
			mr2.MetricNameRaw = []byte{}
		}
		if !reflect.DeepEqual(mr1, &mr2) {
			t.Fatalf("mr1 should match mr2; got\nmr1=%s\nmr2=%s", mr1, &mr2)
		}
	}
}

// TODO(@rtm0): Move to storage_legacy_test.go
func TestLegacyNextRetentionDeadlineSeconds(t *testing.T) {
	f := func(currentTime string, retention, offset time.Duration, deadlineExpected string) {
		t.Helper()

		now, err := time.Parse(time.RFC3339, currentTime)
		if err != nil {
			t.Fatalf("cannot parse currentTime=%q: %s", currentTime, err)
		}

		d := legacyNextRetentionDeadlineSeconds(now.Unix(), int64(retention.Seconds()), int64(offset.Seconds()))
		deadline := time.Unix(d, 0).UTC().Format(time.RFC3339)
		if deadline != deadlineExpected {
			t.Fatalf("unexpected deadline; got %s; want %s", deadline, deadlineExpected)
		}
	}

	f("2023-07-22T12:44:35Z", 24*time.Hour, 0, "2023-07-23T04:00:00Z")
	f("2023-07-22T03:44:35Z", 24*time.Hour, 0, "2023-07-22T04:00:00Z")
	f("2023-07-22T04:44:35Z", 24*time.Hour, 0, "2023-07-23T04:00:00Z")
	f("2023-07-22T23:44:35Z", 24*time.Hour, 0, "2023-07-23T04:00:00Z")
	f("2023-07-23T03:59:35Z", 24*time.Hour, 0, "2023-07-23T04:00:00Z")

	f("2023-07-22T12:44:35Z", 24*time.Hour, 2*time.Hour, "2023-07-23T02:00:00Z")
	f("2023-07-22T01:44:35Z", 24*time.Hour, 2*time.Hour, "2023-07-22T02:00:00Z")
	f("2023-07-22T02:44:35Z", 24*time.Hour, 2*time.Hour, "2023-07-23T02:00:00Z")
	f("2023-07-22T23:44:35Z", 24*time.Hour, 2*time.Hour, "2023-07-23T02:00:00Z")
	f("2023-07-23T01:59:35Z", 24*time.Hour, 2*time.Hour, "2023-07-23T02:00:00Z")

	f("2023-07-22T12:44:35Z", 24*time.Hour, -5*time.Hour, "2023-07-23T09:00:00Z")
	f("2023-07-22T08:44:35Z", 24*time.Hour, -5*time.Hour, "2023-07-22T09:00:00Z")
	f("2023-07-22T09:44:35Z", 24*time.Hour, -5*time.Hour, "2023-07-23T09:00:00Z")

	f("2023-07-22T12:44:35Z", 24*time.Hour, -12*time.Hour, "2023-07-22T16:00:00Z")
	f("2023-07-22T15:44:35Z", 24*time.Hour, -12*time.Hour, "2023-07-22T16:00:00Z")
	f("2023-07-22T16:44:35Z", 24*time.Hour, -12*time.Hour, "2023-07-23T16:00:00Z")

	f("2023-07-22T12:44:35Z", 24*time.Hour, -18*time.Hour, "2023-07-22T22:00:00Z")
	f("2023-07-22T21:44:35Z", 24*time.Hour, -18*time.Hour, "2023-07-22T22:00:00Z")
	f("2023-07-22T22:44:35Z", 24*time.Hour, -18*time.Hour, "2023-07-23T22:00:00Z")

	f("2023-07-22T12:44:35Z", 24*time.Hour, 18*time.Hour, "2023-07-23T10:00:00Z")
	f("2023-07-22T09:44:35Z", 24*time.Hour, 18*time.Hour, "2023-07-22T10:00:00Z")
	f("2023-07-22T10:44:35Z", 24*time.Hour, 18*time.Hour, "2023-07-23T10:00:00Z")

	f("2023-07-22T12:44:35Z", 24*time.Hour, 37*time.Hour, "2023-07-22T15:00:00Z")
	f("2023-07-22T14:44:35Z", 24*time.Hour, 37*time.Hour, "2023-07-22T15:00:00Z")
	f("2023-07-22T15:44:35Z", 24*time.Hour, 37*time.Hour, "2023-07-23T15:00:00Z")

	// The test cases below confirm that it is possible to pick a retention
	// period such that the previous IndexDB may be removed earlier than it should be.
	// See https://github.com/VictoriaMetrics/VictoriaMetrics/issues/7609

	// Cluster is configured with 12 month retentionPeriod on 2023-01-01.
	f("2023-01-01T00:00:00Z", 365*24*time.Hour, 0, "2023-12-19T04:00:00Z")

	// Restarts during that period do not change the retention deadline:
	f("2023-03-01T00:00:00Z", 365*24*time.Hour, 0, "2023-12-19T04:00:00Z")
	f("2023-06-01T00:00:00Z", 365*24*time.Hour, 0, "2023-12-19T04:00:00Z")
	f("2023-09-01T00:00:00Z", 365*24*time.Hour, 0, "2023-12-19T04:00:00Z")
	f("2023-12-01T00:00:00Z", 365*24*time.Hour, 0, "2023-12-19T04:00:00Z")
	f("2023-12-19T03:59:59Z", 365*24*time.Hour, 0, "2023-12-19T04:00:00Z")

	// At 2023-12-19T04:00:00Z the rotation occurs. New deadline is
	// 2024-12-18T04:00:00Z. Restarts during that period do not change the
	// new deadline:
	f("2023-12-19T04:00:01Z", 365*24*time.Hour, 0, "2024-12-18T04:00:00Z")
	f("2024-01-01T00:00:00Z", 365*24*time.Hour, 0, "2024-12-18T04:00:00Z")
	f("2024-03-01T00:00:00Z", 365*24*time.Hour, 0, "2024-12-18T04:00:00Z")
	f("2024-04-29T00:00:00Z", 365*24*time.Hour, 0, "2024-12-18T04:00:00Z")

	// Now restart again but with the new retention period of 451d and the
	// rotation time becomes 2024-05-01T04:00:00Z.
	//
	// At 2024-05-01T04:00:00Z, a new IndexDB is created and the current
	// IndexDB (currently applicable to only ~4 months of data) becomes the
	// previous IndexDB.  The preceding IndexDB is deleted despite possibly
	// being related to ~8 months of data that is still within retention.
	f("2024-04-29T00:00:00Z", 451*24*time.Hour, 0, "2024-05-01T04:00:00Z")
}

func TestStorageOpenClose(t *testing.T) {
	path := "TestStorageOpenClose"
	opts := OpenOptions{
		Retention:       -1,
		MaxHourlySeries: 1e5,
		MaxDailySeries:  1e6,
	}
	for i := 0; i < 10; i++ {
		s := MustOpenStorage(path, opts)
		s.MustClose()
	}
	fs.MustRemoveDir(path)
}

func TestStorageRandTimestamps(t *testing.T) {
	path := "TestStorageRandTimestamps"
	opts := OpenOptions{
		Retention: 10 * retention31Days,
	}
	s := MustOpenStorage(path, opts)
	t.Run("serial", func(t *testing.T) {
		for i := 0; i < 3; i++ {
			if err := testStorageRandTimestamps(s); err != nil {
				t.Fatalf("error on iteration %d: %s", i, err)
			}
			s.MustClose()
			s = MustOpenStorage(path, opts)
		}
	})
	t.Run("concurrent", func(t *testing.T) {
		ch := make(chan error, 3)
		for i := 0; i < cap(ch); i++ {
			go func() {
				var err error
				for i := 0; i < 2; i++ {
					err = testStorageRandTimestamps(s)
				}
				ch <- err
			}()
		}
		tt := time.NewTimer(time.Second * 10)
		for i := 0; i < cap(ch); i++ {
			select {
			case err := <-ch:
				if err != nil {
					t.Fatalf("error on iteration %d: %s", i, err)
				}
			case <-tt.C:
				t.Fatalf("timeout on iteration %d", i)
			}
		}
	})
	s.MustClose()
	fs.MustRemoveDir(path)
}

func testStorageRandTimestamps(s *Storage) error {
	currentTime := timestampFromTime(time.Now())
	const rowsPerAdd = 5e3
	const addsCount = 3
	rng := rand.New(rand.NewSource(1))

	for i := 0; i < addsCount; i++ {
		var mrs []MetricRow
		var mn MetricName
		mn.Tags = []Tag{
			{[]byte("job"), []byte("webservice")},
			{[]byte("instance"), []byte("1.2.3.4")},
		}
		for j := 0; j < rowsPerAdd; j++ {
			mn.MetricGroup = []byte(fmt.Sprintf("metric_%d", rng.Intn(100)))
			metricNameRaw := mn.marshalRaw(nil)
			timestamp := currentTime - int64((rng.Float64()-0.2)*float64(2*s.retentionMsecs))
			value := rng.NormFloat64() * 1e11

			mr := MetricRow{
				MetricNameRaw: metricNameRaw,
				Timestamp:     timestamp,
				Value:         value,
			}
			mrs = append(mrs, mr)
		}
		s.AddRows(mrs, defaultPrecisionBits)
	}

	// Verify the storage contains rows.
	var m Metrics
	s.UpdateMetrics(&m)
	if rowsCount := m.TableMetrics.TotalRowsCount(); rowsCount == 0 {
		return fmt.Errorf("expecting at least one row in storage")
	}
	return nil
}

func TestStorageDeletePendingSeries(t *testing.T) {
	defer testRemoveAll(t)

	const numMonths = 10
	s := MustOpenStorage(t.Name(), OpenOptions{})

	var metricGroupName = []byte("metric")
	tfs := NewTagFilters()
	if err := tfs.Add(nil, metricGroupName, false, false); err != nil {
		t.Fatalf("cannot add tag filter: %s", err)
	}

	addRows := func(from, to time.Time, reverse bool) {
		t.Helper()

		var mn MetricName
		mn.Tags = []Tag{
			{[]byte("job"), []byte("job")},
		}
		mn.MetricGroup = metricGroupName
		metricNameRaw := mn.marshalRaw(nil)

		ts := from
		inc := 1
		if reverse {
			inc = -1
			ts = to
		}
		for {
			mr := MetricRow{
				MetricNameRaw: metricNameRaw,
				Timestamp:     ts.UnixMilli(),
				Value:         1,
			}
			s.AddRows([]MetricRow{mr}, defaultPrecisionBits)
			ts = ts.AddDate(0, inc, 0)
			if ts.After(to) || ts.Before(from) {
				break
			}
		}
	}

	assertDeleteSeries := func(want int) {
		t.Helper()

		n, err := s.DeleteSeries(nil, []*TagFilters{tfs}, 1e5)
		if err != nil {
			t.Fatalf("error in DeleteSeries: %s", err)
		}

		if n != want {
			t.Fatalf("unexpected number of deleted series; got %d; want %d", n, want)
		}
	}

	assertCountMonthsWithLabels := func(count int) {
		t.Helper()

		ts := time.Unix(0, 0)
		n := 0
		for range numMonths {
			lns, err := s.SearchLabelNames(nil, nil, TimeRange{ts.UnixMilli(), ts.UnixMilli()}, 1e5, 1e9, noDeadline)
			if err != nil {
				t.Fatalf("error in SearchLabelNames: %s", err)
				return
			}
			if len(lns) != 0 {
				n++
			}
			ts = ts.AddDate(0, 1, 0)
		}

		if n != count {
			t.Fatalf("unexpected labels count; got %d; want %d", n, count)
		}
	}

	assertCountRows := func(count int) {
		t.Helper()

		var search Search
		defer search.MustClose()

		search.Init(nil, s, []*TagFilters{tfs}, TimeRange{0, math.MaxInt64}, 1e5, noDeadline)
		n := 0
		for search.NextMetricBlock() {
			var b Block
			search.MetricBlockRef.BlockRef.MustReadBlock(&b)
			n += b.RowsCount()
		}
		if err := search.Error(); err != nil {
			t.Fatalf("error in Search: %s", err)
		}
		if n != count {
			t.Fatalf("unexpected rows count; got %d; want %d", n, count)
		}
	}
	// Verify no metrics exist
	assertCountRows(0)

	start := time.Unix(0, 0)
	middle := start.AddDate(0, (numMonths-1)/2, 0)
	end := start.AddDate(0, numMonths-1, 0)

	// Add some rows and flush, so next DeleteSeries() can delete them
	addRows(start, middle, false)
	s.DebugFlush()

	// Add the rest of the rows – DeleteSeries() won't see them since they are not flushed yet
	addRows(middle.AddDate(0, 1, 0), end, false)

	assertDeleteSeries(1)

	// Verify metrics are partially deleted
	s.DebugFlush()
	assertCountRows(numMonths / 2)

	// Verify all deleted TSIDs are recreated. TSIDs should be deleted only for some subset of months in the beginning.
	// Add rows in reverse order to ensure that cache is not leaking between partitions.
	addRows(start, end, true)
	s.DebugFlush()
	assertCountMonthsWithLabels(numMonths)

	// Verify all metrics are present
	assertCountRows(numMonths/2 + numMonths)

	s.MustClose()
}

func TestStorageDeleteSeries(t *testing.T) {
	path := "TestStorageDeleteSeries"
	s := MustOpenStorage(path, OpenOptions{})

	// Verify no label names exist
	lns, err := s.SearchLabelNames(nil, nil, TimeRange{}, 1e5, 1e9, noDeadline)
	if err != nil {
		t.Fatalf("error in SearchLabelNames() at the start: %s", err)
	}
	if len(lns) != 0 {
		t.Fatalf("found non-empty tag keys at the start: %q", lns)
	}

	t.Run("serial", func(t *testing.T) {
		for i := 0; i < 3; i++ {
			if err = testStorageDeleteSeries(s, 0); err != nil {
				t.Fatalf("unexpected error on iteration %d: %s", i, err)
			}

			// Re-open the storage in order to check how deleted metricIDs
			// are persisted.
			s.MustClose()
			s = MustOpenStorage(path, OpenOptions{})
		}
	})

	t.Run("concurrent", func(t *testing.T) {
		ch := make(chan error, 3)
		for i := 0; i < cap(ch); i++ {
			go func(workerNum int) {
				var err error
				for j := 0; j < 2; j++ {
					err = testStorageDeleteSeries(s, workerNum)
					if err != nil {
						break
					}
				}
				ch <- err
			}(i)
		}
		tt := time.NewTimer(30 * time.Second)
		for i := 0; i < cap(ch); i++ {
			select {
			case err := <-ch:
				if err != nil {
					t.Fatalf("unexpected error on iteration %d: %s", i, err)
				}
			case <-tt.C:
				t.Fatalf("timeout on iteration %d", i)
			}
		}
	})

	// Verify no more tag keys exist
	lns, err = s.SearchLabelNames(nil, nil, TimeRange{}, 1e5, 1e9, noDeadline)
	if err != nil {
		t.Fatalf("error in SearchLabelNames after the test: %s", err)
	}
	if len(lns) != 0 {
		t.Fatalf("found non-empty tag keys after the test: %q", lns)
	}

	s.MustClose()
	fs.MustRemoveDir(path)
}

func testStorageDeleteSeries(s *Storage, workerNum int) error {
	rng := rand.New(rand.NewSource(1))
	const rowsPerMetric = 100
	const metricsCount = 30

	workerTag := []byte(fmt.Sprintf("workerTag_%d", workerNum))

	lnsAll := make(map[string]bool)
	lnsAll["__name__"] = true
	for i := 0; i < metricsCount; i++ {
		var mrs []MetricRow
		var mn MetricName
		job := fmt.Sprintf("job_%d_%d", i, workerNum)
		instance := fmt.Sprintf("instance_%d_%d", i, workerNum)
		mn.Tags = []Tag{
			{[]byte("job"), []byte(job)},
			{[]byte("instance"), []byte(instance)},
			{workerTag, []byte("foobar")},
		}
		for i := range mn.Tags {
			lnsAll[string(mn.Tags[i].Key)] = true
		}
		mn.MetricGroup = []byte(fmt.Sprintf("metric_%d_%d", i, workerNum))
		metricNameRaw := mn.marshalRaw(nil)

		for j := 0; j < rowsPerMetric; j++ {
			timestamp := rng.Int63n(1e10)
			value := rng.NormFloat64() * 1e6

			mr := MetricRow{
				MetricNameRaw: metricNameRaw,
				Timestamp:     timestamp,
				Value:         value,
			}
			mrs = append(mrs, mr)
		}
		s.AddRows(mrs, defaultPrecisionBits)
	}
	s.DebugFlush()

	// Verify tag values exist
	tvs, err := s.SearchLabelValues(nil, string(workerTag), nil, TimeRange{}, 1e5, 1e9, noDeadline)
	if err != nil {
		return fmt.Errorf("error in SearchLabelValues before metrics removal: %w", err)
	}
	if len(tvs) == 0 {
		return fmt.Errorf("unexpected empty number of tag values for workerTag")
	}

	// Verify tag keys exist
	lns, err := s.SearchLabelNames(nil, nil, TimeRange{}, 1e5, 1e9, noDeadline)
	if err != nil {
		return fmt.Errorf("error in SearchLabelNames before metrics removal: %w", err)
	}
	if err := checkLabelNames(lns, lnsAll); err != nil {
		return fmt.Errorf("unexpected label names before metrics removal: %w", err)
	}

	var sr Search
	tr := TimeRange{
		MinTimestamp: 0,
		MaxTimestamp: 2e10,
	}
	metricBlocksCount := func(tfs *TagFilters) int {
		// Verify the number of blocks
		n := 0
		sr.Init(nil, s, []*TagFilters{tfs}, tr, 1e5, noDeadline)
		for sr.NextMetricBlock() {
			n++
		}
		sr.MustClose()
		return n
	}
	for i := 0; i < metricsCount; i++ {
		tfs := NewTagFilters()
		if err := tfs.Add(nil, []byte("metric_.+"), false, true); err != nil {
			return fmt.Errorf("cannot add regexp tag filter: %w", err)
		}
		job := fmt.Sprintf("job_%d_%d", i, workerNum)
		if err := tfs.Add([]byte("job"), []byte(job), false, false); err != nil {
			return fmt.Errorf("cannot add job tag filter: %w", err)
		}
		if n := metricBlocksCount(tfs); n == 0 {
			return fmt.Errorf("expecting non-zero number of metric blocks for tfs=%s", tfs)
		}
		deletedCount, err := s.DeleteSeries(nil, []*TagFilters{tfs}, 1e9)
		if err != nil {
			return fmt.Errorf("cannot delete metrics: %w", err)
		}
		if deletedCount == 0 {
			return fmt.Errorf("expecting non-zero number of deleted metrics on iteration %d", i)
		}
		if n := metricBlocksCount(tfs); n != 0 {
			return fmt.Errorf("expecting zero metric blocks after DeleteSeries call for tfs=%s; got %d blocks", tfs, n)
		}

		// Try deleting empty tfss
		deletedCount, err = s.DeleteSeries(nil, nil, 1e9)
		if err != nil {
			return fmt.Errorf("cannot delete empty tfss: %w", err)
		}
		if deletedCount != 0 {
			return fmt.Errorf("expecting zero deleted metrics for empty tfss; got %d", deletedCount)
		}
	}

	// Make sure no more metrics left for the given workerNum
	tfs := NewTagFilters()
	if err := tfs.Add(nil, []byte(fmt.Sprintf("metric_.+_%d", workerNum)), false, true); err != nil {
		return fmt.Errorf("cannot add regexp tag filter for worker metrics: %w", err)
	}
	if n := metricBlocksCount(tfs); n != 0 {
		return fmt.Errorf("expecting zero metric blocks after deleting all the metrics; got %d blocks", n)
	}
	tvs, err = s.SearchLabelValues(nil, string(workerTag), nil, TimeRange{}, 1e5, 1e9, noDeadline)
	if err != nil {
		return fmt.Errorf("error in SearchLabelValues after all the metrics are removed: %w", err)
	}
	if len(tvs) != 0 {
		return fmt.Errorf("found non-empty tag values for %q after metrics removal: %q", workerTag, tvs)
	}

	return nil
}

func checkLabelNames(lns []string, lnsExpected map[string]bool) error {
	if len(lns) < len(lnsExpected) {
		return fmt.Errorf("unexpected number of label names found; got %d; want at least %d; lns=%q, lnsExpected=%v", len(lns), len(lnsExpected), lns, lnsExpected)
	}
	hasItem := func(s string, lns []string) bool {
		for _, labelName := range lns {
			if s == labelName {
				return true
			}
		}
		return false
	}
	for labelName := range lnsExpected {
		if !hasItem(labelName, lns) {
			return fmt.Errorf("cannot find %q in label names %q", labelName, lns)
		}
	}
	return nil
}

func TestStorageDeleteSeries_EmptyFilters(t *testing.T) {
	defer testRemoveAll(t)

	const numMetrics = 10
	mrs := make([]MetricRow, numMetrics)
	allMetricNames := make([]string, numMetrics)
	tr := TimeRange{
		MinTimestamp: time.Date(2020, 1, 1, 0, 0, 0, 0, time.UTC).UnixMilli(),
		MaxTimestamp: time.Date(2020, 12, 31, 23, 59, 59, 999_999_999, time.UTC).UnixMilli(),
	}
	step := (tr.MaxTimestamp - tr.MinTimestamp) / numMetrics
	for i := range numMetrics {
		name := fmt.Sprintf("metric_%04d", i)
		mn := MetricName{
			MetricGroup: []byte(name),
		}
		mrs[i].MetricNameRaw = mn.marshalRaw(nil)
		mrs[i].Timestamp = tr.MinTimestamp + int64(i)*step
		mrs[i].Value = float64(i)
		allMetricNames[i] = name
	}

	s := MustOpenStorage(t.Name(), OpenOptions{})
	defer s.MustClose()
	s.AddRows(mrs, defaultPrecisionBits)
	s.DebugFlush()

	assertAllMetricNames := func(want []string) {
		tfs := NewTagFilters()
		if err := tfs.Add([]byte("__name__"), []byte(".*"), false, true); err != nil {
			t.Fatalf("unexpected error in TagFilters.Add: %v", err)
		}
		got, err := s.SearchMetricNames(nil, []*TagFilters{tfs}, tr, 1e9, noDeadline)
		if err != nil {
			t.Fatalf("SearchMetricNames() failed unexpectedly: %v", err)
		}
		for i, name := range got {
			var mn MetricName
			if err := mn.UnmarshalString(name); err != nil {
				t.Fatalf("Could not unmarshal metric name %q: %v", name, err)
			}
			got[i] = string(mn.MetricGroup)
		}
		slices.Sort(got)

		if diff := cmp.Diff(want, got); diff != "" {
			t.Fatalf("unexpected metric names (-want, +got):\n%s", diff)
		}
	}

	// Confirm that metric names have been written to the index.
	assertAllMetricNames(allMetricNames)

	got, err := s.DeleteSeries(nil, []*TagFilters{}, 1e9)
	if err != nil {
		t.Fatalf("DeleteSeries() failed unexpectedly: %v", err)
	}
	if got != 0 {
		t.Fatalf("unexpected deleted series count: got %d, want 0", got)
	}

	// Ensure that metric names haven't been deleted.
	assertAllMetricNames(allMetricNames)
}

func TestStorageDeleteSeries_TooManyTimeseries(t *testing.T) {
	defer testRemoveAll(t)

	type options struct {
		tr         TimeRange
		numMetrics int
		maxMetrics int
		wantErr    bool
		wantCount  int
	}

	f := func(t *testing.T, opts *options) {
		t.Helper()

		rng := rand.New(rand.NewSource(1))
		mrs := testGenerateMetricRowsWithPrefix(rng, uint64(opts.numMetrics), "metric", opts.tr)
		s := MustOpenStorage(t.Name(), OpenOptions{})
		defer s.MustClose()
		s.AddRows(mrs, defaultPrecisionBits)
		s.DebugFlush()

		tfs := NewTagFilters()
		if err := tfs.Add(nil, []byte("metric.*"), false, true); err != nil {
			t.Fatalf("unexpected error in TagFilters.Add: %v", err)
		}
		got, err := s.DeleteSeries(nil, []*TagFilters{tfs}, opts.maxMetrics)
		if got := err != nil; got != opts.wantErr {
			t.Errorf("unmet error expectation: got %t, want %t", got, opts.wantErr)
		}
		if got != opts.wantCount {
			t.Errorf("unexpected deleted series count: got %d, want %d", got, opts.wantCount)
		}
	}

	// All ingested samples belong to a single month. In this case,
	// DeleteSeries() is expected to return an error because the number of
	// metrics registered within a single partition index is 1000 while the
	// number of metrics to delete at once is 999.
	t.Run("1m", func(t *testing.T) {
		f(t, &options{
			tr: TimeRange{
				MinTimestamp: time.Date(2024, 1, 1, 0, 0, 0, 0, time.UTC).UnixMilli(),
				MaxTimestamp: time.Date(2024, 1, 31, 0, 0, 0, 0, time.UTC).UnixMilli(),
			},
			numMetrics: 1000,
			maxMetrics: 999,
			wantErr:    true,
		})
	})

	// All ingested samples belong to two months. In this case,
	// DeleteSeries() must delete the requested metrics because the 1000 metrics
	// is spread across two months and each month has roughly 500 metrics. Since
	// the number of metrics to delete at once (999) is applied per partition
	// index, the DeleteSeries() must succeed.
	t.Run("2m", func(t *testing.T) {
		f(t, &options{
			tr: TimeRange{
				MinTimestamp: time.Date(2024, 1, 1, 0, 0, 0, 0, time.UTC).UnixMilli(),
				MaxTimestamp: time.Date(2024, 2, 29, 0, 0, 0, 0, time.UTC).UnixMilli(),
			},
			numMetrics: 1000,
			maxMetrics: 999,
			wantCount:  1000,
		})
	})
}

func TestStorageDeleteSeries_CachesAreUpdatedOrReset(t *testing.T) {
	defer testRemoveAll(t)

	month1 := TimeRange{
		MinTimestamp: time.Date(2024, 1, 1, 0, 0, 0, 0, time.UTC).UnixMilli(),
		MaxTimestamp: time.Date(2024, 1, 15, 0, 0, 0, 0, time.UTC).UnixMilli(),
	}
	month2 := TimeRange{
		MinTimestamp: time.Date(2024, 2, 1, 0, 0, 0, 0, time.UTC).UnixMilli(),
		MaxTimestamp: time.Date(2024, 2, 15, 0, 0, 0, 0, time.UTC).UnixMilli(),
	}
	var mn MetricName
	mn.MetricGroup = []byte("metric1")
	mr1Month1 := MetricRow{
		MetricNameRaw: mn.marshalRaw(nil),
		Timestamp:     month1.MinTimestamp,
		Value:         123,
	}
	mn.MetricGroup = []byte("metric2")
	mr2Month2 := MetricRow{
		MetricNameRaw: mn.marshalRaw(nil),
		Timestamp:     month2.MinTimestamp,
		Value:         456,
	}
	mn.MetricGroup = []byte("metric3")
	mr3Month1 := MetricRow{
		MetricNameRaw: mn.marshalRaw(nil),
		Timestamp:     month1.MinTimestamp,
		Value:         789,
	}
	mr3Month2 := MetricRow{
		MetricNameRaw: mn.marshalRaw(nil),
		Timestamp:     month2.MinTimestamp,
		Value:         987,
	}

	s := MustOpenStorage(t.Name(), OpenOptions{})
	defer s.MustClose()
	s.AddRows([]MetricRow{mr1Month1, mr2Month2, mr3Month1, mr3Month2}, defaultPrecisionBits)
	s.DebugFlush()

	tfss := func(metricNameRE string) []*TagFilters {
		tfs := NewTagFilters()
		if err := tfs.Add(nil, []byte(metricNameRE), false, true); err != nil {
			t.Fatalf("unexpected error in TagFilters.Add: %v", err)
		}
		return []*TagFilters{tfs}
	}
	tfssMetric1 := tfss("metric1")
	tfssMetric2 := tfss("metric2")
	tfssMetric3 := tfss("metric3")
	tfssMetric12 := tfss("metric(1|2)")
	tfssMetric123 := tfss("metric(1|2|3)")

	assertMetricNameCached := func(metricNameRaw []byte, want bool) {
		t.Helper()
		var v legacyTSID
		if got := s.getTSIDFromCache(&v, metricNameRaw); got != want {
			t.Errorf("unexpected %q metric name in TSID cache: got %t, want %t", string(metricNameRaw), got, want)
		}
	}
	assertTagFiltersCached := func(tfss []*TagFilters, tr TimeRange, want bool) {
		t.Helper()

		ptws := s.tb.GetPartitions(tr)
		defer s.tb.PutPartitions(ptws)

<<<<<<< HEAD
		if got, want := len(ptws), 1; got != want {
			t.Fatalf("unexpected partitions count for %v: got %d, want %d", &tr, got, want)
		}
		idb := ptws[0].pt.idb
		tfssTR := tr
		if idb.tr.MinTimestamp > tfssTR.MinTimestamp {
			tfssTR.MinTimestamp = idb.tr.MinTimestamp
		}
		if idb.tr.MaxTimestamp < tfssTR.MaxTimestamp {
			tfssTR.MaxTimestamp = idb.tr.MaxTimestamp
		}
		tfssKey := idb.marshalTagFiltersKey(nil, tfss, tr, true)
		_, got := idb.getMetricIDsFromTagFiltersCache(nil, tfssKey)
=======
		tfssKey := marshalTagFiltersKey(nil, tfss, tr)
		_, got := idbCurr.getMetricIDsFromTagFiltersCache(nil, tfssKey)
>>>>>>> 023a1343
		if got != want {
			t.Errorf("unexpected tag filters in cache %v %v: got %t, want %t", tfss, &tr, got, want)
		}
	}

	assertDeletedMetricIDsCacheSize := func(tr TimeRange, want int) {
		t.Helper()

		ptws := s.tb.GetPartitions(tr)
		defer s.tb.PutPartitions(ptws)

		if got, want := len(ptws), 1; got != want {
			t.Fatalf("unexpected partitions count for %v: got %d, want %d", &tr, got, want)
		}
		idb := ptws[0].pt.idb
		if got := idb.getDeletedMetricIDs().Len(); got != want {
			t.Fatalf("unexpected deletedMetricIDs cache size: got %d, want %d", got, want)
		}
	}

	// The data is inserted but never queried or deleted. Expect all three
	// metrics to be in TSID cache and expect TFSS and deletedMetricIDs caches
	// to be empty.
	assertMetricNameCached(mr1Month1.MetricNameRaw, true)
	assertMetricNameCached(mr2Month2.MetricNameRaw, true)
	assertMetricNameCached(mr3Month1.MetricNameRaw, true)
	assertTagFiltersCached(tfssMetric1, month1, false)
	assertTagFiltersCached(tfssMetric1, month2, false)
	assertTagFiltersCached(tfssMetric2, month1, false)
	assertTagFiltersCached(tfssMetric2, month2, false)
	assertTagFiltersCached(tfssMetric3, month1, false)
	assertTagFiltersCached(tfssMetric3, month2, false)
	assertTagFiltersCached(tfssMetric12, month1, false)
	assertTagFiltersCached(tfssMetric12, month2, false)
	assertTagFiltersCached(tfssMetric123, month1, false)
	assertTagFiltersCached(tfssMetric123, month2, false)
	assertDeletedMetricIDsCacheSize(month1, 0)
	assertDeletedMetricIDsCacheSize(month2, 0)

	searchMetricNames := func(tfss []*TagFilters, tr TimeRange, wantMetricCount int) {
		t.Helper()
		metrics, err := s.SearchMetricNames(nil, tfss, tr, 2, noDeadline)
		if err != nil {
			t.Fatalf("SearchMetricNames() failed unexpectedly: %v", err)
		}
		if got := len(metrics); got != wantMetricCount {
			t.Errorf("SearchMetricNames() unexpected metric count: got %v, want %v", got, wantMetricCount)
		}
	}

	// Search metric1 in month1. The search result must be cached for that tfss
	// for month1 but not for month2.
	searchMetricNames(tfssMetric1, month1, 1)

	assertMetricNameCached(mr1Month1.MetricNameRaw, true)
	assertMetricNameCached(mr2Month2.MetricNameRaw, true)
	assertMetricNameCached(mr3Month1.MetricNameRaw, true)
	assertTagFiltersCached(tfssMetric1, month1, true)
	assertTagFiltersCached(tfssMetric1, month2, false)
	assertTagFiltersCached(tfssMetric2, month1, false)
	assertTagFiltersCached(tfssMetric2, month2, false)
	assertTagFiltersCached(tfssMetric3, month1, false)
	assertTagFiltersCached(tfssMetric3, month2, false)
	assertTagFiltersCached(tfssMetric12, month1, false)
	assertTagFiltersCached(tfssMetric12, month2, false)
	assertTagFiltersCached(tfssMetric123, month1, false)
	assertTagFiltersCached(tfssMetric123, month2, false)
	assertDeletedMetricIDsCacheSize(month1, 0)
	assertDeletedMetricIDsCacheSize(month2, 0)

	// Search for metric1 in month2. month2 does not contain metric1, but the
	// empty result is still cached for month2.
	searchMetricNames(tfssMetric1, month2, 0)

	assertMetricNameCached(mr1Month1.MetricNameRaw, true)
	assertMetricNameCached(mr2Month2.MetricNameRaw, true)
	assertMetricNameCached(mr3Month1.MetricNameRaw, true)
	assertTagFiltersCached(tfssMetric1, month1, true)
	assertTagFiltersCached(tfssMetric1, month2, true)
	assertTagFiltersCached(tfssMetric2, month1, false)
	assertTagFiltersCached(tfssMetric2, month2, false)
	assertTagFiltersCached(tfssMetric3, month1, false)
	assertTagFiltersCached(tfssMetric3, month2, false)
	assertTagFiltersCached(tfssMetric12, month1, false)
	assertTagFiltersCached(tfssMetric12, month2, false)
	assertTagFiltersCached(tfssMetric123, month1, false)
	assertTagFiltersCached(tfssMetric123, month2, false)
	assertDeletedMetricIDsCacheSize(month1, 0)
	assertDeletedMetricIDsCacheSize(month2, 0)

	// Search for metric2 in month1. month1 does not contain metric2, but the
	// empty result is still cached for month1.
	searchMetricNames(tfssMetric2, month1, 0)

	assertMetricNameCached(mr1Month1.MetricNameRaw, true)
	assertMetricNameCached(mr2Month2.MetricNameRaw, true)
	assertMetricNameCached(mr3Month1.MetricNameRaw, true)
	assertTagFiltersCached(tfssMetric1, month1, true)
	assertTagFiltersCached(tfssMetric1, month2, true)
	assertTagFiltersCached(tfssMetric2, month1, true)
	assertTagFiltersCached(tfssMetric2, month2, false)
	assertTagFiltersCached(tfssMetric3, month1, false)
	assertTagFiltersCached(tfssMetric3, month2, false)
	assertTagFiltersCached(tfssMetric12, month1, false)
	assertTagFiltersCached(tfssMetric12, month2, false)
	assertTagFiltersCached(tfssMetric123, month1, false)
	assertTagFiltersCached(tfssMetric123, month2, false)
	assertDeletedMetricIDsCacheSize(month1, 0)
	assertDeletedMetricIDsCacheSize(month2, 0)

	// Search for metric2 in month2. month2 contains metric2, therefore the tag
	// filters will be cached for month2.
	searchMetricNames(tfssMetric2, month2, 1)

	assertMetricNameCached(mr1Month1.MetricNameRaw, true)
	assertMetricNameCached(mr2Month2.MetricNameRaw, true)
	assertMetricNameCached(mr3Month1.MetricNameRaw, true)
	assertTagFiltersCached(tfssMetric1, month1, true)
	assertTagFiltersCached(tfssMetric1, month2, true)
	assertTagFiltersCached(tfssMetric2, month1, true)
	assertTagFiltersCached(tfssMetric2, month2, true)
	assertTagFiltersCached(tfssMetric3, month1, false)
	assertTagFiltersCached(tfssMetric3, month2, false)
	assertTagFiltersCached(tfssMetric12, month1, false)
	assertTagFiltersCached(tfssMetric12, month2, false)
	assertTagFiltersCached(tfssMetric123, month1, false)
	assertTagFiltersCached(tfssMetric123, month2, false)
	assertDeletedMetricIDsCacheSize(month1, 0)
	assertDeletedMetricIDsCacheSize(month2, 0)

	// Search for metric3 in month1. Both month1 and 2 contain metric3;
	// however, the search time range is month1, therefore the tag
	// filters will be cached for month1 only.
	searchMetricNames(tfssMetric3, month1, 1)

	assertMetricNameCached(mr1Month1.MetricNameRaw, true)
	assertMetricNameCached(mr2Month2.MetricNameRaw, true)
	assertMetricNameCached(mr3Month1.MetricNameRaw, true)
	assertTagFiltersCached(tfssMetric1, month1, true)
	assertTagFiltersCached(tfssMetric1, month2, true)
	assertTagFiltersCached(tfssMetric2, month1, true)
	assertTagFiltersCached(tfssMetric2, month2, true)
	assertTagFiltersCached(tfssMetric3, month1, true)
	assertTagFiltersCached(tfssMetric3, month2, false)
	assertTagFiltersCached(tfssMetric12, month1, false)
	assertTagFiltersCached(tfssMetric12, month2, false)
	assertTagFiltersCached(tfssMetric123, month1, false)
	assertTagFiltersCached(tfssMetric123, month2, false)
	assertDeletedMetricIDsCacheSize(month1, 0)
	assertDeletedMetricIDsCacheSize(month2, 0)

	// Search for metric3 in month2. Now the tag filters will also be cached for
	// month2.
	searchMetricNames(tfssMetric3, month2, 1)

	assertMetricNameCached(mr1Month1.MetricNameRaw, true)
	assertMetricNameCached(mr2Month2.MetricNameRaw, true)
	assertMetricNameCached(mr3Month1.MetricNameRaw, true)
	assertTagFiltersCached(tfssMetric1, month1, true)
	assertTagFiltersCached(tfssMetric1, month2, true)
	assertTagFiltersCached(tfssMetric2, month1, true)
	assertTagFiltersCached(tfssMetric2, month2, true)
	assertTagFiltersCached(tfssMetric3, month1, true)
	assertTagFiltersCached(tfssMetric3, month2, true)
	assertTagFiltersCached(tfssMetric12, month1, false)
	assertTagFiltersCached(tfssMetric12, month2, false)
	assertTagFiltersCached(tfssMetric123, month1, false)
	assertTagFiltersCached(tfssMetric123, month2, false)
	assertDeletedMetricIDsCacheSize(month1, 0)
	assertDeletedMetricIDsCacheSize(month2, 0)

	// Search for metric1 or 2 in month1. The tag filters must be cached for
	// month1 only.
	searchMetricNames(tfssMetric12, month1, 1)

	assertMetricNameCached(mr1Month1.MetricNameRaw, true)
	assertMetricNameCached(mr2Month2.MetricNameRaw, true)
	assertMetricNameCached(mr3Month1.MetricNameRaw, true)
	assertTagFiltersCached(tfssMetric1, month1, true)
	assertTagFiltersCached(tfssMetric1, month2, true)
	assertTagFiltersCached(tfssMetric2, month1, true)
	assertTagFiltersCached(tfssMetric2, month2, true)
	assertTagFiltersCached(tfssMetric3, month1, true)
	assertTagFiltersCached(tfssMetric3, month2, true)
	assertTagFiltersCached(tfssMetric12, month1, true)
	assertTagFiltersCached(tfssMetric12, month2, false)
	assertTagFiltersCached(tfssMetric123, month1, false)
	assertTagFiltersCached(tfssMetric123, month2, false)
	assertDeletedMetricIDsCacheSize(month1, 0)
	assertDeletedMetricIDsCacheSize(month2, 0)

	// Search for metric1 or 2 in month2. The tag filters must be also be cached
	// for month2.
	searchMetricNames(tfssMetric12, month2, 1)

	assertMetricNameCached(mr1Month1.MetricNameRaw, true)
	assertMetricNameCached(mr2Month2.MetricNameRaw, true)
	assertMetricNameCached(mr3Month1.MetricNameRaw, true)
	assertTagFiltersCached(tfssMetric1, month1, true)
	assertTagFiltersCached(tfssMetric1, month2, true)
	assertTagFiltersCached(tfssMetric2, month1, true)
	assertTagFiltersCached(tfssMetric2, month2, true)
	assertTagFiltersCached(tfssMetric3, month1, true)
	assertTagFiltersCached(tfssMetric3, month2, true)
	assertTagFiltersCached(tfssMetric12, month1, true)
	assertTagFiltersCached(tfssMetric12, month2, true)
	assertTagFiltersCached(tfssMetric123, month1, false)
	assertTagFiltersCached(tfssMetric123, month2, false)
	assertDeletedMetricIDsCacheSize(month1, 0)
	assertDeletedMetricIDsCacheSize(month2, 0)

	// Search for metric1,2,3 in month1. The tag filters are cached
	// for month1 only.
	searchMetricNames(tfssMetric123, month1, 2)

	assertMetricNameCached(mr1Month1.MetricNameRaw, true)
	assertMetricNameCached(mr2Month2.MetricNameRaw, true)
	assertMetricNameCached(mr3Month1.MetricNameRaw, true)
	assertTagFiltersCached(tfssMetric1, month1, true)
	assertTagFiltersCached(tfssMetric1, month2, true)
	assertTagFiltersCached(tfssMetric2, month1, true)
	assertTagFiltersCached(tfssMetric2, month2, true)
	assertTagFiltersCached(tfssMetric3, month1, true)
	assertTagFiltersCached(tfssMetric3, month2, true)
	assertTagFiltersCached(tfssMetric12, month1, true)
	assertTagFiltersCached(tfssMetric12, month2, true)
	assertTagFiltersCached(tfssMetric123, month1, true)
	assertTagFiltersCached(tfssMetric123, month2, false)
	assertDeletedMetricIDsCacheSize(month1, 0)
	assertDeletedMetricIDsCacheSize(month2, 0)

	// Search for metric1,2,3 in month2. The tag filters are also cached
	// for month2.
	searchMetricNames(tfssMetric123, month2, 2)

	assertMetricNameCached(mr1Month1.MetricNameRaw, true)
	assertMetricNameCached(mr2Month2.MetricNameRaw, true)
	assertMetricNameCached(mr3Month1.MetricNameRaw, true)
	assertTagFiltersCached(tfssMetric1, month1, true)
	assertTagFiltersCached(tfssMetric1, month2, true)
	assertTagFiltersCached(tfssMetric2, month1, true)
	assertTagFiltersCached(tfssMetric2, month2, true)
	assertTagFiltersCached(tfssMetric3, month1, true)
	assertTagFiltersCached(tfssMetric3, month2, true)
	assertTagFiltersCached(tfssMetric12, month1, true)
	assertTagFiltersCached(tfssMetric12, month2, true)
	assertTagFiltersCached(tfssMetric123, month1, true)
	assertTagFiltersCached(tfssMetric123, month2, true)
	assertDeletedMetricIDsCacheSize(month1, 0)
	assertDeletedMetricIDsCacheSize(month2, 0)

	deleteSeries := func(tfss []*TagFilters, want int) {
		t.Helper()
		got, err := s.DeleteSeries(nil, tfss, 2)
		if err != nil {
			t.Fatalf("DeleteSeries() failed unexpectedly: %v", err)
		}
		if got != want {
			t.Fatalf("unexpected deleted series count: got %d, want %d", got, want)
		}
	}

	// Delete metric1. TSID cache not must be cleared. Tag filters for month1
	// must be cleared but not for month2 because metric1 is in month1 only.
	// deletedMetricIDsCache size must be 1.
	deleteSeries(tfssMetric1, 1)

	assertMetricNameCached(mr1Month1.MetricNameRaw, true)
	assertMetricNameCached(mr2Month2.MetricNameRaw, true)
	assertMetricNameCached(mr3Month1.MetricNameRaw, true)
	assertTagFiltersCached(tfssMetric1, month1, false)
	assertTagFiltersCached(tfssMetric1, month2, true)
	assertTagFiltersCached(tfssMetric2, month1, false)
	assertTagFiltersCached(tfssMetric2, month2, true)
	assertTagFiltersCached(tfssMetric3, month1, false)
	assertTagFiltersCached(tfssMetric3, month2, true)
	assertTagFiltersCached(tfssMetric12, month1, false)
	assertTagFiltersCached(tfssMetric12, month2, true)
	assertTagFiltersCached(tfssMetric123, month1, false)
	assertTagFiltersCached(tfssMetric123, month2, true)
	assertDeletedMetricIDsCacheSize(month1, 1)
	assertDeletedMetricIDsCacheSize(month2, 0)

	// Delete metric2. TSID cache not must be cleared. Tag filters for month2
	// must be cleared and deletedMetricIDsCache size for month2 must be 1.
	deleteSeries(tfssMetric2, 1)

	assertMetricNameCached(mr1Month1.MetricNameRaw, true)
	assertMetricNameCached(mr2Month2.MetricNameRaw, true)
	assertMetricNameCached(mr3Month1.MetricNameRaw, true)
	assertTagFiltersCached(tfssMetric1, month1, false)
	assertTagFiltersCached(tfssMetric1, month2, false)
	assertTagFiltersCached(tfssMetric2, month1, false)
	assertTagFiltersCached(tfssMetric2, month2, false)
	assertTagFiltersCached(tfssMetric3, month1, false)
	assertTagFiltersCached(tfssMetric3, month2, false)
	assertTagFiltersCached(tfssMetric12, month1, false)
	assertTagFiltersCached(tfssMetric12, month2, false)
	assertTagFiltersCached(tfssMetric123, month1, false)
	assertTagFiltersCached(tfssMetric123, month2, false)
	assertDeletedMetricIDsCacheSize(month1, 1)
	assertDeletedMetricIDsCacheSize(month2, 1)

	// Delete metric3. TSID cache not must be cleared.
	// deletedMetricIDsCache size for month1 and 2 must be 2.
	deleteSeries(tfssMetric3, 1)

	assertMetricNameCached(mr1Month1.MetricNameRaw, true)
	assertMetricNameCached(mr2Month2.MetricNameRaw, true)
	assertMetricNameCached(mr3Month1.MetricNameRaw, true)
	assertTagFiltersCached(tfssMetric1, month1, false)
	assertTagFiltersCached(tfssMetric1, month2, false)
	assertTagFiltersCached(tfssMetric2, month1, false)
	assertTagFiltersCached(tfssMetric2, month2, false)
	assertTagFiltersCached(tfssMetric3, month1, false)
	assertTagFiltersCached(tfssMetric3, month2, false)
	assertTagFiltersCached(tfssMetric12, month1, false)
	assertTagFiltersCached(tfssMetric12, month2, false)
	assertTagFiltersCached(tfssMetric123, month1, false)
	assertTagFiltersCached(tfssMetric123, month2, false)
	assertDeletedMetricIDsCacheSize(month1, 2)
	assertDeletedMetricIDsCacheSize(month2, 2)
}

func TestStorageDeleteSeriesFromPrevAndCurrIndexDB(t *testing.T) {
	defer testRemoveAll(t)

	rng := rand.New(rand.NewSource(1))
	const numSeries = 100
	trPrev := TimeRange{
		MinTimestamp: time.Date(2020, 1, 1, 0, 0, 0, 0, time.UTC).UnixMilli(),
		MaxTimestamp: time.Date(2020, 1, 1, 23, 59, 59, 999_999_999, time.UTC).UnixMilli(),
	}
	mrsPrev := testGenerateMetricRowsWithPrefix(rng, numSeries, "prev", trPrev)
	trCurr := TimeRange{
		MinTimestamp: time.Date(2020, 1, 2, 0, 0, 0, 0, time.UTC).UnixMilli(),
		MaxTimestamp: time.Date(2020, 1, 2, 23, 59, 59, 999_999_999, time.UTC).UnixMilli(),
	}
	mrsCurr := testGenerateMetricRowsWithPrefix(rng, numSeries, "curr", trCurr)
	trPt := TimeRange{
		MinTimestamp: time.Date(2020, 1, 3, 0, 0, 0, 0, time.UTC).UnixMilli(),
		MaxTimestamp: time.Date(2020, 1, 3, 23, 59, 59, 999_999_999, time.UTC).UnixMilli(),
	}
	mrsPt := testGenerateMetricRowsWithPrefix(rng, numSeries, "pt", trPt)
	deleteSeries := func(s *Storage, want, wantTotal int) {
		t.Helper()
		tfs := NewTagFilters()
		if err := tfs.Add(nil, []byte(".*"), false, true); err != nil {
			t.Fatalf("unexpected error in TagFilters.Add: %v", err)
		}
		got, err := s.DeleteSeries(nil, []*TagFilters{tfs}, 1e9)
		if err != nil {
			t.Fatalf("could not delete series unexpectedly: %v", err)
		}
		if got != want {
			t.Fatalf("unexpected number of deleted series: got %d, want %d", got, want)
		}
		var m Metrics
		s.UpdateMetrics(&m)
		if got, want := m.DeletedMetricsCount, uint64(wantTotal); got != want {
			t.Fatalf("unexpected number of total deleted series: got %d, want %d", got, want)
		}

	}

	s := MustOpenStorage(t.Name(), OpenOptions{})

	// legacy prev idb
	s.AddRows(mrsPrev, defaultPrecisionBits)
	s.DebugFlush()
	deleteSeries(s, numSeries, numSeries)
	s = mustConvertToLegacy(s)

	// legacy curr idb
	s.AddRows(mrsCurr, defaultPrecisionBits)
	s.DebugFlush()
	deleteSeries(s, numSeries, 2*numSeries)
	s = mustConvertToLegacy(s)

	// pt idb
	s.AddRows(mrsPt, defaultPrecisionBits)
	s.DebugFlush()
	deleteSeries(s, numSeries, 3*numSeries)

	s.MustClose()
}

func TestStorageRegisterMetricNamesSerial(t *testing.T) {
	path := "TestStorageRegisterMetricNamesSerial"
	s := MustOpenStorage(path, OpenOptions{})
	if err := testStorageRegisterMetricNames(s); err != nil {
		t.Fatalf("unexpected error: %s", err)
	}
	s.MustClose()
	fs.MustRemoveDir(path)
}

func TestStorageRegisterMetricNamesConcurrent(t *testing.T) {
	path := "TestStorageRegisterMetricNamesConcurrent"
	s := MustOpenStorage(path, OpenOptions{})
	ch := make(chan error, 3)
	for i := 0; i < cap(ch); i++ {
		go func() {
			ch <- testStorageRegisterMetricNames(s)
		}()
	}
	for i := 0; i < cap(ch); i++ {
		select {
		case err := <-ch:
			if err != nil {
				t.Fatalf("unexpected error: %s", err)
			}
		case <-time.After(10 * time.Second):
			t.Fatalf("timeout")
		}
	}
	s.MustClose()
	fs.MustRemoveDir(path)
}

func testStorageRegisterMetricNames(s *Storage) error {
	const metricsPerAdd = 1e3
	const addsCount = 10

	addIDsMap := make(map[string]struct{})
	for i := 0; i < addsCount; i++ {
		var mrs []MetricRow
		var mn MetricName
		addID := fmt.Sprintf("%d", i)
		addIDsMap[addID] = struct{}{}
		mn.Tags = []Tag{
			{[]byte("job"), []byte("webservice")},
			{[]byte("instance"), []byte("1.2.3.4")},
			{[]byte("add_id"), []byte(addID)},
		}
		now := timestampFromTime(time.Now())
		for j := 0; j < metricsPerAdd; j++ {
			mn.MetricGroup = []byte(fmt.Sprintf("metric_%d", j))
			metricNameRaw := mn.marshalRaw(nil)

			mr := MetricRow{
				MetricNameRaw: metricNameRaw,
				Timestamp:     now,
			}
			mrs = append(mrs, mr)
		}
		s.RegisterMetricNames(nil, mrs)
	}
	var addIDsExpected []string
	for k := range addIDsMap {
		addIDsExpected = append(addIDsExpected, k)
	}
	sort.Strings(addIDsExpected)

	// Verify the storage contains the added metric names.
	s.DebugFlush()

	// Verify that SearchLabelNames returns correct result.
	lnsExpected := []string{
		"__name__",
		"add_id",
		"instance",
		"job",
	}
	lns, err := s.SearchLabelNames(nil, nil, TimeRange{0, math.MaxInt64}, 100, 1e9, noDeadline)
	if err != nil {
		return fmt.Errorf("error in SearchLabelNames: %w", err)
	}
	sort.Strings(lns)
	if !reflect.DeepEqual(lns, lnsExpected) {
		return fmt.Errorf("unexpected label names returned from SearchLabelNames;\ngot\n%q\nwant\n%q", lns, lnsExpected)
	}

	// Verify that SearchLabelNames with the specified time range returns correct result.
	now := timestampFromTime(time.Now())
	start := now - msecPerDay
	end := now + 60*1000
	tr := TimeRange{
		MinTimestamp: start,
		MaxTimestamp: end,
	}
	lns, err = s.SearchLabelNames(nil, nil, tr, 100, 1e9, noDeadline)
	if err != nil {
		return fmt.Errorf("error in SearchLabelNames: %w", err)
	}
	sort.Strings(lns)
	if !reflect.DeepEqual(lns, lnsExpected) {
		return fmt.Errorf("unexpected label names returned from SearchLabelNames;\ngot\n%q\nwant\n%q", lns, lnsExpected)
	}

	// Verify that SearchLabelValues returns correct result.
	addIDs, err := s.SearchLabelValues(nil, "add_id", nil, TimeRange{0, math.MaxInt64}, addsCount+100, 1e9, noDeadline)
	if err != nil {
		return fmt.Errorf("error in SearchLabelValues: %w", err)
	}
	sort.Strings(addIDs)
	if !reflect.DeepEqual(addIDs, addIDsExpected) {
		return fmt.Errorf("unexpected tag values returned from SearchLabelValues;\ngot\n%q\nwant\n%q", addIDs, addIDsExpected)
	}

	// Verify that SearchLabelValues with the specified time range returns correct result.
	addIDs, err = s.SearchLabelValues(nil, "add_id", nil, tr, addsCount+100, 1e9, noDeadline)
	if err != nil {
		return fmt.Errorf("error in SearchLabelValues: %w", err)
	}
	sort.Strings(addIDs)
	if !reflect.DeepEqual(addIDs, addIDsExpected) {
		return fmt.Errorf("unexpected tag values returned from SearchLabelValues;\ngot\n%q\nwant\n%q", addIDs, addIDsExpected)
	}

	// Verify that SearchMetricNames returns correct result.
	tfs := NewTagFilters()
	if err := tfs.Add([]byte("add_id"), []byte("0"), false, false); err != nil {
		return fmt.Errorf("unexpected error in TagFilters.Add: %w", err)
	}
	metricNames, err := s.SearchMetricNames(nil, []*TagFilters{tfs}, tr, metricsPerAdd*addsCount*100+100, noDeadline)
	if err != nil {
		return fmt.Errorf("error in SearchMetricNames: %w", err)
	}
	if len(metricNames) < metricsPerAdd {
		return fmt.Errorf("unexpected number of metricNames returned from SearchMetricNames; got %d; want at least %d", len(metricNames), int(metricsPerAdd))
	}
	var mn MetricName
	for i, metricName := range metricNames {
		if err := mn.UnmarshalString(metricName); err != nil {
			return fmt.Errorf("cannot unmarshal metricName=%q: %w", metricName, err)
		}
		addID := mn.GetTagValue("add_id")
		if string(addID) != "0" {
			return fmt.Errorf("unexpected addID for metricName #%d; got %q; want %q", i, addID, "0")
		}
		job := mn.GetTagValue("job")
		if string(job) != "webservice" {
			return fmt.Errorf("unexpected job for metricName #%d; got %q; want %q", i, job, "webservice")
		}
	}

	return nil
}

func TestStorageAddRowsSerial(t *testing.T) {
	rng := rand.New(rand.NewSource(1))
	path := "TestStorageAddRowsSerial"
	opts := OpenOptions{
		Retention:       10 * retention31Days,
		MaxHourlySeries: 1e5,
		MaxDailySeries:  1e5,
	}
	s := MustOpenStorage(path, opts)
	if err := testStorageAddRows(rng, s); err != nil {
		t.Fatalf("unexpected error: %s", err)
	}
	s.MustClose()
	fs.MustRemoveDir(path)
}

func TestStorageAddRowsConcurrent(t *testing.T) {
	path := "TestStorageAddRowsConcurrent"
	opts := OpenOptions{
		Retention:       10 * retention31Days,
		MaxHourlySeries: 1e5,
		MaxDailySeries:  1e5,
	}
	s := MustOpenStorage(path, opts)
	ch := make(chan error, 3)
	for i := 0; i < cap(ch); i++ {
		go func(n int) {
			rLocal := rand.New(rand.NewSource(int64(n)))
			ch <- testStorageAddRows(rLocal, s)
		}(i)
	}
	for i := 0; i < cap(ch); i++ {
		select {
		case err := <-ch:
			if err != nil {
				t.Fatalf("unexpected error: %s", err)
			}
		case <-time.After(10 * time.Second):
			t.Fatalf("timeout")
		}
	}
	s.MustClose()
	fs.MustRemoveDir(path)
}

func testGenerateMetricRows(rng *rand.Rand, rows uint64, timestampMin, timestampMax int64) []MetricRow {
	return testGenerateMetricRowsWithPrefix(rng, rows, "metric", TimeRange{timestampMin, timestampMax})
}

func testGenerateMetricRowsWithPrefix(rng *rand.Rand, rows uint64, prefix string, tr TimeRange) []MetricRow {
	var mrs []MetricRow
	var mn MetricName
	mn.Tags = []Tag{
		{[]byte("job"), []byte("webservice")},
		{[]byte("instance"), []byte("1.2.3.4")},
	}
	for i := 0; i < int(rows); i++ {
		mn.MetricGroup = []byte(fmt.Sprintf("%s_%d", prefix, i))
		metricNameRaw := mn.marshalRaw(nil)
		timestamp := rng.Int63n(tr.MaxTimestamp-tr.MinTimestamp) + tr.MinTimestamp
		value := rng.NormFloat64() * 1e6

		mr := MetricRow{
			MetricNameRaw: metricNameRaw,
			Timestamp:     timestamp,
			Value:         value,
		}
		mrs = append(mrs, mr)
	}
	return mrs
}

func testStorageAddRows(rng *rand.Rand, s *Storage) error {
	const rowsPerAdd = 1e3
	const addsCount = 10

	maxTimestamp := timestampFromTime(time.Now())
	minTimestamp := maxTimestamp - s.retentionMsecs + 3600*1000
	for i := 0; i < addsCount; i++ {
		mrs := testGenerateMetricRows(rng, rowsPerAdd, minTimestamp, maxTimestamp)
		s.AddRows(mrs, defaultPrecisionBits)
	}

	// Verify the storage contains rows.
	minRowsExpected := uint64(rowsPerAdd * addsCount)
	var m Metrics
	s.UpdateMetrics(&m)
	if rowsCount := m.TableMetrics.TotalRowsCount(); rowsCount < minRowsExpected {
		return fmt.Errorf("expecting at least %d rows in the table; got %d", minRowsExpected, rowsCount)
	}

	// Try creating a snapshot from the storage.
	snapshotName := s.MustCreateSnapshot()

	// Verify the snapshot is visible
	snapshots := s.MustListSnapshots()
	if !containsString(snapshots, snapshotName) {
		return fmt.Errorf("cannot find snapshot %q in %q", snapshotName, snapshots)
	}

	// Try opening the storage from snapshot.
	snapshotPath := filepath.Join(s.path, snapshotsDirname, snapshotName)
	s1 := MustOpenStorage(snapshotPath, OpenOptions{})

	// Verify the snapshot contains rows
	var m1 Metrics
	s1.UpdateMetrics(&m1)
	if rowsCount := m1.TableMetrics.TotalRowsCount(); rowsCount < minRowsExpected {
		return fmt.Errorf("snapshot %q must contain at least %d rows; got %d", snapshotPath, minRowsExpected, rowsCount)
	}

	// Verify that force merge for the snapshot leaves at most a single part per partition.
	// Zero parts are possible if the snapshot is created just after the partition has been created
	// by concurrent goroutine, but it didn't put the data into it yet.
	if err := s1.ForceMergePartitions(""); err != nil {
		return fmt.Errorf("error when force merging partitions: %w", err)
	}
	ptws := s1.tb.GetAllPartitions(nil)
	for _, ptw := range ptws {
		pws := ptw.pt.GetParts(nil, true)
		numParts := len(pws)
		ptw.pt.PutParts(pws)
		if numParts > 1 {
			s1.tb.PutPartitions(ptws)
			return fmt.Errorf("unexpected number of parts for partition %q after force merge; got %d; want at most 1", ptw.pt.name, numParts)
		}
	}
	s1.tb.PutPartitions(ptws)

	s1.MustClose()

	// Delete the snapshot and make sure it is no longer visible.
	if err := s.DeleteSnapshot(snapshotName); err != nil {
		return fmt.Errorf("cannot delete snapshot %q: %w", snapshotName, err)
	}
	snapshots = s.MustListSnapshots()
	if containsString(snapshots, snapshotName) {
		return fmt.Errorf("snapshot %q must be deleted, but is still visible in %q", snapshotName, snapshots)
	}

	return nil
}

// TODO(@rtm0): Move to storage_legacy_test.go
func TestLegacyStorageRotateIndexDB_AddRows(t *testing.T) {
	rng := rand.New(rand.NewSource(1))
	tr := TimeRange{
		MinTimestamp: time.Date(2024, 1, 1, 0, 0, 0, 0, time.UTC).UnixMilli(),
		MaxTimestamp: time.Date(2024, 1, 31, 23, 59, 59, 999_999_999, time.UTC).UnixMilli(),
	}
	mrs := testGenerateMetricRowsWithPrefix(rng, 1000, "metric", tr)
	op := func(s *Storage) {
		s.AddRows(mrs, defaultPrecisionBits)
		s.DebugFlush()
	}
	testLegacyRotateIndexDB(t, mrs, op)
}

// TODO(@rtm0): Move to storage_legacy_test.go
func TestLegacyStorageRotateIndexDB_RegisterMetricNames(t *testing.T) {
	rng := rand.New(rand.NewSource(1))
	tr := TimeRange{
		MinTimestamp: time.Date(2024, 1, 1, 0, 0, 0, 0, time.UTC).UnixMilli(),
		MaxTimestamp: time.Date(2024, 1, 31, 23, 59, 59, 999_999_999, time.UTC).UnixMilli(),
	}
	mrs := testGenerateMetricRowsWithPrefix(rng, 1000, "metric", tr)
	op := func(s *Storage) {
		s.RegisterMetricNames(nil, mrs)
		s.DebugFlush()
	}
	testLegacyRotateIndexDB(t, mrs, op)
}

// TODO(@rtm0): Move to storage_legacy_test.go
func TestLegacyStorageRotateIndexDB_DeleteSeries(t *testing.T) {
	rng := rand.New(rand.NewSource(1))
	tr := TimeRange{
		MinTimestamp: time.Date(2024, 1, 1, 0, 0, 0, 0, time.UTC).UnixMilli(),
		MaxTimestamp: time.Date(2024, 1, 31, 23, 59, 59, 999_999_999, time.UTC).UnixMilli(),
	}
	mrs := testGenerateMetricRowsWithPrefix(rng, 1000, "metric", tr)
	tfs := NewTagFilters()
	if err := tfs.Add(nil, []byte("metric.*"), false, true); err != nil {
		t.Fatalf("unexpected error in TagFilters.Add: %v", err)
	}
	op := func(s *Storage) {
		_, err := s.DeleteSeries(nil, []*TagFilters{tfs}, 1e9)
		if err != nil {
			panic(fmt.Sprintf("DeleteSeries() failed unexpectedly: %v", err))
		}
	}
	testLegacyRotateIndexDB(t, mrs, op)
}

// TODO(@rtm0): Move to storage_legacy_test.go
func TestLegacyStorageRotateIndexDB_CreateSnapshot(t *testing.T) {
	rng := rand.New(rand.NewSource(1))
	tr := TimeRange{
		MinTimestamp: time.Date(2024, 1, 1, 0, 0, 0, 0, time.UTC).UnixMilli(),
		MaxTimestamp: time.Date(2024, 1, 31, 23, 59, 59, 999_999_999, time.UTC).UnixMilli(),
	}
	mrs := testGenerateMetricRowsWithPrefix(rng, 1000, "metric", tr)
	op := func(s *Storage) {
		_ = s.MustCreateSnapshot()
	}
	testLegacyRotateIndexDB(t, mrs, op)
}

// TODO(@rtm0): Move to storage_legacy_test.go
func TestLegacyStorageRotateIndexDB_SearchMetricNames(t *testing.T) {
	rng := rand.New(rand.NewSource(1))
	tr := TimeRange{
		MinTimestamp: time.Date(2024, 1, 1, 0, 0, 0, 0, time.UTC).UnixMilli(),
		MaxTimestamp: time.Date(2024, 1, 31, 23, 59, 59, 999_999_999, time.UTC).UnixMilli(),
	}
	mrs := testGenerateMetricRowsWithPrefix(rng, 1000, "metric", tr)
	tfs := NewTagFilters()
	if err := tfs.Add([]byte("__name__"), []byte(".*"), false, true); err != nil {
		t.Fatalf("unexpected error in TagFilters.Add: %v", err)
	}
	tfss := []*TagFilters{tfs}
	op := func(s *Storage) {
		_, err := s.SearchMetricNames(nil, tfss, tr, 1e9, noDeadline)
		if err != nil {
			panic(fmt.Sprintf("SearchMetricNames() failed unexpectedly: %v", err))
		}
	}

	testLegacyRotateIndexDB(t, mrs, op)
}

// TODO(@rtm0): Move to storage_legacy_test.go
func TestLegacyStorageRotateIndexDB_SearchLabelNames(t *testing.T) {
	rng := rand.New(rand.NewSource(1))
	tr := TimeRange{
		MinTimestamp: time.Date(2024, 1, 1, 0, 0, 0, 0, time.UTC).UnixMilli(),
		MaxTimestamp: time.Date(2024, 1, 31, 23, 59, 59, 999_999_999, time.UTC).UnixMilli(),
	}
	mrs := testGenerateMetricRowsWithPrefix(rng, 1000, "metric", tr)

	testLegacyRotateIndexDB(t, mrs, func(s *Storage) {
		_, err := s.SearchLabelNames(nil, []*TagFilters{}, tr, 1e6, 1e6, noDeadline)
		if err != nil {
			panic(fmt.Sprintf("SearchLabelNames() failed unexpectedly: %v", err))
		}
	})
}

// TODO(@rtm0): Move to storage_legacy_test.go
func TestLegacyStorageRotateIndexDB_SearchLabelValues(t *testing.T) {
	rng := rand.New(rand.NewSource(1))
	tr := TimeRange{
		MinTimestamp: time.Date(2024, 1, 1, 0, 0, 0, 0, time.UTC).UnixMilli(),
		MaxTimestamp: time.Date(2024, 1, 31, 23, 59, 59, 999_999_999, time.UTC).UnixMilli(),
	}
	mrs := testGenerateMetricRowsWithPrefix(rng, 1000, "metric", tr)

	testLegacyRotateIndexDB(t, mrs, func(s *Storage) {
		_, err := s.SearchLabelValues(nil, "__name__", []*TagFilters{}, tr, 1e6, 1e6, noDeadline)
		if err != nil {
			panic(fmt.Sprintf("SearchLabelValues() failed unexpectedly: %v", err))
		}
	})
}

// TODO(@rtm0): Move to storage_legacy_test.go
func TestLegacyStorageRotateIndexDB_SearchTagValueSuffixes(t *testing.T) {
	rng := rand.New(rand.NewSource(1))
	tr := TimeRange{
		MinTimestamp: time.Date(2024, 1, 1, 0, 0, 0, 0, time.UTC).UnixMilli(),
		MaxTimestamp: time.Date(2024, 1, 31, 23, 59, 59, 999_999_999, time.UTC).UnixMilli(),
	}
	mrs := testGenerateMetricRowsWithPrefix(rng, 1000, "metric.", tr)

	testLegacyRotateIndexDB(t, mrs, func(s *Storage) {
		_, err := s.SearchTagValueSuffixes(nil, tr, "", "metric.", '.', 1e6, noDeadline)
		if err != nil {
			panic(fmt.Sprintf("SearchTagValueSuffixes() failed unexpectedly: %v", err))
		}
	})
}

// TODO(@rtm0): Move to storage_legacy_test.go
func TestLegacyStorageRotateIndexDB_SearchGraphitePaths(t *testing.T) {
	rng := rand.New(rand.NewSource(1))
	tr := TimeRange{
		MinTimestamp: time.Date(2024, 1, 1, 0, 0, 0, 0, time.UTC).UnixMilli(),
		MaxTimestamp: time.Date(2024, 1, 31, 23, 59, 59, 999_999_999, time.UTC).UnixMilli(),
	}
	mrs := testGenerateMetricRowsWithPrefix(rng, 1000, "metric.", tr)

	testLegacyRotateIndexDB(t, mrs, func(s *Storage) {
		_, err := s.SearchGraphitePaths(nil, tr, []byte("*.*"), 1e6, noDeadline)
		if err != nil {
			panic(fmt.Sprintf("SearchGraphitePaths() failed unexpectedly: %v", err))
		}
	})
}

// TODO(@rtm0): Move to storage_legacy_test.go
func TestLegacyStorageRotateIndexDB_GetSeriesCount(t *testing.T) {
	rng := rand.New(rand.NewSource(1))
	tr := TimeRange{
		MinTimestamp: time.Date(2024, 1, 1, 0, 0, 0, 0, time.UTC).UnixMilli(),
		MaxTimestamp: time.Date(2024, 1, 31, 23, 59, 59, 999_999_999, time.UTC).UnixMilli(),
	}
	mrs := testGenerateMetricRowsWithPrefix(rng, 1000, "metric", tr)

	testLegacyRotateIndexDB(t, mrs, func(s *Storage) {
		_, err := s.GetSeriesCount(noDeadline)
		if err != nil {
			panic(fmt.Sprintf("GetSeriesCount() failed unexpectedly: %v", err))
		}
	})
}

// TODO(@rtm0): Move to storage_legacy_test.go
func TestLegacyStorageRotateIndexDB_GetTSDBStatus(t *testing.T) {
	rng := rand.New(rand.NewSource(1))
	tr := TimeRange{
		MinTimestamp: time.Date(2024, 1, 1, 0, 0, 0, 0, time.UTC).UnixMilli(),
		MaxTimestamp: time.Date(2024, 1, 31, 23, 59, 59, 999_999_999, time.UTC).UnixMilli(),
	}
	mrs := testGenerateMetricRowsWithPrefix(rng, 1000, "metric", tr)
	date := uint64(tr.MinTimestamp) / msecPerDay

	testLegacyRotateIndexDB(t, mrs, func(s *Storage) {
		_, err := s.GetTSDBStatus(nil, nil, date, "", 10, 1e6, noDeadline)
		if err != nil {
			panic(fmt.Sprintf("GetTSDBStatus failed unexpectedly: %v", err))
		}
	})
}

// TODO(@rtm0): Move to storage_legacy_test.go
func TestLegacyStorageRotateIndexDB_NotifyReadWriteMode(t *testing.T) {
	op := func(s *Storage) {
		// Set readonly so that the background workers started by
		// notifyReadWriteMode exit early.
		s.isReadOnly.Store(true)
		s.notifyReadWriteMode()
	}

	testLegacyRotateIndexDB(t, []MetricRow{}, op)
}

// TODO(@rtm0): Move to storage_legacy_test.go
func TestLegacyStorageRotateIndexDB_UpdateMetrics(t *testing.T) {
	op := func(s *Storage) {
		s.UpdateMetrics(&Metrics{})
	}

	testLegacyRotateIndexDB(t, []MetricRow{}, op)
}

// TODO(@rtm0): Move to storage_legacy_test.go
func TestLegacyStorageRotateIndexDB_Search(t *testing.T) {
	rng := rand.New(rand.NewSource(1))
	tr := TimeRange{
		MinTimestamp: time.Date(2024, 1, 1, 0, 0, 0, 0, time.UTC).UnixMilli(),
		MaxTimestamp: time.Date(2024, 1, 31, 23, 59, 59, 999_999_999, time.UTC).UnixMilli(),
	}
	mrs := testGenerateMetricRowsWithPrefix(rng, 1000, "metric", tr)
	tfs := NewTagFilters()
	if err := tfs.Add([]byte("__name__"), []byte(".*"), false, true); err != nil {
		t.Fatalf("unexpected error in TagFilters.Add: %v", err)
	}
	tfss := []*TagFilters{tfs}

	testLegacyRotateIndexDB(t, mrs, func(s *Storage) {
		var search Search
		search.Init(nil, s, tfss, tr, 1e5, noDeadline)
		for search.NextMetricBlock() {
			var b Block
			search.MetricBlockRef.BlockRef.MustReadBlock(&b)
		}
		if err := search.Error(); err != nil {
			panic(fmt.Sprintf("search error: %v", err))
		}
		search.MustClose()
	})
}

// testLegacyRotateIndexDB checks that storage handles gracefully indexDB rotation
// that happens concurrently with some operation (ingestion or search). The
// operation is expected to finish successfully and there must be no panics.
//
// TODO(@rtm0): Move to storage_legacy_test.go
func testLegacyRotateIndexDB(t *testing.T, mrs []MetricRow, op func(s *Storage)) {
	defer testRemoveAll(t)

	s := MustOpenStorage(t.Name(), OpenOptions{})
	s.AddRows(mrs, defaultPrecisionBits)
	s.DebugFlush()
	// Convert to legacy 2 times in order to have both prev and curr legacy idbs.
	s = mustConvertToLegacy(s)
	s.AddRows(mrs, defaultPrecisionBits)
	s.DebugFlush()
	s = mustConvertToLegacy(s)
	defer s.MustClose()

	var wg sync.WaitGroup
	stop := make(chan struct{})
	for range 100 {
		wg.Add(1)
		go func() {
			for {
				select {
				case <-stop:
					wg.Done()
					return
				default:
				}
				op(s)
			}
		}()
	}

	for range 10 {
		s.legacyMustRotateIndexDB(time.Now())
	}

	close(stop)
	wg.Wait()
}

// testListDirEntries returns the all paths inside `root` dir. The `root` dir
// itself and paths that start with `ignorePrefix` are omitted.
func testListDirEntries(t *testing.T, root string, ignorePrefix ...string) []string {
	t.Helper()
	var paths []string
	f := func(path string, _ os.DirEntry, err error) error {
		if err != nil {
			return err
		}
		if path == root {
			return nil
		}
		for _, prefix := range ignorePrefix {
			if strings.HasPrefix(path, prefix) {
				return nil
			}
		}
		paths = append(paths, strings.TrimPrefix(path, root))
		return nil
	}
	if err := filepath.WalkDir(root, f); err != nil {
		t.Fatalf("could not walk dir %q: %v", root, err)
	}
	return paths
}

func TestStorageSnapshots_CreateListDelete(t *testing.T) {
	defer testRemoveAll(t)

	rng := rand.New(rand.NewSource(1))
	const numRows = 10000
	minTimestamp := time.Date(2024, 1, 1, 0, 0, 0, 0, time.UTC).UnixMilli()
	maxTimestamp := time.Date(2024, 2, 29, 0, 0, 0, 0, time.UTC).UnixMilli()
	mrs := testGenerateMetricRows(rng, numRows, minTimestamp, maxTimestamp)

	root := t.Name()
	s := MustOpenStorage(root, OpenOptions{})
	defer s.MustClose()
	s.AddRows(mrs, defaultPrecisionBits)
	s.DebugFlush()

	snapshotName := s.MustCreateSnapshot()
	assertListSnapshots := func(want []string) {
		got := s.MustListSnapshots()
		if diff := cmp.Diff(want, got); diff != "" {
			t.Fatalf("unexpected snapshot list (-want, +got):\n%s", diff)
		}
	}
	assertListSnapshots([]string{snapshotName})

	// Check snapshot dir entries

	var (
		data           = filepath.Join(root, dataDirname)
		smallData      = filepath.Join(data, smallDirname)
		bigData        = filepath.Join(data, bigDirname)
		indexData      = filepath.Join(data, indexdbDirname)
		smallSnapshots = filepath.Join(smallData, snapshotsDirname)
		bigSnapshots   = filepath.Join(bigData, snapshotsDirname)
		indexSnapshots = filepath.Join(indexData, snapshotsDirname)
		smallSnapshot  = filepath.Join(smallSnapshots, snapshotName)
		bigSnapshot    = filepath.Join(bigSnapshots, snapshotName)
		indexSnapshot  = filepath.Join(indexSnapshots, snapshotName)
	)

	assertDirEntries := func(srcDir, snapshotDir string, excludePath ...string) {
		t.Helper()
		dataDirEntries := testListDirEntries(t, srcDir, excludePath...)
		snapshotDirEntries := testListDirEntries(t, snapshotDir)
		if diff := cmp.Diff(dataDirEntries, snapshotDirEntries); diff != "" {
			t.Fatalf("unexpected snapshot dir entries (-want, +got):\n%s", diff)
		}
	}
	assertDirEntries(smallData, smallSnapshot, smallSnapshots)
	assertDirEntries(bigData, bigSnapshot, bigSnapshots)
	assertDirEntries(indexData, indexSnapshot, indexSnapshots)

	// Check snapshot symlinks

	var (
		snapshot     = filepath.Join(root, snapshotsDirname, snapshotName)
		bigSymlink   = filepath.Join(snapshot, dataDirname, bigDirname)
		smallSymlink = filepath.Join(snapshot, dataDirname, smallDirname)
		indexSymlink = filepath.Join(snapshot, dataDirname, indexdbDirname)
	)
	assertSymlink := func(symlink string, wantRealpath string) {
		t.Helper()
		gotRealpath, err := filepath.EvalSymlinks(symlink)
		if err != nil {
			t.Fatalf("Could not evaluate symlink %q: %v", symlink, err)
		}
		if gotRealpath != wantRealpath {
			t.Fatalf("unexpected realpath for symlink %q: got %q, want %q", symlink, gotRealpath, wantRealpath)
		}
	}
	assertSymlink(bigSymlink, bigSnapshot)
	assertSymlink(smallSymlink, smallSnapshot)
	assertSymlink(indexSymlink, indexSnapshot)

	// Check snapshot deletion.

	if err := s.DeleteSnapshot(snapshotName); err != nil {
		t.Fatalf("could not delete snapshot %q: %v", snapshotName, err)
	}
	assertListSnapshots([]string{})

	assertPathDoesNotExist := func(path string) {
		t.Helper()
		if fs.IsPathExist(path) {
			t.Fatalf("path was not expected to exist: %q", path)
		}
	}
	assertPathDoesNotExist(snapshot)
	assertPathDoesNotExist(bigSnapshot)
	assertPathDoesNotExist(smallSnapshot)
	assertPathDoesNotExist(indexSnapshot)
}

func TestStorageDeleteStaleSnapshots(t *testing.T) {
	rng := rand.New(rand.NewSource(1))
	path := "TestStorageDeleteStaleSnapshots"
	opts := OpenOptions{
		Retention:       10 * retention31Days,
		MaxHourlySeries: 1e5,
		MaxDailySeries:  1e5,
	}
	s := MustOpenStorage(path, opts)
	const rowsPerAdd = 1e3
	const addsCount = 10
	maxTimestamp := timestampFromTime(time.Now())
	minTimestamp := maxTimestamp - s.retentionMsecs
	for i := 0; i < addsCount; i++ {
		mrs := testGenerateMetricRows(rng, rowsPerAdd, minTimestamp, maxTimestamp)
		s.AddRows(mrs, defaultPrecisionBits)
	}
	// Try creating a snapshot from the storage.
	snapshotName := s.MustCreateSnapshot()

	// Delete snapshots older than 1 month
	s.MustDeleteStaleSnapshots(30 * 24 * time.Hour)

	snapshots := s.MustListSnapshots()
	if len(snapshots) != 1 {
		t.Fatalf("expecting one snapshot; got %q", snapshots)
	}
	if snapshots[0] != snapshotName {
		t.Fatalf("snapshot %q is missing in %q", snapshotName, snapshots)
	}

	// Delete the snapshot which is older than 1 nanoseconds
	time.Sleep(2 * time.Nanosecond)
	s.MustDeleteStaleSnapshots(time.Nanosecond)

	snapshots = s.MustListSnapshots()
	if len(snapshots) != 0 {
		t.Fatalf("expecting zero snapshots; got %q", snapshots)
	}
	s.MustClose()
	fs.MustRemoveDir(path)
}

// testRemoveAll removes all storage data produced by a test if the test hasn't
// failed. For this to work, the storage must use t.Name() as the base dir in
// its data path.
//
// In case of failure, the data is kept for further debugging.
func testRemoveAll(t *testing.T) {
	defer func() {
		if !t.Failed() {
			fs.MustRemoveDir(t.Name())
		}
	}()
}

func TestStorageRowsNotAdded(t *testing.T) {
	defer testRemoveAll(t)

	type options struct {
		name        string
		retention   time.Duration
		mrs         []MetricRow
		tr          TimeRange
		wantMetrics *Metrics
	}
	f := func(opts *options) {
		t.Helper()

		var gotMetrics Metrics
		path := fmt.Sprintf("%s/%s", t.Name(), opts.name)
		s := MustOpenStorage(path, OpenOptions{Retention: opts.retention})
		defer s.MustClose()
		s.AddRows(opts.mrs, defaultPrecisionBits)
		s.DebugFlush()
		s.UpdateMetrics(&gotMetrics)

		got := testCountAllMetricNames(s, opts.tr)
		if got != 0 {
			t.Fatalf("unexpected metric name count: got %d, want 0", got)
		}

		if got, want := gotMetrics.RowsReceivedTotal, opts.wantMetrics.RowsReceivedTotal; got != want {
			t.Fatalf("unexpected Metrics.RowsReceivedTotal: got %d, want %d", got, want)
		}
		if got, want := gotMetrics.RowsAddedTotal, opts.wantMetrics.RowsAddedTotal; got != want {
			t.Fatalf("unexpected Metrics.RowsAddedTotal: got %d, want %d", got, want)
		}
		if got, want := gotMetrics.InvalidRawMetricNames, opts.wantMetrics.InvalidRawMetricNames; got != want {
			t.Fatalf("unexpected Metrics.InvalidRawMetricNames: got %d, want %d", got, want)
		}
	}

	const numRows = 1000
	var (
		rng          = rand.New(rand.NewSource(1))
		retention    time.Duration
		minTimestamp int64
		maxTimestamp int64
		mrs          []MetricRow
	)

	minTimestamp = -1000
	maxTimestamp = -1
	f(&options{
		name:      "NegativeTimestamps",
		retention: retentionMax,
		mrs:       testGenerateMetricRows(rng, numRows, minTimestamp, maxTimestamp),
		tr:        TimeRange{minTimestamp, maxTimestamp},
		wantMetrics: &Metrics{
			RowsReceivedTotal:     numRows,
			TooSmallTimestampRows: numRows,
		},
	})

	retention = 48 * time.Hour
	minTimestamp = time.Now().Add(-retention - time.Hour).UnixMilli()
	maxTimestamp = minTimestamp + 1000
	f(&options{
		name:      "TooSmallTimestamps",
		retention: retention,
		mrs:       testGenerateMetricRows(rng, numRows, minTimestamp, maxTimestamp),
		tr:        TimeRange{minTimestamp, maxTimestamp},
		wantMetrics: &Metrics{
			RowsReceivedTotal:     numRows,
			TooSmallTimestampRows: numRows,
		},
	})

	retention = 48 * time.Hour
	minTimestamp = time.Now().Add(7 * 24 * time.Hour).UnixMilli()
	maxTimestamp = minTimestamp + 1000
	f(&options{
		name:      "TooBigTimestamps",
		retention: retention,
		mrs:       testGenerateMetricRows(rng, numRows, minTimestamp, maxTimestamp),
		tr:        TimeRange{minTimestamp, maxTimestamp},
		wantMetrics: &Metrics{
			RowsReceivedTotal:   numRows,
			TooBigTimestampRows: numRows,
		},
	})

	minTimestamp = time.Now().UnixMilli()
	maxTimestamp = minTimestamp + 1000
	mrs = testGenerateMetricRows(rng, numRows, minTimestamp, maxTimestamp)
	for i := range numRows {
		mrs[i].MetricNameRaw = []byte("garbage")
	}
	f(&options{
		name: "InvalidMetricNameRaw",
		mrs:  mrs,
		tr:   TimeRange{minTimestamp, maxTimestamp},
		wantMetrics: &Metrics{
			RowsReceivedTotal:     numRows,
			InvalidRawMetricNames: numRows,
		},
	})
}

func TestStorageRowsNotAdded_SeriesLimitExceeded(t *testing.T) {
	defer testRemoveAll(t)

	f := func(t *testing.T, numRows uint64, maxHourlySeries, maxDailySeries int) {
		t.Helper()

		rng := rand.New(rand.NewSource(1))
		minTimestamp := time.Now().UnixMilli()
		maxTimestamp := minTimestamp + 1000
		mrs := testGenerateMetricRows(rng, numRows, minTimestamp, maxTimestamp)

		// Insert metrics into the empty storage. The insertion will take the slow path.
		opts := OpenOptions{
			MaxHourlySeries: maxHourlySeries,
			MaxDailySeries:  maxDailySeries,
		}
		s := MustOpenStorage(t.Name(), opts)
		s.AddRows(mrs, defaultPrecisionBits)
		s.DebugFlush()

		assertCounts := func(pathName string) {
			var gotMetrics Metrics
			s.UpdateMetrics(&gotMetrics)

			if got, want := gotMetrics.RowsReceivedTotal, numRows; got != want {
				t.Fatalf("[%s] unexpected Metrics.RowsReceivedTotal: got %d, want %d", pathName, got, want)
			}
			if got := gotMetrics.HourlySeriesLimitRowsDropped; maxHourlySeries > 0 && got <= 0 {
				t.Fatalf("[%s] unexpected Metrics.HourlySeriesLimitRowsDropped: got %d, want > 0", pathName, got)
			}
			if got := gotMetrics.DailySeriesLimitRowsDropped; maxDailySeries > 0 && got <= 0 {
				t.Fatalf("[%s] unexpected Metrics.DailySeriesLimitRowsDropped: got %d, want > 0", pathName, got)
			}

			want := numRows - (gotMetrics.HourlySeriesLimitRowsDropped + gotMetrics.DailySeriesLimitRowsDropped)
			if got := testCountAllMetricNames(s, TimeRange{minTimestamp, maxTimestamp}); uint64(got) != want {
				t.Fatalf("[%s] unexpected metric name count: %d, want %d", pathName, got, want)
			}

			if got := gotMetrics.RowsAddedTotal; got != want {
				t.Fatalf("[%s] unexpected Metrics.RowsAddedTotal: got %d, want %d", pathName, got, want)
			}
		}

		assertCounts("Slow Path")
		s.MustClose()

		// Open the storage again and insert the same metrics again.
		// This time tsidCache should have the metric names and the fast path
		// branch will be executed.
		s = MustOpenStorage(t.Name(), opts)
		s.AddRows(mrs, defaultPrecisionBits)
		s.DebugFlush()
		assertCounts("Fast Path")
		s.MustClose()

		// Open the storage again, drop tsidCache, and insert the same metrics
		// again. This time tsidCache should not have the metric names so they
		// will be searched in index. Thus, the insertion takes the slower path.
		s = MustOpenStorage(t.Name(), opts)
		s.resetAndSaveTSIDCache()
		s.AddRows(mrs, defaultPrecisionBits)
		s.DebugFlush()
		assertCounts("Slower Path")
		s.MustClose()
	}

	const (
		numRows         = 1000
		maxHourlySeries = 500
		maxDailySeries  = 500
	)

	t.Run("HourlyLimitExceeded", func(t *testing.T) {
		f(t, numRows, maxHourlySeries, 0)
	})

	t.Run("DailyLimitExceeded", func(t *testing.T) {
		f(t, numRows, 0, maxDailySeries)
	})
}

// testCountAllMetricNames is a test helper function that counts the names of
// all time series within the given time range.
func testCountAllMetricNames(s *Storage, tr TimeRange) int {
	tfsAll := NewTagFilters()
	if err := tfsAll.Add([]byte("__name__"), []byte(".*"), false, true); err != nil {
		panic(fmt.Sprintf("unexpected error in TagFilters.Add: %v", err))
	}
	names, err := s.SearchMetricNames(nil, []*TagFilters{tfsAll}, tr, 1e9, noDeadline)
	if err != nil {
		panic(fmt.Sprintf("SearchMetricNames() failed unexpectedly: %v", err))
	}
	return len(names)
}

func TestStorageSearchMetricNames_VariousTimeRanges(t *testing.T) {
	defer testRemoveAll(t)

	const numMetrics = 10000

	f := func(t *testing.T, tr TimeRange) {
		t.Helper()

		mrs := make([]MetricRow, numMetrics)
		want := make([]string, numMetrics)
		step := (tr.MaxTimestamp - tr.MinTimestamp) / int64(numMetrics)
		for i := range numMetrics {
			name := fmt.Sprintf("metric_%d", i)
			mn := MetricName{MetricGroup: []byte(name)}
			mrs[i].MetricNameRaw = mn.marshalRaw(nil)
			mrs[i].Timestamp = tr.MinTimestamp + int64(i)*step
			mrs[i].Value = float64(i)
			want[i] = name
		}
		slices.Sort(want)

		s := MustOpenStorage(t.Name(), OpenOptions{})
		defer s.MustClose()
		s.AddRows(mrs, defaultPrecisionBits)
		s.DebugFlush()

		tfss := NewTagFilters()
		if err := tfss.Add([]byte("__name__"), []byte(".*"), false, true); err != nil {
			t.Fatalf("unexpected error in TagFilters.Add: %v", err)
		}
		got, err := s.SearchMetricNames(nil, []*TagFilters{tfss}, tr, 1e9, noDeadline)
		if err != nil {
			t.Fatalf("SearchMetricNames() failed unexpectedly: %v", err)
		}
		for i, name := range got {
			var mn MetricName
			if err := mn.UnmarshalString(name); err != nil {
				t.Fatalf("Could not unmarshal metric name %q: %v", name, err)
			}
			got[i] = string(mn.MetricGroup)
		}
		slices.Sort(got)

		if diff := cmp.Diff(want, got); diff != "" {
			t.Errorf("unexpected metric names (-want, +got):\n%s", diff)
		}
	}

	testStorageOpOnVariousTimeRanges(t, f)
}

func TestStorageSearchMetricNames_TooManyTimeseries(t *testing.T) {
	defer testRemoveAll(t)

	const (
		numDays = 100
		numRows = 10
	)
	rng := rand.New(rand.NewSource(1))
	var (
		days []TimeRange
		mrs  []MetricRow
	)
	for i := range numDays {
		day := TimeRange{
			MinTimestamp: time.Date(2000, 1, i+1, 0, 0, 0, 0, time.UTC).UnixMilli(),
			MaxTimestamp: time.Date(2000, 1, i+1, 23, 59, 59, 999, time.UTC).UnixMilli(),
		}
		days = append(days, day)
		prefix1 := fmt.Sprintf("metric1_%d", i)
		mrs = append(mrs, testGenerateMetricRowsWithPrefix(rng, numRows, prefix1, day)...)
		prefix2 := fmt.Sprintf("metric2_%d", i)
		mrs = append(mrs, testGenerateMetricRowsWithPrefix(rng, numRows, prefix2, day)...)
	}

	type options struct {
		path       string
		filters    []string
		tr         TimeRange
		maxMetrics int
		wantErr    bool
		wantCount  int
	}
	f := func(opts *options) {
		t.Helper()

		s := MustOpenStorage(t.Name()+"/"+opts.path, OpenOptions{})
		defer s.MustClose()
		s.AddRows(mrs, defaultPrecisionBits)
		s.DebugFlush()

		var tfss []*TagFilters
		for _, filter := range opts.filters {
			filter := fmt.Sprintf("%s.*", filter)
			tfs := NewTagFilters()
			if err := tfs.Add(nil, []byte(filter), false, true); err != nil {
				t.Fatalf("unexpected error in TagFilters.Add: %v", err)
			}
			tfss = append(tfss, tfs)
		}

		names, err := s.SearchMetricNames(nil, tfss, opts.tr, opts.maxMetrics, noDeadline)
		gotErr := err != nil
		if gotErr != opts.wantErr {
			t.Errorf("SearchMetricNames(%v, %v, %d): unexpected error: got %v, want error to happen %v", []any{
				tfss, &opts.tr, opts.maxMetrics, err, opts.wantErr}...)
		}
		if got := len(names); got != opts.wantCount {
			t.Errorf("SearchMetricNames(%v, %v, %d): unexpected metric name count: got %d, want %d", []any{
				tfss, &opts.tr, opts.maxMetrics, got, opts.wantCount}...)
		}
	}

	// Using one filter to search metric names within one day. The maxMetrics
	// param is set to match exactly the number of time series that match the
	// filter within that time range. Search operation must complete
	// successfully.
	f(&options{
		path:       "OneDay/OneTagFilter/MaxMetricsNotExeeded",
		filters:    []string{"metric1"},
		tr:         days[0],
		maxMetrics: numRows,
		wantCount:  numRows,
	})

	// Using one filter to search metric names within one day. The maxMetrics
	// param is less than the number of time series that match the filter
	// within that time range. Search operation must fail.
	f(&options{
		path:       "OneDay/OneTagFilter/MaxMetricsExeeded",
		filters:    []string{"metric1"},
		tr:         days[0],
		maxMetrics: numRows - 1,
		wantErr:    true,
	})

	// Using two filters to search metric names within one day. The maxMetrics
	// param is set to match exactly the number of time series that match the
	// two filters within that time range. Search operation must complete
	// successfully.
	f(&options{
		path:       "OneDay/TwoTagFilters/MaxMetricsNotExeeded",
		filters:    []string{"metric1", "metric2"},
		tr:         days[0],
		maxMetrics: numRows * 2,
		wantCount:  numRows * 2,
	})

	// Using two filters to search metric names within one day. The maxMetrics
	// param is less than the number of time series that match the two filters
	// within that time range. Search operation must fail.
	f(&options{
		path:       "OneDay/TwoTagFilters/MaxMetricsExeeded",
		filters:    []string{"metric1", "metric2"},
		tr:         days[0],
		maxMetrics: numRows*2 - 1,
		wantErr:    true,
	})

	// Using one filter to search metric names within two days. The maxMetrics
	// param is set to match exactly the number of time series that match the
	// filter within that time range. Search operation must complete
	// successfully.
	f(&options{
		path:    "TwoDays/OneTagFilter/MaxMetricsNotExeeded",
		filters: []string{"metric1"},
		tr: TimeRange{
			MinTimestamp: days[0].MinTimestamp,
			MaxTimestamp: days[1].MaxTimestamp,
		},
		maxMetrics: numRows * 2,
		wantCount:  numRows * 2,
	})

	// Using one filter to search metric names within two days. The maxMetrics
	// param is less than the number of time series that match the filter
	// within that time range. Search operation must fail.
	f(&options{
		path:    "TwoDays/OneTagFilter/MaxMetricsExeeded",
		filters: []string{"metric1"},
		tr: TimeRange{
			MinTimestamp: days[0].MinTimestamp,
			MaxTimestamp: days[1].MaxTimestamp,
		},
		maxMetrics: numRows*2 - 1,
		wantErr:    true,
	})

	// Using two filters to search metric names within two days. The maxMetrics
	// param is set to match exactly the number of time series that match the
	// two filters within that time range. Search operation must complete
	// successfully.
	f(&options{
		path:    "TwoDays/TwoTagFilters/MaxMetricsNotExeeded",
		filters: []string{"metric1", "metric2"},
		tr: TimeRange{
			MinTimestamp: days[0].MinTimestamp,
			MaxTimestamp: days[1].MaxTimestamp,
		},
		maxMetrics: numRows * 4,
		wantCount:  numRows * 4,
	})

	// Using two filters to search metric names within two days. The maxMetrics
	// param is less than the number of time series that match the two filters
	// within that time range. Search operation must fail.
	f(&options{
		path:    "TwoDays/TwoTagFilters/MaxMetricsExeeded",
		filters: []string{"metric1", "metric2"},
		tr: TimeRange{
			MinTimestamp: days[0].MinTimestamp,
			MaxTimestamp: days[1].MaxTimestamp,
		},
		maxMetrics: numRows*4 - 1,
		wantErr:    true,
	})

	// Using one filter to search metric names within 41 days. The maxMetrics
	// param is set to match exactly the number of time series that match the
	// filter within that time range. Search operation must complete
	// successfully.
	f(&options{
		path:    "40Days/OneTagFilter/MaxMetricsNotExeeded",
		filters: []string{"metric1"},
		tr: TimeRange{
			MinTimestamp: days[0].MinTimestamp,
			MaxTimestamp: days[40].MaxTimestamp,
		},
		maxMetrics: numRows * 41,
		wantCount:  numRows * 41,
	})

	// Using one filter to search metric names within 42 days. The maxMetrics
	// param is set to match exactly the number of time series that match the
	// filter within that time range. Search operation must complete
	// successfully.
	f(&options{
		path:    "40Days/OneTagFilter/MaxMetricsNotExeeded",
		filters: []string{"metric1"},
		tr: TimeRange{
			MinTimestamp: days[0].MinTimestamp,
			MaxTimestamp: days[41].MaxTimestamp,
		},
		maxMetrics: numRows * 42,
		wantCount:  numRows * 42,
	})
}

func TestStorageSearchLabelNames_VariousTimeRanges(t *testing.T) {
	defer testRemoveAll(t)

	const numRows = 10000

	f := func(t *testing.T, tr TimeRange) {
		t.Helper()

		mrs := make([]MetricRow, numRows)
		want := make([]string, numRows)
		step := (tr.MaxTimestamp - tr.MinTimestamp) / int64(numRows)
		mn := MetricName{
			MetricGroup: []byte("metric"),
			Tags: []Tag{
				{
					Key:   []byte("tbd"),
					Value: []byte("value"),
				},
			},
		}
		for i := range numRows {
			labelName := fmt.Sprintf("label_%d", i)
			mn.Tags[0].Key = []byte(labelName)
			mrs[i].MetricNameRaw = mn.marshalRaw(nil)
			mrs[i].Timestamp = tr.MinTimestamp + int64(i)*step
			mrs[i].Value = float64(i)
			want[i] = labelName
		}
		want = append(want, "__name__")
		slices.Sort(want)

		s := MustOpenStorage(t.Name(), OpenOptions{})
		defer s.MustClose()
		s.AddRows(mrs, defaultPrecisionBits)
		s.DebugFlush()

		got, err := s.SearchLabelNames(nil, nil, tr, 1e9, 1e9, noDeadline)
		if err != nil {
			t.Fatalf("SearchLabelNames() failed unexpectedly: %v", err)
		}
		slices.Sort(got)

		if diff := cmp.Diff(want, got); diff != "" {
			t.Errorf("unexpected label names (-want, +got):\n%s", diff)
		}
	}

	testStorageOpOnVariousTimeRanges(t, f)
}

func TestStorageSearchLabelValues_VariousTimeRanges(t *testing.T) {
	defer testRemoveAll(t)

	const numRows = 10000

	f := func(t *testing.T, tr TimeRange) {
		t.Helper()

		mrs := make([]MetricRow, numRows)
		want := make([]string, numRows)
		step := (tr.MaxTimestamp - tr.MinTimestamp) / int64(numRows)
		mn := MetricName{
			MetricGroup: []byte("metric"),
			Tags: []Tag{
				{
					Key:   []byte("label"),
					Value: []byte("tbd"),
				},
			},
		}
		for i := range numRows {
			labelValue := fmt.Sprintf("value_%d", i)
			mn.Tags[0].Value = []byte(labelValue)
			mrs[i].MetricNameRaw = mn.marshalRaw(nil)
			mrs[i].Timestamp = tr.MinTimestamp + int64(i)*step
			mrs[i].Value = float64(i)
			want[i] = labelValue
		}
		slices.Sort(want)

		s := MustOpenStorage(t.Name(), OpenOptions{})
		defer s.MustClose()
		s.AddRows(mrs, defaultPrecisionBits)
		s.DebugFlush()

		got, err := s.SearchLabelValues(nil, "label", nil, tr, 1e9, 1e9, noDeadline)
		if err != nil {
			t.Fatalf("SearchLabelValues() failed unexpectedly: %v", err)
		}
		slices.Sort(got)

		if diff := cmp.Diff(want, got); diff != "" {
			t.Errorf("unexpected label values (-want, +got):\n%s", diff)
		}
	}

	testStorageOpOnVariousTimeRanges(t, f)
}

func TestStorageSearchTagValueSuffixes_VariousTimeRanges(t *testing.T) {
	defer testRemoveAll(t)

	const numMetrics = 10000

	f := func(t *testing.T, tr TimeRange) {
		t.Helper()

		mrs := make([]MetricRow, numMetrics)
		want := make([]string, numMetrics)
		step := (tr.MaxTimestamp - tr.MinTimestamp) / int64(numMetrics)
		for i := range numMetrics {
			name := fmt.Sprintf("prefix.metric%04d", i)
			mn := MetricName{MetricGroup: []byte(name)}
			mrs[i].MetricNameRaw = mn.marshalRaw(nil)
			mrs[i].Timestamp = tr.MinTimestamp + int64(i)*step
			mrs[i].Value = float64(i)
			want[i] = fmt.Sprintf("metric%04d", i)
		}
		slices.Sort(want)

		s := MustOpenStorage(t.Name(), OpenOptions{})
		defer s.MustClose()
		s.AddRows(mrs, defaultPrecisionBits)
		s.DebugFlush()

		got, err := s.SearchTagValueSuffixes(nil, tr, "", "prefix.", '.', 1e9, noDeadline)
		if err != nil {
			t.Fatalf("SearchTagValueSuffixes() failed unexpectedly: %v", err)
		}
		slices.Sort(got)

		if diff := cmp.Diff(want, got); diff != "" {
			t.Errorf("unexpected tag value suffixes (-want, +got):\n%s", diff)
		}
	}

	testStorageOpOnVariousTimeRanges(t, f)
}

func TestStorageSearchGraphitePaths_VariousTimeRanges(t *testing.T) {
	defer testRemoveAll(t)

	f := func(t *testing.T, tr TimeRange) {
		t.Helper()

		const numMetrics = 10000
		mrs := make([]MetricRow, numMetrics)
		want := make([]string, numMetrics)
		step := (tr.MaxTimestamp - tr.MinTimestamp) / int64(numMetrics)
		for i := range numMetrics {
			name := fmt.Sprintf("prefix.metric%04d", i)
			mn := MetricName{MetricGroup: []byte(name)}
			mrs[i].MetricNameRaw = mn.marshalRaw(nil)
			mrs[i].Timestamp = tr.MinTimestamp + int64(i)*step
			mrs[i].Value = float64(i)
			want[i] = name
		}
		slices.Sort(want)

		s := MustOpenStorage(t.Name(), OpenOptions{})
		defer s.MustClose()
		s.AddRows(mrs, defaultPrecisionBits)
		s.DebugFlush()

		got, err := s.SearchGraphitePaths(nil, tr, []byte("*.*"), 1e9, noDeadline)
		if err != nil {
			t.Fatalf("SearchTagGraphitePaths() failed unexpectedly: %v", err)
		}
		slices.Sort(got)

		if diff := cmp.Diff(want, got); diff != "" {
			t.Errorf("unexpected graphite paths (-want, +got):\n%s", diff)
		}
	}

	testStorageOpOnVariousTimeRanges(t, f)
}

// testStorageOpOnVariousTimeRanges executes some storage operation on various
// time ranges: 1h, 1d, 1m, etc.
func testStorageOpOnVariousTimeRanges(t *testing.T, op func(t *testing.T, tr TimeRange)) {
	t.Helper()

	t.Run("1h", func(t *testing.T) {
		op(t, TimeRange{
			MinTimestamp: time.Date(2000, 1, 1, 0, 0, 0, 0, time.UTC).UnixMilli(),
			MaxTimestamp: time.Date(2000, 1, 1, 1, 0, 0, 0, time.UTC).UnixMilli(),
		})
	})
	t.Run("1d", func(t *testing.T) {
		op(t, TimeRange{
			MinTimestamp: time.Date(2000, 1, 1, 0, 0, 0, 0, time.UTC).UnixMilli(),
			MaxTimestamp: time.Date(2000, 1, 1, 23, 59, 59, 999_999_999, time.UTC).UnixMilli(),
		})
	})
	t.Run("1m", func(t *testing.T) {
		op(t, TimeRange{
			MinTimestamp: time.Date(2000, 1, 1, 0, 0, 0, 0, time.UTC).UnixMilli(),
			MaxTimestamp: time.Date(2000, 1, 31, 23, 59, 59, 999_999_999, time.UTC).UnixMilli(),
		})
	})
	t.Run("1y", func(t *testing.T) {
		op(t, TimeRange{
			MinTimestamp: time.Date(2000, 1, 1, 0, 0, 0, 0, time.UTC).UnixMilli(),
			MaxTimestamp: time.Date(2000, 12, 31, 23, 59, 59, 999_999_999, time.UTC).UnixMilli(),
		})
	})
}

func TestStorageSearchLabelValues_EmptyValuesAreNotReturned(t *testing.T) {
	defer testRemoveAll(t)

	const numRows = 1000

	tr := TimeRange{
		MinTimestamp: time.Date(2024, 1, 1, 0, 0, 0, 0, time.UTC).UnixMilli(),
		MaxTimestamp: time.Date(2024, 12, 31, 23, 59, 59, 999_999_999, time.UTC).UnixMilli(),
	}
	mrs := make([]MetricRow, numRows)
	want := make([]string, numRows)

	for i := range numRows {
		metricName := fmt.Sprintf("metric_%03d", i)
		labelValue := fmt.Sprintf("value_%03d", i)
		mn := MetricName{
			MetricGroup: []byte(metricName),
			Tags: []Tag{
				{
					Key:   []byte("label_with_empty_value"),
					Value: []byte(""),
				},
				{
					Key:   []byte("label_with_non_empty_value"),
					Value: []byte(labelValue),
				},
			},
		}

		mrs[i].MetricNameRaw = mn.marshalRaw(nil)
		mrs[i].Timestamp = tr.MinTimestamp + rand.Int63n(tr.MaxTimestamp-tr.MinTimestamp)
		mrs[i].Value = float64(i)
		want[i] = labelValue
	}

	s := MustOpenStorage(t.Name(), OpenOptions{})
	defer s.MustClose()
	s.AddRows(mrs, defaultPrecisionBits)
	s.DebugFlush()

	assertSearchLabelValues := func(labelName string, want []string) {
		got, err := s.SearchLabelValues(nil, labelName, nil, tr, 1e9, 1e9, noDeadline)
		if err != nil {
			t.Fatalf("SearchLabelValues() failed unexpectedly: %v", err)
		}
		slices.Sort(got)
		if diff := cmp.Diff(want, got); diff != "" {
			t.Fatalf("unexpected label values (-want, +got):\n%s", diff)
		}
	}

	// First, ensure that non-empty label values are returned.
	assertSearchLabelValues("label_with_non_empty_value", want)

	// Now verify that empty label values are not returned.
	assertSearchLabelValues("label_with_empty_value", []string{})
}

func TestStorageGetSeriesCount(t *testing.T) {
	defer testRemoveAll(t)

	// Inserts the numMetrics of the same metrics for each time range from trs
	// and then gets the series count and compares it with wanted value.
	f := func(numMetrics int, trs []TimeRange, want uint64) {
		t.Helper()

		mrs := make([]MetricRow, numMetrics)
		for i := range numMetrics {
			metricName := fmt.Sprintf("metric_%d", i)
			mn := MetricName{
				MetricGroup: []byte(metricName),
			}
			mrs[i].MetricNameRaw = mn.marshalRaw(nil)
			mrs[i].Value = float64(i)
		}

		s := MustOpenStorage(t.Name(), OpenOptions{})
		defer s.MustClose()
		for _, tr := range trs {
			for j := range mrs {
				mrs[j].Timestamp = tr.MinTimestamp + rand.Int63n(tr.MaxTimestamp-tr.MinTimestamp)
			}
			s.AddRows(mrs, defaultPrecisionBits)
		}
		s.DebugFlush()

		got, err := s.GetSeriesCount(noDeadline)
		if err != nil {
			t.Fatalf("GetSeriesCount() failed unexpectedly: %v", err)
		}
		if got != want {
			t.Errorf("unexpected series count: got %d, want %d", got, want)
		}
	}

	const numMetrics = 100
	month := func(m int) TimeRange {
		return TimeRange{
			MinTimestamp: time.Date(2024, time.Month(m), 1, 0, 0, 0, 0, time.UTC).UnixMilli(),
			MaxTimestamp: time.Date(2024, time.Month(m), 20, 0, 0, 0, 0, time.UTC).UnixMilli(),
		}
	}
	var want uint64

	oneMonth := []TimeRange{month(1)}
	// no index inflation since the metrics are inserted only to one indexDB
	want = numMetrics
	f(numMetrics, oneMonth, want)

	twoMonths := []TimeRange{month(1), month(2)}
	// index inflation since the same metrics are inserted into two partitions.
	want = numMetrics * 2
	f(numMetrics, twoMonths, want)

	fourMonths := []TimeRange{month(1), month(2), month(3), month(4)}
	// index inflation since the same metrics are inserted into four partitions.
	want = numMetrics * 4
	f(numMetrics, fourMonths, want)
}

func TestStorageGetTSDBStatus(t *testing.T) {
	defer testRemoveAll(t)

	const (
		numLabelNames    = 50
		numLabelValues   = 30
		numMetricNames   = numLabelNames * numLabelValues
		focusLabel       = "label_0000"
		nameValueRepeats = 10 // greatest common divisor
		valuesPerName    = numLabelValues / nameValueRepeats
	)

	mrs := make([]MetricRow, numMetricNames)
	tr := TimeRange{
		MinTimestamp: time.Date(2025, 1, 13, 0, 0, 0, 0, time.UTC).UnixMilli(),
		MaxTimestamp: time.Date(2025, 1, 13, 23, 59, 59, 0, time.UTC).UnixMilli(),
	}
	date := uint64(tr.MinTimestamp / msecPerDay)
	for i := range numMetricNames {
		metricName := fmt.Sprintf("metric_%04d", i)
		labelName := fmt.Sprintf("label_%04d", i%numLabelNames)
		labelValue := fmt.Sprintf("value_%04d", i%numLabelValues)
		mn := MetricName{
			MetricGroup: []byte(metricName),
			Tags: []Tag{
				{
					Key:   []byte(labelName),
					Value: []byte(labelValue),
				},
			},
		}
		mrs[i].MetricNameRaw = mn.marshalRaw(nil)
		mrs[i].Timestamp = tr.MinTimestamp + rand.Int63n(tr.MaxTimestamp-tr.MinTimestamp)
		mrs[i].Value = float64(i)
	}

	s := MustOpenStorage(t.Name(), OpenOptions{})
	defer s.MustClose()
	s.AddRows(mrs, defaultPrecisionBits)
	s.DebugFlush()

	var got, want *TSDBStatus

	// Check the date on which there is no data.
	got, err := s.GetTSDBStatus(nil, nil, date-1, "", 6, 1e9, noDeadline)
	if err != nil {
		t.Fatalf("GetTSDBStatus() failed unexpectedly: %v", err)
	}
	want = &TSDBStatus{
		SeriesCountByMetricName:      []TopHeapEntry{},
		SeriesCountByLabelName:       []TopHeapEntry{},
		SeriesCountByFocusLabelValue: []TopHeapEntry{},
		SeriesCountByLabelValuePair:  []TopHeapEntry{},
		LabelValueCountByLabelName:   []TopHeapEntry{},
	}
	if diff := cmp.Diff(want, got); diff != "" {
		t.Errorf("unexpected label values (-want, +got):\n%s", diff)
	}

	// Check the date on which there is data.
	got, err = s.GetTSDBStatus(nil, nil, date, "label_0000", 6, 1e9, noDeadline)
	if err != nil {
		t.Fatalf("GetTSDBStatus() failed unexpectedly: %v", err)
	}
	want = &TSDBStatus{
		TotalSeries:          numMetricNames,
		TotalLabelValuePairs: numMetricNames + numLabelNames*numLabelValues,
		SeriesCountByMetricName: []TopHeapEntry{
			{Name: "metric_0000", Count: 1},
			{Name: "metric_0001", Count: 1},
			{Name: "metric_0002", Count: 1},
			{Name: "metric_0003", Count: 1},
			{Name: "metric_0004", Count: 1},
			{Name: "metric_0005", Count: 1},
		},
		SeriesCountByLabelName: []TopHeapEntry{
			{Name: "__name__", Count: numMetricNames},
			{Name: "label_0000", Count: numLabelValues},
			{Name: "label_0001", Count: numLabelValues},
			{Name: "label_0002", Count: numLabelValues},
			{Name: "label_0003", Count: numLabelValues},
			{Name: "label_0004", Count: numLabelValues},
		},
		SeriesCountByFocusLabelValue: []TopHeapEntry{
			{Name: "value_0000", Count: nameValueRepeats},
			{Name: "value_0010", Count: nameValueRepeats},
			{Name: "value_0020", Count: nameValueRepeats},
		},
		SeriesCountByLabelValuePair: []TopHeapEntry{
			{Name: "label_0000=value_0000", Count: nameValueRepeats},
			{Name: "label_0000=value_0010", Count: nameValueRepeats},
			{Name: "label_0000=value_0020", Count: nameValueRepeats},
			{Name: "label_0001=value_0001", Count: nameValueRepeats},
			{Name: "label_0001=value_0011", Count: nameValueRepeats},
			{Name: "label_0001=value_0021", Count: nameValueRepeats},
		},
		LabelValueCountByLabelName: []TopHeapEntry{
			{Name: "__name__", Count: numMetricNames},
			{Name: "label_0000", Count: valuesPerName},
			{Name: "label_0001", Count: valuesPerName},
			{Name: "label_0002", Count: valuesPerName},
			{Name: "label_0003", Count: valuesPerName},
			{Name: "label_0004", Count: valuesPerName},
		},
	}
	if diff := cmp.Diff(want, got); diff != "" {
		t.Errorf("unexpected label values (-want, +got):\n%s", diff)
	}
}

func TestStorageDate(t *testing.T) {
	defer testRemoveAll(t)

	f := func(disablePerDayIndex bool, millis int64, want uint64) {
		t.Helper()
		s := MustOpenStorage(t.Name(), OpenOptions{
			DisablePerDayIndex: disablePerDayIndex,
		})
		defer s.MustClose()
		if got := s.date(millis); got != want {
			t.Errorf("unexpected date: got %d, want %d", got, want)
		}
	}

	// Zero millis are converted to zero date regardless whether
	// -disablePerDayIndex flag is set or not.
	f(false, 0, 0)
	f(true, 0, 0)

	// When per-day index is enabled, positive millis are converted to the
	// corresponding date.
	f(false, 10*msecPerDay, 10)

	// When per-day index is disabled, positive millis are converted to
	// globalIndexDate.
	f(true, 10*msecPerDay, globalIndexDate)
}

func TestStorageDate_negativeMillis(t *testing.T) {
	defer testRemoveAll(t)

	// Negative millis won't be converted to a negative date because the date is
	// always positive. As a result, dates earlier than 1970-01-01 are not
	// supported. However, when the -disablePerDayIndex flag is set, negative
	// millis must be converted to globalIndexDate.
	s := MustOpenStorage(t.Name(), OpenOptions{
		DisablePerDayIndex: true,
	})
	millis := int64(-10 * msecPerDay)
	want := globalIndexDate
	if got := s.date(millis); got != want {
		t.Errorf("unexpected date: got %d, want %d", got, want)
	}
	s.MustClose()
}

func TestStorageAdjustTimeRange(t *testing.T) {
	defer testRemoveAll(t)

	f := func(disablePerDayIndex bool, searchTR, idbTR, want TimeRange) {
		t.Helper()

		s := MustOpenStorage(t.Name(), OpenOptions{
			DisablePerDayIndex: disablePerDayIndex,
		})
		defer s.MustClose()
		if got := s.adjustTimeRange(searchTR, idbTR); got != want {
			t.Errorf("unexpected time range: got %v, want %v", &got, &want)
		}
	}

	legacyIDBTimeRange := TimeRange{
		MinTimestamp: 0,
		MaxTimestamp: math.MaxInt64,
	}
	partitionIDBTimeRange := TimeRange{
		MinTimestamp: time.Date(2025, 2, 1, 0, 0, 0, 0, time.UTC).UnixMilli(),
		MaxTimestamp: time.Date(2025, 2, 28, 23, 59, 59, 999_999_999, time.UTC).UnixMilli(),
	}
	var searchTimeRange TimeRange

	// Zero search time range is adjusted to globalIndexTimeRange regardless
	// whether the -disablePerDayIndex flag is set or not.
	searchTimeRange = TimeRange{}
	f(false, searchTimeRange, legacyIDBTimeRange, globalIndexTimeRange)
	f(false, searchTimeRange, partitionIDBTimeRange, globalIndexTimeRange)
	f(true, searchTimeRange, legacyIDBTimeRange, globalIndexTimeRange)
	f(true, searchTimeRange, partitionIDBTimeRange, globalIndexTimeRange)

	// The search time range is smaller than a month (and therefore < 40 days)
	// and is fully included into the partition idb time range.
	// If -disablePerDayIndex is set, the effective search time range is
	// expected to be globalIndexTimeRange. Otherwise it must remain the same
	// after the adjustment.
	searchTimeRange = TimeRange{
		MinTimestamp: partitionIDBTimeRange.MinTimestamp + msecPerDay,
		MaxTimestamp: partitionIDBTimeRange.MaxTimestamp - msecPerDay,
	}
	f(false, searchTimeRange, legacyIDBTimeRange, searchTimeRange)
	f(false, searchTimeRange, partitionIDBTimeRange, searchTimeRange)
	f(true, searchTimeRange, legacyIDBTimeRange, globalIndexTimeRange)
	f(true, searchTimeRange, partitionIDBTimeRange, globalIndexTimeRange)

	// The search time range is the same as partition idb time range.
	// If -disablePerDayIndex is set, the effective search time range is
	// expected to be globalIndexTimeRange for both legacy and parition idb.
	// Otherwise:
	// - For the legacy idb: it must remain the same
	// - For the partition idb: it must be replaced with globalIndexTimeRange.
	searchTimeRange = partitionIDBTimeRange
	f(false, searchTimeRange, legacyIDBTimeRange, searchTimeRange)
	f(false, searchTimeRange, partitionIDBTimeRange, globalIndexTimeRange)
	f(true, searchTimeRange, legacyIDBTimeRange, globalIndexTimeRange)
	f(true, searchTimeRange, partitionIDBTimeRange, globalIndexTimeRange)

	// The search time range is smaller than 40 days and fully includes the
	// partition idb time range.
	// If -disablePerDayIndex is set, the effective search time range is
	// expected to be globalIndexTimeRange for both legacy and parition idb.
	// Otherwise:
	// - For the legacy idb: it must remain the same
	// - For the partition idb: it must be replaced with globalIndexTimeRange.
	searchTimeRange = TimeRange{
		MinTimestamp: partitionIDBTimeRange.MinTimestamp - msecPerDay,
		MaxTimestamp: partitionIDBTimeRange.MaxTimestamp + msecPerDay,
	}
	f(false, searchTimeRange, legacyIDBTimeRange, searchTimeRange)
	f(false, searchTimeRange, partitionIDBTimeRange, globalIndexTimeRange)
	f(true, searchTimeRange, legacyIDBTimeRange, globalIndexTimeRange)
	f(true, searchTimeRange, partitionIDBTimeRange, globalIndexTimeRange)

	// The search time range is 41 days and fully includes the partition idb
	// time range.
	// If -disablePerDayIndex is set, the effective search time range is
	// expected to be globalIndexTimeRange for both legacy and parition idb.
	// Otherwise it must be replaced with globalIndexTimeRange for both legacy
	// and partition idbs.
	searchTimeRange = TimeRange{
		MinTimestamp: partitionIDBTimeRange.MinTimestamp - msecPerDay,
		MaxTimestamp: partitionIDBTimeRange.MinTimestamp + 41*msecPerDay,
	}
	f(false, searchTimeRange, legacyIDBTimeRange, globalIndexTimeRange)
	f(false, searchTimeRange, partitionIDBTimeRange, globalIndexTimeRange)
	f(true, searchTimeRange, legacyIDBTimeRange, globalIndexTimeRange)
	f(true, searchTimeRange, partitionIDBTimeRange, globalIndexTimeRange)

	// The search time range is smaller than 40 days and overlaps with partition
	// idb time range on the left.
	// If -disablePerDayIndex is set, the effective search time range is
	// expected to be globalIndexTimeRange for both legacy and parition idb.
	// Otherwise:
	// - For the legacy idb: it must remain the same
	// - For the partition idb: the MinTimestamp must be adjusted to match the
	// partition idb time range MinTimestamp.
	searchTimeRange = TimeRange{
		MinTimestamp: partitionIDBTimeRange.MinTimestamp - msecPerDay,
		MaxTimestamp: partitionIDBTimeRange.MinTimestamp + msecPerDay,
	}
	f(false, searchTimeRange, legacyIDBTimeRange, searchTimeRange)
	f(false, searchTimeRange, partitionIDBTimeRange, TimeRange{
		MinTimestamp: partitionIDBTimeRange.MinTimestamp,
		MaxTimestamp: searchTimeRange.MaxTimestamp,
	})
	f(true, searchTimeRange, legacyIDBTimeRange, globalIndexTimeRange)
	f(true, searchTimeRange, partitionIDBTimeRange, globalIndexTimeRange)

	// The search time range is smaller than 40 days and overlaps with partition
	// idb time range on the right.
	// If -disablePerDayIndex is set, the effective search time range is
	// expected to be globalIndexTimeRange for both legacy and parition idb.
	// Otherwise:
	// - For the legacy idb, it must remain the same
	// - For the partition idb: its MaxTimestamp must be adjusted to match the
	//   partition idb time range MaxTimestamp.
	searchTimeRange = TimeRange{
		MinTimestamp: partitionIDBTimeRange.MaxTimestamp - msecPerDay,
		MaxTimestamp: partitionIDBTimeRange.MaxTimestamp + msecPerDay,
	}
	f(false, searchTimeRange, legacyIDBTimeRange, searchTimeRange)
	f(false, searchTimeRange, partitionIDBTimeRange, TimeRange{
		MinTimestamp: searchTimeRange.MinTimestamp,
		MaxTimestamp: partitionIDBTimeRange.MaxTimestamp,
	})
	f(true, searchTimeRange, legacyIDBTimeRange, globalIndexTimeRange)
	f(true, searchTimeRange, partitionIDBTimeRange, globalIndexTimeRange)
}

type testStorageSearchWithoutPerDayIndexOptions struct {
	mrs                []MetricRow
	assertSearchResult func(t *testing.T, s *Storage, tr TimeRange, want any)
	alwaysPerTimeRange bool // If true, use wantPerTimeRange instead of wantAll
	wantPerTimeRange   map[TimeRange]any
	wantAll            any
	wantEmpty          any
}

// testStorageSearchWithoutPerDayIndex tests how the search behaves when the
// per-day index is disabled. This function is expected to be called by
// functions that test a particular search operation, such as GetTSDBStatus(),
// SearchMetricNames(), etc.
func testStorageSearchWithoutPerDayIndex(t *testing.T, opts *testStorageSearchWithoutPerDayIndexOptions) {
	defer testRemoveAll(t)

	// The data is inserted and the search is performed when the per-day index
	// is enabled.
	t.Run("InsertAndSearchWithPerDayIndex", func(t *testing.T) {
		s := MustOpenStorage(t.Name(), OpenOptions{
			DisablePerDayIndex: false,
		})
		s.AddRows(opts.mrs, defaultPrecisionBits)
		s.DebugFlush()
		for tr, want := range opts.wantPerTimeRange {
			opts.assertSearchResult(t, s, tr, want)
		}
		s.MustClose()
	})

	//  The data is inserted and the search is performed when the per-day index
	//  is disabled.
	t.Run("InsertAndSearchWithoutPerDayIndex", func(t *testing.T) {
		s := MustOpenStorage(t.Name(), OpenOptions{
			DisablePerDayIndex: true,
		})
		s.AddRows(opts.mrs, defaultPrecisionBits)
		s.DebugFlush()
		for tr, want := range opts.wantPerTimeRange {
			if !opts.alwaysPerTimeRange {
				want = opts.wantAll
			}
			opts.assertSearchResult(t, s, tr, want)
		}
		s.MustClose()
	})

	// The data is inserted when the per-day index is enabled but the search is
	// performed when the per-day index is disabled.
	t.Run("InsertWithPerDayIndexSearchWithout", func(t *testing.T) {
		s := MustOpenStorage(t.Name(), OpenOptions{
			DisablePerDayIndex: false,
		})
		s.AddRows(opts.mrs, defaultPrecisionBits)
		s.DebugFlush()
		s.MustClose()

		s = MustOpenStorage(t.Name(), OpenOptions{
			DisablePerDayIndex: true,
		})
		for tr, want := range opts.wantPerTimeRange {
			if !opts.alwaysPerTimeRange {
				want = opts.wantAll
			}
			opts.assertSearchResult(t, s, tr, want)
		}
		s.MustClose()
	})

	// The data is inserted when the per-day index is disabled but the search is
	// performed when the per-day index is enabled. This case also shows that
	// registering metric names recovers the per-day index.
	t.Run("InsertWithoutPerDayIndexSearchWith", func(t *testing.T) {
		s := MustOpenStorage(t.Name(), OpenOptions{
			DisablePerDayIndex: true,
		})
		s.AddRows(opts.mrs, defaultPrecisionBits)
		s.DebugFlush()
		s.MustClose()

		s = MustOpenStorage(t.Name(), OpenOptions{
			DisablePerDayIndex: false,
		})

		for tr := range opts.wantPerTimeRange {
			opts.assertSearchResult(t, s, tr, opts.wantEmpty)
		}

		// Verify that search result contains correct label values after populating
		// per-day index by registering metric names.
		s.RegisterMetricNames(nil, opts.mrs)
		s.DebugFlush()
		for tr, want := range opts.wantPerTimeRange {
			opts.assertSearchResult(t, s, tr, want)
		}
		s.MustClose()
	})
}

func TestStorageGetTSDBStatusWithoutPerDayIndex(t *testing.T) {
	const (
		days = 4
		rows = 10
	)
	rng := rand.New(rand.NewSource(1))
	opts := testStorageSearchWithoutPerDayIndexOptions{
		wantEmpty:        &TSDBStatus{},
		wantPerTimeRange: make(map[TimeRange]any),
		wantAll:          &TSDBStatus{TotalSeries: days * rows},
	}
	for day := 1; day <= days; day++ {
		tr := TimeRange{
			MinTimestamp: time.Date(2024, 1, day, 0, 0, 0, 0, time.UTC).UnixMilli(),
			MaxTimestamp: time.Date(2024, 1, day, 23, 59, 59, 999, time.UTC).UnixMilli(),
		}
		for row := 0; row < rows; row++ {
			name := fmt.Sprintf("metric_%d", rows*day+row)
			mn := &MetricName{
				MetricGroup: []byte(name),
			}
			metricNameRaw := mn.marshalRaw(nil)
			opts.mrs = append(opts.mrs, MetricRow{
				MetricNameRaw: metricNameRaw,
				Timestamp:     rng.Int63n(tr.MaxTimestamp-tr.MinTimestamp) + tr.MinTimestamp,
				Value:         rng.NormFloat64() * 1e6,
			})
		}
		opts.wantPerTimeRange[tr] = &TSDBStatus{TotalSeries: rows}
	}

	opts.assertSearchResult = func(t *testing.T, s *Storage, tr TimeRange, want any) {
		t.Helper()

		date := uint64(tr.MinTimestamp) / msecPerDay
		gotStatus, err := s.GetTSDBStatus(nil, nil, date, "", 10, 1e6, noDeadline)
		if err != nil {
			t.Fatalf("GetTSDBStatus(%v) failed unexpectedly", &tr)
		}

		wantStatus := want.(*TSDBStatus)
		if got, want := gotStatus.TotalSeries, wantStatus.TotalSeries; got != want {
			t.Errorf("[%v] unexpected TSDBStatus.TotalSeries: got %d, want %d", &tr, got, want)
		}
	}

	testStorageSearchWithoutPerDayIndex(t, &opts)
}

func TestStorageSearchMetricNamesWithoutPerDayIndex(t *testing.T) {
	const (
		days = 4
		rows = 10
	)
	rng := rand.New(rand.NewSource(1))
	opts := testStorageSearchWithoutPerDayIndexOptions{
		wantEmpty:        []string{},
		wantPerTimeRange: make(map[TimeRange]any),
		wantAll:          []string{},
	}
	for day := 1; day <= days; day++ {
		tr := TimeRange{
			MinTimestamp: time.Date(2024, 1, day, 0, 0, 0, 0, time.UTC).UnixMilli(),
			MaxTimestamp: time.Date(2024, 1, day, 23, 59, 59, 999, time.UTC).UnixMilli(),
		}
		var want []string
		for row := 0; row < rows; row++ {
			name := fmt.Sprintf("metric_%d", rows*day+row)
			mn := &MetricName{
				MetricGroup: []byte(name),
			}
			metricNameRaw := mn.marshalRaw(nil)
			want = append(want, string(name))
			opts.mrs = append(opts.mrs, MetricRow{
				MetricNameRaw: metricNameRaw,
				Timestamp:     rng.Int63n(tr.MaxTimestamp-tr.MinTimestamp) + tr.MinTimestamp,
				Value:         rng.NormFloat64() * 1e6,
			})
		}
		opts.wantPerTimeRange[tr] = want
		opts.wantAll = append(opts.wantAll.([]string), want...)
	}

	opts.assertSearchResult = func(t *testing.T, s *Storage, tr TimeRange, want any) {
		t.Helper()

		tfsAll := NewTagFilters()
		if err := tfsAll.Add([]byte("__name__"), []byte(".*"), false, true); err != nil {
			panic(fmt.Sprintf("unexpected error in TagFilters.Add: %v", err))
		}
		got, err := s.SearchMetricNames(nil, []*TagFilters{tfsAll}, tr, 1e6, noDeadline)
		if err != nil {
			t.Fatalf("SearchMetricNames(%v) failed unexpectedly: %v", &tr, err)
		}
		for i, name := range got {
			var mn MetricName
			if err := mn.Unmarshal([]byte(name)); err != nil {
				t.Fatalf("mn.Unmarshal(%q) failed unexpectedly: %v", name, err)
			}
			got[i] = string(mn.MetricGroup)
		}
		slices.Sort(got)
		if !reflect.DeepEqual(got, want) {
			t.Errorf("[%v] unexpected metric names: got %v, want %v", &tr, got, want)
		}
	}

	testStorageSearchWithoutPerDayIndex(t, &opts)
}

func TestStorageSearchLabelNamesWithoutPerDayIndex(t *testing.T) {
	const (
		days = 4
		rows = 10
	)
	rng := rand.New(rand.NewSource(1))
	opts := testStorageSearchWithoutPerDayIndexOptions{
		wantEmpty:        []string{},
		wantPerTimeRange: make(map[TimeRange]any),
		wantAll:          []string{},
	}
	for day := 1; day <= days; day++ {
		tr := TimeRange{
			MinTimestamp: time.Date(2024, 1, day, 0, 0, 0, 0, time.UTC).UnixMilli(),
			MaxTimestamp: time.Date(2024, 1, day, 23, 59, 59, 999, time.UTC).UnixMilli(),
		}
		var want []string
		for row := 0; row < rows; row++ {
			labelName := fmt.Sprintf("job_%d", rows*day+row)
			mn := &MetricName{
				MetricGroup: []byte("metric"),
				Tags: []Tag{
					{[]byte(labelName), []byte("webservice")},
				},
			}
			metricNameRaw := mn.marshalRaw(nil)
			want = append(want, labelName)
			opts.mrs = append(opts.mrs, MetricRow{
				MetricNameRaw: metricNameRaw,
				Timestamp:     rng.Int63n(tr.MaxTimestamp-tr.MinTimestamp) + tr.MinTimestamp,
				Value:         rng.NormFloat64() * 1e6,
			})
		}
		opts.wantAll = append(opts.wantAll.([]string), want...)
		opts.wantPerTimeRange[tr] = append(want, "__name__")
	}
	opts.wantAll = append(opts.wantAll.([]string), "__name__")

	opts.assertSearchResult = func(t *testing.T, s *Storage, tr TimeRange, want any) {
		t.Helper()
		got, err := s.SearchLabelNames(nil, []*TagFilters{}, tr, 1e6, 1e6, noDeadline)
		if err != nil {
			t.Fatalf("SearchLabelNames(%v) failed unexpectedly: %v", &tr, err)
		}
		slices.Sort(got)
		slices.Sort(want.([]string))
		if !reflect.DeepEqual(got, want) {
			t.Errorf("[%v] unexpected label names: got %v, want %v", &tr, got, want)
		}
	}

	testStorageSearchWithoutPerDayIndex(t, &opts)
}

func TestStorageSearchLabelValuesWithoutPerDayIndex(t *testing.T) {
	const (
		days      = 4
		rows      = 10
		labelName = "job"
	)
	rng := rand.New(rand.NewSource(1))
	opts := testStorageSearchWithoutPerDayIndexOptions{
		wantEmpty:        []string{},
		wantPerTimeRange: make(map[TimeRange]any),
		wantAll:          []string{},
	}
	for day := 1; day <= days; day++ {
		tr := TimeRange{
			MinTimestamp: time.Date(2024, 1, day, 0, 0, 0, 0, time.UTC).UnixMilli(),
			MaxTimestamp: time.Date(2024, 1, day, 23, 59, 59, 999, time.UTC).UnixMilli(),
		}
		var want []string
		for row := 0; row < rows; row++ {
			labelValue := fmt.Sprintf("webservice_%d", rows*day+row)
			mn := &MetricName{
				MetricGroup: []byte("metric"),
				Tags: []Tag{
					{[]byte(labelName), []byte(labelValue)},
				},
			}
			metricNameRaw := mn.marshalRaw(nil)
			want = append(want, labelValue)
			opts.mrs = append(opts.mrs, MetricRow{
				MetricNameRaw: metricNameRaw,
				Timestamp:     rng.Int63n(tr.MaxTimestamp-tr.MinTimestamp) + tr.MinTimestamp,
				Value:         rng.NormFloat64() * 1e6,
			})
		}
		opts.wantPerTimeRange[tr] = want
		opts.wantAll = append(opts.wantAll.([]string), want...)
	}

	opts.assertSearchResult = func(t *testing.T, s *Storage, tr TimeRange, want any) {
		t.Helper()
		got, err := s.SearchLabelValues(nil, labelName, []*TagFilters{}, tr, 1e6, 1e6, noDeadline)
		if err != nil {
			t.Fatalf("SearchLabelValues(%v) failed unexpectedly: %v", &tr, err)
		}
		slices.Sort(got)
		slices.Sort(want.([]string))
		if !reflect.DeepEqual(got, want) {
			t.Errorf("[%v] unexpected label values: got %v, want %v", &tr, got, want)
		}
	}

	testStorageSearchWithoutPerDayIndex(t, &opts)
}

func TestStorageSearchTagValueSuffixesWithoutPerDayIndex(t *testing.T) {
	const (
		days           = 4
		rows           = 10
		tagValuePrefix = "metric."
	)
	rng := rand.New(rand.NewSource(1))
	opts := testStorageSearchWithoutPerDayIndexOptions{
		wantEmpty:        []string{},
		wantPerTimeRange: make(map[TimeRange]any),
		wantAll:          []string{},
	}
	for day := 1; day <= days; day++ {
		tr := TimeRange{
			MinTimestamp: time.Date(2024, 1, day, 0, 0, 0, 0, time.UTC).UnixMilli(),
			MaxTimestamp: time.Date(2024, 1, day, 23, 59, 59, 999, time.UTC).UnixMilli(),
		}
		for row := 0; row < rows; row++ {
			metricName := fmt.Sprintf("%sday%d.row%d", tagValuePrefix, day, row)
			mn := &MetricName{
				MetricGroup: []byte(metricName),
			}
			metricNameRaw := mn.marshalRaw(nil)
			opts.mrs = append(opts.mrs, MetricRow{
				MetricNameRaw: metricNameRaw,
				Timestamp:     rng.Int63n(tr.MaxTimestamp-tr.MinTimestamp) + tr.MinTimestamp,
				Value:         rng.NormFloat64() * 1e6,
			})
		}
		want := fmt.Sprintf("day%d.", day)
		opts.wantPerTimeRange[tr] = []string{want}
		opts.wantAll = append(opts.wantAll.([]string), want)
	}

	opts.assertSearchResult = func(t *testing.T, s *Storage, tr TimeRange, want any) {
		t.Helper()
		got, err := s.SearchTagValueSuffixes(nil, tr, "", tagValuePrefix, '.', 1e6, noDeadline)
		if err != nil {
			t.Fatalf("SearchTagValueSuffixes(%v) failed unexpectedly: %v", &tr, err)
		}
		slices.Sort(got)
		slices.Sort(want.([]string))
		if !reflect.DeepEqual(got, want) {
			t.Errorf("[%v] unexpected tag value suffixes: got %v, want %v", &tr, got, want)
		}
	}

	testStorageSearchWithoutPerDayIndex(t, &opts)
}

func TestStorageSearchGraphitePathsWithoutPerDayIndex(t *testing.T) {
	const (
		days = 4
		rows = 10
	)
	rng := rand.New(rand.NewSource(1))
	opts := testStorageSearchWithoutPerDayIndexOptions{
		wantEmpty:        []string{},
		wantPerTimeRange: make(map[TimeRange]any),
		wantAll:          []string{},
	}
	for day := 1; day <= days; day++ {
		tr := TimeRange{
			MinTimestamp: time.Date(2024, 1, day, 0, 0, 0, 0, time.UTC).UnixMilli(),
			MaxTimestamp: time.Date(2024, 1, day, 23, 59, 59, 999, time.UTC).UnixMilli(),
		}
		want := make([]string, rows)
		for row := 0; row < rows; row++ {
			metricName := fmt.Sprintf("day%d.row%d", day, row)
			mn := &MetricName{
				MetricGroup: []byte(metricName),
			}
			metricNameRaw := mn.marshalRaw(nil)
			opts.mrs = append(opts.mrs, MetricRow{
				MetricNameRaw: metricNameRaw,
				Timestamp:     rng.Int63n(tr.MaxTimestamp-tr.MinTimestamp) + tr.MinTimestamp,
				Value:         rng.NormFloat64() * 1e6,
			})
			want[row] = metricName
		}
		opts.wantPerTimeRange[tr] = want
		opts.wantAll = append(opts.wantAll.([]string), want...)
	}

	opts.assertSearchResult = func(t *testing.T, s *Storage, tr TimeRange, want any) {
		t.Helper()
		got, err := s.SearchGraphitePaths(nil, tr, []byte("*.*"), 1e6, noDeadline)
		if err != nil {
			t.Fatalf("SearchGraphitePaths(%v) failed unexpectedly: %v", &tr, err)
		}
		slices.Sort(got)
		slices.Sort(want.([]string))
		if !reflect.DeepEqual(got, want) {
			t.Errorf("[%v] unexpected graphite paths: got %v, want %v", &tr, got, want)
		}
	}

	testStorageSearchWithoutPerDayIndex(t, &opts)
}

func TestStorageQueryWithoutPerDayIndex(t *testing.T) {
	const (
		days = 4
		rows = 10
	)
	rng := rand.New(rand.NewSource(1))
	opts := testStorageSearchWithoutPerDayIndexOptions{
		wantEmpty:          []MetricRow(nil),
		wantPerTimeRange:   make(map[TimeRange]any),
		alwaysPerTimeRange: true,
	}
	for day := 1; day <= days; day++ {
		tr := TimeRange{
			MinTimestamp: time.Date(2024, 1, day, 0, 0, 0, 0, time.UTC).UnixMilli(),
			MaxTimestamp: time.Date(2024, 1, day, 23, 59, 59, 999, time.UTC).UnixMilli(),
		}
		var want []MetricRow
		for row := 0; row < rows; row++ {
			seqNumber := rows*day + row
			name := fmt.Sprintf("metric_%d", seqNumber)
			mn := &MetricName{
				MetricGroup: []byte(name),
			}
			metricNameRaw := mn.marshalRaw(nil)
			mr := MetricRow{
				MetricNameRaw: metricNameRaw,
				Timestamp:     rng.Int63n(tr.MaxTimestamp-tr.MinTimestamp) + tr.MinTimestamp,
				Value:         float64(seqNumber),
			}
			opts.mrs = append(opts.mrs, mr)
			want = append(want, mr)
		}
		opts.wantPerTimeRange[tr] = want
	}

	opts.assertSearchResult = func(t *testing.T, s *Storage, tr TimeRange, want any) {
		t.Helper()

		tfs := NewTagFilters()
		if err := tfs.Add(nil, []byte(`metric_\d*`), false, true); err != nil {
			t.Fatalf("unexpected error in TagFilters.Add: %v", err)
		}
		if err := testAssertSearchResult(s, tr, tfs, want.([]MetricRow)); err != nil {
			t.Errorf("%v: %v", &tr, err)
		}
	}

	testStorageSearchWithoutPerDayIndex(t, &opts)
}

func TestStorageAddRows_SamplesWithZeroDate(t *testing.T) {
	defer testRemoveAll(t)

	f := func(t *testing.T, disablePerDayIndex bool) {
		t.Helper()

		s := MustOpenStorage(t.Name(), OpenOptions{
			DisablePerDayIndex: disablePerDayIndex,
		})
		defer s.MustClose()

		mn := MetricName{MetricGroup: []byte("metric")}
		mr := MetricRow{MetricNameRaw: mn.marshalRaw(nil)}
		for range 10 {
			mr.Timestamp = rand.Int63n(msecPerDay)
			mr.Value = float64(rand.Intn(1000))
			s.AddRows([]MetricRow{mr}, defaultPrecisionBits)
			s.DebugFlush()
			// Reset TSID cache so that insertion takes the path that involves
			// checking whether the index contains metricName->TSID mapping.
			s.resetAndSaveTSIDCache()
		}

		want := 1
		firstUnixDay := TimeRange{
			MinTimestamp: 0,
			MaxTimestamp: msecPerDay - 1,
		}
		if got := s.newTimeseriesCreated.Load(); got != uint64(want) {
			t.Errorf("unexpected new timeseries count: got %d, want %d", got, want)
		}
		if got := testCountAllMetricNames(s, firstUnixDay); got != want {
			t.Errorf("unexpected metric name count: got %d, want %d", got, want)
		}
		if got := testCountAllMetricIDs(s, firstUnixDay); got != want {
			t.Errorf("unexpected metric id count: got %d, want %d", got, want)
		}
	}

	t.Run("disablePerDayIndex=false", func(t *testing.T) {
		f(t, false)
	})
	t.Run("disablePerDayIndex=true", func(t *testing.T) {
		f(t, true)
	})
}

func TestStorageAddRows_currHourMetricIDs(t *testing.T) {
	defer testRemoveAll(t)

	f := func(t *testing.T, disablePerDayIndex bool) {
		t.Helper()

		s := MustOpenStorage(t.Name(), OpenOptions{
			DisablePerDayIndex: disablePerDayIndex,
		})
		defer s.MustClose()

		now := time.Now().UTC()
		currHourTR := TimeRange{
			MinTimestamp: time.Date(now.Year(), now.Month(), now.Day(), now.Hour(), 0, 0, 0, time.UTC).UnixMilli(),
			MaxTimestamp: time.Date(now.Year(), now.Month(), now.Day(), now.Hour(), 59, 59, 999_999_999, time.UTC).UnixMilli(),
		}
		currHour := uint64(currHourTR.MinTimestamp / 1000 / 3600)
		prevHourTR := TimeRange{
			MinTimestamp: currHourTR.MinTimestamp - 3600*1000,
			MaxTimestamp: currHourTR.MaxTimestamp - 3600*1000,
		}
		rng := rand.New(rand.NewSource(1))

		// Test current hour metricIDs population when data ingestion takes the
		// slow path. The database is empty, therefore the index and the
		// tsidCache contain no metricIDs, therefore the data ingestion will
		// take slow path.

		mrs := testGenerateMetricRowsWithPrefix(rng, 1000, "slow_path", currHourTR)
		s.AddRows(mrs, defaultPrecisionBits)
		s.DebugFlush()
		s.updateCurrHourMetricIDs(currHour)
		if got, want := s.currHourMetricIDs.Load().m.Len(), 1000; got != want {
			t.Errorf("[slow path] unexpected current hour metric ID count: got %d, want %d", got, want)
		}

		// Test current hour metricIDs population when data ingestion takes the
		// fast path (when the metricIDs are found in the tsidCache)

		// First insert samples to populate the tsidCache. The samples belong to
		// the previous hour, therefore the metricIDs won't be added to
		// currHourMetricIDs.
		mrs = testGenerateMetricRowsWithPrefix(rng, 1000, "fast_path", prevHourTR)
		s.AddRows(mrs, defaultPrecisionBits)
		s.DebugFlush()
		s.updateCurrHourMetricIDs(currHour)
		if got, want := s.currHourMetricIDs.Load().m.Len(), 1000; got != want {
			t.Errorf("[fast path] unexpected current hour metric ID count after ingesting samples for previous hour: got %d, want %d", got, want)
		}

		// Now ingest the same metrics. This time the metricIDs will be found in
		// tsidCache so the ingestion will take the fast path.
		mrs = testGenerateMetricRowsWithPrefix(rng, 1000, "fast_path", currHourTR)
		s.AddRows(mrs, defaultPrecisionBits)
		s.DebugFlush()
		s.updateCurrHourMetricIDs(currHour)
		if got, want := s.currHourMetricIDs.Load().m.Len(), 2000; got != want {
			t.Errorf("[fast path] unexpected current hour metric ID count: got %d, want %d", got, want)
		}

		// Test current hour metricIDs population when data ingestion takes the
		// slower path (when the metricIDs are not found in the tsidCache but
		// found in the index)

		// First insert samples to populate the index. The samples belong to
		// the previous hour, therefore the metricIDs won't be added to
		// currHourMetricIDs.
		mrs = testGenerateMetricRowsWithPrefix(rng, 1000, "slower_path", prevHourTR)
		s.AddRows(mrs, defaultPrecisionBits)
		s.DebugFlush()
		s.updateCurrHourMetricIDs(currHour)
		if got, want := s.currHourMetricIDs.Load().m.Len(), 2000; got != want {
			t.Errorf("[slower path] unexpected current hour metric ID count after ingesting samples for previous hour: got %d, want %d", got, want)
		}
		// Inserted samples were also added to the tsidCache. Drop it to
		// enforce the fallback to index search.
		s.resetAndSaveTSIDCache()

		// Now ingest the same metrics. This time the metricIDs will be searched
		// and found in index so the ingestion will take the slower path.
		mrs = testGenerateMetricRowsWithPrefix(rng, 1000, "slower_path", currHourTR)
		s.AddRows(mrs, defaultPrecisionBits)
		s.DebugFlush()
		s.updateCurrHourMetricIDs(currHour)
		if got, want := s.currHourMetricIDs.Load().m.Len(), 3000; got != want {
			t.Errorf("[slower path] unexpected current hour metric ID count: got %d, want %d", got, want)
		}
	}

	t.Run("disablePerDayIndex=false", func(t *testing.T) {
		f(t, false)
	})
	t.Run("disablePerDayIndex=true", func(t *testing.T) {
		f(t, true)
	})
}

// testSearchMetricIDs returns metricIDs for the given tfss and tr.
//
// The returned metricIDs are sorted. The function panics in in case of error.
// The function is not a part of Storage because it is currently used in unit
// tests only.
func testSearchMetricIDs(s *Storage, tfss []*TagFilters, tr TimeRange, maxMetrics int, deadline uint64) []uint64 {
	search := func(qt *querytracer.Tracer, idb *indexDB, tr TimeRange) (*uint64set.Set, error) {
		return idb.searchMetricIDs(qt, tfss, tr, maxMetrics, deadline)
	}
	merge := func(data []*uint64set.Set) *uint64set.Set {
		all := &uint64set.Set{}
		for _, d := range data {
			all.Union(d)
		}
		return all
	}
	metricIDs, err := searchAndMerge(nil, s, tr, search, merge)
	if err != nil {
		panic(fmt.Sprintf("searching metricIDs failed unexpectedly: %s", err))
	}
	return metricIDs.AppendTo(nil)
}

// testCountAllMetricIDs is a test helper function that counts the IDs of
// all time series within the given time range.
func testCountAllMetricIDs(s *Storage, tr TimeRange) int {
	tfsAll := NewTagFilters()
	if err := tfsAll.Add([]byte("__name__"), []byte(".*"), false, true); err != nil {
		panic(fmt.Sprintf("unexpected error in TagFilters.Add: %v", err))
	}
	ids := testSearchMetricIDs(s, []*TagFilters{tfsAll}, tr, 1e9, noDeadline)
	return len(ids)
}

func TestStorageRegisterMetricNamesForVariousDataPatternsConcurrently(t *testing.T) {
	testStorageVariousDataPatternsConcurrently(t, true, func(s *Storage, mrs []MetricRow) {
		s.RegisterMetricNames(nil, mrs)
	})
}

func TestStorageAddRowsForVariousDataPatternsConcurrently(t *testing.T) {
	testStorageVariousDataPatternsConcurrently(t, false, func(s *Storage, mrs []MetricRow) {
		s.AddRows(mrs, defaultPrecisionBits)
	})
}

// testStorageVariousDataPatternsConcurrently tests different concurrency use
// cases when ingesting data of different patterns. Each concurrency use case
// considered with and without the per-day index.
//
// The function is intended to be used by other tests that define which
// operation (AddRows or RegisterMetricNames) is tested.
func testStorageVariousDataPatternsConcurrently(t *testing.T, registerOnly bool, op func(s *Storage, mrs []MetricRow)) {
	defer testRemoveAll(t)

	const concurrency = 4

	disablePerDayIndex := false
	t.Run("perDayIndexes/serial", func(t *testing.T) {
		testStorageVariousDataPatterns(t, disablePerDayIndex, registerOnly, op, 1, false)
	})
	t.Run("perDayIndexes/concurrentRows", func(t *testing.T) {
		testStorageVariousDataPatterns(t, disablePerDayIndex, registerOnly, op, concurrency, true)
	})
	t.Run("perDayIndexes/concurrentBatches", func(t *testing.T) {
		testStorageVariousDataPatterns(t, disablePerDayIndex, registerOnly, op, concurrency, false)
	})

	disablePerDayIndex = true
	t.Run("noPerDayIndexes/serial", func(t *testing.T) {
		testStorageVariousDataPatterns(t, disablePerDayIndex, registerOnly, op, 1, false)
	})
	t.Run("noPerDayIndexes/concurrentRows", func(t *testing.T) {
		testStorageVariousDataPatterns(t, disablePerDayIndex, registerOnly, op, concurrency, true)
	})
	t.Run("noPerDayIndexes/concurrentBatches", func(t *testing.T) {
		testStorageVariousDataPatterns(t, disablePerDayIndex, registerOnly, op, concurrency, false)
	})
}

// testStorageVariousDataPatterns tests the ingestion of different combinations
// of metric names and dates.
//
// The function is intended to be used by other tests that define the
// concurrency, the per-day index setting, and the operation (AddRows or
// RegisterMetricNames) under test.
func testStorageVariousDataPatterns(t *testing.T, disablePerDayIndex, registerOnly bool, op func(s *Storage, mrs []MetricRow), concurrency int, splitBatches bool) {
	f := func(t *testing.T, sameBatchMetricNames, sameRowMetricNames, sameBatchDates, sameRowDates bool) {
		batches, wantCounts := testGenerateMetricRowBatches(&batchOptions{
			numBatches:           3,
			numRowsPerBatch:      30,
			disablePerDayIndex:   disablePerDayIndex,
			registerOnly:         registerOnly,
			sameBatchMetricNames: sameBatchMetricNames,
			sameRowMetricNames:   sameRowMetricNames,
			sameBatchDates:       sameBatchDates,
			sameRowDates:         sameRowDates,
		})
		// The TestStorageAddRowsForVariousDataPatternsConcurrently/perDayIndexes/serial/sameBatchMetrics/sameRowMetrics/sameBatchDates/diffRowDates
		// test fails once the indexDB is rotated. This happens reliably when the number
		// of CPUs is 1. See: https://github.com/VictoriaMetrics/VictoriaMetrics/issues/8654.
		//
		// With the higher number of CPUs this failure is very rare.
		// Temporarily relax the strict equality requirement for got and want
		// data until this fixed. It is known why the test is failing but the
		// fix may be non-trivial, See: https://github.com/VictoriaMetrics/VictoriaMetrics/issues/8948
		strict := concurrency == 1 && runtime.NumCPU() > 1
		rowsAddedTotal := wantCounts.metrics.RowsAddedTotal

		s := MustOpenStorage(t.Name(), OpenOptions{
			DisablePerDayIndex: disablePerDayIndex,
		})

		testDoConcurrently(s, op, concurrency, splitBatches, batches)
		s.DebugFlush()
		assertCounts(t, s, wantCounts, strict)

		// TODO(rtm0): Add a case when a metricID is present in TSID cache but
		// not in partition idb.

		// Empty the tsidCache to test the case when tsid is retrieved from the
		// index.
		s.resetAndSaveTSIDCache()
		testDoConcurrently(s, op, concurrency, splitBatches, batches)
		s.DebugFlush()
		wantCounts.metrics.RowsAddedTotal += rowsAddedTotal
		assertCounts(t, s, wantCounts, strict)

		// TODO(rtm0): Add a case when a metricID is present in legacy IDB but
		// not in partition idb.

		s.MustClose()
	}

	t.Run("sameBatchMetrics/sameRowMetrics/sameBatchDates/sameRowDates", func(t *testing.T) {
		// Batch1: metric 1971-01-01, metric 1971-01-01
		// Batch2: metric 1971-01-01, metric 1971-01-01
		t.Parallel()
		f(t, true, true, true, true)
	})

	t.Run("sameBatchMetrics/sameRowMetrics/sameBatchDates/diffRowDates", func(t *testing.T) {
		// Batch1: metric 1971-01-01, metric 1971-01-02
		// Batch2: metric 1971-01-01, metric 1971-01-02
		t.Parallel()
		f(t, true, true, true, false)
	})

	t.Run("sameBatchMetrics/sameRowMetrics/diffBatchDates/sameRowDates", func(t *testing.T) {
		// Batch1: metric 1971-01-01, metric 1971-01-01
		// Batch2: metric 1971-01-02, metric 1971-01-02
		t.Parallel()
		f(t, true, true, false, true)
	})

	t.Run("sameBatchMetrics/sameRowMetrics/diffBatchDates/diffRowDates", func(t *testing.T) {
		// Batch1: metric 1971-01-01, metric 1971-01-02
		// Batch2: metric 1971-01-03, metric 1971-01-04
		t.Parallel()
		f(t, true, true, false, false)
	})

	t.Run("sameBatchMetrics/diffRowMetrics/sameBatchDates/sameRowDates", func(t *testing.T) {
		// Batch1: metric_row0 1971-01-01, metric_row1 1971-01-01
		// Batch2: metric_row0 1971-01-01, metric_row1 1971-01-01
		t.Parallel()
		f(t, true, false, true, true)
	})

	t.Run("sameBatchMetrics/diffRowMetrics/sameBatchDates/diffRowDates", func(t *testing.T) {
		// Batch1: metric_row0 1971-01-01, metric_row1 1971-01-02
		// Batch2: metric_row0 1971-01-01, metric_row1 1971-01-02
		t.Parallel()
		f(t, true, false, true, false)
	})

	t.Run("sameBatchMetrics/diffRowMetrics/diffBatchDates/sameRowDates", func(t *testing.T) {
		// Batch1: metric_row0 1971-01-01, metric_row1 1971-01-01
		// Batch2: metric_row0 1971-01-02, metric_row1 1971-01-02
		t.Parallel()
		f(t, true, false, false, true)
	})

	t.Run("sameBatchMetrics/diffRowMetrics/diffBatchDates/diffRowDates", func(t *testing.T) {
		// Batch1: metric_row0 1971-01-01, metric_row1 1971-01-02
		// Batch2: metric_row0 1971-01-03, metric_row1 1971-01-04
		t.Parallel()
		f(t, true, false, false, false)
	})

	t.Run("diffBatchMetrics/sameRowMetrics/sameBatchDates/sameRowDates", func(t *testing.T) {
		// Batch1: metric_batch0 1971-01-01, metric_batch0 1971-01-01
		// Batch2: metric_batch1 1971-01-01, metric_batch1 1971-01-01
		t.Parallel()
		f(t, false, true, true, true)
	})

	t.Run("diffBatchMetrics/sameRowMetrics/sameBatchDates/diffRowDates", func(t *testing.T) {
		// Batch1: metric_batch0 1971-01-01, metric_batch0 1971-01-02
		// Batch2: metric_batch1 1971-01-01, metric_batch1 1971-01-02
		t.Parallel()
		f(t, false, true, true, false)
	})

	t.Run("diffBatchMetrics/sameRowMetrics/diffBatchDates/sameRowDates", func(t *testing.T) {
		// Batch1: metric_batch0 1971-01-01, metric_batch0 1971-01-01
		// Batch2: metric_batch1 1971-01-02, metric_batch1 1971-01-02
		t.Parallel()
		f(t, false, true, false, true)
	})

	t.Run("diffBatchMetrics/sameRowMetrics/diffBatchDates/diffRowDates", func(t *testing.T) {
		// Batch1: metric_batch0 1971-01-01, metric_batch0 1971-01-02
		// Batch2: metric_batch1 1971-01-03, metric_batch1 1971-01-04
		t.Parallel()
		f(t, false, true, false, false)
	})

	t.Run("diffBatchMetrics/diffRowMetrics/sameBatchDates/sameRowDates", func(t *testing.T) {
		// Batch1: metric_batch0_row0 1971-01-01, metric_batch0_row1 1971-01-01
		// Batch2: metric_batch1_row0 1971-01-01, metric_batch1_row1 1971-01-01
		t.Parallel()
		f(t, false, false, true, true)
	})

	t.Run("diffBatchMetrics/diffRowMetrics/sameBatchDates/diffRowDates", func(t *testing.T) {
		// Batch1: metric_batch0_row0 1971-01-01, metric_batch0_row1 1971-01-02
		// Batch2: metric_batch1_row0 1971-01-01, metric_batch1_row1 1971-01-02
		t.Parallel()
		f(t, false, false, true, false)
	})

	t.Run("diffBatchMetrics/diffRowMetrics/diffBatchDates/sameRowDates", func(t *testing.T) {
		// Batch1: metric_batch0_row0 1971-01-01, metric_batch0_row1 1971-01-01
		// Batch2: metric_batch1_row0 1971-01-02, metric_batch1_row1 1971-01-02
		t.Parallel()
		f(t, false, false, false, true)
	})

	t.Run("diffBatchMetrics/diffRowMetrics/diffBatchDates/diffRowDates", func(t *testing.T) {
		// Batch1: metric_batch0_row0 1971-01-01, metric_batch0_row1 1971-01-02
		// Batch2: metric_batch1_row0 1971-01-03, metric_batch1_row1 1971-01-04
		t.Parallel()
		f(t, false, false, false, false)
	})
}

// testDoConcurrently performs some storage operation on metric rows
// concurrently.
//
// The function accepts metric rows organized in batches. The number of
// goroutines is specified with concurrency arg. If splitBatches is false, then
// each batch is processed in a separate goroutine. Otherwise, rows from a
// single batch are spread across multiple goroutines and next batch won't be
// processed until all records of the current batch are processed.
func testDoConcurrently(s *Storage, op func(s *Storage, mrs []MetricRow), concurrency int, splitBatches bool, mrsBatches [][]MetricRow) {
	if concurrency < 1 {
		panic(fmt.Sprintf("Unexpected concurrency: got %d, want >= 1", concurrency))
	}

	var wg sync.WaitGroup
	mrsCh := make(chan []MetricRow)
	for range concurrency {
		wg.Add(1)
		go func() {
			for mrs := range mrsCh {
				op(s, mrs)
			}
			wg.Done()
		}()
	}

	n := 1
	if splitBatches {
		n = concurrency
	}
	for _, batch := range mrsBatches {
		step := len(batch) / n
		if step == 0 {
			step = 1
		}
		for begin := 0; begin < len(batch); begin += step {
			limit := begin + step
			if limit > len(batch) {
				limit = len(batch)
			}
			mrsCh <- batch[begin:limit]
		}
	}
	close(mrsCh)
	wg.Wait()
}

type counts struct {
	metrics          *Metrics
	timeRangeCounts  map[TimeRange]int
	dateTSDBStatuses map[uint64]*TSDBStatus
}

// assertCounts retrieves various counts from storage and compares them with
// the wanted ones.
//
// Some counts can be greater than wanted values because duplicate metric IDs
// can be created when rows are inserted concurrently. In this case `strict`
// arg can be set to false in order to replace strict equality comparison with
// `greater or equal`.
func assertCounts(t *testing.T, s *Storage, want *counts, strict bool) {
	t.Helper()

	var gotMetrics Metrics
	s.UpdateMetrics(&gotMetrics)
	if got, want := gotMetrics.RowsAddedTotal, want.metrics.RowsAddedTotal; got != want {
		t.Errorf("unexpected Metrics.RowsAddedTotal: got %d, want %d", got, want)
	}

	gotCnt, wantCnt := gotMetrics.NewTimeseriesCreated, want.metrics.NewTimeseriesCreated
	if strict {
		if gotCnt != wantCnt {
			t.Errorf("unexpected Metrics.NewTimeseriesCreated: got %d, want %d", gotCnt, wantCnt)
		}
	} else {
		if gotCnt < wantCnt {
			t.Errorf("unexpected Metrics.NewTimeseriesCreated: got %d, want >= %d", gotCnt, wantCnt)
		}
	}

	for tr, want := range want.timeRangeCounts {
		if got := testCountAllMetricNames(s, tr); got != want {
			t.Errorf("%v: unexpected metric name count: got %d, want %d", &tr, got, want)
		}
		got := testCountAllMetricIDs(s, tr)
		if strict {
			if got != want {
				t.Errorf("%v: unexpected metric ID count: got %d, want %d", &tr, got, want)
			}
		} else {
			if got < want {
				t.Errorf("%v: unexpected metric ID count: got %d, want >= %d", &tr, got, want)
			}
		}

	}

	for date, wantStatus := range want.dateTSDBStatuses {
		dt := time.UnixMilli(int64(date) * msecPerDay).UTC()
		gotStatus, err := s.GetTSDBStatus(nil, nil, date, "", 10, 1e6, noDeadline)
		if err != nil {
			t.Fatalf("GetTSDBStatus(%v) failed unexpectedly: %v", dt, err)
		}
		got, want := gotStatus.TotalSeries, wantStatus.TotalSeries
		if strict {
			if got != want {
				t.Errorf("%v: unexpected TSDBStatus.TotalSeries: got %d, want %d", dt, got, want)
			}
		} else {
			if got < want {
				t.Errorf("%v: unexpected TSDBStatus.TotalSeries: got %d, want >= %d", dt, got, want)
			}
		}
	}
}

type batchOptions struct {
	numBatches           int
	numRowsPerBatch      int
	disablePerDayIndex   bool
	registerOnly         bool
	sameBatchMetricNames bool
	sameRowMetricNames   bool
	sameBatchDates       bool
	sameRowDates         bool
}

// testGenerateMetricRowBatches generates metric rows batches of various
// combinations of metric names and dates. The function also returns the counts
// that the storage is expected to report once the generated batch is ingested
// into the storage.
func testGenerateMetricRowBatches(opts *batchOptions) ([][]MetricRow, *counts) {
	if opts.numBatches <= 0 {
		panic(fmt.Sprintf("unexpected number of batches: got %d, want > 0", opts.numBatches))
	}
	if opts.numRowsPerBatch <= 0 {
		panic(fmt.Sprintf("unexpected number of rows per batch: got %d, want > 0", opts.numRowsPerBatch))
	}

	rng := rand.New(rand.NewSource(1))

	batches := make([][]MetricRow, opts.numBatches)
	metricName := "metric"
	startTime := time.Date(1971, 1, 1, 0, 0, 0, 0, time.UTC)
	endTime := time.Date(1971, 1, 1, 23, 59, 59, 999, time.UTC)
	days := time.Duration(0)
	trNames := make(map[TimeRange]map[string]bool)
	names := make(map[string]bool)

	roundToMonth := func(ts int64) int64 {
		t := time.UnixMilli(ts).UTC()
		return time.Date(t.Year(), t.Month(), 1, 0, 0, 0, 0, time.UTC).UnixMilli()
	}
	// Need to count metric names per month because we now have a separate
	// indexDB per partition.
	monthNames := make(map[int64]map[string]bool)

	for batch := range opts.numBatches {
		batchMetricName := metricName
		if !opts.sameBatchMetricNames {
			batchMetricName += fmt.Sprintf("_batch%d", batch)
		}
		var rows []MetricRow
		for row := range opts.numRowsPerBatch {
			rowMetricName := batchMetricName
			if !opts.sameRowMetricNames {
				rowMetricName += fmt.Sprintf("_row%d", row)
			}
			mn := MetricName{
				MetricGroup: []byte(rowMetricName),
			}
			tr := TimeRange{
				MinTimestamp: startTime.Add(days * 24 * time.Hour).UnixMilli(),
				MaxTimestamp: endTime.Add(days * 24 * time.Hour).UnixMilli(),
			}
			rows = append(rows, MetricRow{
				MetricNameRaw: mn.marshalRaw(nil),
				Timestamp:     rng.Int63n(tr.MaxTimestamp-tr.MinTimestamp) + tr.MinTimestamp,
				Value:         rng.NormFloat64() * 1e6,
			})
			if !opts.sameRowDates {
				days++
			}

			if trNames[tr] == nil {
				trNames[tr] = make(map[string]bool)
			}
			month := roundToMonth(tr.MinTimestamp)
			if monthNames[month] == nil {
				monthNames[month] = make(map[string]bool)
			}
			names[rowMetricName] = true
			trNames[tr][rowMetricName] = true
			monthNames[month][rowMetricName] = true

		}
		batches[batch] = rows
		if opts.sameBatchDates {
			days = 0
		} else if opts.sameRowDates {
			days++
		}
	}

	allTimeseries := len(names)
	rowsAddedTotal := uint64(opts.numBatches * opts.numRowsPerBatch)

	// When RegisterMetricNames() is called it only registers the time series
	// in IndexDB but no samples is written to the storage.
	if opts.registerOnly {
		rowsAddedTotal = 0
	}
	want := counts{
		metrics: &Metrics{
			RowsAddedTotal:       rowsAddedTotal,
			NewTimeseriesCreated: uint64(allTimeseries),
		},
		timeRangeCounts:  make(map[TimeRange]int),
		dateTSDBStatuses: make(map[uint64]*TSDBStatus),
	}

	for tr, names := range trNames {

		var count int
		if opts.disablePerDayIndex {
			month := roundToMonth(tr.MinTimestamp)
			count = len(monthNames[month])
		} else {
			count = len(names)
		}
		date := uint64(tr.MinTimestamp / msecPerDay)
		want.timeRangeCounts[tr] = count
		want.dateTSDBStatuses[date] = &TSDBStatus{
			TotalSeries: uint64(count),
		}
	}
	return batches, &want
}

func TestStorageMetricTracker(t *testing.T) {
	defer testRemoveAll(t)
	rng := rand.New(rand.NewSource(1))
	numRows := uint64(1000)
	minTimestamp := time.Now().UnixMilli()
	maxTimestamp := minTimestamp + 1000
	mrs := testGenerateMetricRows(rng, numRows, minTimestamp, maxTimestamp)

	var gotMetrics Metrics
	s := MustOpenStorage(t.Name(), OpenOptions{TrackMetricNamesStats: true})
	defer s.MustClose()
	s.AddRows(mrs, defaultPrecisionBits)
	s.DebugFlush()
	s.UpdateMetrics(&gotMetrics)

	var sr Search
	tr := TimeRange{
		MinTimestamp: minTimestamp,
		MaxTimestamp: maxTimestamp,
	}

	// check stats for metrics with 0 requests count
	mus := s.GetMetricNamesStats(nil, 10_000, 0, "")
	if len(mus.Records) != int(numRows) {
		t.Fatalf("unexpected Stats records count=%d, want %d records", len(mus.Records), numRows)
	}

	// search query for all ingested metrics
	tfs := NewTagFilters()
	if err := tfs.Add(nil, []byte("metric_.+"), false, true); err != nil {
		t.Fatalf("unexpected error at tfs add: %s", err)
	}

	sr.Init(nil, s, []*TagFilters{tfs}, tr, 1e5, noDeadline)
	for sr.NextMetricBlock() {
	}
	sr.MustClose()

	mus = s.GetMetricNamesStats(nil, 10_000, 0, "")
	if len(mus.Records) != 0 {
		t.Fatalf("unexpected Stats records count=%d; want 0 records", len(mus.Records))
	}
	mus = s.GetMetricNamesStats(nil, 10_000, 1, "")
	if len(mus.Records) != int(numRows) {
		t.Fatalf("unexpected Stats records count=%d, want %d records", len(mus.Records), numRows)
	}
}

func TestStorageSearchTagValueSuffixes_maxTagValueSuffixes(t *testing.T) {
	defer testRemoveAll(t)

	rng := rand.New(rand.NewSource(1))
	tr := TimeRange{
		MinTimestamp: time.Date(2024, 1, 1, 0, 0, 0, 0, time.UTC).UnixMilli(),
		MaxTimestamp: time.Date(2024, 1, 31, 23, 59, 59, 999_999_999, time.UTC).UnixMilli(),
	}
	const numMetrics = 1000
	mrs := testGenerateMetricRowsWithPrefix(rng, numMetrics, "metric.", tr)

	s := MustOpenStorage(t.Name(), OpenOptions{})
	defer s.MustClose()
	s.AddRows(mrs, defaultPrecisionBits)
	s.DebugFlush()

	assertSuffixCount := func(maxTagValueSuffixes, want int) {
		suffixes, err := s.SearchTagValueSuffixes(nil, tr, "", "metric.", '.', maxTagValueSuffixes, noDeadline)
		if err != nil {
			t.Fatalf("SearchTagValueSuffixes() failed unexpectedly: %v", err)
		}

		if got := len(suffixes); got != want {
			t.Fatalf("unexpected tag value suffix count: got %d, want %d", got, want)
		}
	}

	// First, check that all the suffixes are returned if the limit is higher
	// than numMetrics.
	maxTagValueSuffixes := numMetrics + 1
	wantCount := numMetrics
	assertSuffixCount(maxTagValueSuffixes, wantCount)

	// Now set the max value to one that is smaller than numMetrics. The search
	// result must contain exactly that many suffixes.
	maxTagValueSuffixes = numMetrics / 10
	wantCount = maxTagValueSuffixes
	assertSuffixCount(maxTagValueSuffixes, wantCount)
}

// TODO(rtm0): Move to storage_legacy_test.go
func TestMustOpenLegacyIndexDBTables_noTables(t *testing.T) {
	defer testRemoveAll(t)

	storageDataPath := t.Name()
	s := MustOpenStorage(storageDataPath, OpenOptions{})
	defer s.MustClose()
	legacyIDBs := s.legacyIndexDBs.Load()
	assertIndexDBIsNil(t, legacyIDBs.getIDBPrev())
	assertIndexDBIsNil(t, legacyIDBs.getIDBCurr())
}

// TODO(rtm0): Move to storage_legacy_test.go
func TestMustOpenLegacyIndexDBTables_prevOnly(t *testing.T) {
	defer testRemoveAll(t)

	storageDataPath := t.Name()
	idbPath := filepath.Join(storageDataPath, indexdbDirname)

	prevName := "123456789ABCDEF0"
	prevPath := filepath.Join(idbPath, prevName)
	createEmptyIndexdb(prevPath)
	assertPathsExist(t, prevPath)

	s := MustOpenStorage(storageDataPath, OpenOptions{})
	defer s.MustClose()
	legacyIDBs := s.legacyIndexDBs.Load()
	assertIndexDBName(t, legacyIDBs.getIDBPrev(), prevName)
	assertIndexDBIsNil(t, legacyIDBs.getIDBCurr())
}

// TODO(rtm0): Move to storage_legacy_test.go
func TestMustOpenLegacyIndexDBTables_currAndPrev(t *testing.T) {
	defer testRemoveAll(t)

	storageDataPath := t.Name()
	idbPath := filepath.Join(storageDataPath, indexdbDirname)

	prevName := "123456789ABCDEF0"
	prevPath := filepath.Join(idbPath, prevName)
	createEmptyIndexdb(prevPath)

	currName := "123456789ABCDEF1"
	currPath := filepath.Join(idbPath, currName)
	createEmptyIndexdb(currPath)

	assertPathsExist(t, prevPath, currPath)

	s := MustOpenStorage(storageDataPath, OpenOptions{})
	defer s.MustClose()
	legacyIDBs := s.legacyIndexDBs.Load()
	assertIndexDBName(t, legacyIDBs.getIDBPrev(), prevName)
	assertIndexDBName(t, legacyIDBs.getIDBCurr(), currName)
}

// TODO(rtm0): Move to storage_legacy_test.go
func TestMustOpenLegacyIndexDBTables_nextIsRemoved(t *testing.T) {
	defer testRemoveAll(t)

	storageDataPath := t.Name()
	idbPath := filepath.Join(storageDataPath, indexdbDirname)
	prevName := "123456789ABCDEF0"
	prevPath := filepath.Join(idbPath, prevName)
	createEmptyIndexdb(prevPath)

	currName := "123456789ABCDEF1"
	currPath := filepath.Join(idbPath, currName)
	createEmptyIndexdb(currPath)

	nextName := "123456789ABCDEF2"
	nextPath := filepath.Join(idbPath, nextName)
	createEmptyIndexdb(nextPath)

	assertPathsExist(t, prevPath, currPath, nextPath)

	s := MustOpenStorage(storageDataPath, OpenOptions{})
	defer s.MustClose()
	legacyIDBs := s.legacyIndexDBs.Load()
	assertIndexDBName(t, legacyIDBs.getIDBPrev(), prevName)
	assertIndexDBName(t, legacyIDBs.getIDBCurr(), currName)
	assertPathsDoNotExist(t, nextPath)
}

// TODO(rtm0): Move to storage_legacy_test.go
func TestMustOpenLegacyIndexDBTables_nextAndObsoleteDirsAreRemoved(t *testing.T) {
	defer testRemoveAll(t)

	storageDataPath := t.Name()
	idbPath := filepath.Join(storageDataPath, indexdbDirname)

	obsolete1Name := "123456789ABCDEEE"
	obsolete1Path := filepath.Join(idbPath, obsolete1Name)
	createEmptyIndexdb(obsolete1Path)

	obsolete2Name := "123456789ABCDEEF"
	obsolete2Path := filepath.Join(idbPath, obsolete2Name)
	createEmptyIndexdb(obsolete2Path)

	prevName := "123456789ABCDEF0"
	prevPath := filepath.Join(idbPath, prevName)
	createEmptyIndexdb(prevPath)

	currName := "123456789ABCDEF1"
	currPath := filepath.Join(idbPath, currName)
	createEmptyIndexdb(currPath)

	nextName := "123456789ABCDEF2"
	nextPath := filepath.Join(idbPath, nextName)
	createEmptyIndexdb(nextPath)

	assertPathsExist(t, obsolete1Path, obsolete2Path, prevPath, currPath, nextPath)

	s := MustOpenStorage(storageDataPath, OpenOptions{})
	defer s.MustClose()
	legacyIDBs := s.legacyIndexDBs.Load()
	assertIndexDBName(t, legacyIDBs.getIDBPrev(), prevName)
	assertIndexDBName(t, legacyIDBs.getIDBCurr(), currName)
	assertPathsDoNotExist(t, obsolete1Path, obsolete2Path, nextPath)
}

// TODO(rtm0): Move to storage_legacy_test.go
func TestLegacyMustRotateIndexDBs_dirNames(t *testing.T) {
	defer testRemoveAll(t)

	storageDataPath := t.Name()
	idbPath := filepath.Join(storageDataPath, indexdbDirname)

	prevName := "123456789ABCDEF0"
	prevPath := filepath.Join(idbPath, prevName)
	createEmptyIndexdb(prevPath)

	currName := "123456789ABCDEF1"
	currPath := filepath.Join(idbPath, currName)
	createEmptyIndexdb(currPath)

	assertPathsExist(t, prevPath, currPath)

	s := MustOpenStorage(storageDataPath, OpenOptions{})
	defer s.MustClose()
	legacyIDBs := s.legacyIndexDBs.Load()
	assertIndexDBName(t, legacyIDBs.getIDBPrev(), prevName)
	assertIndexDBName(t, legacyIDBs.getIDBCurr(), currName)
	assertPathsExist(t, prevPath, currPath)

	s.legacyMustRotateIndexDB(time.Now())
	legacyIDBs = s.legacyIndexDBs.Load()
	assertIndexDBName(t, legacyIDBs.getIDBPrev(), currName)
	assertIndexDBIsNil(t, legacyIDBs.getIDBCurr())
	assertPathsDoNotExist(t, prevPath)
	assertPathsExist(t, currPath)

	s.legacyMustRotateIndexDB(time.Now())
	legacyIDBs = s.legacyIndexDBs.Load()
	assertIndexDBIsNil(t, legacyIDBs.getIDBPrev())
	assertIndexDBIsNil(t, legacyIDBs.getIDBCurr())
	assertPathsDoNotExist(t, prevPath, currPath)
}

func createEmptyIndexdb(path string) {
	fs.MustMkdirIfNotExist(path)
	partsFilePath := filepath.Join(path, "parts.json")
	fs.MustWriteAtomic(partsFilePath, []byte("[]"), false)
}

func assertPathsExist(t *testing.T, paths ...string) {
	t.Helper()

	for _, path := range paths {
		if !fs.IsPathExist(path) {
			t.Fatalf("path does not exist: %s", path)
		}
	}
}

func assertPathsDoNotExist(t *testing.T, paths ...string) {
	t.Helper()

	for _, path := range paths {
		if fs.IsPathExist(path) {
			t.Fatalf("path exists: %s", path)
		}
	}
}

func assertIndexDBName(t *testing.T, idb *indexDB, want string) {
	t.Helper()

	if idb == nil {
		t.Fatalf("unexpected idb: got nil, want non-nil")
	}
	if got := idb.name; got != want {
		t.Errorf("unexpected idb name: got %s, want %s", got, want)
	}
}

func assertIndexDBIsNil(t *testing.T, idb *indexDB) {
	t.Helper()

	if idb != nil {
		t.Fatalf("unexpected idb: got %s, want nil", idb.name)
	}
}<|MERGE_RESOLUTION|>--- conflicted
+++ resolved
@@ -1020,7 +1020,6 @@
 		ptws := s.tb.GetPartitions(tr)
 		defer s.tb.PutPartitions(ptws)
 
-<<<<<<< HEAD
 		if got, want := len(ptws), 1; got != want {
 			t.Fatalf("unexpected partitions count for %v: got %d, want %d", &tr, got, want)
 		}
@@ -1032,12 +1031,8 @@
 		if idb.tr.MaxTimestamp < tfssTR.MaxTimestamp {
 			tfssTR.MaxTimestamp = idb.tr.MaxTimestamp
 		}
-		tfssKey := idb.marshalTagFiltersKey(nil, tfss, tr, true)
+		tfssKey := idb.marshalTagFiltersKey(nil, tfss, tr)
 		_, got := idb.getMetricIDsFromTagFiltersCache(nil, tfssKey)
-=======
-		tfssKey := marshalTagFiltersKey(nil, tfss, tr)
-		_, got := idbCurr.getMetricIDsFromTagFiltersCache(nil, tfssKey)
->>>>>>> 023a1343
 		if got != want {
 			t.Errorf("unexpected tag filters in cache %v %v: got %t, want %t", tfss, &tr, got, want)
 		}
