--- conflicted
+++ resolved
@@ -3,6 +3,7 @@
 import (
 	"fmt"
 	"io/fs"
+	"math"
 	"math/rand"
 	"os"
 	"path/filepath"
@@ -848,19 +849,12 @@
 		wantCount  int
 	}
 
-<<<<<<< HEAD
 	f := func(t *testing.T, opts *options) {
 		t.Helper()
-=======
-	s := MustOpenStorage(t.Name(), OpenOptions{})
-	defer s.MustClose()
-	s.AddRows(mrs, defaultPrecisionBits)
-	s.DebugFlush()
->>>>>>> f645479b
 
 		rng := rand.New(rand.NewSource(1))
 		mrs := testGenerateMetricRowsWithPrefix(rng, uint64(opts.numMetrics), "metric", opts.tr)
-		s := MustOpenStorage(t.Name(), 0, 0, 0)
+		s := MustOpenStorage(t.Name(), OpenOptions{})
 		defer s.MustClose()
 		s.AddRows(mrs, defaultPrecisionBits)
 		s.DebugFlush()
@@ -921,18 +915,9 @@
 func TestStorageDeleteSeries_CachesAreUpdatedOrReset(t *testing.T) {
 	defer testRemoveAll(t)
 
-<<<<<<< HEAD
 	month1 := TimeRange{
 		MinTimestamp: time.Date(2024, 1, 1, 0, 0, 0, 0, time.UTC).UnixMilli(),
 		MaxTimestamp: time.Date(2024, 1, 15, 0, 0, 0, 0, time.UTC).UnixMilli(),
-=======
-	// For this test, the time range must be < 40 days. Otherwise the global
-	// index will be searched and the actual time range used in tag filters
-	// cache will be the globalTimeRange.
-	tr := TimeRange{
-		MinTimestamp: time.Now().Add(-30 * 24 * time.Hour).UnixMilli(),
-		MaxTimestamp: time.Now().UnixMilli(),
->>>>>>> f645479b
 	}
 	month2 := TimeRange{
 		MinTimestamp: time.Date(2024, 2, 1, 0, 0, 0, 0, time.UTC).UnixMilli(),
@@ -945,7 +930,6 @@
 		Timestamp:     month1.MinTimestamp,
 		Value:         123,
 	}
-<<<<<<< HEAD
 	mn.MetricGroup = []byte("metric2")
 	mr2Month2 := MetricRow{
 		MetricNameRaw: mn.marshalRaw(nil),
@@ -957,29 +941,6 @@
 		MetricNameRaw: mn.marshalRaw(nil),
 		Timestamp:     month1.MinTimestamp,
 		Value:         789,
-=======
-	var (
-		genTSID generationTSID
-		tfssKey []byte
-	)
-	tfs := NewTagFilters()
-	if err := tfs.Add(nil, []byte("metric.*"), false, true); err != nil {
-		t.Fatalf("unexpected error in TagFilters.Add: %v", err)
-	}
-	tfss := []*TagFilters{tfs}
-	s := MustOpenStorage(t.Name(), OpenOptions{})
-	defer s.MustClose()
-	idb, putIndexDB := s.getCurrIndexDB()
-	defer putIndexDB()
-
-	// Ensure caches are empty.
-	if s.getTSIDFromCache(&genTSID, mr.MetricNameRaw) {
-		t.Fatalf("tsidCache unexpected contents: got %v, want empty", genTSID)
-	}
-	tfssKey = marshalTagFiltersKey(nil, tfss, tr, true)
-	if got, ok := idb.getMetricIDsFromTagFiltersCache(nil, tfssKey); ok {
-		t.Fatalf("tagFiltersToMetricIDsCache unexpected contents: got %v, want empty", got)
->>>>>>> f645479b
 	}
 	mr3Month2 := MetricRow{
 		MetricNameRaw: mn.marshalRaw(nil),
@@ -987,30 +948,17 @@
 		Value:         987,
 	}
 
-	s := MustOpenStorage(t.Name(), 0, 0, 0)
+	s := MustOpenStorage(t.Name(), OpenOptions{})
 	defer s.MustClose()
 	s.AddRows([]MetricRow{mr1Month1, mr2Month2, mr3Month1, mr3Month2}, defaultPrecisionBits)
 	s.DebugFlush()
 
-<<<<<<< HEAD
 	tfss := func(metricNameRE string) []*TagFilters {
 		tfs := NewTagFilters()
 		if err := tfs.Add(nil, []byte(metricNameRE), false, true); err != nil {
 			t.Fatalf("unexpected error in TagFilters.Add: %v", err)
 		}
 		return []*TagFilters{tfs}
-=======
-	if !s.getTSIDFromCache(&genTSID, mr.MetricNameRaw) {
-		t.Fatalf("tsidCache was expected to contain a record but it did not")
-	}
-	metricID := genTSID.TSID.MetricID
-	tfssKey = marshalTagFiltersKey(nil, tfss, tr, true)
-	if _, ok := idb.getMetricIDsFromTagFiltersCache(nil, tfssKey); !ok {
-		t.Fatalf("tagFiltersToMetricIDsCache was expected to contain a record but it did not")
-	}
-	if got := s.getDeletedMetricIDs().Len(); got != 0 {
-		t.Fatalf("deletedMetricIDs cache unexpected size: got %d, want empty", got)
->>>>>>> f645479b
 	}
 	tfssMetric1 := tfss("metric1")
 	tfssMetric2 := tfss("metric2")
@@ -1018,35 +966,19 @@
 	tfssMetric12 := tfss("metric(1|2)")
 	tfssMetric123 := tfss("metric(1|2|3)")
 
-<<<<<<< HEAD
 	assertMetricNameCached := func(metricNameRaw []byte, want bool) {
 		t.Helper()
 		var genTSID generationTSID
 		if got := s.getTSIDFromCache(&genTSID, metricNameRaw); got != want {
 			t.Errorf("unexpected %q metric name in TSID cache: got %t, want %t", string(metricNameRaw), got, want)
 		}
-=======
-	// Delete the metric added earlier and ensure that the tsidCache and
-	// tagFiltersToMetricIDsCache have been reset and the deletedMetricIDs
-	// cache is now contains ID of the deleted metric.
-	numDeletedSeries, err := s.DeleteSeries(nil, tfss, 1)
-	if err != nil {
-		t.Fatalf("DeleteSeries() failed unexpectedly: %v", err)
-	}
-	if got, want := numDeletedSeries, 1; got != want {
-		t.Fatalf("unexpected number of deleted series, got %d, want %d", got, want)
-	}
-	if s.getTSIDFromCache(&genTSID, mr.MetricNameRaw) {
-		t.Fatalf("tsidCache unexpected contents: got %v, want empty", genTSID)
-	}
-	tfssKey = marshalTagFiltersKey(nil, tfss, tr, true)
-	if got, ok := idb.getMetricIDsFromTagFiltersCache(nil, tfssKey); ok {
-		t.Fatalf("tagFiltersToMetricIDsCache unexpected contents: got %v, want empty", got)
->>>>>>> f645479b
 	}
 	assertTagFiltersCached := func(tfss []*TagFilters, tr TimeRange, want bool) {
 		t.Helper()
+
 		idbs := s.tb.GetIndexDBs(tr)
+		defer s.tb.PutIndexDBs(idbs)
+
 		if got, want := len(idbs), 1; got != want {
 			t.Fatalf("unexpected idb count for %v: got %d, want %d", &tr, got, want)
 		}
@@ -1066,7 +998,10 @@
 	}
 	assertDeletedMetricIDsCacheSize := func(tr TimeRange, want int) {
 		t.Helper()
+
 		idbs := s.tb.GetIndexDBs(tr)
+		defer s.tb.PutIndexDBs(idbs)
+
 		if got, want := len(idbs), 1; got != want {
 			t.Fatalf("unexpected idb count for %v: got %d, want %d", &tr, got, want)
 		}
@@ -1453,30 +1388,13 @@
 	// Verify the storage contains the added metric names.
 	s.DebugFlush()
 
-<<<<<<< HEAD
-	// Verify that SearchLabelNamesWithFiltersOnTimeRange with the specified time range returns correct result.
-=======
-	// Verify that SearchLabelNames returns correct result.
->>>>>>> f645479b
+	// Verify that SearchLabelNames with the specified time range returns correct result.
 	lnsExpected := []string{
 		"__name__",
 		"add_id",
 		"instance",
 		"job",
 	}
-<<<<<<< HEAD
-=======
-	lns, err := s.SearchLabelNames(nil, nil, TimeRange{}, 100, 1e9, noDeadline)
-	if err != nil {
-		return fmt.Errorf("error in SearchLabelNames: %w", err)
-	}
-	sort.Strings(lns)
-	if !reflect.DeepEqual(lns, lnsExpected) {
-		return fmt.Errorf("unexpected label names returned from SearchLabelNames;\ngot\n%q\nwant\n%q", lns, lnsExpected)
-	}
-
-	// Verify that SearchLabelNames with the specified time range returns correct result.
->>>>>>> f645479b
 	now := timestampFromTime(time.Now())
 	start := now - msecPerDay
 	end := now + 60*1000
@@ -1484,11 +1402,7 @@
 		MinTimestamp: start,
 		MaxTimestamp: end,
 	}
-<<<<<<< HEAD
-	lns, err := s.SearchLabelNamesWithFiltersOnTimeRange(nil, nil, tr, 100, 1e9, noDeadline)
-=======
-	lns, err = s.SearchLabelNames(nil, nil, tr, 100, 1e9, noDeadline)
->>>>>>> f645479b
+	lns, err := s.SearchLabelNames(nil, nil, tr, 100, 1e9, noDeadline)
 	if err != nil {
 		return fmt.Errorf("error in SearchLabelNames: %w", err)
 	}
@@ -1497,23 +1411,8 @@
 		return fmt.Errorf("unexpected label names returned from SearchLabelNames;\ngot\n%q\nwant\n%q", lns, lnsExpected)
 	}
 
-<<<<<<< HEAD
-	// Verify that SearchLabelValuesWithFiltersOnTimeRange with the specified time range returns correct result.
-	addIDs, err := s.SearchLabelValuesWithFiltersOnTimeRange(nil, "add_id", nil, tr, addsCount+100, 1e9, noDeadline)
-=======
-	// Verify that SearchLabelValues returns correct result.
-	addIDs, err := s.SearchLabelValues(nil, "add_id", nil, TimeRange{}, addsCount+100, 1e9, noDeadline)
-	if err != nil {
-		return fmt.Errorf("error in SearchLabelValues: %w", err)
-	}
-	sort.Strings(addIDs)
-	if !reflect.DeepEqual(addIDs, addIDsExpected) {
-		return fmt.Errorf("unexpected tag values returned from SearchLabelValues;\ngot\n%q\nwant\n%q", addIDs, addIDsExpected)
-	}
-
 	// Verify that SearchLabelValues with the specified time range returns correct result.
-	addIDs, err = s.SearchLabelValues(nil, "add_id", nil, tr, addsCount+100, 1e9, noDeadline)
->>>>>>> f645479b
+	addIDs, err := s.SearchLabelValues(nil, "add_id", nil, tr, addsCount+100, 1e9, noDeadline)
 	if err != nil {
 		return fmt.Errorf("error in SearchLabelValues: %w", err)
 	}
@@ -1741,13 +1640,8 @@
 		wg.Wait()
 		s.DebugFlush()
 
-<<<<<<< HEAD
-		idbPrev, idbCurr := s.legacyIDBs()
-=======
-		idbCurr, putIndexDB := s.getCurrIndexDB()
-		defer putIndexDB()
-		idbPrev := idbCurr.extDB
->>>>>>> f645479b
+		idbPrev, idbCurr := s.getLegacyIndexDBs()
+		defer s.putLegacyIndexDBs(idbPrev, idbCurr)
 		isCurr := idbCurr.getIndexSearch(noDeadline)
 		defer idbCurr.putIndexSearch(isCurr)
 		isPrev := idbPrev.getIndexSearch(noDeadline)
@@ -1791,130 +1685,6 @@
 	return len(metricNames)
 }
 
-<<<<<<< HEAD
-// testListDirEntries returns the all paths inside `root` dir. The `root` dir
-// itself and paths that start with `ignorePrefix` are omitted.
-func testListDirEntries(t *testing.T, root string, ignorePrefix ...string) []string {
-	t.Helper()
-	var paths []string
-	f := func(path string, _ fs.DirEntry, err error) error {
-		if err != nil {
-			return err
-		}
-		if path == root {
-			return nil
-		}
-		for _, prefix := range ignorePrefix {
-			if strings.HasPrefix(path, prefix) {
-				return nil
-			}
-		}
-		paths = append(paths, strings.TrimPrefix(path, root))
-		return nil
-	}
-	if err := filepath.WalkDir(root, f); err != nil {
-		t.Fatalf("could not walk dir %q: %v", root, err)
-	}
-	return paths
-}
-
-func TestStorageSnapshots_CreateListDelete(t *testing.T) {
-	defer testRemoveAll(t)
-
-	rng := rand.New(rand.NewSource(1))
-	const numRows = 10000
-	minTimestamp := time.Date(2024, 1, 1, 0, 0, 0, 0, time.UTC).UnixMilli()
-	maxTimestamp := time.Date(2024, 2, 29, 0, 0, 0, 0, time.UTC).UnixMilli()
-	mrs := testGenerateMetricRows(rng, numRows, minTimestamp, maxTimestamp)
-
-	root := t.Name()
-	s := MustOpenStorage(root, 0, 0, 0)
-	defer s.MustClose()
-	s.AddRows(mrs, defaultPrecisionBits)
-	s.DebugFlush()
-
-	snapshotName, err := s.CreateSnapshot()
-	if err != nil {
-		t.Fatalf("cannot create snapshot from the storage: %v", err)
-	}
-	assertListSnapshots := func(want []string) {
-		got, err := s.ListSnapshots()
-		if err != nil {
-			t.Fatalf("could not list snapshots: %v", err)
-		}
-		if diff := cmp.Diff(want, got); diff != "" {
-			t.Fatalf("unexpected snapshot list (-want, +got):\n%s", diff)
-		}
-	}
-	assertListSnapshots([]string{snapshotName})
-
-	// Check snapshot dir entries
-
-	var (
-		data           = filepath.Join(root, dataDirname)
-		smallData      = filepath.Join(data, smallDirname)
-		bigData        = filepath.Join(data, bigDirname)
-		indexData      = filepath.Join(data, indexdbDirname)
-		smallSnapshots = filepath.Join(smallData, snapshotsDirname)
-		bigSnapshots   = filepath.Join(bigData, snapshotsDirname)
-		indexSnapshots = filepath.Join(indexData, snapshotsDirname)
-		smallSnapshot  = filepath.Join(smallSnapshots, snapshotName)
-		bigSnapshot    = filepath.Join(bigSnapshots, snapshotName)
-		indexSnapshot  = filepath.Join(indexSnapshots, snapshotName)
-	)
-
-	assertDirEntries := func(srcDir, snapshotDir string, excludePath ...string) {
-		t.Helper()
-		dataDirEntries := testListDirEntries(t, srcDir, excludePath...)
-		snapshotDirEntries := testListDirEntries(t, snapshotDir)
-		if diff := cmp.Diff(dataDirEntries, snapshotDirEntries); diff != "" {
-			t.Fatalf("unexpected snapshot dir entries (-want, +got):\n%s", diff)
-		}
-	}
-	assertDirEntries(smallData, smallSnapshot, smallSnapshots)
-	assertDirEntries(bigData, bigSnapshot, bigSnapshots)
-	assertDirEntries(indexData, indexSnapshot, indexSnapshots)
-
-	// Check snapshot symlinks
-
-	var (
-		snapshot     = filepath.Join(root, snapshotsDirname, snapshotName)
-		bigSymlink   = filepath.Join(snapshot, dataDirname, bigDirname)
-		smallSymlink = filepath.Join(snapshot, dataDirname, smallDirname)
-		indexSymlink = filepath.Join(snapshot, dataDirname, indexdbDirname)
-	)
-	assertSymlink := func(symlink string, wantRealpath string) {
-		t.Helper()
-		gotRealpath, err := filepath.EvalSymlinks(symlink)
-		if err != nil {
-			t.Fatalf("Could not evaluate symlink %q: %v", symlink, err)
-		}
-		if gotRealpath != wantRealpath {
-			t.Fatalf("unexpected realpath for symlink %q: got %q, want %q", symlink, gotRealpath, wantRealpath)
-		}
-	}
-	assertSymlink(bigSymlink, bigSnapshot)
-	assertSymlink(smallSymlink, smallSnapshot)
-	assertSymlink(indexSymlink, indexSnapshot)
-
-	// Check snapshot deletion.
-
-	if err := s.DeleteSnapshot(snapshotName); err != nil {
-		t.Fatalf("could not delete snapshot %q: %v", snapshotName, err)
-	}
-	assertListSnapshots([]string{})
-
-	assertPathDoesNotExist := func(path string) {
-		t.Helper()
-		if vmfs.IsPathExist(path) {
-			t.Fatalf("path was not expected to exist: %q", path)
-		}
-	}
-	assertPathDoesNotExist(snapshot)
-	assertPathDoesNotExist(bigSnapshot)
-	assertPathDoesNotExist(smallSnapshot)
-	assertPathDoesNotExist(indexSnapshot)
-=======
 func TestStorageRotateIndexDB_AddRows(t *testing.T) {
 	op := func(s *Storage) {
 		rng := rand.New(rand.NewSource(1))
@@ -2158,7 +1928,6 @@
 	defer s.MustClose()
 	s.AddRows(mrs, defaultPrecisionBits)
 	s.DebugFlush()
-
 	var wg sync.WaitGroup
 	stop := make(chan struct{})
 	for range 100 {
@@ -2177,12 +1946,134 @@
 	}
 
 	for range 10 {
-		s.mustRotateIndexDB(time.Now())
+		s.legacyMustRotateIndexDB(time.Now())
 	}
 
 	close(stop)
 	wg.Wait()
->>>>>>> f645479b
+}
+
+// testListDirEntries returns the all paths inside `root` dir. The `root` dir
+// itself and paths that start with `ignorePrefix` are omitted.
+func testListDirEntries(t *testing.T, root string, ignorePrefix ...string) []string {
+	t.Helper()
+	var paths []string
+	f := func(path string, _ fs.DirEntry, err error) error {
+		if err != nil {
+			return err
+		}
+		if path == root {
+			return nil
+		}
+		for _, prefix := range ignorePrefix {
+			if strings.HasPrefix(path, prefix) {
+				return nil
+			}
+		}
+		paths = append(paths, strings.TrimPrefix(path, root))
+		return nil
+	}
+	if err := filepath.WalkDir(root, f); err != nil {
+		t.Fatalf("could not walk dir %q: %v", root, err)
+	}
+	return paths
+}
+
+func TestStorageSnapshots_CreateListDelete(t *testing.T) {
+	defer testRemoveAll(t)
+
+	rng := rand.New(rand.NewSource(1))
+	const numRows = 10000
+	minTimestamp := time.Date(2024, 1, 1, 0, 0, 0, 0, time.UTC).UnixMilli()
+	maxTimestamp := time.Date(2024, 2, 29, 0, 0, 0, 0, time.UTC).UnixMilli()
+	mrs := testGenerateMetricRows(rng, numRows, minTimestamp, maxTimestamp)
+
+	root := t.Name()
+	s := MustOpenStorage(root, OpenOptions{})
+	defer s.MustClose()
+	s.AddRows(mrs, defaultPrecisionBits)
+	s.DebugFlush()
+	snapshotName, err := s.CreateSnapshot()
+	if err != nil {
+		t.Fatalf("cannot create snapshot from the storage: %v", err)
+	}
+	assertListSnapshots := func(want []string) {
+		got, err := s.ListSnapshots()
+		if err != nil {
+			t.Fatalf("could not list snapshots: %v", err)
+		}
+		if diff := cmp.Diff(want, got); diff != "" {
+			t.Fatalf("unexpected snapshot list (-want, +got):\n%s", diff)
+		}
+	}
+	assertListSnapshots([]string{snapshotName})
+
+	// Check snapshot dir entries
+
+	var (
+		data           = filepath.Join(root, dataDirname)
+		smallData      = filepath.Join(data, smallDirname)
+		bigData        = filepath.Join(data, bigDirname)
+		indexData      = filepath.Join(data, indexdbDirname)
+		smallSnapshots = filepath.Join(smallData, snapshotsDirname)
+		bigSnapshots   = filepath.Join(bigData, snapshotsDirname)
+		indexSnapshots = filepath.Join(indexData, snapshotsDirname)
+		smallSnapshot  = filepath.Join(smallSnapshots, snapshotName)
+		bigSnapshot    = filepath.Join(bigSnapshots, snapshotName)
+		indexSnapshot  = filepath.Join(indexSnapshots, snapshotName)
+	)
+
+	assertDirEntries := func(srcDir, snapshotDir string, excludePath ...string) {
+		t.Helper()
+		dataDirEntries := testListDirEntries(t, srcDir, excludePath...)
+		snapshotDirEntries := testListDirEntries(t, snapshotDir)
+		if diff := cmp.Diff(dataDirEntries, snapshotDirEntries); diff != "" {
+			t.Fatalf("unexpected snapshot dir entries (-want, +got):\n%s", diff)
+		}
+	}
+	assertDirEntries(smallData, smallSnapshot, smallSnapshots)
+	assertDirEntries(bigData, bigSnapshot, bigSnapshots)
+	assertDirEntries(indexData, indexSnapshot, indexSnapshots)
+
+	// Check snapshot symlinks
+
+	var (
+		snapshot     = filepath.Join(root, snapshotsDirname, snapshotName)
+		bigSymlink   = filepath.Join(snapshot, dataDirname, bigDirname)
+		smallSymlink = filepath.Join(snapshot, dataDirname, smallDirname)
+		indexSymlink = filepath.Join(snapshot, dataDirname, indexdbDirname)
+	)
+	assertSymlink := func(symlink string, wantRealpath string) {
+		t.Helper()
+		gotRealpath, err := filepath.EvalSymlinks(symlink)
+		if err != nil {
+			t.Fatalf("Could not evaluate symlink %q: %v", symlink, err)
+		}
+		if gotRealpath != wantRealpath {
+			t.Fatalf("unexpected realpath for symlink %q: got %q, want %q", symlink, gotRealpath, wantRealpath)
+		}
+	}
+	assertSymlink(bigSymlink, bigSnapshot)
+	assertSymlink(smallSymlink, smallSnapshot)
+	assertSymlink(indexSymlink, indexSnapshot)
+
+	// Check snapshot deletion.
+
+	if err := s.DeleteSnapshot(snapshotName); err != nil {
+		t.Fatalf("could not delete snapshot %q: %v", snapshotName, err)
+	}
+	assertListSnapshots([]string{})
+
+	assertPathDoesNotExist := func(path string) {
+		t.Helper()
+		if vmfs.IsPathExist(path) {
+			t.Fatalf("path was not expected to exist: %q", path)
+		}
+	}
+	assertPathDoesNotExist(snapshot)
+	assertPathDoesNotExist(bigSnapshot)
+	assertPathDoesNotExist(smallSnapshot)
+	assertPathDoesNotExist(indexSnapshot)
 }
 
 func TestStorageDeleteStaleSnapshots(t *testing.T) {
@@ -2453,7 +2344,6 @@
 	return len(names)
 }
 
-<<<<<<< HEAD
 func TestStorageSearchMetricNames_VariousTimeRanges(t *testing.T) {
 	defer testRemoveAll(t)
 
@@ -2475,7 +2365,7 @@
 		}
 		slices.Sort(want)
 
-		s := MustOpenStorage(t.Name(), 0, 0, 0)
+		s := MustOpenStorage(t.Name(), OpenOptions{})
 		defer s.MustClose()
 		s.AddRows(mrs, defaultPrecisionBits)
 		s.DebugFlush()
@@ -2503,25 +2393,6 @@
 	}
 
 	testStorageOpOnVariousTimeRanges(t, f)
-=======
-// testCountAllMetricIDs is a test helper function that counts the IDs of
-// all time series within the given time range.
-func testCountAllMetricIDs(s *Storage, tr TimeRange) int {
-	tfsAll := NewTagFilters()
-	if err := tfsAll.Add([]byte("__name__"), []byte(".*"), false, true); err != nil {
-		panic(fmt.Sprintf("unexpected error in TagFilters.Add: %v", err))
-	}
-	if s.disablePerDayIndex {
-		tr = globalIndexTimeRange
-	}
-	idb, putIndexDB := s.getCurrIndexDB()
-	defer putIndexDB()
-	ids, err := idb.searchMetricIDs(nil, []*TagFilters{tfsAll}, tr, 1e9, noDeadline)
-	if err != nil {
-		panic(fmt.Sprintf("seachMetricIDs() failed unexpectedly: %s", err))
-	}
-	return len(ids)
->>>>>>> f645479b
 }
 
 func TestStorageSearchMetricNames_TooManyTimeseries(t *testing.T) {
@@ -2752,12 +2623,12 @@
 		want = append(want, "__name__")
 		slices.Sort(want)
 
-		s := MustOpenStorage(t.Name(), 0, 0, 0)
+		s := MustOpenStorage(t.Name(), OpenOptions{})
 		defer s.MustClose()
 		s.AddRows(mrs, defaultPrecisionBits)
 		s.DebugFlush()
 
-		got, err := s.SearchLabelNamesWithFiltersOnTimeRange(nil, nil, tr, 1e9, 1e9, noDeadline)
+		got, err := s.SearchLabelNames(nil, nil, tr, 1e9, 1e9, noDeadline)
 		if err != nil {
 			t.Fatalf("SearchLabelNames() failed unexpectedly: %v", err)
 		}
@@ -2801,12 +2672,12 @@
 		}
 		slices.Sort(want)
 
-		s := MustOpenStorage(t.Name(), 0, 0, 0)
+		s := MustOpenStorage(t.Name(), OpenOptions{})
 		defer s.MustClose()
 		s.AddRows(mrs, defaultPrecisionBits)
 		s.DebugFlush()
 
-		got, err := s.SearchLabelValuesWithFiltersOnTimeRange(nil, "label", nil, tr, 1e9, 1e9, noDeadline)
+		got, err := s.SearchLabelValues(nil, "label", nil, tr, 1e9, 1e9, noDeadline)
 		if err != nil {
 			t.Fatalf("SearchLabelValues() failed unexpectedly: %v", err)
 		}
@@ -2841,7 +2712,7 @@
 		}
 		slices.Sort(want)
 
-		s := MustOpenStorage(t.Name(), 0, 0, 0)
+		s := MustOpenStorage(t.Name(), OpenOptions{})
 		defer s.MustClose()
 		s.AddRows(mrs, defaultPrecisionBits)
 		s.DebugFlush()
@@ -2880,7 +2751,7 @@
 		}
 		slices.Sort(want)
 
-		s := MustOpenStorage(t.Name(), 0, 0, 0)
+		s := MustOpenStorage(t.Name(), OpenOptions{})
 		defer s.MustClose()
 		s.AddRows(mrs, defaultPrecisionBits)
 		s.DebugFlush()
@@ -2948,7 +2819,7 @@
 			mrs[i].Value = float64(i)
 		}
 
-		s := MustOpenStorage(t.Name(), 0, 0, 0)
+		s := MustOpenStorage(t.Name(), OpenOptions{})
 		defer s.MustClose()
 		for _, tr := range trs {
 			for i := range mrs {
@@ -3025,7 +2896,7 @@
 		mrs[i].Value = float64(i)
 	}
 
-	s := MustOpenStorage(t.Name(), 0, 0, 0)
+	s := MustOpenStorage(t.Name(), OpenOptions{})
 	defer s.MustClose()
 	s.AddRows(mrs, defaultPrecisionBits)
 	s.DebugFlush()
@@ -3099,51 +2970,6 @@
 	}
 }
 
-// testSearchMetricIDs returns metricIDs for the given tfss and tr.
-//
-// The returned metricIDs are sorted. The function panics in in case of error.
-// The function is not a part of Storage beause it is currently used in unit
-// tests only.
-func testSearchMetricIDs(s *Storage, tfss []*TagFilters, tr TimeRange, maxMetrics int, deadline uint64) []uint64 {
-	search := func(idb *indexDB, tr TimeRange) (any, error) {
-		return idb.searchMetricIDs(nil, tfss, tr, maxMetrics, deadline)
-	}
-	merge := func(data []any) any {
-		var all []uint64
-		seen := make(map[uint64]bool)
-		for _, ids := range data {
-			for _, id := range ids.([]uint64) {
-				if seen[id] {
-					continue
-				}
-				all = append(all, id)
-				seen[id] = true
-			}
-		}
-		slices.Sort(all)
-		return all
-	}
-
-	stopOnError := true
-	result, err := s.searchAndMerge(tr, search, merge, stopOnError)
-	if err != nil {
-		panic(fmt.Sprintf("searching metricIDs failed unexpectedly: %s", err))
-	}
-	return result.([]uint64)
-}
-
-<<<<<<< HEAD
-// testCountAllMetricIDs is a test helper function that counts the IDs of
-// all time series within the given time range.
-func testCountAllMetricIDs(s *Storage, tr TimeRange) int {
-	tfsAll := NewTagFilters()
-	if err := tfsAll.Add([]byte("__name__"), []byte(".*"), false, true); err != nil {
-		panic(fmt.Sprintf("unexpected error in TagFilters.Add: %v", err))
-	}
-	ids := testSearchMetricIDs(s, []*TagFilters{tfsAll}, tr, 1e9, noDeadline)
-	return len(ids)
-}
-=======
 func TestStorageDate(t *testing.T) {
 	defer testRemoveAll(t)
 
@@ -3157,7 +2983,6 @@
 			t.Errorf("unexpected date: got %d, want %d", got, want)
 		}
 	}
->>>>>>> f645479b
 
 	// Zero millis are converted to zero date regardless whether
 	// -disablePerDayIndex flag is set or not.
@@ -3194,59 +3019,132 @@
 func TestStorageAdjustTimeRange(t *testing.T) {
 	defer testRemoveAll(t)
 
-	f := func(disablePerDayIndex bool, tr TimeRange, want TimeRange) {
+	f := func(disablePerDayIndex bool, searchTR, idbTR, want TimeRange) {
 		t.Helper()
 
 		s := MustOpenStorage(t.Name(), OpenOptions{
 			DisablePerDayIndex: disablePerDayIndex,
 		})
 		defer s.MustClose()
-		if got := s.adjustTimeRange(tr); got != want {
+		if got := s.adjustTimeRange(searchTR, idbTR); got != want {
 			t.Errorf("unexpected time range: got %v, want %v", &got, &want)
 		}
 	}
 
-	var tr TimeRange
-
-	// Zero time range is adjusted to globalIndexTimeRange regardless whether
-	// the -disablePerDayIndex flag is set or not.
-	tr = TimeRange{}
-	f(false, tr, globalIndexTimeRange)
-	f(true, tr, globalIndexTimeRange)
-
-	// Time range is smaller than 40 days. When the -disablePerDayIndex flag is
-	// unset, the time range will not be adjusted. When the flag is set, the
-	// adjusted time range will be globalIndexTimeRange.
-	tr = TimeRange{10 * msecPerDay, 50 * msecPerDay}
-	f(false, tr, tr)
-	f(true, tr, globalIndexTimeRange)
-
-	// Time range is exactly 40 days. In this case, the TimeRange.MaxTimestamp
-	// is set to the minimum possible value when the time range becomes 40 days.
-	// When the -disablePerDayIndex flag is unset, the time range will not be
-	// adjusted. When the flag is set, the adjusted time range will be
-	// globalIndexTimeRange.
-	tr = TimeRange{10 * msecPerDay, 50*msecPerDay + 1}
-	f(false, tr, tr)
-	f(true, tr, globalIndexTimeRange)
-
-	// Another case when time range is exactly 40 days. This time the the
-	// TimeRange.MaxTimestamp is set to its max value when the time range is
-	// still 40 days.
-	// When the -disablePerDayIndex flag is unset, the time range will not be
-	// adjusted. When the flag is set, the adjusted time range will be
-	// globalIndexTimeRange.
-	tr = TimeRange{10 * msecPerDay, 51 * msecPerDay}
-	f(false, tr, tr)
-	f(true, tr, globalIndexTimeRange)
-
-	// Time range is more than 40 days. The time range is adjusted to
-	// globalIndexTimeRange regardless whether the -disablePerDayIndex flag is
-	// set or not.
-	tr = TimeRange{10 * msecPerDay, 51*msecPerDay + 1}
-	f(false, tr, globalIndexTimeRange)
-	f(true, tr, globalIndexTimeRange)
-
+	legacyIDBTimeRange := TimeRange{
+		MinTimestamp: 0,
+		MaxTimestamp: math.MaxInt64,
+	}
+	partitionIDBTimeRange := TimeRange{
+		MinTimestamp: time.Date(2025, 2, 1, 0, 0, 0, 0, time.UTC).UnixMilli(),
+		MaxTimestamp: time.Date(2025, 2, 28, 23, 59, 59, 999_999_999, time.UTC).UnixMilli(),
+	}
+	var searchTimeRange TimeRange
+
+	// Zero search time range is adjusted to globalIndexTimeRange regardless
+	// whether the -disablePerDayIndex flag is set or not.
+	searchTimeRange = TimeRange{}
+	f(false, searchTimeRange, legacyIDBTimeRange, globalIndexTimeRange)
+	f(false, searchTimeRange, partitionIDBTimeRange, globalIndexTimeRange)
+	f(true, searchTimeRange, legacyIDBTimeRange, globalIndexTimeRange)
+	f(true, searchTimeRange, partitionIDBTimeRange, globalIndexTimeRange)
+
+	// The search time range is smaller than a month (and therefore < 40 days)
+	// and is fully included into the partition idb time range.
+	// If -disablePerDayIndex is set, the effective search time range is
+	// expected to be globalIndexTimeRange. Otherwise it must remain the same
+	// after the adjustment.
+	searchTimeRange = TimeRange{
+		MinTimestamp: partitionIDBTimeRange.MinTimestamp + msecPerDay,
+		MaxTimestamp: partitionIDBTimeRange.MaxTimestamp - msecPerDay,
+	}
+	f(false, searchTimeRange, legacyIDBTimeRange, searchTimeRange)
+	f(false, searchTimeRange, partitionIDBTimeRange, searchTimeRange)
+	f(true, searchTimeRange, legacyIDBTimeRange, globalIndexTimeRange)
+	f(true, searchTimeRange, partitionIDBTimeRange, globalIndexTimeRange)
+
+	// The search time range is the same as partition idb time range.
+	// If -disablePerDayIndex is set, the effective search time range is
+	// expected to be globalIndexTimeRange for both legacy and parition idb.
+	// Otherwise:
+	// - For the legacy idb: it must remain the same
+	// - For the partition idb: it must be replaced with globalIndexTimeRange.
+	searchTimeRange = partitionIDBTimeRange
+	f(false, searchTimeRange, legacyIDBTimeRange, searchTimeRange)
+	f(false, searchTimeRange, partitionIDBTimeRange, globalIndexTimeRange)
+	f(true, searchTimeRange, legacyIDBTimeRange, globalIndexTimeRange)
+	f(true, searchTimeRange, partitionIDBTimeRange, globalIndexTimeRange)
+
+	// The search time range is smaller than 40 days and fully includes the
+	// partition idb time range.
+	// If -disablePerDayIndex is set, the effective search time range is
+	// expected to be globalIndexTimeRange for both legacy and parition idb.
+	// Otherwise:
+	// - For the legacy idb: it must remain the same
+	// - For the partition idb: it must be replaced with globalIndexTimeRange.
+	searchTimeRange = TimeRange{
+		MinTimestamp: partitionIDBTimeRange.MinTimestamp - msecPerDay,
+		MaxTimestamp: partitionIDBTimeRange.MaxTimestamp + msecPerDay,
+	}
+	f(false, searchTimeRange, legacyIDBTimeRange, searchTimeRange)
+	f(false, searchTimeRange, partitionIDBTimeRange, globalIndexTimeRange)
+	f(true, searchTimeRange, legacyIDBTimeRange, globalIndexTimeRange)
+	f(true, searchTimeRange, partitionIDBTimeRange, globalIndexTimeRange)
+
+	// The search time range is 41 days and fully includes the partition idb
+	// time range.
+	// If -disablePerDayIndex is set, the effective search time range is
+	// expected to be globalIndexTimeRange for both legacy and parition idb.
+	// Otherwise it must be replaced with globalIndexTimeRange for both legacy
+	// and partition idbs.
+	searchTimeRange = TimeRange{
+		MinTimestamp: partitionIDBTimeRange.MinTimestamp - msecPerDay,
+		MaxTimestamp: partitionIDBTimeRange.MinTimestamp + 41*msecPerDay,
+	}
+	f(false, searchTimeRange, legacyIDBTimeRange, globalIndexTimeRange)
+	f(false, searchTimeRange, partitionIDBTimeRange, globalIndexTimeRange)
+	f(true, searchTimeRange, legacyIDBTimeRange, globalIndexTimeRange)
+	f(true, searchTimeRange, partitionIDBTimeRange, globalIndexTimeRange)
+
+	// The search time range is smaller than 40 days and overlaps with partition
+	// idb time range on the left.
+	// If -disablePerDayIndex is set, the effective search time range is
+	// expected to be globalIndexTimeRange for both legacy and parition idb.
+	// Otherwise:
+	// - For the legacy idb: it must remain the same
+	// - For the partition idb: the MinTimestamp must be adjusted to match the
+	// partition idb time range MinTimestamp.
+	searchTimeRange = TimeRange{
+		MinTimestamp: partitionIDBTimeRange.MinTimestamp - msecPerDay,
+		MaxTimestamp: partitionIDBTimeRange.MinTimestamp + msecPerDay,
+	}
+	f(false, searchTimeRange, legacyIDBTimeRange, searchTimeRange)
+	f(false, searchTimeRange, partitionIDBTimeRange, TimeRange{
+		MinTimestamp: partitionIDBTimeRange.MinTimestamp,
+		MaxTimestamp: searchTimeRange.MaxTimestamp,
+	})
+	f(true, searchTimeRange, legacyIDBTimeRange, globalIndexTimeRange)
+	f(true, searchTimeRange, partitionIDBTimeRange, globalIndexTimeRange)
+
+	// The search time range is smaller than 40 days and overlaps with partition
+	// idb time range on the right.
+	// If -disablePerDayIndex is set, the effective search time range is
+	// expected to be globalIndexTimeRange for both legacy and parition idb.
+	// Otherwise:
+	// - For the legacy idb, it must remain the same
+	// - For the partition idb: its MaxTimestamp must be adjusted to match the
+	//   partition idb time range MaxTimestamp.
+	searchTimeRange = TimeRange{
+		MinTimestamp: partitionIDBTimeRange.MaxTimestamp - msecPerDay,
+		MaxTimestamp: partitionIDBTimeRange.MaxTimestamp + msecPerDay,
+	}
+	f(false, searchTimeRange, legacyIDBTimeRange, searchTimeRange)
+	f(false, searchTimeRange, partitionIDBTimeRange, TimeRange{
+		MinTimestamp: searchTimeRange.MinTimestamp,
+		MaxTimestamp: partitionIDBTimeRange.MaxTimestamp,
+	})
+	f(true, searchTimeRange, legacyIDBTimeRange, globalIndexTimeRange)
+	f(true, searchTimeRange, partitionIDBTimeRange, globalIndexTimeRange)
 }
 
 type testStorageSearchWithoutPerDayIndexOptions struct {
@@ -3332,6 +3230,7 @@
 		s = MustOpenStorage(t.Name(), OpenOptions{
 			DisablePerDayIndex: false,
 		})
+
 		for tr := range opts.wantPerTimeRange {
 			opts.assertSearchResult(t, s, tr, opts.wantEmpty)
 		}
@@ -3403,7 +3302,7 @@
 	)
 	rng := rand.New(rand.NewSource(1))
 	opts := testStorageSearchWithoutPerDayIndexOptions{
-		wantEmpty:        []string(nil),
+		wantEmpty:        []string{},
 		wantPerTimeRange: make(map[TimeRange]any),
 		wantAll:          []string{},
 	}
@@ -3621,7 +3520,7 @@
 	)
 	rng := rand.New(rand.NewSource(1))
 	opts := testStorageSearchWithoutPerDayIndexOptions{
-		wantEmpty:        []string(nil),
+		wantEmpty:        []string{},
 		wantPerTimeRange: make(map[TimeRange]any),
 		wantAll:          []string{},
 	}
@@ -3856,6 +3755,50 @@
 	t.Run("disablePerDayIndex=true", func(t *testing.T) {
 		f(t, true)
 	})
+}
+
+// testSearchMetricIDs returns metricIDs for the given tfss and tr.
+//
+// The returned metricIDs are sorted. The function panics in in case of error.
+// The function is not a part of Storage beause it is currently used in unit
+// tests only.
+func testSearchMetricIDs(s *Storage, tfss []*TagFilters, tr TimeRange, maxMetrics int, deadline uint64) []uint64 {
+	search := func(idb *indexDB, tr TimeRange) (any, error) {
+		return idb.searchMetricIDs(nil, tfss, tr, maxMetrics, deadline)
+	}
+	merge := func(data []any) any {
+		var all []uint64
+		seen := make(map[uint64]bool)
+		for _, ids := range data {
+			for _, id := range ids.([]uint64) {
+				if seen[id] {
+					continue
+				}
+				all = append(all, id)
+				seen[id] = true
+			}
+		}
+		slices.Sort(all)
+		return all
+	}
+
+	stopOnError := true
+	result, err := s.searchAndMerge(tr, search, merge, stopOnError)
+	if err != nil {
+		panic(fmt.Sprintf("searching metricIDs failed unexpectedly: %s", err))
+	}
+	return result.([]uint64)
+}
+
+// testCountAllMetricIDs is a test helper function that counts the IDs of
+// all time series within the given time range.
+func testCountAllMetricIDs(s *Storage, tr TimeRange) int {
+	tfsAll := NewTagFilters()
+	if err := tfsAll.Add([]byte("__name__"), []byte(".*"), false, true); err != nil {
+		panic(fmt.Sprintf("unexpected error in TagFilters.Add: %v", err))
+	}
+	ids := testSearchMetricIDs(s, []*TagFilters{tfsAll}, tr, 1e9, noDeadline)
+	return len(ids)
 }
 
 func TestStorageRegisterMetricNamesForVariousDataPatternsConcurrently(t *testing.T) {
@@ -3944,20 +3887,8 @@
 		wantCounts.metrics.RowsAddedTotal += rowsAddedTotal
 		assertCounts(t, s, wantCounts, strict)
 
-<<<<<<< HEAD
 		// TODO(rtm0): Add a case when a metricID is present in legacy IDB but
 		// not in partition idb.
-=======
-		// Empty the tsidCache and rotate indexDB to test the case when tsid is
-		// retrieved from the index that belongs to the previous generation
-		// indexDB.
-		s.resetAndSaveTSIDCache()
-		s.mustRotateIndexDB(time.Now())
-		testDoConcurrently(s, op, concurrency, splitBatches, batches)
-		s.DebugFlush()
-		wantCounts.metrics.RowsAddedTotal += rowsAddedTotal
-		assertCounts(t, s, wantCounts, strict)
->>>>>>> f645479b
 
 		s.MustClose()
 	}
@@ -4222,6 +4153,15 @@
 	days := time.Duration(0)
 	trNames := make(map[TimeRange]map[string]bool)
 	names := make(map[string]bool)
+
+	roundToMonth := func(ts int64) int64 {
+		t := time.UnixMilli(ts).UTC()
+		return time.Date(t.Year(), t.Month(), 1, 0, 0, 0, 0, time.UTC).UnixMilli()
+	}
+	// Need to count metric names per month because we now have a separate
+	// indexDB per partition.
+	monthNames := make(map[int64]map[string]bool)
+
 	for batch := range opts.numBatches {
 		batchMetricName := metricName
 		if !opts.sameBatchMetricNames {
@@ -4252,8 +4192,14 @@
 			if trNames[tr] == nil {
 				trNames[tr] = make(map[string]bool)
 			}
+			month := roundToMonth(tr.MinTimestamp)
+			if monthNames[month] == nil {
+				monthNames[month] = make(map[string]bool)
+			}
 			names[rowMetricName] = true
 			trNames[tr][rowMetricName] = true
+			monthNames[month][rowMetricName] = true
+
 		}
 		batches[batch] = rows
 		if opts.sameBatchDates {
@@ -4279,10 +4225,13 @@
 		timeRangeCounts:  make(map[TimeRange]int),
 		dateTSDBStatuses: make(map[uint64]*TSDBStatus),
 	}
+
 	for tr, names := range trNames {
+
 		var count int
 		if opts.disablePerDayIndex {
-			count = allTimeseries
+			month := roundToMonth(tr.MinTimestamp)
+			count = len(monthNames[month])
 		} else {
 			count = len(names)
 		}
