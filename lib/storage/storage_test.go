--- conflicted
+++ resolved
@@ -1044,15 +1044,9 @@
 		}
 	}
 
-<<<<<<< HEAD
-	// All indested samples belong to a single month. In this case,
-	// DeleteSeries() is expected to return an error because the number of
-	// metrics registered within a single partition index is 1000 while the the
-=======
 	// All ingested samples belong to a single month. In this case,
 	// DeleteSeries() is expected to return an error because the number of
 	// metrics registered within a single partition index is 1000 while the
->>>>>>> b93ea6eb
 	// number of metrics to delete at once is 999.
 	t.Run("1m", func(t *testing.T) {
 		f(t, &options{
@@ -1063,27 +1057,14 @@
 			numMetrics: 1000,
 			maxMetrics: 999,
 			wantErr:    true,
-<<<<<<< HEAD
-			wantCount:  0,
 		})
 	})
 
-	// All indested samples belong to two months. In this case,
+	// All ingested samples belong to two months. In this case,
 	// DeleteSeries() must delete the requested metrics because the 1000 metrics
 	// is spread across two months and each month has roughly 500 metrics. Since
 	// the number of metrics to delete at once (999) is applied per partition
 	// index, the DeleteSeries() must succeed.
-	//
-	// TODO(@rtm0): This is not the behavior that we want. The maxMetrics limit
-	// must work across all partition indexes involved and thus this sub-test
-	// must fail.
-=======
-		})
-	})
-
-	// All ingested samples belong to two months. Since the index is global,
-	// DeleteSeries() is expected to return an error too.
->>>>>>> b93ea6eb
 	t.Run("2m", func(t *testing.T) {
 		f(t, &options{
 			tr: TimeRange{
@@ -1092,12 +1073,8 @@
 			},
 			numMetrics: 1000,
 			maxMetrics: 999,
-<<<<<<< HEAD
 			wantErr:    false,
 			wantCount:  1000,
-=======
-			wantErr:    true,
->>>>>>> b93ea6eb
 		})
 	})
 }
