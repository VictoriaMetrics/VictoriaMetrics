--- conflicted
+++ resolved
@@ -41,123 +41,6 @@
 	f("foo(.*)", "foo*")
 }
 
-<<<<<<< HEAD
-func TestDateMetricIDCacheSerial(t *testing.T) {
-	c := newDateMetricIDCache()
-	if err := testDateMetricIDCache(c, false); err != nil {
-		t.Fatalf("unexpected error: %s", err)
-	}
-}
-
-func TestDateMetricIDCacheConcurrent(t *testing.T) {
-	c := newDateMetricIDCache()
-	ch := make(chan error, 5)
-	for i := 0; i < 5; i++ {
-		go func() {
-			ch <- testDateMetricIDCache(c, true)
-		}()
-	}
-	for i := 0; i < 5; i++ {
-		select {
-		case err := <-ch:
-			if err != nil {
-				t.Fatalf("unexpected error: %s", err)
-			}
-		case <-time.After(time.Second * 5):
-			t.Fatalf("timeout")
-		}
-	}
-}
-
-func testDateMetricIDCache(c *dateMetricIDCache, concurrent bool) error {
-	type dmk struct {
-		date     uint64
-		metricID uint64
-	}
-	m := make(map[dmk]bool)
-	for i := 0; i < 1e5; i++ {
-		date := uint64(i) % 2
-		metricID := uint64(i) % 1237
-		if !concurrent && c.Has(date, metricID) {
-			if !m[dmk{date, metricID}] {
-				return fmt.Errorf("c.Has(%d, %d) must return false, but returned true", date, metricID)
-			}
-			continue
-		}
-		c.Set(date, metricID)
-		m[dmk{date, metricID}] = true
-		if !concurrent && !c.Has(date, metricID) {
-			return fmt.Errorf("c.Has(%d, %d) must return true, but returned false", date, metricID)
-		}
-		if i%11234 == 0 {
-			c.mu.Lock()
-			c.syncLocked()
-			c.mu.Unlock()
-		}
-		if i%34323 == 0 {
-			c.mu.Lock()
-			c.resetLocked()
-			c.mu.Unlock()
-			m = make(map[dmk]bool)
-		}
-	}
-
-	// Verify fast path after sync.
-	for i := 0; i < 1e5; i++ {
-		date := uint64(i) % 2
-		metricID := uint64(i) % 123
-		c.Set(date, metricID)
-	}
-	c.mu.Lock()
-	c.syncLocked()
-	c.mu.Unlock()
-	for i := 0; i < 1e5; i++ {
-		date := uint64(i) % 2
-		metricID := uint64(i) % 123
-		if !concurrent && !c.Has(date, metricID) {
-			return fmt.Errorf("c.Has(%d, %d) must return true after sync", date, metricID)
-		}
-	}
-
-	// Verify c.Reset
-	if n := c.EntriesCount(); !concurrent && n < 123 {
-		return fmt.Errorf("c.EntriesCount must return at least 123; returned %d", n)
-	}
-	c.mu.Lock()
-	c.resetLocked()
-	c.mu.Unlock()
-	if n := c.EntriesCount(); !concurrent && n > 0 {
-		return fmt.Errorf("c.EntriesCount must return 0 after reset; returned %d", n)
-	}
-	return nil
-}
-
-func TestDateMetricIDCacheIsConsistent(_ *testing.T) {
-	const (
-		idbID       = 1
-		date        = 1
-		concurrency = 2
-		numMetrics  = 100000
-	)
-	dmc := newDateMetricIDCache()
-	var wg sync.WaitGroup
-	for i := range concurrency {
-		wg.Add(1)
-		go func() {
-			defer wg.Done()
-			for id := uint64(i * numMetrics); id < uint64((i+1)*numMetrics); id++ {
-				dmc.Set(date, id)
-				if !dmc.Has(date, id) {
-					panic(fmt.Errorf("dmc.Has(metricID=%d): unexpected cache miss after adding the entry to cache", id))
-				}
-			}
-		}()
-	}
-	wg.Wait()
-}
-
-=======
->>>>>>> 13dc60e2
 func TestUpdateCurrHourMetricIDs(t *testing.T) {
 	defer testRemoveAll(t)
 
