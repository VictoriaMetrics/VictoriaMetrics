package storage

import (
	"fmt"
	"io/fs"
	"math"
	"math/rand"
	"os"
	"path/filepath"
	"reflect"
	"runtime"
	"slices"
	"sort"
	"strings"
	"sync"
	"testing"
	"testing/quick"
	"time"

	"github.com/VictoriaMetrics/VictoriaMetrics/lib/fasttime"
	vmfs "github.com/VictoriaMetrics/VictoriaMetrics/lib/fs"
	"github.com/VictoriaMetrics/VictoriaMetrics/lib/querytracer"
	"github.com/VictoriaMetrics/VictoriaMetrics/lib/uint64set"
	"github.com/google/go-cmp/cmp"
)

func TestReplaceAlternateRegexpsWithGraphiteWildcards(t *testing.T) {
	f := func(q, resultExpected string) {
		t.Helper()
		result := replaceAlternateRegexpsWithGraphiteWildcards([]byte(q))
		if string(result) != resultExpected {
			t.Fatalf("unexpected result for %s\ngot\n%s\nwant\n%s", q, result, resultExpected)
		}
	}
	f("", "")
	f("foo", "foo")
	f("foo(bar", "foo(bar")
	f("foo.(bar|baz", "foo.(bar|baz")
	f("foo.(bar).x", "foo.{bar}.x")
	f("foo.(bar|baz).*.{x,y}", "foo.{bar,baz}.*.{x,y}")
	f("foo.(bar|baz).*.{x,y}(z|aa)", "foo.{bar,baz}.*.{x,y}{z,aa}")
	f("foo(.*)", "foo*")
}

func TestDateMetricIDCacheSerial(t *testing.T) {
	c := newDateMetricIDCache()
	if err := testDateMetricIDCache(c, false); err != nil {
		t.Fatalf("unexpected error: %s", err)
	}
}

func TestDateMetricIDCacheConcurrent(t *testing.T) {
	c := newDateMetricIDCache()
	ch := make(chan error, 5)
	for i := 0; i < 5; i++ {
		go func() {
			ch <- testDateMetricIDCache(c, true)
		}()
	}
	for i := 0; i < 5; i++ {
		select {
		case err := <-ch:
			if err != nil {
				t.Fatalf("unexpected error: %s", err)
			}
		case <-time.After(time.Second * 5):
			t.Fatalf("timeout")
		}
	}
}

func testDateMetricIDCache(c *dateMetricIDCache, concurrent bool) error {
	type dmk struct {
		idbID    uint64
		date     uint64
		metricID uint64
	}
	m := make(map[dmk]bool)
	for i := 0; i < 1e5; i++ {
		idbID := uint64(i) % 2
		date := uint64(i) % 2
		metricID := uint64(i) % 1237
		if !concurrent && c.Has(idbID, date, metricID) {
			if !m[dmk{idbID, date, metricID}] {
				return fmt.Errorf("c.Has(%d, %d, %d) must return false, but returned true", idbID, date, metricID)
			}
			continue
		}
		c.Set(idbID, date, metricID)
		m[dmk{idbID, date, metricID}] = true
		if !concurrent && !c.Has(idbID, date, metricID) {
			return fmt.Errorf("c.Has(%d, %d, %d) must return true, but returned false", idbID, date, metricID)
		}
		if i%11234 == 0 {
			c.mu.Lock()
			c.syncLocked()
			c.mu.Unlock()
		}
		if i%34323 == 0 {
			c.mu.Lock()
			c.resetLocked()
			c.mu.Unlock()
			m = make(map[dmk]bool)
		}
	}

	// Verify fast path after sync.
	for i := 0; i < 1e5; i++ {
		idbID := uint64(i) % 2
		date := uint64(i) % 2
		metricID := uint64(i) % 123
		c.Set(idbID, date, metricID)
	}
	c.mu.Lock()
	c.syncLocked()
	c.mu.Unlock()
	for i := 0; i < 1e5; i++ {
		idbID := uint64(i) % 2
		date := uint64(i) % 2
		metricID := uint64(i) % 123
		if !concurrent && !c.Has(idbID, date, metricID) {
			return fmt.Errorf("c.Has(%d, %d, %d) must return true after sync", idbID, date, metricID)
		}
	}

	// Verify c.Reset
	if n := c.EntriesCount(); !concurrent && n < 123 {
		return fmt.Errorf("c.EntriesCount must return at least 123; returned %d", n)
	}
	c.mu.Lock()
	c.resetLocked()
	c.mu.Unlock()
	if n := c.EntriesCount(); !concurrent && n > 0 {
		return fmt.Errorf("c.EntriesCount must return 0 after reset; returned %d", n)
	}
	return nil
}

func TestDateMetricIDCacheIsConsistent(_ *testing.T) {
	const (
		idbID       = 1
		date        = 1
		concurrency = 2
		numMetrics  = 100000
	)
	dmc := newDateMetricIDCache()
	var wg sync.WaitGroup
	for i := range concurrency {
		wg.Add(1)
		go func() {
			defer wg.Done()
			for id := uint64(i * numMetrics); id < uint64((i+1)*numMetrics); id++ {
				dmc.Set(idbID, date, id)
				if !dmc.Has(idbID, date, id) {
					panic(fmt.Errorf("dmc.Has(metricID=%d): unexpected cache miss after adding the entry to cache", id))
				}
			}
		}()
	}
	wg.Wait()
}

func TestUpdateCurrHourMetricIDs(t *testing.T) {
	defer testRemoveAll(t)

	t.Run("empty_pending_metric_ids_stale_curr_hour", func(t *testing.T) {
		s := MustOpenStorage(t.Name(), OpenOptions{})
		defer s.MustClose()

		hour := fasttime.UnixHour()
		if hour%24 == 0 {
			hour++
		}
		hmOrig := &hourMetricIDs{
			m:    &uint64set.Set{},
			hour: hour - 1,
		}
		hmOrig.m.Add(12)
		hmOrig.m.Add(34)
		s.currHourMetricIDs.Store(hmOrig)
		s.updateCurrHourMetricIDs(hour)
		hmCurr := s.currHourMetricIDs.Load()
		if hmCurr.hour != hour {
			t.Fatalf("unexpected hmCurr.hour; got %d; want %d", hmCurr.hour, hour)
		}
		if hmCurr.m.Len() != 0 {
			t.Fatalf("unexpected length of hm.m; got %d; want %d", hmCurr.m.Len(), 0)
		}

		hmPrev := s.prevHourMetricIDs.Load()
		if !reflect.DeepEqual(hmPrev, hmOrig) {
			t.Fatalf("unexpected hmPrev; got %v; want %v", hmPrev, hmOrig)
		}

		if s.pendingHourEntries.Len() != 0 {
			t.Fatalf("unexpected s.pendingHourEntries.Len(); got %d; want %d", s.pendingHourEntries.Len(), 0)
		}
	})
	t.Run("empty_pending_metric_ids_valid_curr_hour", func(t *testing.T) {
		s := MustOpenStorage(t.Name(), OpenOptions{})
		defer s.MustClose()

		hour := fasttime.UnixHour()
		hmOrig := &hourMetricIDs{
			m:    &uint64set.Set{},
			hour: hour,
		}
		hmOrig.m.Add(12)
		hmOrig.m.Add(34)
		s.currHourMetricIDs.Store(hmOrig)
		s.updateCurrHourMetricIDs(hour)
		hmCurr := s.currHourMetricIDs.Load()
		if hmCurr.hour != hour {
			t.Fatalf("unexpected hmCurr.hour; got %d; want %d", hmCurr.hour, hour)
		}
		if !reflect.DeepEqual(hmCurr, hmOrig) {
			t.Fatalf("unexpected hmCurr; got %v; want %v", hmCurr, hmOrig)
		}

		hmPrev := s.prevHourMetricIDs.Load()
		if hmPrev.m.Len() > 0 {
			t.Fatalf("hmPrev is not empty: %v", hmPrev)
		}

		if s.pendingHourEntries.Len() != 0 {
			t.Fatalf("unexpected s.pendingHourEntries.Len(); got %d; want %d", s.pendingHourEntries.Len(), 0)
		}
	})
	t.Run("nonempty_pending_metric_ids_stale_curr_hour", func(t *testing.T) {
		s := MustOpenStorage(t.Name(), OpenOptions{})
		defer s.MustClose()

		pendingHourEntries := &uint64set.Set{}
		pendingHourEntries.Add(343)
		pendingHourEntries.Add(32424)
		pendingHourEntries.Add(8293432)
		s.pendingHourEntries = pendingHourEntries

		hour := fasttime.UnixHour()
		if hour%24 == 0 {
			hour++
		}
		hmOrig := &hourMetricIDs{
			m:    &uint64set.Set{},
			hour: hour - 1,
		}
		hmOrig.m.Add(12)
		hmOrig.m.Add(34)
		s.currHourMetricIDs.Store(hmOrig)
		s.updateCurrHourMetricIDs(hour)
		hmCurr := s.currHourMetricIDs.Load()
		if hmCurr.hour != hour {
			t.Fatalf("unexpected hmCurr.hour; got %d; want %d", hmCurr.hour, hour)
		}
		if !hmCurr.m.Equal(pendingHourEntries) {
			t.Fatalf("unexpected hmCurr.m; got %v; want %v", hmCurr.m, pendingHourEntries)
		}

		hmPrev := s.prevHourMetricIDs.Load()
		if !reflect.DeepEqual(hmPrev, hmOrig) {
			t.Fatalf("unexpected hmPrev; got %v; want %v", hmPrev, hmOrig)
		}

		if s.pendingHourEntries.Len() != 0 {
			t.Fatalf("unexpected s.pendingHourEntries.Len(); got %d; want %d", s.pendingHourEntries.Len(), 0)
		}
	})
	t.Run("nonempty_pending_metric_ids_valid_curr_hour", func(t *testing.T) {
		s := MustOpenStorage(t.Name(), OpenOptions{})
		defer s.MustClose()

		pendingHourEntries := &uint64set.Set{}
		pendingHourEntries.Add(343)
		pendingHourEntries.Add(32424)
		pendingHourEntries.Add(8293432)
		s.pendingHourEntries = pendingHourEntries

		hour := fasttime.UnixHour()
		hmOrig := &hourMetricIDs{
			m:    &uint64set.Set{},
			hour: hour,
		}
		hmOrig.m.Add(12)
		hmOrig.m.Add(34)
		s.currHourMetricIDs.Store(hmOrig)
		s.updateCurrHourMetricIDs(hour)
		hmCurr := s.currHourMetricIDs.Load()
		if hmCurr.hour != hour {
			t.Fatalf("unexpected hmCurr.hour; got %d; want %d", hmCurr.hour, hour)
		}
		m := pendingHourEntries.Clone()
		hmOrig.m.ForEach(func(part []uint64) bool {
			for _, metricID := range part {
				m.Add(metricID)
			}
			return true
		})
		if !hmCurr.m.Equal(m) {
			t.Fatalf("unexpected hm.m; got %v; want %v", hmCurr.m, m)
		}

		hmPrev := s.prevHourMetricIDs.Load()
		if hmPrev.m.Len() > 0 {
			t.Fatalf("hmPrev is not empty: %v", hmPrev)
		}

		if s.pendingHourEntries.Len() != 0 {
			t.Fatalf("unexpected s.pendingHourEntries.Len(); got %d; want %d", s.pendingHourEntries.Len(), 0)
		}
	})
	t.Run("nonempty_pending_metric_ids_valid_curr_hour_start_of_day", func(t *testing.T) {
		s := MustOpenStorage(t.Name(), OpenOptions{})
		defer s.MustClose()

		pendingHourEntries := &uint64set.Set{}
		pendingHourEntries.Add(343)
		pendingHourEntries.Add(32424)
		pendingHourEntries.Add(8293432)
		s.pendingHourEntries = pendingHourEntries

		hour := fasttime.UnixHour()
		hour -= hour % 24
		hmOrig := &hourMetricIDs{
			m:    &uint64set.Set{},
			hour: hour,
		}
		hmOrig.m.Add(12)
		hmOrig.m.Add(34)
		s.currHourMetricIDs.Store(hmOrig)
		s.updateCurrHourMetricIDs(hour)
		hmCurr := s.currHourMetricIDs.Load()
		if hmCurr.hour != hour {
			t.Fatalf("unexpected hmCurr.hour; got %d; want %d", hmCurr.hour, hour)
		}
		m := pendingHourEntries.Clone()
		hmOrig.m.ForEach(func(part []uint64) bool {
			for _, metricID := range part {
				m.Add(metricID)
			}
			return true
		})
		if !hmCurr.m.Equal(m) {
			t.Fatalf("unexpected hm.m; got %v; want %v", hmCurr.m, m)
		}

		hmPrev := s.prevHourMetricIDs.Load()
		if hmPrev.m.Len() > 0 {
			t.Fatalf("hmPrev is not empty: %v", hmPrev)
		}

		if s.pendingHourEntries.Len() != 0 {
			t.Fatalf("unexpected s.pendingHourEntries.Len(); got %d; want %d", s.pendingHourEntries.Len(), 0)
		}
	})
	t.Run("nonempty_pending_metric_ids_from_previous_hour_new_day", func(t *testing.T) {
		s := MustOpenStorage(t.Name(), OpenOptions{})
		defer s.MustClose()

		hour := fasttime.UnixHour()
		hour -= hour % 24

		pendingHourEntries := &uint64set.Set{}
		pendingHourEntries.Add(343)
		pendingHourEntries.Add(32424)
		pendingHourEntries.Add(8293432)
		s.pendingHourEntries = pendingHourEntries

		hmOrig := &hourMetricIDs{
			m:    &uint64set.Set{},
			hour: hour - 1,
		}
		s.currHourMetricIDs.Store(hmOrig)
		s.updateCurrHourMetricIDs(hour)
		hmCurr := s.currHourMetricIDs.Load()
		if hmCurr.hour != hour {
			t.Fatalf("unexpected hmCurr.hour; got %d; want %d", hmCurr.hour, hour)
		}
		if hmCurr.m.Len() != 0 {
			t.Fatalf("unexpected non-empty hmCurr.m; got %v", hmCurr.m.AppendTo(nil))
		}
		hmPrev := s.prevHourMetricIDs.Load()
		if !reflect.DeepEqual(hmPrev, hmOrig) {
			t.Fatalf("unexpected hmPrev; got %v; want %v", hmPrev, hmOrig)
		}
		if s.pendingHourEntries.Len() != 0 {
			t.Fatalf("unexpected s.pendingHourEntries.Len(); got %d; want %d", s.pendingHourEntries.Len(), 0)
		}
	})
}

func TestMetricRowMarshalUnmarshal(t *testing.T) {
	var buf []byte
	typ := reflect.TypeOf(&MetricRow{})
	rng := rand.New(rand.NewSource(1))

	for i := 0; i < 1000; i++ {
		v, ok := quick.Value(typ, rng)
		if !ok {
			t.Fatalf("cannot create random MetricRow via quick.Value")
		}
		mr1 := v.Interface().(*MetricRow)
		if mr1 == nil {
			continue
		}

		buf = mr1.Marshal(buf[:0])
		var mr2 MetricRow
		tail, err := mr2.UnmarshalX(buf)
		if err != nil {
			t.Fatalf("cannot unmarshal mr1=%s: %s", mr1, err)
		}
		if len(tail) > 0 {
			t.Fatalf("non-empty tail returned after MetricRow.Unmarshal for mr1=%s", mr1)
		}
		if mr1.MetricNameRaw == nil {
			mr1.MetricNameRaw = []byte{}
		}
		if mr2.MetricNameRaw == nil {
			mr2.MetricNameRaw = []byte{}
		}
		if !reflect.DeepEqual(mr1, &mr2) {
			t.Fatalf("mr1 should match mr2; got\nmr1=%s\nmr2=%s", mr1, &mr2)
		}
	}
}

// TODO(@rtm0): Move to storage_legacy_test.go
func TestLegacyNextRetentionDeadlineSeconds(t *testing.T) {
	f := func(currentTime string, retention, offset time.Duration, deadlineExpected string) {
		t.Helper()

		now, err := time.Parse(time.RFC3339, currentTime)
		if err != nil {
			t.Fatalf("cannot parse currentTime=%q: %s", currentTime, err)
		}

		d := legacyNextRetentionDeadlineSeconds(now.Unix(), int64(retention.Seconds()), int64(offset.Seconds()))
		deadline := time.Unix(d, 0).UTC().Format(time.RFC3339)
		if deadline != deadlineExpected {
			t.Fatalf("unexpected deadline; got %s; want %s", deadline, deadlineExpected)
		}
	}

	f("2023-07-22T12:44:35Z", 24*time.Hour, 0, "2023-07-23T04:00:00Z")
	f("2023-07-22T03:44:35Z", 24*time.Hour, 0, "2023-07-22T04:00:00Z")
	f("2023-07-22T04:44:35Z", 24*time.Hour, 0, "2023-07-23T04:00:00Z")
	f("2023-07-22T23:44:35Z", 24*time.Hour, 0, "2023-07-23T04:00:00Z")
	f("2023-07-23T03:59:35Z", 24*time.Hour, 0, "2023-07-23T04:00:00Z")

	f("2023-07-22T12:44:35Z", 24*time.Hour, 2*time.Hour, "2023-07-23T02:00:00Z")
	f("2023-07-22T01:44:35Z", 24*time.Hour, 2*time.Hour, "2023-07-22T02:00:00Z")
	f("2023-07-22T02:44:35Z", 24*time.Hour, 2*time.Hour, "2023-07-23T02:00:00Z")
	f("2023-07-22T23:44:35Z", 24*time.Hour, 2*time.Hour, "2023-07-23T02:00:00Z")
	f("2023-07-23T01:59:35Z", 24*time.Hour, 2*time.Hour, "2023-07-23T02:00:00Z")

	f("2023-07-22T12:44:35Z", 24*time.Hour, -5*time.Hour, "2023-07-23T09:00:00Z")
	f("2023-07-22T08:44:35Z", 24*time.Hour, -5*time.Hour, "2023-07-22T09:00:00Z")
	f("2023-07-22T09:44:35Z", 24*time.Hour, -5*time.Hour, "2023-07-23T09:00:00Z")

	f("2023-07-22T12:44:35Z", 24*time.Hour, -12*time.Hour, "2023-07-22T16:00:00Z")
	f("2023-07-22T15:44:35Z", 24*time.Hour, -12*time.Hour, "2023-07-22T16:00:00Z")
	f("2023-07-22T16:44:35Z", 24*time.Hour, -12*time.Hour, "2023-07-23T16:00:00Z")

	f("2023-07-22T12:44:35Z", 24*time.Hour, -18*time.Hour, "2023-07-22T22:00:00Z")
	f("2023-07-22T21:44:35Z", 24*time.Hour, -18*time.Hour, "2023-07-22T22:00:00Z")
	f("2023-07-22T22:44:35Z", 24*time.Hour, -18*time.Hour, "2023-07-23T22:00:00Z")

	f("2023-07-22T12:44:35Z", 24*time.Hour, 18*time.Hour, "2023-07-23T10:00:00Z")
	f("2023-07-22T09:44:35Z", 24*time.Hour, 18*time.Hour, "2023-07-22T10:00:00Z")
	f("2023-07-22T10:44:35Z", 24*time.Hour, 18*time.Hour, "2023-07-23T10:00:00Z")

	f("2023-07-22T12:44:35Z", 24*time.Hour, 37*time.Hour, "2023-07-22T15:00:00Z")
	f("2023-07-22T14:44:35Z", 24*time.Hour, 37*time.Hour, "2023-07-22T15:00:00Z")
	f("2023-07-22T15:44:35Z", 24*time.Hour, 37*time.Hour, "2023-07-23T15:00:00Z")

	// The test cases below confirm that it is possible to pick a retention
	// period such that the previous IndexDB may be removed earlier than it should be.
	// See https://github.com/VictoriaMetrics/VictoriaMetrics/issues/7609

	// Cluster is configured with 12 month retentionPeriod on 2023-01-01.
	f("2023-01-01T00:00:00Z", 365*24*time.Hour, 0, "2023-12-19T04:00:00Z")

	// Restarts during that period do not change the retention deadline:
	f("2023-03-01T00:00:00Z", 365*24*time.Hour, 0, "2023-12-19T04:00:00Z")
	f("2023-06-01T00:00:00Z", 365*24*time.Hour, 0, "2023-12-19T04:00:00Z")
	f("2023-09-01T00:00:00Z", 365*24*time.Hour, 0, "2023-12-19T04:00:00Z")
	f("2023-12-01T00:00:00Z", 365*24*time.Hour, 0, "2023-12-19T04:00:00Z")
	f("2023-12-19T03:59:59Z", 365*24*time.Hour, 0, "2023-12-19T04:00:00Z")

	// At 2023-12-19T04:00:00Z the rotation occurs. New deadline is
	// 2024-12-18T04:00:00Z. Restarts during that period do not change the
	// new deadline:
	f("2023-12-19T04:00:01Z", 365*24*time.Hour, 0, "2024-12-18T04:00:00Z")
	f("2024-01-01T00:00:00Z", 365*24*time.Hour, 0, "2024-12-18T04:00:00Z")
	f("2024-03-01T00:00:00Z", 365*24*time.Hour, 0, "2024-12-18T04:00:00Z")
	f("2024-04-29T00:00:00Z", 365*24*time.Hour, 0, "2024-12-18T04:00:00Z")

	// Now restart again but with the new retention period of 451d and the
	// rotation time becomes 2024-05-01T04:00:00Z.
	//
	// At 2024-05-01T04:00:00Z, a new IndexDB is created and the current
	// IndexDB (currently applicable to only ~4 months of data) becomes the
	// previous IndexDB.  The preceding IndexDB is deleted despite possibly
	// being related to ~8 months of data that is still within retention.
	f("2024-04-29T00:00:00Z", 451*24*time.Hour, 0, "2024-05-01T04:00:00Z")
}

func TestStorageOpenClose(t *testing.T) {
	path := "TestStorageOpenClose"
	opts := OpenOptions{
		Retention:       -1,
		MaxHourlySeries: 1e5,
		MaxDailySeries:  1e6,
	}
	for i := 0; i < 10; i++ {
		s := MustOpenStorage(path, opts)
		s.MustClose()
	}
	if err := os.RemoveAll(path); err != nil {
		t.Fatalf("cannot remove %q: %s", path, err)
	}
}

func TestStorageRandTimestamps(t *testing.T) {
	path := "TestStorageRandTimestamps"
	opts := OpenOptions{
		Retention: 10 * retention31Days,
	}
	s := MustOpenStorage(path, opts)
	t.Run("serial", func(t *testing.T) {
		for i := 0; i < 3; i++ {
			if err := testStorageRandTimestamps(s); err != nil {
				t.Fatalf("error on iteration %d: %s", i, err)
			}
			s.MustClose()
			s = MustOpenStorage(path, opts)
		}
	})
	t.Run("concurrent", func(t *testing.T) {
		ch := make(chan error, 3)
		for i := 0; i < cap(ch); i++ {
			go func() {
				var err error
				for i := 0; i < 2; i++ {
					err = testStorageRandTimestamps(s)
				}
				ch <- err
			}()
		}
		tt := time.NewTimer(time.Second * 10)
		for i := 0; i < cap(ch); i++ {
			select {
			case err := <-ch:
				if err != nil {
					t.Fatalf("error on iteration %d: %s", i, err)
				}
			case <-tt.C:
				t.Fatalf("timeout on iteration %d", i)
			}
		}
	})
	s.MustClose()
	if err := os.RemoveAll(path); err != nil {
		t.Fatalf("cannot remove %q: %s", path, err)
	}
}

func testStorageRandTimestamps(s *Storage) error {
	currentTime := timestampFromTime(time.Now())
	const rowsPerAdd = 5e3
	const addsCount = 3
	rng := rand.New(rand.NewSource(1))

	for i := 0; i < addsCount; i++ {
		var mrs []MetricRow
		var mn MetricName
		mn.Tags = []Tag{
			{[]byte("job"), []byte("webservice")},
			{[]byte("instance"), []byte("1.2.3.4")},
		}
		for j := 0; j < rowsPerAdd; j++ {
			mn.MetricGroup = []byte(fmt.Sprintf("metric_%d", rng.Intn(100)))
			metricNameRaw := mn.marshalRaw(nil)
			timestamp := currentTime - int64((rng.Float64()-0.2)*float64(2*s.retentionMsecs))
			value := rng.NormFloat64() * 1e11

			mr := MetricRow{
				MetricNameRaw: metricNameRaw,
				Timestamp:     timestamp,
				Value:         value,
			}
			mrs = append(mrs, mr)
		}
		s.AddRows(mrs, defaultPrecisionBits)
	}

	// Verify the storage contains rows.
	var m Metrics
	s.UpdateMetrics(&m)
	if rowsCount := m.TableMetrics.TotalRowsCount(); rowsCount == 0 {
		return fmt.Errorf("expecting at least one row in storage")
	}
	return nil
}

func TestStorageDeletePendingSeries(t *testing.T) {
	defer testRemoveAll(t)

	const numMonths = 10
	s := MustOpenStorage(t.Name(), OpenOptions{})

	var metricGroupName = []byte("metric")
	tfs := NewTagFilters()
	if err := tfs.Add(nil, metricGroupName, false, false); err != nil {
		t.Fatalf("cannot add tag filter: %s", err)
	}

	addRows := func(from, to time.Time, reverse bool) {
		t.Helper()

		var mn MetricName
		mn.Tags = []Tag{
			{[]byte("job"), []byte("job")},
		}
		mn.MetricGroup = metricGroupName
		metricNameRaw := mn.marshalRaw(nil)

		ts := from
		inc := 1
		if reverse {
			inc = -1
			ts = to
		}
		for {
			mr := MetricRow{
				MetricNameRaw: metricNameRaw,
				Timestamp:     ts.UnixMilli(),
				Value:         1,
			}
			s.AddRows([]MetricRow{mr}, defaultPrecisionBits)
			ts = ts.AddDate(0, inc, 0)
			if ts.After(to) || ts.Before(from) {
				break
			}
		}
	}

	assertDeleteSeries := func(want int) {
		t.Helper()

		n, err := s.DeleteSeries(nil, []*TagFilters{tfs}, 1e5)
		if err != nil {
			t.Fatalf("error in DeleteSeries: %s", err)
		}

		if n != want {
			t.Fatalf("unexpected number of deleted series; got %d; want %d", n, want)
		}
	}

	assertCountMonthsWithLabels := func(count int) {
		t.Helper()

		ts := time.Unix(0, 0)
		n := 0
		for range numMonths {
			lns, err := s.SearchLabelNames(nil, nil, TimeRange{ts.UnixMilli(), ts.UnixMilli()}, 1e5, 1e9, noDeadline)
			if err != nil {
				t.Fatalf("error in SearchLabelNames: %s", err)
				return
			}
			if len(lns) != 0 {
				n++
			}
			ts = ts.AddDate(0, 1, 0)
		}

		if n != count {
			t.Fatalf("unexpected labels count; got %d; want %d", n, count)
		}
	}

	assertCountRows := func(count int) {
		t.Helper()

		var search Search
		defer search.MustClose()

<<<<<<< HEAD
		search.Init(nil, s, []*TagFilters{tfs}, TimeRange{0, math.MaxInt}, 1e5, noDeadline)
=======
		search.Init(nil, s, []*TagFilters{tfs}, TimeRange{0, math.MaxInt64}, 1e5, noDeadline)
>>>>>>> a1323196
		n := 0
		for search.NextMetricBlock() {
			var b Block
			search.MetricBlockRef.BlockRef.MustReadBlock(&b)
			n += b.RowsCount()
		}
		if err := search.Error(); err != nil {
			t.Fatalf("error in Search: %s", err)
		}
		if n != count {
			t.Fatalf("unexpected rows count; got %d; want %d", n, count)
		}
	}

	// Verify no metrics exist
	assertCountRows(0)

	start := time.Unix(0, 0)
	middle := start.AddDate(0, (numMonths-1)/2, 0)
	end := start.AddDate(0, numMonths-1, 0)

	// Add some rows and flush, so next DeleteSeries() can delete them
	addRows(start, middle, false)
	s.DebugFlush()

	// Add the rest of the rows – DeleteSeries() won't see them since they are not flushed yet
	addRows(middle.AddDate(0, 1, 0), end, false)

	assertDeleteSeries(1)

<<<<<<< HEAD
	// Verify metrics are partially deleted
	s.DebugFlush()
	assertCountRows(numMonths / 2)

	// Verify all deleted TSIDs are recreated. TSIDs should be deleted only for some subset of months in the beginning.
	// Add rows in reverse order to ensure that cache is not leaking between partitions.
=======
	// Verify metrics are fully deleted
	s.DebugFlush()
	assertCountRows(0)

	// Verify all deleted TSIDs are recreated
>>>>>>> a1323196
	addRows(start, end, true)
	s.DebugFlush()
	assertCountMonthsWithLabels(numMonths)

	// Verify all metrics are present
<<<<<<< HEAD
	assertCountRows(numMonths/2 + numMonths)
=======
	assertCountRows(numMonths)
>>>>>>> a1323196

	s.MustClose()
}

func TestStorageDeleteSeries(t *testing.T) {
	path := "TestStorageDeleteSeries"
	s := MustOpenStorage(path, OpenOptions{})

	// Verify no label names exist
	lns, err := s.SearchLabelNames(nil, nil, TimeRange{}, 1e5, 1e9, noDeadline)
	if err != nil {
		t.Fatalf("error in SearchLabelNames() at the start: %s", err)
	}
	if len(lns) != 0 {
		t.Fatalf("found non-empty tag keys at the start: %q", lns)
	}

	t.Run("serial", func(t *testing.T) {
		for i := 0; i < 3; i++ {
			if err = testStorageDeleteSeries(s, 0); err != nil {
				t.Fatalf("unexpected error on iteration %d: %s", i, err)
			}

			// Re-open the storage in order to check how deleted metricIDs
			// are persisted.
			s.MustClose()
			s = MustOpenStorage(path, OpenOptions{})
		}
	})

	t.Run("concurrent", func(t *testing.T) {
		ch := make(chan error, 3)
		for i := 0; i < cap(ch); i++ {
			go func(workerNum int) {
				var err error
				for j := 0; j < 2; j++ {
					err = testStorageDeleteSeries(s, workerNum)
					if err != nil {
						break
					}
				}
				ch <- err
			}(i)
		}
		tt := time.NewTimer(30 * time.Second)
		for i := 0; i < cap(ch); i++ {
			select {
			case err := <-ch:
				if err != nil {
					t.Fatalf("unexpected error on iteration %d: %s", i, err)
				}
			case <-tt.C:
				t.Fatalf("timeout on iteration %d", i)
			}
		}
	})

	// Verify no more tag keys exist
	lns, err = s.SearchLabelNames(nil, nil, TimeRange{}, 1e5, 1e9, noDeadline)
	if err != nil {
		t.Fatalf("error in SearchLabelNames after the test: %s", err)
	}
	if len(lns) != 0 {
		t.Fatalf("found non-empty tag keys after the test: %q", lns)
	}

	s.MustClose()
	if err := os.RemoveAll(path); err != nil {
		t.Fatalf("cannot remove %q: %s", path, err)
	}
}

func testStorageDeleteSeries(s *Storage, workerNum int) error {
	rng := rand.New(rand.NewSource(1))
	const rowsPerMetric = 100
	const metricsCount = 30

	workerTag := []byte(fmt.Sprintf("workerTag_%d", workerNum))

	lnsAll := make(map[string]bool)
	lnsAll["__name__"] = true
	for i := 0; i < metricsCount; i++ {
		var mrs []MetricRow
		var mn MetricName
		job := fmt.Sprintf("job_%d_%d", i, workerNum)
		instance := fmt.Sprintf("instance_%d_%d", i, workerNum)
		mn.Tags = []Tag{
			{[]byte("job"), []byte(job)},
			{[]byte("instance"), []byte(instance)},
			{workerTag, []byte("foobar")},
		}
		for i := range mn.Tags {
			lnsAll[string(mn.Tags[i].Key)] = true
		}
		mn.MetricGroup = []byte(fmt.Sprintf("metric_%d_%d", i, workerNum))
		metricNameRaw := mn.marshalRaw(nil)

		for j := 0; j < rowsPerMetric; j++ {
			timestamp := rng.Int63n(1e10)
			value := rng.NormFloat64() * 1e6

			mr := MetricRow{
				MetricNameRaw: metricNameRaw,
				Timestamp:     timestamp,
				Value:         value,
			}
			mrs = append(mrs, mr)
		}
		s.AddRows(mrs, defaultPrecisionBits)
	}
	s.DebugFlush()

	// Verify tag values exist
	tvs, err := s.SearchLabelValues(nil, string(workerTag), nil, TimeRange{}, 1e5, 1e9, noDeadline)
	if err != nil {
		return fmt.Errorf("error in SearchLabelValues before metrics removal: %w", err)
	}
	if len(tvs) == 0 {
		return fmt.Errorf("unexpected empty number of tag values for workerTag")
	}

	// Verify tag keys exist
	lns, err := s.SearchLabelNames(nil, nil, TimeRange{}, 1e5, 1e9, noDeadline)
	if err != nil {
		return fmt.Errorf("error in SearchLabelNames before metrics removal: %w", err)
	}
	if err := checkLabelNames(lns, lnsAll); err != nil {
		return fmt.Errorf("unexpected label names before metrics removal: %w", err)
	}

	var sr Search
	tr := TimeRange{
		MinTimestamp: 0,
		MaxTimestamp: 2e10,
	}
	metricBlocksCount := func(tfs *TagFilters) int {
		// Verify the number of blocks
		n := 0
		sr.Init(nil, s, []*TagFilters{tfs}, tr, 1e5, noDeadline)
		for sr.NextMetricBlock() {
			n++
		}
		sr.MustClose()
		return n
	}
	for i := 0; i < metricsCount; i++ {
		tfs := NewTagFilters()
		if err := tfs.Add(nil, []byte("metric_.+"), false, true); err != nil {
			return fmt.Errorf("cannot add regexp tag filter: %w", err)
		}
		job := fmt.Sprintf("job_%d_%d", i, workerNum)
		if err := tfs.Add([]byte("job"), []byte(job), false, false); err != nil {
			return fmt.Errorf("cannot add job tag filter: %w", err)
		}
		if n := metricBlocksCount(tfs); n == 0 {
			return fmt.Errorf("expecting non-zero number of metric blocks for tfs=%s", tfs)
		}
		deletedCount, err := s.DeleteSeries(nil, []*TagFilters{tfs}, 1e9)
		if err != nil {
			return fmt.Errorf("cannot delete metrics: %w", err)
		}
		if deletedCount == 0 {
			return fmt.Errorf("expecting non-zero number of deleted metrics on iteration %d", i)
		}
		if n := metricBlocksCount(tfs); n != 0 {
			return fmt.Errorf("expecting zero metric blocks after DeleteSeries call for tfs=%s; got %d blocks", tfs, n)
		}

		// Try deleting empty tfss
		deletedCount, err = s.DeleteSeries(nil, nil, 1e9)
		if err != nil {
			return fmt.Errorf("cannot delete empty tfss: %w", err)
		}
		if deletedCount != 0 {
			return fmt.Errorf("expecting zero deleted metrics for empty tfss; got %d", deletedCount)
		}
	}

	// Make sure no more metrics left for the given workerNum
	tfs := NewTagFilters()
	if err := tfs.Add(nil, []byte(fmt.Sprintf("metric_.+_%d", workerNum)), false, true); err != nil {
		return fmt.Errorf("cannot add regexp tag filter for worker metrics: %w", err)
	}
	if n := metricBlocksCount(tfs); n != 0 {
		return fmt.Errorf("expecting zero metric blocks after deleting all the metrics; got %d blocks", n)
	}
	tvs, err = s.SearchLabelValues(nil, string(workerTag), nil, TimeRange{}, 1e5, 1e9, noDeadline)
	if err != nil {
		return fmt.Errorf("error in SearchLabelValues after all the metrics are removed: %w", err)
	}
	if len(tvs) != 0 {
		return fmt.Errorf("found non-empty tag values for %q after metrics removal: %q", workerTag, tvs)
	}

	return nil
}

func checkLabelNames(lns []string, lnsExpected map[string]bool) error {
	if len(lns) < len(lnsExpected) {
		return fmt.Errorf("unexpected number of label names found; got %d; want at least %d; lns=%q, lnsExpected=%v", len(lns), len(lnsExpected), lns, lnsExpected)
	}
	hasItem := func(s string, lns []string) bool {
		for _, labelName := range lns {
			if s == labelName {
				return true
			}
		}
		return false
	}
	for labelName := range lnsExpected {
		if !hasItem(labelName, lns) {
			return fmt.Errorf("cannot find %q in label names %q", labelName, lns)
		}
	}
	return nil
}

func TestStorageDeleteSeries_EmptyFilters(t *testing.T) {
	defer testRemoveAll(t)

	const numMetrics = 10
	mrs := make([]MetricRow, numMetrics)
	allMetricNames := make([]string, numMetrics)
	tr := TimeRange{
		MinTimestamp: time.Date(2020, 1, 1, 0, 0, 0, 0, time.UTC).UnixMilli(),
		MaxTimestamp: time.Date(2020, 12, 31, 23, 59, 59, 999_999_999, time.UTC).UnixMilli(),
	}
	step := (tr.MaxTimestamp - tr.MinTimestamp) / numMetrics
	for i := range numMetrics {
		name := fmt.Sprintf("metric_%04d", i)
		mn := MetricName{
			MetricGroup: []byte(name),
		}
		mrs[i].MetricNameRaw = mn.marshalRaw(nil)
		mrs[i].Timestamp = tr.MinTimestamp + int64(i)*step
		mrs[i].Value = float64(i)
		allMetricNames[i] = name
	}

	s := MustOpenStorage(t.Name(), OpenOptions{})
	defer s.MustClose()
	s.AddRows(mrs, defaultPrecisionBits)
	s.DebugFlush()

	assertAllMetricNames := func(want []string) {
		tfs := NewTagFilters()
		if err := tfs.Add([]byte("__name__"), []byte(".*"), false, true); err != nil {
			t.Fatalf("unexpected error in TagFilters.Add: %v", err)
		}
		got, err := s.SearchMetricNames(nil, []*TagFilters{tfs}, tr, 1e9, noDeadline)
		if err != nil {
			t.Fatalf("SearchMetricNames() failed unexpectedly: %v", err)
		}
		for i, name := range got {
			var mn MetricName
			if err := mn.UnmarshalString(name); err != nil {
				t.Fatalf("Could not unmarshal metric name %q: %v", name, err)
			}
			got[i] = string(mn.MetricGroup)
		}
		slices.Sort(got)

		if diff := cmp.Diff(want, got); diff != "" {
			t.Fatalf("unexpected metric names (-want, +got):\n%s", diff)
		}
	}

	// Confirm that metric names have been written to the index.
	assertAllMetricNames(allMetricNames)

	got, err := s.DeleteSeries(nil, []*TagFilters{}, 1e9)
	if err != nil {
		t.Fatalf("DeleteSeries() failed unexpectedly: %v", err)
	}
	if got != 0 {
		t.Fatalf("unexpected deleted series count: got %d, want 0", got)
	}

	// Ensure that metric names haven't been deleted.
	assertAllMetricNames(allMetricNames)
}

func TestStorageDeleteSeries_TooManyTimeseries(t *testing.T) {
	defer testRemoveAll(t)

	type options struct {
		tr         TimeRange
		numMetrics int
		maxMetrics int
		wantErr    bool
		wantCount  int
	}

	f := func(t *testing.T, opts *options) {
		t.Helper()

		rng := rand.New(rand.NewSource(1))
		mrs := testGenerateMetricRowsWithPrefix(rng, uint64(opts.numMetrics), "metric", opts.tr)
		s := MustOpenStorage(t.Name(), OpenOptions{})
		defer s.MustClose()
		s.AddRows(mrs, defaultPrecisionBits)
		s.DebugFlush()

		tfs := NewTagFilters()
		if err := tfs.Add(nil, []byte("metric.*"), false, true); err != nil {
			t.Fatalf("unexpected error in TagFilters.Add: %v", err)
		}
		got, err := s.DeleteSeries(nil, []*TagFilters{tfs}, opts.maxMetrics)
		if got := err != nil; got != opts.wantErr {
			t.Errorf("unmet error expectation: got %t, want %t", got, opts.wantErr)
		}
		if got != opts.wantCount {
			t.Errorf("unexpected deleted series count: got %d, want %d", got, opts.wantCount)
		}
	}

	// All indested samples belong to a single month. In this case,
	// DeleteSeries() is expected to return an error because the number of
	// metrics registered within a single partition index is 1000 while the the
	// number of metrics to delete at once is 999.
	t.Run("1m", func(t *testing.T) {
		f(t, &options{
			tr: TimeRange{
				MinTimestamp: time.Date(2024, 1, 1, 0, 0, 0, 0, time.UTC).UnixMilli(),
				MaxTimestamp: time.Date(2024, 1, 31, 0, 0, 0, 0, time.UTC).UnixMilli(),
			},
			numMetrics: 1000,
			maxMetrics: 999,
			wantErr:    true,
			wantCount:  0,
		})
	})

	// All indested samples belong to two months. In this case,
	// DeleteSeries() must delete the requested metrics because the 1000 metrics
	// is spread across two months and each month has roughly 500 metrics. Since
	// the number of metrics to delete at once (999) is applied per partition
	// index, the DeleteSeries() must succeed.
	//
	// TODO(@rtm0): This is not the behavior that we want. The maxMetrics limit
	// must work across all partition indexes involved and thus this sub-test
	// must fail.
	t.Run("2m", func(t *testing.T) {
		f(t, &options{
			tr: TimeRange{
				MinTimestamp: time.Date(2024, 1, 1, 0, 0, 0, 0, time.UTC).UnixMilli(),
				MaxTimestamp: time.Date(2024, 2, 29, 0, 0, 0, 0, time.UTC).UnixMilli(),
			},
			numMetrics: 1000,
			maxMetrics: 999,
			wantErr:    false,
			wantCount:  1000,
		})
	})
}

func TestStorageDeleteSeries_CachesAreUpdatedOrReset(t *testing.T) {
	defer testRemoveAll(t)

	month1 := TimeRange{
		MinTimestamp: time.Date(2024, 1, 1, 0, 0, 0, 0, time.UTC).UnixMilli(),
		MaxTimestamp: time.Date(2024, 1, 15, 0, 0, 0, 0, time.UTC).UnixMilli(),
	}
	month2 := TimeRange{
		MinTimestamp: time.Date(2024, 2, 1, 0, 0, 0, 0, time.UTC).UnixMilli(),
		MaxTimestamp: time.Date(2024, 2, 15, 0, 0, 0, 0, time.UTC).UnixMilli(),
	}
	var mn MetricName
	mn.MetricGroup = []byte("metric1")
	mr1Month1 := MetricRow{
		MetricNameRaw: mn.marshalRaw(nil),
		Timestamp:     month1.MinTimestamp,
		Value:         123,
	}
	mn.MetricGroup = []byte("metric2")
	mr2Month2 := MetricRow{
		MetricNameRaw: mn.marshalRaw(nil),
		Timestamp:     month2.MinTimestamp,
		Value:         456,
	}
	mn.MetricGroup = []byte("metric3")
	mr3Month1 := MetricRow{
		MetricNameRaw: mn.marshalRaw(nil),
		Timestamp:     month1.MinTimestamp,
		Value:         789,
	}
	mr3Month2 := MetricRow{
		MetricNameRaw: mn.marshalRaw(nil),
		Timestamp:     month2.MinTimestamp,
		Value:         987,
	}

	s := MustOpenStorage(t.Name(), OpenOptions{})
	defer s.MustClose()
	s.AddRows([]MetricRow{mr1Month1, mr2Month2, mr3Month1, mr3Month2}, defaultPrecisionBits)
	s.DebugFlush()

	tfss := func(metricNameRE string) []*TagFilters {
		tfs := NewTagFilters()
		if err := tfs.Add(nil, []byte(metricNameRE), false, true); err != nil {
			t.Fatalf("unexpected error in TagFilters.Add: %v", err)
		}
		return []*TagFilters{tfs}
	}
	tfssMetric1 := tfss("metric1")
	tfssMetric2 := tfss("metric2")
	tfssMetric3 := tfss("metric3")
	tfssMetric12 := tfss("metric(1|2)")
	tfssMetric123 := tfss("metric(1|2|3)")

	assertMetricNameCached := func(metricNameRaw []byte, want bool) {
		t.Helper()
<<<<<<< HEAD
		var v legacyTSID
=======
		var v generationTSID
>>>>>>> a1323196
		if got := s.getTSIDFromCache(&v, metricNameRaw); got != want {
			t.Errorf("unexpected %q metric name in TSID cache: got %t, want %t", string(metricNameRaw), got, want)
		}
	}
	assertTagFiltersCached := func(tfss []*TagFilters, tr TimeRange, want bool) {
		t.Helper()

<<<<<<< HEAD
		idbs := s.tb.GetIndexDBs(tr)
		defer s.tb.PutIndexDBs(idbs)

		if got, want := len(idbs), 1; got != want {
			t.Fatalf("unexpected idb count for %v: got %d, want %d", &tr, got, want)
		}
		idb := idbs[0]
		tfssTR := tr
		if idb.tr.MinTimestamp > tfssTR.MinTimestamp {
			tfssTR.MinTimestamp = idb.tr.MinTimestamp
		}
		if idb.tr.MaxTimestamp < tfssTR.MaxTimestamp {
			tfssTR.MaxTimestamp = idb.tr.MaxTimestamp
		}
		tfssKey := idb.marshalTagFiltersKey(nil, tfss, tr, true)
=======
		idb, putIndexDB := s.getCurrIndexDB()
		defer putIndexDB()

		tfssKey := marshalTagFiltersKey(nil, tfss, tr, true)
>>>>>>> a1323196
		_, got := idb.getMetricIDsFromTagFiltersCache(nil, tfssKey)
		if got != want {
			t.Errorf("unexpected tag filters in cache %v %v: got %t, want %t", tfss, &tr, got, want)
		}
	}
<<<<<<< HEAD
	assertDeletedMetricIDsCacheSize := func(tr TimeRange, want int) {
		t.Helper()

		idbs := s.tb.GetIndexDBs(tr)
		defer s.tb.PutIndexDBs(idbs)

		if got, want := len(idbs), 1; got != want {
			t.Fatalf("unexpected idb count for %v: got %d, want %d", &tr, got, want)
		}
		idb := idbs[0]
		if got := idb.getDeletedMetricIDs().Len(); got != want {
=======
	assertDeletedMetricIDsCacheSize := func(want int) {
		t.Helper()

		if got := s.getDeletedMetricIDs().Len(); got != want {
>>>>>>> a1323196
			t.Fatalf("unexpected deletedMetricIDs cache size: got %d, want %d", got, want)
		}
	}

	// The data is inserted but never queried or deleted. Expect all three
	// metrics to be in TSID cache and expect TFSS and deletedMetricIDs caches
	// to be empty.
	assertMetricNameCached(mr1Month1.MetricNameRaw, true)
	assertMetricNameCached(mr2Month2.MetricNameRaw, true)
	assertMetricNameCached(mr3Month1.MetricNameRaw, true)
	assertTagFiltersCached(tfssMetric1, month1, false)
	assertTagFiltersCached(tfssMetric1, month2, false)
	assertTagFiltersCached(tfssMetric2, month1, false)
	assertTagFiltersCached(tfssMetric2, month2, false)
	assertTagFiltersCached(tfssMetric3, month1, false)
	assertTagFiltersCached(tfssMetric3, month2, false)
	assertTagFiltersCached(tfssMetric12, month1, false)
	assertTagFiltersCached(tfssMetric12, month2, false)
	assertTagFiltersCached(tfssMetric123, month1, false)
	assertTagFiltersCached(tfssMetric123, month2, false)
<<<<<<< HEAD
	assertDeletedMetricIDsCacheSize(month1, 0)
	assertDeletedMetricIDsCacheSize(month2, 0)
=======
	assertDeletedMetricIDsCacheSize(0)
>>>>>>> a1323196

	searchMetricNames := func(tfss []*TagFilters, tr TimeRange, wantMetricCount int) {
		t.Helper()
		metrics, err := s.SearchMetricNames(nil, tfss, tr, 2, noDeadline)
		if err != nil {
			t.Fatalf("SearchMetricNames() failed unexpectedly: %v", err)
		}
		if got := len(metrics); got != wantMetricCount {
			t.Errorf("SearchMetricNames() unexpected metric count: got %v, want %v", got, wantMetricCount)
		}
	}

	// Search metric1 in month1. The search result must be cached for that tfss
	// for month1 but not for month2.
	searchMetricNames(tfssMetric1, month1, 1)

	assertMetricNameCached(mr1Month1.MetricNameRaw, true)
	assertMetricNameCached(mr2Month2.MetricNameRaw, true)
	assertMetricNameCached(mr3Month1.MetricNameRaw, true)
	assertTagFiltersCached(tfssMetric1, month1, true)
	assertTagFiltersCached(tfssMetric1, month2, false)
	assertTagFiltersCached(tfssMetric2, month1, false)
	assertTagFiltersCached(tfssMetric2, month2, false)
	assertTagFiltersCached(tfssMetric3, month1, false)
	assertTagFiltersCached(tfssMetric3, month2, false)
	assertTagFiltersCached(tfssMetric12, month1, false)
	assertTagFiltersCached(tfssMetric12, month2, false)
	assertTagFiltersCached(tfssMetric123, month1, false)
	assertTagFiltersCached(tfssMetric123, month2, false)
<<<<<<< HEAD
	assertDeletedMetricIDsCacheSize(month1, 0)
	assertDeletedMetricIDsCacheSize(month2, 0)
=======
	assertDeletedMetricIDsCacheSize(0)
>>>>>>> a1323196

	// Search for metric1 in month2. month2 does not contain metric1, but the
	// empty result is still cached for month2.
	searchMetricNames(tfssMetric1, month2, 0)

	assertMetricNameCached(mr1Month1.MetricNameRaw, true)
	assertMetricNameCached(mr2Month2.MetricNameRaw, true)
	assertMetricNameCached(mr3Month1.MetricNameRaw, true)
	assertTagFiltersCached(tfssMetric1, month1, true)
	assertTagFiltersCached(tfssMetric1, month2, true)
	assertTagFiltersCached(tfssMetric2, month1, false)
	assertTagFiltersCached(tfssMetric2, month2, false)
	assertTagFiltersCached(tfssMetric3, month1, false)
	assertTagFiltersCached(tfssMetric3, month2, false)
	assertTagFiltersCached(tfssMetric12, month1, false)
	assertTagFiltersCached(tfssMetric12, month2, false)
	assertTagFiltersCached(tfssMetric123, month1, false)
	assertTagFiltersCached(tfssMetric123, month2, false)
<<<<<<< HEAD
	assertDeletedMetricIDsCacheSize(month1, 0)
	assertDeletedMetricIDsCacheSize(month2, 0)
=======
	assertDeletedMetricIDsCacheSize(0)
>>>>>>> a1323196

	// Search for metric2 in month1. month1 does not contain metric2, but the
	// empty result is still cached for month1.
	searchMetricNames(tfssMetric2, month1, 0)

	assertMetricNameCached(mr1Month1.MetricNameRaw, true)
	assertMetricNameCached(mr2Month2.MetricNameRaw, true)
	assertMetricNameCached(mr3Month1.MetricNameRaw, true)
	assertTagFiltersCached(tfssMetric1, month1, true)
	assertTagFiltersCached(tfssMetric1, month2, true)
	assertTagFiltersCached(tfssMetric2, month1, true)
	assertTagFiltersCached(tfssMetric2, month2, false)
	assertTagFiltersCached(tfssMetric3, month1, false)
	assertTagFiltersCached(tfssMetric3, month2, false)
	assertTagFiltersCached(tfssMetric12, month1, false)
	assertTagFiltersCached(tfssMetric12, month2, false)
	assertTagFiltersCached(tfssMetric123, month1, false)
	assertTagFiltersCached(tfssMetric123, month2, false)
<<<<<<< HEAD
	assertDeletedMetricIDsCacheSize(month1, 0)
	assertDeletedMetricIDsCacheSize(month2, 0)
=======
	assertDeletedMetricIDsCacheSize(0)
>>>>>>> a1323196

	// Search for metric2 in month2. month2 contains metric2, therefore the tag
	// filters will be cached for month2.
	searchMetricNames(tfssMetric2, month2, 1)

	assertMetricNameCached(mr1Month1.MetricNameRaw, true)
	assertMetricNameCached(mr2Month2.MetricNameRaw, true)
	assertMetricNameCached(mr3Month1.MetricNameRaw, true)
	assertTagFiltersCached(tfssMetric1, month1, true)
	assertTagFiltersCached(tfssMetric1, month2, true)
	assertTagFiltersCached(tfssMetric2, month1, true)
	assertTagFiltersCached(tfssMetric2, month2, true)
	assertTagFiltersCached(tfssMetric3, month1, false)
	assertTagFiltersCached(tfssMetric3, month2, false)
	assertTagFiltersCached(tfssMetric12, month1, false)
	assertTagFiltersCached(tfssMetric12, month2, false)
	assertTagFiltersCached(tfssMetric123, month1, false)
	assertTagFiltersCached(tfssMetric123, month2, false)
<<<<<<< HEAD
	assertDeletedMetricIDsCacheSize(month1, 0)
	assertDeletedMetricIDsCacheSize(month2, 0)
=======
	assertDeletedMetricIDsCacheSize(0)
>>>>>>> a1323196

	// Search for metric3 in month1. Both month1 and 2 contain metric3;
	// however, the search time range is month1, therefore the tag
	// filters will be cached for month1 only.
	searchMetricNames(tfssMetric3, month1, 1)

	assertMetricNameCached(mr1Month1.MetricNameRaw, true)
	assertMetricNameCached(mr2Month2.MetricNameRaw, true)
	assertMetricNameCached(mr3Month1.MetricNameRaw, true)
	assertTagFiltersCached(tfssMetric1, month1, true)
	assertTagFiltersCached(tfssMetric1, month2, true)
	assertTagFiltersCached(tfssMetric2, month1, true)
	assertTagFiltersCached(tfssMetric2, month2, true)
	assertTagFiltersCached(tfssMetric3, month1, true)
	assertTagFiltersCached(tfssMetric3, month2, false)
	assertTagFiltersCached(tfssMetric12, month1, false)
	assertTagFiltersCached(tfssMetric12, month2, false)
	assertTagFiltersCached(tfssMetric123, month1, false)
	assertTagFiltersCached(tfssMetric123, month2, false)
<<<<<<< HEAD
	assertDeletedMetricIDsCacheSize(month1, 0)
	assertDeletedMetricIDsCacheSize(month2, 0)
=======
	assertDeletedMetricIDsCacheSize(0)
>>>>>>> a1323196

	// Search for metric3 in month2. Now the tag filters will also be cached for
	// month2.
	searchMetricNames(tfssMetric3, month2, 1)

	assertMetricNameCached(mr1Month1.MetricNameRaw, true)
	assertMetricNameCached(mr2Month2.MetricNameRaw, true)
	assertMetricNameCached(mr3Month1.MetricNameRaw, true)
	assertTagFiltersCached(tfssMetric1, month1, true)
	assertTagFiltersCached(tfssMetric1, month2, true)
	assertTagFiltersCached(tfssMetric2, month1, true)
	assertTagFiltersCached(tfssMetric2, month2, true)
	assertTagFiltersCached(tfssMetric3, month1, true)
	assertTagFiltersCached(tfssMetric3, month2, true)
	assertTagFiltersCached(tfssMetric12, month1, false)
	assertTagFiltersCached(tfssMetric12, month2, false)
	assertTagFiltersCached(tfssMetric123, month1, false)
	assertTagFiltersCached(tfssMetric123, month2, false)
<<<<<<< HEAD
	assertDeletedMetricIDsCacheSize(month1, 0)
	assertDeletedMetricIDsCacheSize(month2, 0)
=======
	assertDeletedMetricIDsCacheSize(0)
>>>>>>> a1323196

	// Search for metric1 or 2 in month1. The tag filters must be cached for
	// month1 only.
	searchMetricNames(tfssMetric12, month1, 1)

	assertMetricNameCached(mr1Month1.MetricNameRaw, true)
	assertMetricNameCached(mr2Month2.MetricNameRaw, true)
	assertMetricNameCached(mr3Month1.MetricNameRaw, true)
	assertTagFiltersCached(tfssMetric1, month1, true)
	assertTagFiltersCached(tfssMetric1, month2, true)
	assertTagFiltersCached(tfssMetric2, month1, true)
	assertTagFiltersCached(tfssMetric2, month2, true)
	assertTagFiltersCached(tfssMetric3, month1, true)
	assertTagFiltersCached(tfssMetric3, month2, true)
	assertTagFiltersCached(tfssMetric12, month1, true)
	assertTagFiltersCached(tfssMetric12, month2, false)
	assertTagFiltersCached(tfssMetric123, month1, false)
	assertTagFiltersCached(tfssMetric123, month2, false)
<<<<<<< HEAD
	assertDeletedMetricIDsCacheSize(month1, 0)
	assertDeletedMetricIDsCacheSize(month2, 0)
=======
	assertDeletedMetricIDsCacheSize(0)
>>>>>>> a1323196

	// Search for metric1 or 2 in month2. The tag filters must be also be cached
	// for month2.
	searchMetricNames(tfssMetric12, month2, 1)

	assertMetricNameCached(mr1Month1.MetricNameRaw, true)
	assertMetricNameCached(mr2Month2.MetricNameRaw, true)
	assertMetricNameCached(mr3Month1.MetricNameRaw, true)
	assertTagFiltersCached(tfssMetric1, month1, true)
	assertTagFiltersCached(tfssMetric1, month2, true)
	assertTagFiltersCached(tfssMetric2, month1, true)
	assertTagFiltersCached(tfssMetric2, month2, true)
	assertTagFiltersCached(tfssMetric3, month1, true)
	assertTagFiltersCached(tfssMetric3, month2, true)
	assertTagFiltersCached(tfssMetric12, month1, true)
	assertTagFiltersCached(tfssMetric12, month2, true)
	assertTagFiltersCached(tfssMetric123, month1, false)
	assertTagFiltersCached(tfssMetric123, month2, false)
<<<<<<< HEAD
	assertDeletedMetricIDsCacheSize(month1, 0)
	assertDeletedMetricIDsCacheSize(month2, 0)
=======
	assertDeletedMetricIDsCacheSize(0)
>>>>>>> a1323196

	// Search for metric1,2,3 in month1. The tag filters are cached
	// for month1 only.
	searchMetricNames(tfssMetric123, month1, 2)

	assertMetricNameCached(mr1Month1.MetricNameRaw, true)
	assertMetricNameCached(mr2Month2.MetricNameRaw, true)
	assertMetricNameCached(mr3Month1.MetricNameRaw, true)
	assertTagFiltersCached(tfssMetric1, month1, true)
	assertTagFiltersCached(tfssMetric1, month2, true)
	assertTagFiltersCached(tfssMetric2, month1, true)
	assertTagFiltersCached(tfssMetric2, month2, true)
	assertTagFiltersCached(tfssMetric3, month1, true)
	assertTagFiltersCached(tfssMetric3, month2, true)
	assertTagFiltersCached(tfssMetric12, month1, true)
	assertTagFiltersCached(tfssMetric12, month2, true)
	assertTagFiltersCached(tfssMetric123, month1, true)
	assertTagFiltersCached(tfssMetric123, month2, false)
<<<<<<< HEAD
	assertDeletedMetricIDsCacheSize(month1, 0)
	assertDeletedMetricIDsCacheSize(month2, 0)
=======
	assertDeletedMetricIDsCacheSize(0)
>>>>>>> a1323196

	// Search for metric1,2,3 in month2. The tag filters are also cached
	// for month2.
	searchMetricNames(tfssMetric123, month2, 2)

	assertMetricNameCached(mr1Month1.MetricNameRaw, true)
	assertMetricNameCached(mr2Month2.MetricNameRaw, true)
	assertMetricNameCached(mr3Month1.MetricNameRaw, true)
	assertTagFiltersCached(tfssMetric1, month1, true)
	assertTagFiltersCached(tfssMetric1, month2, true)
	assertTagFiltersCached(tfssMetric2, month1, true)
	assertTagFiltersCached(tfssMetric2, month2, true)
	assertTagFiltersCached(tfssMetric3, month1, true)
	assertTagFiltersCached(tfssMetric3, month2, true)
	assertTagFiltersCached(tfssMetric12, month1, true)
	assertTagFiltersCached(tfssMetric12, month2, true)
	assertTagFiltersCached(tfssMetric123, month1, true)
	assertTagFiltersCached(tfssMetric123, month2, true)
<<<<<<< HEAD
	assertDeletedMetricIDsCacheSize(month1, 0)
	assertDeletedMetricIDsCacheSize(month2, 0)
=======
	assertDeletedMetricIDsCacheSize(0)
>>>>>>> a1323196

	deleteSeries := func(tfss []*TagFilters, want int) {
		t.Helper()
		got, err := s.DeleteSeries(nil, tfss, 2)
		if err != nil {
			t.Fatalf("DeleteSeries() failed unexpectedly: %v", err)
		}
		if got != want {
			t.Fatalf("unexpected deleted series count: got %d, want %d", got, want)
		}
	}

<<<<<<< HEAD
	// Delete metric1. TSID cache not must be cleared. Tag filters for month1
	// must be cleared but not for month2 because metric1 is in month1 only.
	// deletedMetricIDsCache size must be 1.
	deleteSeries(tfssMetric1, 1)

	assertMetricNameCached(mr1Month1.MetricNameRaw, true)
	assertMetricNameCached(mr2Month2.MetricNameRaw, true)
	assertMetricNameCached(mr3Month1.MetricNameRaw, true)
	assertTagFiltersCached(tfssMetric1, month1, false)
	assertTagFiltersCached(tfssMetric1, month2, true)
	assertTagFiltersCached(tfssMetric2, month1, false)
	assertTagFiltersCached(tfssMetric2, month2, true)
	assertTagFiltersCached(tfssMetric3, month1, false)
	assertTagFiltersCached(tfssMetric3, month2, true)
	assertTagFiltersCached(tfssMetric12, month1, false)
	assertTagFiltersCached(tfssMetric12, month2, true)
	assertTagFiltersCached(tfssMetric123, month1, false)
	assertTagFiltersCached(tfssMetric123, month2, true)
	assertDeletedMetricIDsCacheSize(month1, 1)
	assertDeletedMetricIDsCacheSize(month2, 0)

	// Delete metric2. TSID cache not must be cleared. Tag filters for month2
	// must be cleared and deletedMetricIDsCache size for month2 must be 1.
	deleteSeries(tfssMetric2, 1)

	assertMetricNameCached(mr1Month1.MetricNameRaw, true)
	assertMetricNameCached(mr2Month2.MetricNameRaw, true)
	assertMetricNameCached(mr3Month1.MetricNameRaw, true)
=======
	// Delete metric1. TSID cache must be cleared. Tag filters for month1 and
	// month 2 must be cleared.
	// deletedMetricIDsCache size must be 1.
	deleteSeries(tfssMetric1, 1)

	assertMetricNameCached(mr1Month1.MetricNameRaw, false)
	assertMetricNameCached(mr2Month2.MetricNameRaw, false)
	assertMetricNameCached(mr3Month1.MetricNameRaw, false)
	assertTagFiltersCached(tfssMetric1, month1, false)
	assertTagFiltersCached(tfssMetric1, month2, false)
	assertTagFiltersCached(tfssMetric2, month1, false)
	assertTagFiltersCached(tfssMetric2, month2, false)
	assertTagFiltersCached(tfssMetric3, month1, false)
	assertTagFiltersCached(tfssMetric3, month2, false)
	assertTagFiltersCached(tfssMetric12, month1, false)
	assertTagFiltersCached(tfssMetric12, month2, false)
	assertTagFiltersCached(tfssMetric123, month1, false)
	assertTagFiltersCached(tfssMetric123, month2, false)
	assertDeletedMetricIDsCacheSize(1)

	// Delete metric2. TSID cache must be cleared. Tag filters for month2
	// must be cleared and deletedMetricIDsCache size for month2 must be 2.
	deleteSeries(tfssMetric2, 1)

	assertMetricNameCached(mr1Month1.MetricNameRaw, false)
	assertMetricNameCached(mr2Month2.MetricNameRaw, false)
	assertMetricNameCached(mr3Month1.MetricNameRaw, false)
>>>>>>> a1323196
	assertTagFiltersCached(tfssMetric1, month1, false)
	assertTagFiltersCached(tfssMetric1, month2, false)
	assertTagFiltersCached(tfssMetric2, month1, false)
	assertTagFiltersCached(tfssMetric2, month2, false)
	assertTagFiltersCached(tfssMetric3, month1, false)
	assertTagFiltersCached(tfssMetric3, month2, false)
	assertTagFiltersCached(tfssMetric12, month1, false)
	assertTagFiltersCached(tfssMetric12, month2, false)
	assertTagFiltersCached(tfssMetric123, month1, false)
	assertTagFiltersCached(tfssMetric123, month2, false)
<<<<<<< HEAD
	assertDeletedMetricIDsCacheSize(month1, 1)
	assertDeletedMetricIDsCacheSize(month2, 1)

	// Delete metric3. TSID cache not must be cleared.
	// deletedMetricIDsCache size for month1 and 2 must be 2.
	deleteSeries(tfssMetric3, 1)

	assertMetricNameCached(mr1Month1.MetricNameRaw, true)
	assertMetricNameCached(mr2Month2.MetricNameRaw, true)
	assertMetricNameCached(mr3Month1.MetricNameRaw, true)
=======
	assertDeletedMetricIDsCacheSize(2)

	// Delete metric3. TSID cache must be cleared.
	// deletedMetricIDsCache size for month1 and 2 must be 3.
	deleteSeries(tfssMetric3, 1)

	assertMetricNameCached(mr1Month1.MetricNameRaw, false)
	assertMetricNameCached(mr2Month2.MetricNameRaw, false)
	assertMetricNameCached(mr3Month1.MetricNameRaw, false)
>>>>>>> a1323196
	assertTagFiltersCached(tfssMetric1, month1, false)
	assertTagFiltersCached(tfssMetric1, month2, false)
	assertTagFiltersCached(tfssMetric2, month1, false)
	assertTagFiltersCached(tfssMetric2, month2, false)
	assertTagFiltersCached(tfssMetric3, month1, false)
	assertTagFiltersCached(tfssMetric3, month2, false)
	assertTagFiltersCached(tfssMetric12, month1, false)
	assertTagFiltersCached(tfssMetric12, month2, false)
	assertTagFiltersCached(tfssMetric123, month1, false)
	assertTagFiltersCached(tfssMetric123, month2, false)
<<<<<<< HEAD
	assertDeletedMetricIDsCacheSize(month1, 2)
	assertDeletedMetricIDsCacheSize(month2, 2)
=======
	assertDeletedMetricIDsCacheSize(3)
>>>>>>> a1323196
}

func TestStorageRegisterMetricNamesSerial(t *testing.T) {
	path := "TestStorageRegisterMetricNamesSerial"
	s := MustOpenStorage(path, OpenOptions{})
	if err := testStorageRegisterMetricNames(s); err != nil {
		t.Fatalf("unexpected error: %s", err)
	}
	s.MustClose()
	if err := os.RemoveAll(path); err != nil {
		t.Fatalf("cannot remove %q: %s", path, err)
	}
}

func TestStorageRegisterMetricNamesConcurrent(t *testing.T) {
	path := "TestStorageRegisterMetricNamesConcurrent"
	s := MustOpenStorage(path, OpenOptions{})
	ch := make(chan error, 3)
	for i := 0; i < cap(ch); i++ {
		go func() {
			ch <- testStorageRegisterMetricNames(s)
		}()
	}
	for i := 0; i < cap(ch); i++ {
		select {
		case err := <-ch:
			if err != nil {
				t.Fatalf("unexpected error: %s", err)
			}
		case <-time.After(10 * time.Second):
			t.Fatalf("timeout")
		}
	}
	s.MustClose()
	if err := os.RemoveAll(path); err != nil {
		t.Fatalf("cannot remove %q: %s", path, err)
	}
}

func testStorageRegisterMetricNames(s *Storage) error {
	const metricsPerAdd = 1e3
	const addsCount = 10

	addIDsMap := make(map[string]struct{})
	for i := 0; i < addsCount; i++ {
		var mrs []MetricRow
		var mn MetricName
		addID := fmt.Sprintf("%d", i)
		addIDsMap[addID] = struct{}{}
		mn.Tags = []Tag{
			{[]byte("job"), []byte("webservice")},
			{[]byte("instance"), []byte("1.2.3.4")},
			{[]byte("add_id"), []byte(addID)},
		}
		now := timestampFromTime(time.Now())
		for j := 0; j < metricsPerAdd; j++ {
			mn.MetricGroup = []byte(fmt.Sprintf("metric_%d", j))
			metricNameRaw := mn.marshalRaw(nil)

			mr := MetricRow{
				MetricNameRaw: metricNameRaw,
				Timestamp:     now,
			}
			mrs = append(mrs, mr)
		}
		s.RegisterMetricNames(nil, mrs)
	}
	var addIDsExpected []string
	for k := range addIDsMap {
		addIDsExpected = append(addIDsExpected, k)
	}
	sort.Strings(addIDsExpected)

	// Verify the storage contains the added metric names.
	s.DebugFlush()

	// Verify that SearchLabelNames with the specified time range returns correct result.
	lnsExpected := []string{
		"__name__",
		"add_id",
		"instance",
		"job",
	}
<<<<<<< HEAD
=======
	lns, err := s.SearchLabelNames(nil, nil, TimeRange{0, math.MaxInt}, 100, 1e9, noDeadline)
	if err != nil {
		return fmt.Errorf("error in SearchLabelNames: %w", err)
	}
	sort.Strings(lns)
	if !reflect.DeepEqual(lns, lnsExpected) {
		return fmt.Errorf("unexpected label names returned from SearchLabelNames;\ngot\n%q\nwant\n%q", lns, lnsExpected)
	}

	// Verify that SearchLabelNames with the specified time range returns correct result.
>>>>>>> a1323196
	now := timestampFromTime(time.Now())
	start := now - msecPerDay
	end := now + 60*1000
	tr := TimeRange{
		MinTimestamp: start,
		MaxTimestamp: end,
	}
	lns, err := s.SearchLabelNames(nil, nil, tr, 100, 1e9, noDeadline)
	if err != nil {
		return fmt.Errorf("error in SearchLabelNames: %w", err)
	}
	sort.Strings(lns)
	if !reflect.DeepEqual(lns, lnsExpected) {
		return fmt.Errorf("unexpected label names returned from SearchLabelNames;\ngot\n%q\nwant\n%q", lns, lnsExpected)
	}

<<<<<<< HEAD
=======
	// Verify that SearchLabelValues returns correct result.
	addIDs, err := s.SearchLabelValues(nil, "add_id", nil, TimeRange{0, math.MaxInt}, addsCount+100, 1e9, noDeadline)
	if err != nil {
		return fmt.Errorf("error in SearchLabelValues: %w", err)
	}
	sort.Strings(addIDs)
	if !reflect.DeepEqual(addIDs, addIDsExpected) {
		return fmt.Errorf("unexpected tag values returned from SearchLabelValues;\ngot\n%q\nwant\n%q", addIDs, addIDsExpected)
	}

>>>>>>> a1323196
	// Verify that SearchLabelValues with the specified time range returns correct result.
	addIDs, err := s.SearchLabelValues(nil, "add_id", nil, tr, addsCount+100, 1e9, noDeadline)
	if err != nil {
		return fmt.Errorf("error in SearchLabelValues: %w", err)
	}
	sort.Strings(addIDs)
	if !reflect.DeepEqual(addIDs, addIDsExpected) {
		return fmt.Errorf("unexpected tag values returned from SearchLabelValues;\ngot\n%q\nwant\n%q", addIDs, addIDsExpected)
	}

	// Verify that SearchMetricNames returns correct result.
	tfs := NewTagFilters()
	if err := tfs.Add([]byte("add_id"), []byte("0"), false, false); err != nil {
		return fmt.Errorf("unexpected error in TagFilters.Add: %w", err)
	}
	metricNames, err := s.SearchMetricNames(nil, []*TagFilters{tfs}, tr, metricsPerAdd*addsCount*100+100, noDeadline)
	if err != nil {
		return fmt.Errorf("error in SearchMetricNames: %w", err)
	}
	if len(metricNames) < metricsPerAdd {
		return fmt.Errorf("unexpected number of metricNames returned from SearchMetricNames; got %d; want at least %d", len(metricNames), int(metricsPerAdd))
	}
	var mn MetricName
	for i, metricName := range metricNames {
		if err := mn.UnmarshalString(metricName); err != nil {
			return fmt.Errorf("cannot unmarshal metricName=%q: %w", metricName, err)
		}
		addID := mn.GetTagValue("add_id")
		if string(addID) != "0" {
			return fmt.Errorf("unexpected addID for metricName #%d; got %q; want %q", i, addID, "0")
		}
		job := mn.GetTagValue("job")
		if string(job) != "webservice" {
			return fmt.Errorf("unexpected job for metricName #%d; got %q; want %q", i, job, "webservice")
		}
	}

	return nil
}

func TestStorageAddRowsSerial(t *testing.T) {
	rng := rand.New(rand.NewSource(1))
	path := "TestStorageAddRowsSerial"
	opts := OpenOptions{
		Retention:       10 * retention31Days,
		MaxHourlySeries: 1e5,
		MaxDailySeries:  1e5,
	}
	s := MustOpenStorage(path, opts)
	if err := testStorageAddRows(rng, s); err != nil {
		t.Fatalf("unexpected error: %s", err)
	}
	s.MustClose()
	if err := os.RemoveAll(path); err != nil {
		t.Fatalf("cannot remove %q: %s", path, err)
	}
}

func TestStorageAddRowsConcurrent(t *testing.T) {
	path := "TestStorageAddRowsConcurrent"
	opts := OpenOptions{
		Retention:       10 * retention31Days,
		MaxHourlySeries: 1e5,
		MaxDailySeries:  1e5,
	}
	s := MustOpenStorage(path, opts)
	ch := make(chan error, 3)
	for i := 0; i < cap(ch); i++ {
		go func(n int) {
			rLocal := rand.New(rand.NewSource(int64(n)))
			ch <- testStorageAddRows(rLocal, s)
		}(i)
	}
	for i := 0; i < cap(ch); i++ {
		select {
		case err := <-ch:
			if err != nil {
				t.Fatalf("unexpected error: %s", err)
			}
		case <-time.After(10 * time.Second):
			t.Fatalf("timeout")
		}
	}
	s.MustClose()
	if err := os.RemoveAll(path); err != nil {
		t.Fatalf("cannot remove %q: %s", path, err)
	}
}

func testGenerateMetricRows(rng *rand.Rand, rows uint64, timestampMin, timestampMax int64) []MetricRow {
	return testGenerateMetricRowsWithPrefix(rng, rows, "metric", TimeRange{timestampMin, timestampMax})
}

func testGenerateMetricRowsWithPrefix(rng *rand.Rand, rows uint64, prefix string, tr TimeRange) []MetricRow {
	var mrs []MetricRow
	var mn MetricName
	mn.Tags = []Tag{
		{[]byte("job"), []byte("webservice")},
		{[]byte("instance"), []byte("1.2.3.4")},
	}
	for i := 0; i < int(rows); i++ {
		mn.MetricGroup = []byte(fmt.Sprintf("%s_%d", prefix, i))
		metricNameRaw := mn.marshalRaw(nil)
		timestamp := rng.Int63n(tr.MaxTimestamp-tr.MinTimestamp) + tr.MinTimestamp
		value := rng.NormFloat64() * 1e6

		mr := MetricRow{
			MetricNameRaw: metricNameRaw,
			Timestamp:     timestamp,
			Value:         value,
		}
		mrs = append(mrs, mr)
	}
	return mrs
}

func testStorageAddRows(rng *rand.Rand, s *Storage) error {
	const rowsPerAdd = 1e3
	const addsCount = 10

	maxTimestamp := timestampFromTime(time.Now())
	minTimestamp := maxTimestamp - s.retentionMsecs + 3600*1000
	for i := 0; i < addsCount; i++ {
		mrs := testGenerateMetricRows(rng, rowsPerAdd, minTimestamp, maxTimestamp)
		s.AddRows(mrs, defaultPrecisionBits)
	}

	// Verify the storage contains rows.
	minRowsExpected := uint64(rowsPerAdd * addsCount)
	var m Metrics
	s.UpdateMetrics(&m)
	if rowsCount := m.TableMetrics.TotalRowsCount(); rowsCount < minRowsExpected {
		return fmt.Errorf("expecting at least %d rows in the table; got %d", minRowsExpected, rowsCount)
	}

	// Try creating a snapshot from the storage.
	snapshotName := s.MustCreateSnapshot()

	// Verify the snapshot is visible
	snapshots := s.MustListSnapshots()
	if !containsString(snapshots, snapshotName) {
		return fmt.Errorf("cannot find snapshot %q in %q", snapshotName, snapshots)
	}

	// Try opening the storage from snapshot.
	snapshotPath := filepath.Join(s.path, snapshotsDirname, snapshotName)
	s1 := MustOpenStorage(snapshotPath, OpenOptions{})

	// Verify the snapshot contains rows
	var m1 Metrics
	s1.UpdateMetrics(&m1)
	if rowsCount := m1.TableMetrics.TotalRowsCount(); rowsCount < minRowsExpected {
		return fmt.Errorf("snapshot %q must contain at least %d rows; got %d", snapshotPath, minRowsExpected, rowsCount)
	}

	// Verify that force merge for the snapshot leaves at most a single part per partition.
	// Zero parts are possible if the snapshot is created just after the partition has been created
	// by concurrent goroutine, but it didn't put the data into it yet.
	if err := s1.ForceMergePartitions(""); err != nil {
		return fmt.Errorf("error when force merging partitions: %w", err)
	}
	ptws := s1.tb.GetPartitions(nil)
	for _, ptw := range ptws {
		pws := ptw.pt.GetParts(nil, true)
		numParts := len(pws)
		ptw.pt.PutParts(pws)
		if numParts > 1 {
			s1.tb.PutPartitions(ptws)
			return fmt.Errorf("unexpected number of parts for partition %q after force merge; got %d; want at most 1", ptw.pt.name, numParts)
		}
	}
	s1.tb.PutPartitions(ptws)

	s1.MustClose()

	// Delete the snapshot and make sure it is no longer visible.
	if err := s.DeleteSnapshot(snapshotName); err != nil {
		return fmt.Errorf("cannot delete snapshot %q: %w", snapshotName, err)
	}
	snapshots = s.MustListSnapshots()
	if containsString(snapshots, snapshotName) {
		return fmt.Errorf("snapshot %q must be deleted, but is still visible in %q", snapshotName, snapshots)
	}

	return nil
}

// TODO(@rtm0): Move to storage_legacy_test.go
func TestLegacyStorageRotateIndexDB_AddRows(t *testing.T) {
	rng := rand.New(rand.NewSource(1))
	tr := TimeRange{
		MinTimestamp: time.Date(2024, 1, 1, 0, 0, 0, 0, time.UTC).UnixMilli(),
		MaxTimestamp: time.Date(2024, 1, 31, 23, 59, 59, 999_999_999, time.UTC).UnixMilli(),
	}
	mrs := testGenerateMetricRowsWithPrefix(rng, 1000, "metric", tr)
	op := func(s *Storage) {
		s.AddRows(mrs, defaultPrecisionBits)
		s.DebugFlush()
	}
	testLegacyRotateIndexDB(t, mrs, op)
}

// TODO(@rtm0): Move to storage_legacy_test.go
func TestLegacyStorageRotateIndexDB_RegisterMetricNames(t *testing.T) {
	rng := rand.New(rand.NewSource(1))
	tr := TimeRange{
		MinTimestamp: time.Date(2024, 1, 1, 0, 0, 0, 0, time.UTC).UnixMilli(),
		MaxTimestamp: time.Date(2024, 1, 31, 23, 59, 59, 999_999_999, time.UTC).UnixMilli(),
	}
	mrs := testGenerateMetricRowsWithPrefix(rng, 1000, "metric", tr)
	op := func(s *Storage) {
		s.RegisterMetricNames(nil, mrs)
		s.DebugFlush()
	}
	testLegacyRotateIndexDB(t, mrs, op)
}

// TODO(@rtm0): Move to storage_legacy_test.go
func TestLegacyStorageRotateIndexDB_DeleteSeries(t *testing.T) {
	rng := rand.New(rand.NewSource(1))
	tr := TimeRange{
		MinTimestamp: time.Date(2024, 1, 1, 0, 0, 0, 0, time.UTC).UnixMilli(),
		MaxTimestamp: time.Date(2024, 1, 31, 23, 59, 59, 999_999_999, time.UTC).UnixMilli(),
	}
	mrs := testGenerateMetricRowsWithPrefix(rng, 1000, "metric", tr)
	tfs := NewTagFilters()
	if err := tfs.Add(nil, []byte("metric.*"), false, true); err != nil {
		t.Fatalf("unexpected error in TagFilters.Add: %v", err)
	}
	op := func(s *Storage) {
		_, err := s.DeleteSeries(nil, []*TagFilters{tfs}, 1e9)
		if err != nil {
			panic(fmt.Sprintf("DeleteSeries() failed unexpectedly: %v", err))
		}
	}
	testLegacyRotateIndexDB(t, mrs, op)
}

// TODO(@rtm0): Move to storage_legacy_test.go
func TestLegacyStorageRotateIndexDB_CreateSnapshot(t *testing.T) {
	rng := rand.New(rand.NewSource(1))
	tr := TimeRange{
		MinTimestamp: time.Date(2024, 1, 1, 0, 0, 0, 0, time.UTC).UnixMilli(),
		MaxTimestamp: time.Date(2024, 1, 31, 23, 59, 59, 999_999_999, time.UTC).UnixMilli(),
	}
	mrs := testGenerateMetricRowsWithPrefix(rng, 1000, "metric", tr)
	op := func(s *Storage) {
		_ = s.MustCreateSnapshot()
	}
	testLegacyRotateIndexDB(t, mrs, op)
}

// TODO(@rtm0): Move to storage_legacy_test.go
func TestLegacyStorageRotateIndexDB_SearchMetricNames(t *testing.T) {
	rng := rand.New(rand.NewSource(1))
	tr := TimeRange{
		MinTimestamp: time.Date(2024, 1, 1, 0, 0, 0, 0, time.UTC).UnixMilli(),
		MaxTimestamp: time.Date(2024, 1, 31, 23, 59, 59, 999_999_999, time.UTC).UnixMilli(),
	}
	mrs := testGenerateMetricRowsWithPrefix(rng, 1000, "metric", tr)
	tfs := NewTagFilters()
	if err := tfs.Add([]byte("__name__"), []byte(".*"), false, true); err != nil {
		t.Fatalf("unexpected error in TagFilters.Add: %v", err)
	}
	tfss := []*TagFilters{tfs}
	op := func(s *Storage) {
		_, err := s.SearchMetricNames(nil, tfss, tr, 1e9, noDeadline)
		if err != nil {
			panic(fmt.Sprintf("SearchMetricNames() failed unexpectedly: %v", err))
		}
	}

	testLegacyRotateIndexDB(t, mrs, op)
}

// TODO(@rtm0): Move to storage_legacy_test.go
func TestLegacyStorageRotateIndexDB_SearchLabelNames(t *testing.T) {
	rng := rand.New(rand.NewSource(1))
	tr := TimeRange{
		MinTimestamp: time.Date(2024, 1, 1, 0, 0, 0, 0, time.UTC).UnixMilli(),
		MaxTimestamp: time.Date(2024, 1, 31, 23, 59, 59, 999_999_999, time.UTC).UnixMilli(),
	}
	mrs := testGenerateMetricRowsWithPrefix(rng, 1000, "metric", tr)

	testLegacyRotateIndexDB(t, mrs, func(s *Storage) {
		_, err := s.SearchLabelNames(nil, []*TagFilters{}, tr, 1e6, 1e6, noDeadline)
		if err != nil {
			panic(fmt.Sprintf("SearchLabelNames() failed unexpectedly: %v", err))
		}
	})
}

// TODO(@rtm0): Move to storage_legacy_test.go
func TestLegacyStorageRotateIndexDB_SearchLabelValues(t *testing.T) {
	rng := rand.New(rand.NewSource(1))
	tr := TimeRange{
		MinTimestamp: time.Date(2024, 1, 1, 0, 0, 0, 0, time.UTC).UnixMilli(),
		MaxTimestamp: time.Date(2024, 1, 31, 23, 59, 59, 999_999_999, time.UTC).UnixMilli(),
	}
	mrs := testGenerateMetricRowsWithPrefix(rng, 1000, "metric", tr)

	testLegacyRotateIndexDB(t, mrs, func(s *Storage) {
		_, err := s.SearchLabelValues(nil, "__name__", []*TagFilters{}, tr, 1e6, 1e6, noDeadline)
		if err != nil {
			panic(fmt.Sprintf("SearchLabelValues() failed unexpectedly: %v", err))
		}
	})
}

// TODO(@rtm0): Move to storage_legacy_test.go
func TestLegacyStorageRotateIndexDB_SearchTagValueSuffixes(t *testing.T) {
	rng := rand.New(rand.NewSource(1))
	tr := TimeRange{
		MinTimestamp: time.Date(2024, 1, 1, 0, 0, 0, 0, time.UTC).UnixMilli(),
		MaxTimestamp: time.Date(2024, 1, 31, 23, 59, 59, 999_999_999, time.UTC).UnixMilli(),
	}
	mrs := testGenerateMetricRowsWithPrefix(rng, 1000, "metric.", tr)

	testLegacyRotateIndexDB(t, mrs, func(s *Storage) {
		_, err := s.SearchTagValueSuffixes(nil, tr, "", "metric.", '.', 1e6, noDeadline)
		if err != nil {
			panic(fmt.Sprintf("SearchTagValueSuffixes() failed unexpectedly: %v", err))
		}
	})
}

// TODO(@rtm0): Move to storage_legacy_test.go
func TestLegacyStorageRotateIndexDB_SearchGraphitePaths(t *testing.T) {
	rng := rand.New(rand.NewSource(1))
	tr := TimeRange{
		MinTimestamp: time.Date(2024, 1, 1, 0, 0, 0, 0, time.UTC).UnixMilli(),
		MaxTimestamp: time.Date(2024, 1, 31, 23, 59, 59, 999_999_999, time.UTC).UnixMilli(),
	}
	mrs := testGenerateMetricRowsWithPrefix(rng, 1000, "metric.", tr)

	testLegacyRotateIndexDB(t, mrs, func(s *Storage) {
		_, err := s.SearchGraphitePaths(nil, tr, []byte("*.*"), 1e6, noDeadline)
		if err != nil {
			panic(fmt.Sprintf("SearchGraphitePaths() failed unexpectedly: %v", err))
		}
	})
}

// TODO(@rtm0): Move to storage_legacy_test.go
func TestLegacyStorageRotateIndexDB_GetSeriesCount(t *testing.T) {
	rng := rand.New(rand.NewSource(1))
	tr := TimeRange{
		MinTimestamp: time.Date(2024, 1, 1, 0, 0, 0, 0, time.UTC).UnixMilli(),
		MaxTimestamp: time.Date(2024, 1, 31, 23, 59, 59, 999_999_999, time.UTC).UnixMilli(),
	}
	mrs := testGenerateMetricRowsWithPrefix(rng, 1000, "metric", tr)

	testLegacyRotateIndexDB(t, mrs, func(s *Storage) {
		_, err := s.GetSeriesCount(noDeadline)
		if err != nil {
			panic(fmt.Sprintf("GetSeriesCount() failed unexpectedly: %v", err))
		}
	})
}

// TODO(@rtm0): Move to storage_legacy_test.go
func TestLegacyStorageRotateIndexDB_GetTSDBStatus(t *testing.T) {
	rng := rand.New(rand.NewSource(1))
	tr := TimeRange{
		MinTimestamp: time.Date(2024, 1, 1, 0, 0, 0, 0, time.UTC).UnixMilli(),
		MaxTimestamp: time.Date(2024, 1, 31, 23, 59, 59, 999_999_999, time.UTC).UnixMilli(),
	}
	mrs := testGenerateMetricRowsWithPrefix(rng, 1000, "metric", tr)
	date := uint64(tr.MinTimestamp) / msecPerDay

	testLegacyRotateIndexDB(t, mrs, func(s *Storage) {
		_, err := s.GetTSDBStatus(nil, nil, date, "", 10, 1e6, noDeadline)
		if err != nil {
			panic(fmt.Sprintf("GetTSDBStatus failed unexpectedly: %v", err))
		}
	})
}

// TODO(@rtm0): Move to storage_legacy_test.go
func TestLegacyStorageRotateIndexDB_NotifyReadWriteMode(t *testing.T) {
	op := func(s *Storage) {
		// Set readonly so that the background workers started by
		// notifyReadWriteMode exit early.
		s.isReadOnly.Store(true)
		s.notifyReadWriteMode()
	}

	testLegacyRotateIndexDB(t, []MetricRow{}, op)
}

// TODO(@rtm0): Move to storage_legacy_test.go
func TestLegacyStorageRotateIndexDB_UpdateMetrics(t *testing.T) {
	op := func(s *Storage) {
		s.UpdateMetrics(&Metrics{})
	}

	testLegacyRotateIndexDB(t, []MetricRow{}, op)
}

// TODO(@rtm0): Move to storage_legacy_test.go
func TestLegacyStorageRotateIndexDB_Search(t *testing.T) {
	rng := rand.New(rand.NewSource(1))
	tr := TimeRange{
		MinTimestamp: time.Date(2024, 1, 1, 0, 0, 0, 0, time.UTC).UnixMilli(),
		MaxTimestamp: time.Date(2024, 1, 31, 23, 59, 59, 999_999_999, time.UTC).UnixMilli(),
	}
	mrs := testGenerateMetricRowsWithPrefix(rng, 1000, "metric", tr)
	tfs := NewTagFilters()
	if err := tfs.Add([]byte("__name__"), []byte(".*"), false, true); err != nil {
		t.Fatalf("unexpected error in TagFilters.Add: %v", err)
	}
	tfss := []*TagFilters{tfs}

	testLegacyRotateIndexDB(t, mrs, func(s *Storage) {
		var search Search
		search.Init(nil, s, tfss, tr, 1e5, noDeadline)
		for search.NextMetricBlock() {
			var b Block
			search.MetricBlockRef.BlockRef.MustReadBlock(&b)
		}
		if err := search.Error(); err != nil {
			panic(fmt.Sprintf("search error: %v", err))
		}
		search.MustClose()
	})
}

// testLegacyRotateIndexDB checks that storage handles gracefully indexDB rotation
// that happens concurrently with some operation (ingestion or search). The
// operation is expected to finish successfully and there must be no panics.
//
// TODO(@rtm0): Move to storage_legacy_test.go
func testLegacyRotateIndexDB(t *testing.T, mrs []MetricRow, op func(s *Storage)) {
	defer testRemoveAll(t)

	s := MustOpenStorage(t.Name(), OpenOptions{})
	s.AddRows(mrs, defaultPrecisionBits)
	s.DebugFlush()
	s.MustClose()
	testStorageConvertToLegacy(t)
	s = MustOpenStorage(t.Name(), OpenOptions{})
	defer s.MustClose()

	var wg sync.WaitGroup
	stop := make(chan struct{})
	for range 100 {
		wg.Add(1)
		go func() {
			for {
				select {
				case <-stop:
					wg.Done()
					return
				default:
				}
				op(s)
			}
		}()
	}

	for range 10 {
		s.legacyMustRotateIndexDB(time.Now())
	}

	close(stop)
	wg.Wait()
}

// testListDirEntries returns the all paths inside `root` dir. The `root` dir
// itself and paths that start with `ignorePrefix` are omitted.
func testListDirEntries(t *testing.T, root string, ignorePrefix ...string) []string {
	t.Helper()
	var paths []string
	f := func(path string, _ fs.DirEntry, err error) error {
		if err != nil {
			return err
		}
		if path == root {
			return nil
		}
		for _, prefix := range ignorePrefix {
			if strings.HasPrefix(path, prefix) {
				return nil
			}
		}
		paths = append(paths, strings.TrimPrefix(path, root))
		return nil
	}
	if err := filepath.WalkDir(root, f); err != nil {
		t.Fatalf("could not walk dir %q: %v", root, err)
	}
	return paths
}

func TestStorageSnapshots_CreateListDelete(t *testing.T) {
	defer testRemoveAll(t)

	rng := rand.New(rand.NewSource(1))
	const numRows = 10000
	minTimestamp := time.Date(2024, 1, 1, 0, 0, 0, 0, time.UTC).UnixMilli()
	maxTimestamp := time.Date(2024, 2, 29, 0, 0, 0, 0, time.UTC).UnixMilli()
	mrs := testGenerateMetricRows(rng, numRows, minTimestamp, maxTimestamp)

	root := t.Name()
	s := MustOpenStorage(root, OpenOptions{})
	defer s.MustClose()
	s.AddRows(mrs, defaultPrecisionBits)
	s.DebugFlush()

	snapshotName := s.MustCreateSnapshot()
	assertListSnapshots := func(want []string) {
		got := s.MustListSnapshots()
		if diff := cmp.Diff(want, got); diff != "" {
			t.Fatalf("unexpected snapshot list (-want, +got):\n%s", diff)
		}
	}
	assertListSnapshots([]string{snapshotName})

	// Check snapshot dir entries

	var (
		data           = filepath.Join(root, dataDirname)
		smallData      = filepath.Join(data, smallDirname)
		bigData        = filepath.Join(data, bigDirname)
		indexData      = filepath.Join(data, indexdbDirname)
		smallSnapshots = filepath.Join(smallData, snapshotsDirname)
		bigSnapshots   = filepath.Join(bigData, snapshotsDirname)
		indexSnapshots = filepath.Join(indexData, snapshotsDirname)
		smallSnapshot  = filepath.Join(smallSnapshots, snapshotName)
		bigSnapshot    = filepath.Join(bigSnapshots, snapshotName)
		indexSnapshot  = filepath.Join(indexSnapshots, snapshotName)
	)

	assertDirEntries := func(srcDir, snapshotDir string, excludePath ...string) {
		t.Helper()
		dataDirEntries := testListDirEntries(t, srcDir, excludePath...)
		snapshotDirEntries := testListDirEntries(t, snapshotDir)
		if diff := cmp.Diff(dataDirEntries, snapshotDirEntries); diff != "" {
			t.Fatalf("unexpected snapshot dir entries (-want, +got):\n%s", diff)
		}
	}
	assertDirEntries(smallData, smallSnapshot, smallSnapshots)
	assertDirEntries(bigData, bigSnapshot, bigSnapshots)
	assertDirEntries(indexData, indexSnapshot, indexSnapshots)

	// Check snapshot symlinks

	var (
		snapshot     = filepath.Join(root, snapshotsDirname, snapshotName)
		bigSymlink   = filepath.Join(snapshot, dataDirname, bigDirname)
		smallSymlink = filepath.Join(snapshot, dataDirname, smallDirname)
		indexSymlink = filepath.Join(snapshot, dataDirname, indexdbDirname)
	)
	assertSymlink := func(symlink string, wantRealpath string) {
		t.Helper()
		gotRealpath, err := filepath.EvalSymlinks(symlink)
		if err != nil {
			t.Fatalf("Could not evaluate symlink %q: %v", symlink, err)
		}
		if gotRealpath != wantRealpath {
			t.Fatalf("unexpected realpath for symlink %q: got %q, want %q", symlink, gotRealpath, wantRealpath)
		}
	}
	assertSymlink(bigSymlink, bigSnapshot)
	assertSymlink(smallSymlink, smallSnapshot)
	assertSymlink(indexSymlink, indexSnapshot)

	// Check snapshot deletion.

	if err := s.DeleteSnapshot(snapshotName); err != nil {
		t.Fatalf("could not delete snapshot %q: %v", snapshotName, err)
	}
	assertListSnapshots([]string{})

	assertPathDoesNotExist := func(path string) {
		t.Helper()
		if vmfs.IsPathExist(path) {
			t.Fatalf("path was not expected to exist: %q", path)
		}
	}
	assertPathDoesNotExist(snapshot)
	assertPathDoesNotExist(bigSnapshot)
	assertPathDoesNotExist(smallSnapshot)
	assertPathDoesNotExist(indexSnapshot)
}

func TestStorageDeleteStaleSnapshots(t *testing.T) {
	rng := rand.New(rand.NewSource(1))
	path := "TestStorageDeleteStaleSnapshots"
	opts := OpenOptions{
		Retention:       10 * retention31Days,
		MaxHourlySeries: 1e5,
		MaxDailySeries:  1e5,
	}
	s := MustOpenStorage(path, opts)
	const rowsPerAdd = 1e3
	const addsCount = 10
	maxTimestamp := timestampFromTime(time.Now())
	minTimestamp := maxTimestamp - s.retentionMsecs
	for i := 0; i < addsCount; i++ {
		mrs := testGenerateMetricRows(rng, rowsPerAdd, minTimestamp, maxTimestamp)
		s.AddRows(mrs, defaultPrecisionBits)
	}
	// Try creating a snapshot from the storage.
	snapshotName := s.MustCreateSnapshot()

	// Delete snapshots older than 1 month
	s.MustDeleteStaleSnapshots(30 * 24 * time.Hour)

	snapshots := s.MustListSnapshots()
	if len(snapshots) != 1 {
		t.Fatalf("expecting one snapshot; got %q", snapshots)
	}
	if snapshots[0] != snapshotName {
		t.Fatalf("snapshot %q is missing in %q", snapshotName, snapshots)
	}

	// Delete the snapshot which is older than 1 nanoseconds
	time.Sleep(2 * time.Nanosecond)
	s.MustDeleteStaleSnapshots(time.Nanosecond)

	snapshots = s.MustListSnapshots()
	if len(snapshots) != 0 {
		t.Fatalf("expecting zero snapshots; got %q", snapshots)
	}
	s.MustClose()
	if err := os.RemoveAll(path); err != nil {
		t.Fatalf("cannot remove %q: %s", path, err)
	}
}

// testRemoveAll removes all storage data produced by a test if the test hasn't
// failed. For this to work, the storage must use t.Name() as the base dir in
// its data path.
//
// In case of failure, the data is kept for further debugging.
func testRemoveAll(t *testing.T) {
	defer func() {
		if !t.Failed() {
			vmfs.MustRemoveAll(t.Name())
		}
	}()
}

func TestStorageRowsNotAdded(t *testing.T) {
	defer testRemoveAll(t)

	type options struct {
		name        string
		retention   time.Duration
		mrs         []MetricRow
		tr          TimeRange
		wantMetrics *Metrics
	}
	f := func(opts *options) {
		t.Helper()

		var gotMetrics Metrics
		path := fmt.Sprintf("%s/%s", t.Name(), opts.name)
		s := MustOpenStorage(path, OpenOptions{Retention: opts.retention})
		defer s.MustClose()
		s.AddRows(opts.mrs, defaultPrecisionBits)
		s.DebugFlush()
		s.UpdateMetrics(&gotMetrics)

		got := testCountAllMetricNames(s, opts.tr)
		if got != 0 {
			t.Fatalf("unexpected metric name count: got %d, want 0", got)
		}

		if got, want := gotMetrics.RowsReceivedTotal, opts.wantMetrics.RowsReceivedTotal; got != want {
			t.Fatalf("unexpected Metrics.RowsReceivedTotal: got %d, want %d", got, want)
		}
		if got, want := gotMetrics.RowsAddedTotal, opts.wantMetrics.RowsAddedTotal; got != want {
			t.Fatalf("unexpected Metrics.RowsAddedTotal: got %d, want %d", got, want)
		}
		if got, want := gotMetrics.InvalidRawMetricNames, opts.wantMetrics.InvalidRawMetricNames; got != want {
			t.Fatalf("unexpected Metrics.InvalidRawMetricNames: got %d, want %d", got, want)
		}
	}

	const numRows = 1000
	var (
		rng          = rand.New(rand.NewSource(1))
		retention    time.Duration
		minTimestamp int64
		maxTimestamp int64
		mrs          []MetricRow
	)

	minTimestamp = -1000
	maxTimestamp = -1
	f(&options{
		name:      "NegativeTimestamps",
		retention: retentionMax,
		mrs:       testGenerateMetricRows(rng, numRows, minTimestamp, maxTimestamp),
		tr:        TimeRange{minTimestamp, maxTimestamp},
		wantMetrics: &Metrics{
			RowsReceivedTotal:     numRows,
			TooSmallTimestampRows: numRows,
		},
	})

	retention = 48 * time.Hour
	minTimestamp = time.Now().Add(-retention - time.Hour).UnixMilli()
	maxTimestamp = minTimestamp + 1000
	f(&options{
		name:      "TooSmallTimestamps",
		retention: retention,
		mrs:       testGenerateMetricRows(rng, numRows, minTimestamp, maxTimestamp),
		tr:        TimeRange{minTimestamp, maxTimestamp},
		wantMetrics: &Metrics{
			RowsReceivedTotal:     numRows,
			TooSmallTimestampRows: numRows,
		},
	})

	retention = 48 * time.Hour
	minTimestamp = time.Now().Add(7 * 24 * time.Hour).UnixMilli()
	maxTimestamp = minTimestamp + 1000
	f(&options{
		name:      "TooBigTimestamps",
		retention: retention,
		mrs:       testGenerateMetricRows(rng, numRows, minTimestamp, maxTimestamp),
		tr:        TimeRange{minTimestamp, maxTimestamp},
		wantMetrics: &Metrics{
			RowsReceivedTotal:   numRows,
			TooBigTimestampRows: numRows,
		},
	})

	minTimestamp = time.Now().UnixMilli()
	maxTimestamp = minTimestamp + 1000
	mrs = testGenerateMetricRows(rng, numRows, minTimestamp, maxTimestamp)
	for i := range numRows {
		mrs[i].MetricNameRaw = []byte("garbage")
	}
	f(&options{
		name: "InvalidMetricNameRaw",
		mrs:  mrs,
		tr:   TimeRange{minTimestamp, maxTimestamp},
		wantMetrics: &Metrics{
			RowsReceivedTotal:     numRows,
			InvalidRawMetricNames: numRows,
		},
	})
}

func TestStorageRowsNotAdded_SeriesLimitExceeded(t *testing.T) {
	defer testRemoveAll(t)

	f := func(t *testing.T, numRows uint64, maxHourlySeries, maxDailySeries int) {
		t.Helper()

		rng := rand.New(rand.NewSource(1))
		minTimestamp := time.Now().UnixMilli()
		maxTimestamp := minTimestamp + 1000
		mrs := testGenerateMetricRows(rng, numRows, minTimestamp, maxTimestamp)

		// Insert metrics into the empty storage. The insertion will take the slow path.
		opts := OpenOptions{
			MaxHourlySeries: maxHourlySeries,
			MaxDailySeries:  maxDailySeries,
		}
		s := MustOpenStorage(t.Name(), opts)
		s.AddRows(mrs, defaultPrecisionBits)
		s.DebugFlush()

		assertCounts := func(pathName string) {
			var gotMetrics Metrics
			s.UpdateMetrics(&gotMetrics)

			if got, want := gotMetrics.RowsReceivedTotal, numRows; got != want {
				t.Fatalf("[%s] unexpected Metrics.RowsReceivedTotal: got %d, want %d", pathName, got, want)
			}
			if got := gotMetrics.HourlySeriesLimitRowsDropped; maxHourlySeries > 0 && got <= 0 {
				t.Fatalf("[%s] unexpected Metrics.HourlySeriesLimitRowsDropped: got %d, want > 0", pathName, got)
			}
			if got := gotMetrics.DailySeriesLimitRowsDropped; maxDailySeries > 0 && got <= 0 {
				t.Fatalf("[%s] unexpected Metrics.DailySeriesLimitRowsDropped: got %d, want > 0", pathName, got)
			}

			want := numRows - (gotMetrics.HourlySeriesLimitRowsDropped + gotMetrics.DailySeriesLimitRowsDropped)
			if got := testCountAllMetricNames(s, TimeRange{minTimestamp, maxTimestamp}); uint64(got) != want {
				t.Fatalf("[%s] unexpected metric name count: %d, want %d", pathName, got, want)
			}

			if got := gotMetrics.RowsAddedTotal; got != want {
				t.Fatalf("[%s] unexpected Metrics.RowsAddedTotal: got %d, want %d", pathName, got, want)
			}
		}

		assertCounts("Slow Path")
		s.MustClose()

		// Open the storage again and insert the same metrics again.
		// This time tsidCache should have the metric names and the fast path
		// branch will be executed.
		s = MustOpenStorage(t.Name(), opts)
		s.AddRows(mrs, defaultPrecisionBits)
		s.DebugFlush()
		assertCounts("Fast Path")
		s.MustClose()

		// Open the storage again, drop tsidCache, and insert the same metrics
		// again. This time tsidCache should not have the metric names so they
		// will be searched in index. Thus, the insertion takes the slower path.
		s = MustOpenStorage(t.Name(), opts)
		s.resetAndSaveTSIDCache()
		s.AddRows(mrs, defaultPrecisionBits)
		s.DebugFlush()
		assertCounts("Slower Path")
		s.MustClose()
	}

	const (
		numRows         = 1000
		maxHourlySeries = 500
		maxDailySeries  = 500
	)

	t.Run("HourlyLimitExceeded", func(t *testing.T) {
		f(t, numRows, maxHourlySeries, 0)
	})

	t.Run("DailyLimitExceeded", func(t *testing.T) {
		f(t, numRows, 0, maxDailySeries)
	})
}

// testCountAllMetricNames is a test helper function that counts the names of
// all time series within the given time range.
func testCountAllMetricNames(s *Storage, tr TimeRange) int {
	tfsAll := NewTagFilters()
	if err := tfsAll.Add([]byte("__name__"), []byte(".*"), false, true); err != nil {
		panic(fmt.Sprintf("unexpected error in TagFilters.Add: %v", err))
	}
	names, err := s.SearchMetricNames(nil, []*TagFilters{tfsAll}, tr, 1e9, noDeadline)
	if err != nil {
		panic(fmt.Sprintf("SearchMetricNames() failed unexpectedly: %v", err))
	}
	return len(names)
}

func TestStorageSearchMetricNames_VariousTimeRanges(t *testing.T) {
	defer testRemoveAll(t)

	const numMetrics = 10000

	f := func(t *testing.T, tr TimeRange) {
		t.Helper()

		mrs := make([]MetricRow, numMetrics)
		want := make([]string, numMetrics)
		step := (tr.MaxTimestamp - tr.MinTimestamp) / int64(numMetrics)
		for i := range numMetrics {
			name := fmt.Sprintf("metric_%d", i)
			mn := MetricName{MetricGroup: []byte(name)}
			mrs[i].MetricNameRaw = mn.marshalRaw(nil)
			mrs[i].Timestamp = tr.MinTimestamp + int64(i)*step
			mrs[i].Value = float64(i)
			want[i] = name
		}
		slices.Sort(want)

		s := MustOpenStorage(t.Name(), OpenOptions{})
		defer s.MustClose()
		s.AddRows(mrs, defaultPrecisionBits)
		s.DebugFlush()

		tfss := NewTagFilters()
		if err := tfss.Add([]byte("__name__"), []byte(".*"), false, true); err != nil {
			t.Fatalf("unexpected error in TagFilters.Add: %v", err)
		}
		got, err := s.SearchMetricNames(nil, []*TagFilters{tfss}, tr, 1e9, noDeadline)
		if err != nil {
			t.Fatalf("SearchMetricNames() failed unexpectedly: %v", err)
		}
		for i, name := range got {
			var mn MetricName
			if err := mn.UnmarshalString(name); err != nil {
				t.Fatalf("Could not unmarshal metric name %q: %v", name, err)
			}
			got[i] = string(mn.MetricGroup)
		}
		slices.Sort(got)

		if diff := cmp.Diff(want, got); diff != "" {
			t.Errorf("unexpected metric names (-want, +got):\n%s", diff)
		}
	}

	testStorageOpOnVariousTimeRanges(t, f)
}

func TestStorageSearchMetricNames_TooManyTimeseries(t *testing.T) {
	defer testRemoveAll(t)

	const (
		numDays = 100
		numRows = 10
	)
	rng := rand.New(rand.NewSource(1))
	var (
		days []TimeRange
		mrs  []MetricRow
	)
	for i := range numDays {
		day := TimeRange{
			MinTimestamp: time.Date(2000, 1, i+1, 0, 0, 0, 0, time.UTC).UnixMilli(),
			MaxTimestamp: time.Date(2000, 1, i+1, 23, 59, 59, 999, time.UTC).UnixMilli(),
		}
		days = append(days, day)
		prefix1 := fmt.Sprintf("metric1_%d", i)
		mrs = append(mrs, testGenerateMetricRowsWithPrefix(rng, numRows, prefix1, day)...)
		prefix2 := fmt.Sprintf("metric2_%d", i)
		mrs = append(mrs, testGenerateMetricRowsWithPrefix(rng, numRows, prefix2, day)...)
	}

	type options struct {
		path       string
		filters    []string
		tr         TimeRange
		maxMetrics int
		wantErr    bool
		wantCount  int
	}
	f := func(opts *options) {
		t.Helper()

		s := MustOpenStorage(t.Name()+"/"+opts.path, OpenOptions{})
		defer s.MustClose()
		s.AddRows(mrs, defaultPrecisionBits)
		s.DebugFlush()

		var tfss []*TagFilters
		for _, filter := range opts.filters {
			filter := fmt.Sprintf("%s.*", filter)
			tfs := NewTagFilters()
			if err := tfs.Add(nil, []byte(filter), false, true); err != nil {
				t.Fatalf("unexpected error in TagFilters.Add: %v", err)
			}
			tfss = append(tfss, tfs)
		}

		names, err := s.SearchMetricNames(nil, tfss, opts.tr, opts.maxMetrics, noDeadline)
		gotErr := err != nil
		if gotErr != opts.wantErr {
			t.Errorf("SeachMetricNames(%v, %v, %d): unexpected error: got %v, want error to happen %v", []any{
				tfss, &opts.tr, opts.maxMetrics, err, opts.wantErr}...)
		}
		if got := len(names); got != opts.wantCount {
			t.Errorf("SeachMetricNames(%v, %v, %d): unexpected metric name count: got %d, want %d", []any{
				tfss, &opts.tr, opts.maxMetrics, got, opts.wantCount}...)
		}
	}

	// Using one filter to search metric names within one day. The maxMetrics
	// param is set to match exactly the number of time series that match the
	// filter within that time range. Search operation must complete
	// successfully.
	f(&options{
		path:       "OneDay/OneTagFilter/MaxMetricsNotExeeded",
		filters:    []string{"metric1"},
		tr:         days[0],
		maxMetrics: numRows,
		wantCount:  numRows,
	})

	// Using one filter to search metric names within one day. The maxMetrics
	// param is less than the number of time series that match the filter
	// within that time range. Search operation must fail.
	f(&options{
		path:       "OneDay/OneTagFilter/MaxMetricsExeeded",
		filters:    []string{"metric1"},
		tr:         days[0],
		maxMetrics: numRows - 1,
		wantErr:    true,
	})

	// Using two filters to search metric names within one day. The maxMetrics
	// param is set to match exactly the number of time series that match the
	// two filters within that time range. Search operation must complete
	// successfully.
	f(&options{
		path:       "OneDay/TwoTagFilters/MaxMetricsNotExeeded",
		filters:    []string{"metric1", "metric2"},
		tr:         days[0],
		maxMetrics: numRows * 2,
		wantCount:  numRows * 2,
	})

	// Using two filters to search metric names within one day. The maxMetrics
	// param is less than the number of time series that match the two filters
	// within that time range. Search operation must fail.
	f(&options{
		path:       "OneDay/TwoTagFilters/MaxMetricsExeeded",
		filters:    []string{"metric1", "metric2"},
		tr:         days[0],
		maxMetrics: numRows*2 - 1,
		wantErr:    true,
	})

	// Using one filter to search metric names within two days. The maxMetrics
	// param is set to match exactly the number of time series that match the
	// filter within that time range. Search operation must complete
	// successfully.
	f(&options{
		path:    "TwoDays/OneTagFilter/MaxMetricsNotExeeded",
		filters: []string{"metric1"},
		tr: TimeRange{
			MinTimestamp: days[0].MinTimestamp,
			MaxTimestamp: days[1].MaxTimestamp,
		},
		maxMetrics: numRows * 2,
		wantCount:  numRows * 2,
	})

	// Using one filter to search metric names within two days. The maxMetrics
	// param is less than the number of time series that match the filter
	// within that time range. Search operation must fail.
	f(&options{
		path:    "TwoDays/OneTagFilter/MaxMetricsExeeded",
		filters: []string{"metric1"},
		tr: TimeRange{
			MinTimestamp: days[0].MinTimestamp,
			MaxTimestamp: days[1].MaxTimestamp,
		},
		maxMetrics: numRows*2 - 1,
		wantErr:    true,
	})

	// Using two filters to search metric names within two days. The maxMetrics
	// param is set to match exactly the number of time series that match the
	// two filters within that time range. Search operation must complete
	// successfully.
	f(&options{
		path:    "TwoDays/TwoTagFilters/MaxMetricsNotExeeded",
		filters: []string{"metric1", "metric2"},
		tr: TimeRange{
			MinTimestamp: days[0].MinTimestamp,
			MaxTimestamp: days[1].MaxTimestamp,
		},
		maxMetrics: numRows * 4,
		wantCount:  numRows * 4,
	})

	// Using two filters to search metric names within two days. The maxMetrics
	// param is less than the number of time series that match the two filters
	// within that time range. Search operation must fail.
	f(&options{
		path:    "TwoDays/TwoTagFilters/MaxMetricsExeeded",
		filters: []string{"metric1", "metric2"},
		tr: TimeRange{
			MinTimestamp: days[0].MinTimestamp,
			MaxTimestamp: days[1].MaxTimestamp,
		},
		maxMetrics: numRows*4 - 1,
		wantErr:    true,
	})

	// Using one filter to search metric names within 41 days. The maxMetrics
	// param is set to match exactly the number of time series that match the
	// filter within that time range. Search operation must complete
	// successfully.
	f(&options{
		path:    "40Days/OneTagFilter/MaxMetricsNotExeeded",
		filters: []string{"metric1"},
		tr: TimeRange{
			MinTimestamp: days[0].MinTimestamp,
			MaxTimestamp: days[40].MaxTimestamp,
		},
		maxMetrics: numRows * 41,
		wantCount:  numRows * 41,
	})

	// Using one filter to search metric names within 42 days. The maxMetrics
	// param is set to match exactly the number of time series that match the
	// filter within that time range. Search operation must complete
	// successfully.
	f(&options{
		path:    "40Days/OneTagFilter/MaxMetricsNotExeeded",
		filters: []string{"metric1"},
		tr: TimeRange{
			MinTimestamp: days[0].MinTimestamp,
			MaxTimestamp: days[41].MaxTimestamp,
		},
		maxMetrics: numRows * 42,
		wantCount:  numRows * 42,
	})
}

func TestStorageSearchLabelNames_VariousTimeRanges(t *testing.T) {
	defer testRemoveAll(t)

	const numRows = 10000

	f := func(t *testing.T, tr TimeRange) {
		t.Helper()

		mrs := make([]MetricRow, numRows)
		want := make([]string, numRows)
		step := (tr.MaxTimestamp - tr.MinTimestamp) / int64(numRows)
		mn := MetricName{
			MetricGroup: []byte("metric"),
			Tags: []Tag{
				{
					Key:   []byte("tbd"),
					Value: []byte("value"),
				},
			},
		}
		for i := range numRows {
			labelName := fmt.Sprintf("label_%d", i)
			mn.Tags[0].Key = []byte(labelName)
			mrs[i].MetricNameRaw = mn.marshalRaw(nil)
			mrs[i].Timestamp = tr.MinTimestamp + int64(i)*step
			mrs[i].Value = float64(i)
			want[i] = labelName
		}
		want = append(want, "__name__")
		slices.Sort(want)

		s := MustOpenStorage(t.Name(), OpenOptions{})
		defer s.MustClose()
		s.AddRows(mrs, defaultPrecisionBits)
		s.DebugFlush()

		got, err := s.SearchLabelNames(nil, nil, tr, 1e9, 1e9, noDeadline)
		if err != nil {
			t.Fatalf("SearchLabelNames() failed unexpectedly: %v", err)
		}
		slices.Sort(got)

		if diff := cmp.Diff(want, got); diff != "" {
			t.Errorf("unexpected label names (-want, +got):\n%s", diff)
		}
	}

	testStorageOpOnVariousTimeRanges(t, f)
}

func TestStorageSearchLabelValues_VariousTimeRanges(t *testing.T) {
	defer testRemoveAll(t)

	const numRows = 10000

	f := func(t *testing.T, tr TimeRange) {
		t.Helper()

		mrs := make([]MetricRow, numRows)
		want := make([]string, numRows)
		step := (tr.MaxTimestamp - tr.MinTimestamp) / int64(numRows)
		mn := MetricName{
			MetricGroup: []byte("metric"),
			Tags: []Tag{
				{
					Key:   []byte("label"),
					Value: []byte("tbd"),
				},
			},
		}
		for i := range numRows {
			labelValue := fmt.Sprintf("value_%d", i)
			mn.Tags[0].Value = []byte(labelValue)
			mrs[i].MetricNameRaw = mn.marshalRaw(nil)
			mrs[i].Timestamp = tr.MinTimestamp + int64(i)*step
			mrs[i].Value = float64(i)
			want[i] = labelValue
		}
		slices.Sort(want)

		s := MustOpenStorage(t.Name(), OpenOptions{})
		defer s.MustClose()
		s.AddRows(mrs, defaultPrecisionBits)
		s.DebugFlush()

		got, err := s.SearchLabelValues(nil, "label", nil, tr, 1e9, 1e9, noDeadline)
		if err != nil {
			t.Fatalf("SearchLabelValues() failed unexpectedly: %v", err)
		}
		slices.Sort(got)

		if diff := cmp.Diff(want, got); diff != "" {
			t.Errorf("unexpected label values (-want, +got):\n%s", diff)
		}
	}

	testStorageOpOnVariousTimeRanges(t, f)
}

func TestStorageSearchTagValueSuffixes_VariousTimeRanges(t *testing.T) {
	defer testRemoveAll(t)

	const numMetrics = 10000

	f := func(t *testing.T, tr TimeRange) {
		t.Helper()

		mrs := make([]MetricRow, numMetrics)
		want := make([]string, numMetrics)
		step := (tr.MaxTimestamp - tr.MinTimestamp) / int64(numMetrics)
		for i := range numMetrics {
			name := fmt.Sprintf("prefix.metric%04d", i)
			mn := MetricName{MetricGroup: []byte(name)}
			mrs[i].MetricNameRaw = mn.marshalRaw(nil)
			mrs[i].Timestamp = tr.MinTimestamp + int64(i)*step
			mrs[i].Value = float64(i)
			want[i] = fmt.Sprintf("metric%04d", i)
		}
		slices.Sort(want)

		s := MustOpenStorage(t.Name(), OpenOptions{})
		defer s.MustClose()
		s.AddRows(mrs, defaultPrecisionBits)
		s.DebugFlush()

		got, err := s.SearchTagValueSuffixes(nil, tr, "", "prefix.", '.', 1e9, noDeadline)
		if err != nil {
			t.Fatalf("SearchTagValueSuffixes() failed unexpectedly: %v", err)
		}
		slices.Sort(got)

		if diff := cmp.Diff(want, got); diff != "" {
			t.Errorf("unexpected tag value suffixes (-want, +got):\n%s", diff)
		}
	}

	testStorageOpOnVariousTimeRanges(t, f)
}

func TestStorageSearchGraphitePaths_VariousTimeRanges(t *testing.T) {
	defer testRemoveAll(t)

	f := func(t *testing.T, tr TimeRange) {
		t.Helper()

		const numMetrics = 10000
		mrs := make([]MetricRow, numMetrics)
		want := make([]string, numMetrics)
		step := (tr.MaxTimestamp - tr.MinTimestamp) / int64(numMetrics)
		for i := range numMetrics {
			name := fmt.Sprintf("prefix.metric%04d", i)
			mn := MetricName{MetricGroup: []byte(name)}
			mrs[i].MetricNameRaw = mn.marshalRaw(nil)
			mrs[i].Timestamp = tr.MinTimestamp + int64(i)*step
			mrs[i].Value = float64(i)
			want[i] = name
		}
		slices.Sort(want)

		s := MustOpenStorage(t.Name(), OpenOptions{})
		defer s.MustClose()
		s.AddRows(mrs, defaultPrecisionBits)
		s.DebugFlush()

		got, err := s.SearchGraphitePaths(nil, tr, []byte("*.*"), 1e9, noDeadline)
		if err != nil {
			t.Fatalf("SearchTagGraphitePaths() failed unexpectedly: %v", err)
		}
		slices.Sort(got)

		if diff := cmp.Diff(want, got); diff != "" {
			t.Errorf("unexpected graphite paths (-want, +got):\n%s", diff)
		}
	}

	testStorageOpOnVariousTimeRanges(t, f)
}

// testStorageOpOnVariousTimeRanges executes some storage operation on various
// time ranges: 1h, 1d, 1m, etc.
func testStorageOpOnVariousTimeRanges(t *testing.T, op func(t *testing.T, tr TimeRange)) {
	t.Helper()

	t.Run("1h", func(t *testing.T) {
		op(t, TimeRange{
			MinTimestamp: time.Date(2000, 1, 1, 0, 0, 0, 0, time.UTC).UnixMilli(),
			MaxTimestamp: time.Date(2000, 1, 1, 1, 0, 0, 0, time.UTC).UnixMilli(),
		})
	})
	t.Run("1d", func(t *testing.T) {
		op(t, TimeRange{
			MinTimestamp: time.Date(2000, 1, 1, 0, 0, 0, 0, time.UTC).UnixMilli(),
			MaxTimestamp: time.Date(2000, 1, 1, 23, 59, 59, 999_999_999, time.UTC).UnixMilli(),
		})
	})
	t.Run("1m", func(t *testing.T) {
		op(t, TimeRange{
			MinTimestamp: time.Date(2000, 1, 1, 0, 0, 0, 0, time.UTC).UnixMilli(),
			MaxTimestamp: time.Date(2000, 1, 31, 23, 59, 59, 999_999_999, time.UTC).UnixMilli(),
		})
	})
	t.Run("1y", func(t *testing.T) {
		op(t, TimeRange{
			MinTimestamp: time.Date(2000, 1, 1, 0, 0, 0, 0, time.UTC).UnixMilli(),
			MaxTimestamp: time.Date(2000, 12, 31, 23, 59, 59, 999_999_999, time.UTC).UnixMilli(),
		})
	})
}

func TestStorageSearchLabelValues_EmptyValuesAreNotReturned(t *testing.T) {
	defer testRemoveAll(t)

	const numRows = 1000

	tr := TimeRange{
		MinTimestamp: time.Date(2024, 1, 1, 0, 0, 0, 0, time.UTC).UnixMilli(),
		MaxTimestamp: time.Date(2024, 12, 31, 23, 59, 59, 999_999_999, time.UTC).UnixMilli(),
	}
	mrs := make([]MetricRow, numRows)
	want := make([]string, numRows)

	for i := range numRows {
		metricName := fmt.Sprintf("metric_%03d", i)
		labelValue := fmt.Sprintf("value_%03d", i)
		mn := MetricName{
			MetricGroup: []byte(metricName),
			Tags: []Tag{
				{
					Key:   []byte("label_with_empty_value"),
					Value: []byte(""),
				},
				{
					Key:   []byte("label_with_non_empty_value"),
					Value: []byte(labelValue),
				},
			},
		}

		mrs[i].MetricNameRaw = mn.marshalRaw(nil)
		mrs[i].Timestamp = tr.MinTimestamp + rand.Int63n(tr.MaxTimestamp-tr.MinTimestamp)
		mrs[i].Value = float64(i)
		want[i] = labelValue
	}

	s := MustOpenStorage(t.Name(), OpenOptions{})
	defer s.MustClose()
	s.AddRows(mrs, defaultPrecisionBits)
	s.DebugFlush()

	assertSearchLabelValues := func(labelName string, want []string) {
		got, err := s.SearchLabelValues(nil, labelName, nil, tr, 1e9, 1e9, noDeadline)
		if err != nil {
			t.Fatalf("SearchLabelValues() failed unexpectedly: %v", err)
		}
		slices.Sort(got)
		if diff := cmp.Diff(want, got); diff != "" {
			t.Fatalf("unexpected label values (-want, +got):\n%s", diff)
		}
	}

	// First, ensure that non-empty label values are returned.
	assertSearchLabelValues("label_with_non_empty_value", want)

	// Now verify that empty label values are not returned.
	assertSearchLabelValues("label_with_empty_value", []string{})
}

func TestStorageGetSeriesCount(t *testing.T) {
	defer testRemoveAll(t)

	// Inserts the numMetrics of the same metrics for each time range from trs
	// and then gets the series count and compares it with wanted value.
	f := func(numMetrics int, trs []TimeRange, want uint64) {
		t.Helper()

		mrs := make([]MetricRow, numMetrics)
		for i := range numMetrics {
			metricName := fmt.Sprintf("metric_%d", i)
			mn := MetricName{
				MetricGroup: []byte(metricName),
			}
			mrs[i].MetricNameRaw = mn.marshalRaw(nil)
			mrs[i].Value = float64(i)
		}

		s := MustOpenStorage(t.Name(), OpenOptions{})
		defer s.MustClose()
		for _, tr := range trs {
			for i := range mrs {
				mrs[i].Timestamp = tr.MinTimestamp + rand.Int63n(tr.MaxTimestamp-tr.MinTimestamp)
			}
			s.AddRows(mrs, defaultPrecisionBits)
		}
		s.DebugFlush()

		got, err := s.GetSeriesCount(noDeadline)
		if err != nil {
			t.Fatalf("GetSeriesCount() failed unexpectedly: %v", err)
		}
		if got != want {
			t.Errorf("unexpected series count: got %d, want %d", got, want)
		}
	}

	const numMetrics = 100
	month := func(m int) TimeRange {
		return TimeRange{
			MinTimestamp: time.Date(2024, time.Month(m), 1, 0, 0, 0, 0, time.UTC).UnixMilli(),
			MaxTimestamp: time.Date(2024, time.Month(m), 20, 0, 0, 0, 0, time.UTC).UnixMilli(),
		}
	}
	var want uint64

	oneMonth := []TimeRange{month(1)}
	want = numMetrics
	f(numMetrics, oneMonth, want)

	twoMonths := []TimeRange{month(1), month(2)}
	want = numMetrics * 2
	f(numMetrics, twoMonths, want)

	fourMonths := []TimeRange{month(1), month(2), month(3), month(4)}
	want = numMetrics * 4
	f(numMetrics, fourMonths, want)
}

func TestStorageGetTSDBStatus(t *testing.T) {
	defer testRemoveAll(t)

	const (
		numLabelNames    = 50
		numLabelValues   = 30
		numMetricNames   = numLabelNames * numLabelValues
		focusLabel       = "label_0000"
		nameValueRepeats = 10 // greatest common divisor
		valuesPerName    = numLabelValues / nameValueRepeats
	)

	mrs := make([]MetricRow, numMetricNames)
	tr := TimeRange{
		MinTimestamp: time.Date(2025, 1, 13, 0, 0, 0, 0, time.UTC).UnixMilli(),
		MaxTimestamp: time.Date(2025, 1, 13, 23, 59, 59, 0, time.UTC).UnixMilli(),
	}
	date := uint64(tr.MinTimestamp / msecPerDay)
	for i := range numMetricNames {
		metricName := fmt.Sprintf("metric_%04d", i)
		labelName := fmt.Sprintf("label_%04d", i%numLabelNames)
		labelValue := fmt.Sprintf("value_%04d", i%numLabelValues)
		mn := MetricName{
			MetricGroup: []byte(metricName),
			Tags: []Tag{
				{
					Key:   []byte(labelName),
					Value: []byte(labelValue),
				},
			},
		}
		mrs[i].MetricNameRaw = mn.marshalRaw(nil)
		mrs[i].Timestamp = tr.MinTimestamp + rand.Int63n(tr.MaxTimestamp-tr.MinTimestamp)
		mrs[i].Value = float64(i)
	}

	s := MustOpenStorage(t.Name(), OpenOptions{})
	defer s.MustClose()
	s.AddRows(mrs, defaultPrecisionBits)
	s.DebugFlush()

	var got, want *TSDBStatus

	// Check the date on which there is no data.
	got, err := s.GetTSDBStatus(nil, nil, date-1, "", 6, 1e9, noDeadline)
	if err != nil {
		t.Fatalf("GetTSDBStatus() failed unexpectedly: %v", err)
	}
	want = &TSDBStatus{
		SeriesCountByMetricName:      []TopHeapEntry{},
		SeriesCountByLabelName:       []TopHeapEntry{},
		SeriesCountByFocusLabelValue: []TopHeapEntry{},
		SeriesCountByLabelValuePair:  []TopHeapEntry{},
		LabelValueCountByLabelName:   []TopHeapEntry{},
	}
	if diff := cmp.Diff(want, got); diff != "" {
		t.Errorf("unexpected label values (-want, +got):\n%s", diff)
	}

	// Check the date on which there is data.
	got, err = s.GetTSDBStatus(nil, nil, date, "label_0000", 6, 1e9, noDeadline)
	if err != nil {
		t.Fatalf("GetTSDBStatus() failed unexpectedly: %v", err)
	}
	want = &TSDBStatus{
		TotalSeries:          numMetricNames,
		TotalLabelValuePairs: numMetricNames + numLabelNames*numLabelValues,
		SeriesCountByMetricName: []TopHeapEntry{
			{Name: "metric_0000", Count: 1},
			{Name: "metric_0001", Count: 1},
			{Name: "metric_0002", Count: 1},
			{Name: "metric_0003", Count: 1},
			{Name: "metric_0004", Count: 1},
			{Name: "metric_0005", Count: 1},
		},
		SeriesCountByLabelName: []TopHeapEntry{
			{Name: "__name__", Count: numMetricNames},
			{Name: "label_0000", Count: numLabelValues},
			{Name: "label_0001", Count: numLabelValues},
			{Name: "label_0002", Count: numLabelValues},
			{Name: "label_0003", Count: numLabelValues},
			{Name: "label_0004", Count: numLabelValues},
		},
		SeriesCountByFocusLabelValue: []TopHeapEntry{
			{Name: "value_0000", Count: nameValueRepeats},
			{Name: "value_0010", Count: nameValueRepeats},
			{Name: "value_0020", Count: nameValueRepeats},
		},
		SeriesCountByLabelValuePair: []TopHeapEntry{
			{Name: "label_0000=value_0000", Count: nameValueRepeats},
			{Name: "label_0000=value_0010", Count: nameValueRepeats},
			{Name: "label_0000=value_0020", Count: nameValueRepeats},
			{Name: "label_0001=value_0001", Count: nameValueRepeats},
			{Name: "label_0001=value_0011", Count: nameValueRepeats},
			{Name: "label_0001=value_0021", Count: nameValueRepeats},
		},
		LabelValueCountByLabelName: []TopHeapEntry{
			{Name: "__name__", Count: numMetricNames},
			{Name: "label_0000", Count: valuesPerName},
			{Name: "label_0001", Count: valuesPerName},
			{Name: "label_0002", Count: valuesPerName},
			{Name: "label_0003", Count: valuesPerName},
			{Name: "label_0004", Count: valuesPerName},
		},
	}
	if diff := cmp.Diff(want, got); diff != "" {
		t.Errorf("unexpected label values (-want, +got):\n%s", diff)
	}
}

func TestStorageDate(t *testing.T) {
	defer testRemoveAll(t)

	f := func(disablePerDayIndex bool, millis int64, want uint64) {
		t.Helper()
		s := MustOpenStorage(t.Name(), OpenOptions{
			DisablePerDayIndex: disablePerDayIndex,
		})
		defer s.MustClose()
		if got := s.date(millis); got != want {
			t.Errorf("unexpected date: got %d, want %d", got, want)
		}
	}

	// Zero millis are converted to zero date regardless whether
	// -disablePerDayIndex flag is set or not.
	f(false, 0, 0)
	f(true, 0, 0)

	// When per-day index is enabled, positive millis are converted to the
	// corresponding date.
	f(false, 10*msecPerDay, 10)

	// When per-day index is disabled, positive millis are converted to
	// globalIndexDate.
	f(true, 10*msecPerDay, globalIndexDate)
}

func TestStorageDate_negativeMillis(t *testing.T) {
	defer testRemoveAll(t)

	// Negative millis won't be converted to a negative date because the date is
	// always positive. As a result, dates earlier than 1970-01-01 are not
	// supported. However, when the -disablePerDayIndex flag is set, negative
	// millis must be converted to globalIndexDate.
	s := MustOpenStorage(t.Name(), OpenOptions{
		DisablePerDayIndex: true,
	})
	millis := int64(-10 * msecPerDay)
	want := globalIndexDate
	if got := s.date(millis); got != want {
		t.Errorf("unexpected date: got %d, want %d", got, want)
	}
	s.MustClose()
}

func TestStorageAdjustTimeRange(t *testing.T) {
	defer testRemoveAll(t)

	f := func(disablePerDayIndex bool, searchTR, idbTR, want TimeRange) {
		t.Helper()

		s := MustOpenStorage(t.Name(), OpenOptions{
			DisablePerDayIndex: disablePerDayIndex,
		})
		defer s.MustClose()
		if got := s.adjustTimeRange(searchTR, idbTR); got != want {
			t.Errorf("unexpected time range: got %v, want %v", &got, &want)
		}
	}

	legacyIDBTimeRange := TimeRange{
		MinTimestamp: 0,
		MaxTimestamp: math.MaxInt64,
	}
	partitionIDBTimeRange := TimeRange{
		MinTimestamp: time.Date(2025, 2, 1, 0, 0, 0, 0, time.UTC).UnixMilli(),
		MaxTimestamp: time.Date(2025, 2, 28, 23, 59, 59, 999_999_999, time.UTC).UnixMilli(),
	}
	var searchTimeRange TimeRange

	// Zero search time range is adjusted to globalIndexTimeRange regardless
	// whether the -disablePerDayIndex flag is set or not.
	searchTimeRange = TimeRange{}
	f(false, searchTimeRange, legacyIDBTimeRange, globalIndexTimeRange)
	f(false, searchTimeRange, partitionIDBTimeRange, globalIndexTimeRange)
	f(true, searchTimeRange, legacyIDBTimeRange, globalIndexTimeRange)
	f(true, searchTimeRange, partitionIDBTimeRange, globalIndexTimeRange)

	// The search time range is smaller than a month (and therefore < 40 days)
	// and is fully included into the partition idb time range.
	// If -disablePerDayIndex is set, the effective search time range is
	// expected to be globalIndexTimeRange. Otherwise it must remain the same
	// after the adjustment.
	searchTimeRange = TimeRange{
		MinTimestamp: partitionIDBTimeRange.MinTimestamp + msecPerDay,
		MaxTimestamp: partitionIDBTimeRange.MaxTimestamp - msecPerDay,
	}
	f(false, searchTimeRange, legacyIDBTimeRange, searchTimeRange)
	f(false, searchTimeRange, partitionIDBTimeRange, searchTimeRange)
	f(true, searchTimeRange, legacyIDBTimeRange, globalIndexTimeRange)
	f(true, searchTimeRange, partitionIDBTimeRange, globalIndexTimeRange)

	// The search time range is the same as partition idb time range.
	// If -disablePerDayIndex is set, the effective search time range is
	// expected to be globalIndexTimeRange for both legacy and parition idb.
	// Otherwise:
	// - For the legacy idb: it must remain the same
	// - For the partition idb: it must be replaced with globalIndexTimeRange.
	searchTimeRange = partitionIDBTimeRange
	f(false, searchTimeRange, legacyIDBTimeRange, searchTimeRange)
	f(false, searchTimeRange, partitionIDBTimeRange, globalIndexTimeRange)
	f(true, searchTimeRange, legacyIDBTimeRange, globalIndexTimeRange)
	f(true, searchTimeRange, partitionIDBTimeRange, globalIndexTimeRange)

	// The search time range is smaller than 40 days and fully includes the
	// partition idb time range.
	// If -disablePerDayIndex is set, the effective search time range is
	// expected to be globalIndexTimeRange for both legacy and parition idb.
	// Otherwise:
	// - For the legacy idb: it must remain the same
	// - For the partition idb: it must be replaced with globalIndexTimeRange.
	searchTimeRange = TimeRange{
		MinTimestamp: partitionIDBTimeRange.MinTimestamp - msecPerDay,
		MaxTimestamp: partitionIDBTimeRange.MaxTimestamp + msecPerDay,
	}
	f(false, searchTimeRange, legacyIDBTimeRange, searchTimeRange)
	f(false, searchTimeRange, partitionIDBTimeRange, globalIndexTimeRange)
	f(true, searchTimeRange, legacyIDBTimeRange, globalIndexTimeRange)
	f(true, searchTimeRange, partitionIDBTimeRange, globalIndexTimeRange)

	// The search time range is 41 days and fully includes the partition idb
	// time range.
	// If -disablePerDayIndex is set, the effective search time range is
	// expected to be globalIndexTimeRange for both legacy and parition idb.
	// Otherwise it must be replaced with globalIndexTimeRange for both legacy
	// and partition idbs.
	searchTimeRange = TimeRange{
		MinTimestamp: partitionIDBTimeRange.MinTimestamp - msecPerDay,
		MaxTimestamp: partitionIDBTimeRange.MinTimestamp + 41*msecPerDay,
	}
	f(false, searchTimeRange, legacyIDBTimeRange, globalIndexTimeRange)
	f(false, searchTimeRange, partitionIDBTimeRange, globalIndexTimeRange)
	f(true, searchTimeRange, legacyIDBTimeRange, globalIndexTimeRange)
	f(true, searchTimeRange, partitionIDBTimeRange, globalIndexTimeRange)

	// The search time range is smaller than 40 days and overlaps with partition
	// idb time range on the left.
	// If -disablePerDayIndex is set, the effective search time range is
	// expected to be globalIndexTimeRange for both legacy and parition idb.
	// Otherwise:
	// - For the legacy idb: it must remain the same
	// - For the partition idb: the MinTimestamp must be adjusted to match the
	// partition idb time range MinTimestamp.
	searchTimeRange = TimeRange{
		MinTimestamp: partitionIDBTimeRange.MinTimestamp - msecPerDay,
		MaxTimestamp: partitionIDBTimeRange.MinTimestamp + msecPerDay,
	}
	f(false, searchTimeRange, legacyIDBTimeRange, searchTimeRange)
	f(false, searchTimeRange, partitionIDBTimeRange, TimeRange{
		MinTimestamp: partitionIDBTimeRange.MinTimestamp,
		MaxTimestamp: searchTimeRange.MaxTimestamp,
	})
	f(true, searchTimeRange, legacyIDBTimeRange, globalIndexTimeRange)
	f(true, searchTimeRange, partitionIDBTimeRange, globalIndexTimeRange)

	// The search time range is smaller than 40 days and overlaps with partition
	// idb time range on the right.
	// If -disablePerDayIndex is set, the effective search time range is
	// expected to be globalIndexTimeRange for both legacy and parition idb.
	// Otherwise:
	// - For the legacy idb, it must remain the same
	// - For the partition idb: its MaxTimestamp must be adjusted to match the
	//   partition idb time range MaxTimestamp.
	searchTimeRange = TimeRange{
		MinTimestamp: partitionIDBTimeRange.MaxTimestamp - msecPerDay,
		MaxTimestamp: partitionIDBTimeRange.MaxTimestamp + msecPerDay,
	}
	f(false, searchTimeRange, legacyIDBTimeRange, searchTimeRange)
	f(false, searchTimeRange, partitionIDBTimeRange, TimeRange{
		MinTimestamp: searchTimeRange.MinTimestamp,
		MaxTimestamp: partitionIDBTimeRange.MaxTimestamp,
	})
	f(true, searchTimeRange, legacyIDBTimeRange, globalIndexTimeRange)
	f(true, searchTimeRange, partitionIDBTimeRange, globalIndexTimeRange)
}

type testStorageSearchWithoutPerDayIndexOptions struct {
	mrs                []MetricRow
	assertSearchResult func(t *testing.T, s *Storage, tr TimeRange, want any)
	alwaysPerTimeRange bool // If true, use wantPerTimeRange instead of wantAll
	wantPerTimeRange   map[TimeRange]any
	wantAll            any
	wantEmpty          any
}

// testStorageSearchWithoutPerDayIndex tests how the search behaves when the
// per-day index is disabled. This function is expected to be called by
// functions that test a particular search operation, such as GetTSDBStatus(),
// SearchMetricNames(), etc.
func testStorageSearchWithoutPerDayIndex(t *testing.T, opts *testStorageSearchWithoutPerDayIndexOptions) {
	defer testRemoveAll(t)

	// The data is inserted and the search is performed when the per-day index
	// is enabled.
	t.Run("InsertAndSearchWithPerDayIndex", func(t *testing.T) {
		s := MustOpenStorage(t.Name(), OpenOptions{
			DisablePerDayIndex: false,
		})
		s.AddRows(opts.mrs, defaultPrecisionBits)
		s.DebugFlush()
		for tr, want := range opts.wantPerTimeRange {
			opts.assertSearchResult(t, s, tr, want)
		}
		s.MustClose()
	})

	//  The data is inserted and the search is performed when the per-day index
	//  is disabled.
	t.Run("InsertAndSearchWithoutPerDayIndex", func(t *testing.T) {
		s := MustOpenStorage(t.Name(), OpenOptions{
			DisablePerDayIndex: true,
		})
		s.AddRows(opts.mrs, defaultPrecisionBits)
		s.DebugFlush()
		for tr, want := range opts.wantPerTimeRange {
			if !opts.alwaysPerTimeRange {
				want = opts.wantAll
			}
			opts.assertSearchResult(t, s, tr, want)
		}
		s.MustClose()
	})

	// The data is inserted when the per-day index is enabled but the search is
	// performed when the per-day index is disabled.
	t.Run("InsertWithPerDayIndexSearchWithout", func(t *testing.T) {
		s := MustOpenStorage(t.Name(), OpenOptions{
			DisablePerDayIndex: false,
		})
		s.AddRows(opts.mrs, defaultPrecisionBits)
		s.DebugFlush()
		s.MustClose()

		s = MustOpenStorage(t.Name(), OpenOptions{
			DisablePerDayIndex: true,
		})
		for tr, want := range opts.wantPerTimeRange {
			if !opts.alwaysPerTimeRange {
				want = opts.wantAll
			}
			opts.assertSearchResult(t, s, tr, want)
		}
		s.MustClose()
	})

	// The data is inserted when the per-day index is disabled but the search is
	// performed when the per-day index is enabled. This case also shows that
	// registering metric names recovers the per-day index.
	t.Run("InsertWithoutPerDayIndexSearchWith", func(t *testing.T) {
		s := MustOpenStorage(t.Name(), OpenOptions{
			DisablePerDayIndex: true,
		})
		s.AddRows(opts.mrs, defaultPrecisionBits)
		s.DebugFlush()
		s.MustClose()

		s = MustOpenStorage(t.Name(), OpenOptions{
			DisablePerDayIndex: false,
		})

		for tr := range opts.wantPerTimeRange {
			opts.assertSearchResult(t, s, tr, opts.wantEmpty)
		}

		// Verify that search result contains correct label values after populating
		// per-day index by registering metric names.
		s.RegisterMetricNames(nil, opts.mrs)
		s.DebugFlush()
		for tr, want := range opts.wantPerTimeRange {
			opts.assertSearchResult(t, s, tr, want)
		}
		s.MustClose()
	})
}

func TestStorageGetTSDBStatusWithoutPerDayIndex(t *testing.T) {
	const (
		days = 4
		rows = 10
	)
	rng := rand.New(rand.NewSource(1))
	opts := testStorageSearchWithoutPerDayIndexOptions{
		wantEmpty:        &TSDBStatus{},
		wantPerTimeRange: make(map[TimeRange]any),
		wantAll:          &TSDBStatus{TotalSeries: days * rows},
	}
	for day := 1; day <= days; day++ {
		tr := TimeRange{
			MinTimestamp: time.Date(2024, 1, day, 0, 0, 0, 0, time.UTC).UnixMilli(),
			MaxTimestamp: time.Date(2024, 1, day, 23, 59, 59, 999, time.UTC).UnixMilli(),
		}
		for row := 0; row < rows; row++ {
			name := fmt.Sprintf("metric_%d", rows*day+row)
			mn := &MetricName{
				MetricGroup: []byte(name),
			}
			metricNameRaw := mn.marshalRaw(nil)
			opts.mrs = append(opts.mrs, MetricRow{
				MetricNameRaw: metricNameRaw,
				Timestamp:     rng.Int63n(tr.MaxTimestamp-tr.MinTimestamp) + tr.MinTimestamp,
				Value:         rng.NormFloat64() * 1e6,
			})
		}
		opts.wantPerTimeRange[tr] = &TSDBStatus{TotalSeries: rows}
	}

	opts.assertSearchResult = func(t *testing.T, s *Storage, tr TimeRange, want any) {
		t.Helper()

		date := uint64(tr.MinTimestamp) / msecPerDay
		gotStatus, err := s.GetTSDBStatus(nil, nil, date, "", 10, 1e6, noDeadline)
		if err != nil {
			t.Fatalf("GetTSDBStatus(%v) failed unexpectedly", &tr)
		}

		wantStatus := want.(*TSDBStatus)
		if got, want := gotStatus.TotalSeries, wantStatus.TotalSeries; got != want {
			t.Errorf("[%v] unexpected TSDBStatus.TotalSeries: got %d, want %d", &tr, got, want)
		}
	}

	testStorageSearchWithoutPerDayIndex(t, &opts)
}

func TestStorageSearchMetricNamesWithoutPerDayIndex(t *testing.T) {
	const (
		days = 4
		rows = 10
	)
	rng := rand.New(rand.NewSource(1))
	opts := testStorageSearchWithoutPerDayIndexOptions{
		wantEmpty:        []string(nil),
		wantPerTimeRange: make(map[TimeRange]any),
		wantAll:          []string{},
	}
	for day := 1; day <= days; day++ {
		tr := TimeRange{
			MinTimestamp: time.Date(2024, 1, day, 0, 0, 0, 0, time.UTC).UnixMilli(),
			MaxTimestamp: time.Date(2024, 1, day, 23, 59, 59, 999, time.UTC).UnixMilli(),
		}
		var want []string
		for row := 0; row < rows; row++ {
			name := fmt.Sprintf("metric_%d", rows*day+row)
			mn := &MetricName{
				MetricGroup: []byte(name),
			}
			metricNameRaw := mn.marshalRaw(nil)
			want = append(want, string(name))
			opts.mrs = append(opts.mrs, MetricRow{
				MetricNameRaw: metricNameRaw,
				Timestamp:     rng.Int63n(tr.MaxTimestamp-tr.MinTimestamp) + tr.MinTimestamp,
				Value:         rng.NormFloat64() * 1e6,
			})
		}
		opts.wantPerTimeRange[tr] = want
		opts.wantAll = append(opts.wantAll.([]string), want...)
	}

	opts.assertSearchResult = func(t *testing.T, s *Storage, tr TimeRange, want any) {
		t.Helper()

		tfsAll := NewTagFilters()
		if err := tfsAll.Add([]byte("__name__"), []byte(".*"), false, true); err != nil {
			panic(fmt.Sprintf("unexpected error in TagFilters.Add: %v", err))
		}
		got, err := s.SearchMetricNames(nil, []*TagFilters{tfsAll}, tr, 1e6, noDeadline)
		if err != nil {
			t.Fatalf("SearchMetricNames(%v) failed unexpectedly: %v", &tr, err)
		}
		for i, name := range got {
			var mn MetricName
			if err := mn.Unmarshal([]byte(name)); err != nil {
				t.Fatalf("mn.Unmarshal(%q) failed unexpectedly: %v", name, err)
			}
			got[i] = string(mn.MetricGroup)
		}
		if !reflect.DeepEqual(got, want) {
			t.Errorf("[%v] unexpected metric names: got %v, want %v", &tr, got, want)
		}
	}

	testStorageSearchWithoutPerDayIndex(t, &opts)
}

func TestStorageSearchLabelNamesWithoutPerDayIndex(t *testing.T) {
	const (
		days = 4
		rows = 10
	)
	rng := rand.New(rand.NewSource(1))
	opts := testStorageSearchWithoutPerDayIndexOptions{
		wantEmpty:        []string{},
		wantPerTimeRange: make(map[TimeRange]any),
		wantAll:          []string{},
	}
	for day := 1; day <= days; day++ {
		tr := TimeRange{
			MinTimestamp: time.Date(2024, 1, day, 0, 0, 0, 0, time.UTC).UnixMilli(),
			MaxTimestamp: time.Date(2024, 1, day, 23, 59, 59, 999, time.UTC).UnixMilli(),
		}
		var want []string
		for row := 0; row < rows; row++ {
			labelName := fmt.Sprintf("job_%d", rows*day+row)
			mn := &MetricName{
				MetricGroup: []byte("metric"),
				Tags: []Tag{
					{[]byte(labelName), []byte("webservice")},
				},
			}
			metricNameRaw := mn.marshalRaw(nil)
			want = append(want, labelName)
			opts.mrs = append(opts.mrs, MetricRow{
				MetricNameRaw: metricNameRaw,
				Timestamp:     rng.Int63n(tr.MaxTimestamp-tr.MinTimestamp) + tr.MinTimestamp,
				Value:         rng.NormFloat64() * 1e6,
			})
		}
		opts.wantAll = append(opts.wantAll.([]string), want...)
		opts.wantPerTimeRange[tr] = append(want, "__name__")
	}
	opts.wantAll = append(opts.wantAll.([]string), "__name__")

	opts.assertSearchResult = func(t *testing.T, s *Storage, tr TimeRange, want any) {
		t.Helper()
		got, err := s.SearchLabelNames(nil, []*TagFilters{}, tr, 1e6, 1e6, noDeadline)
		if err != nil {
			t.Fatalf("SearchLabelNames(%v) failed unexpectedly: %v", &tr, err)
		}
		slices.Sort(got)
		slices.Sort(want.([]string))
		if !reflect.DeepEqual(got, want) {
			t.Errorf("[%v] unexpected label names: got %v, want %v", &tr, got, want)
		}
	}

	testStorageSearchWithoutPerDayIndex(t, &opts)
}

func TestStorageSearchLabelValuesWithoutPerDayIndex(t *testing.T) {
	const (
		days      = 4
		rows      = 10
		labelName = "job"
	)
	rng := rand.New(rand.NewSource(1))
	opts := testStorageSearchWithoutPerDayIndexOptions{
		wantEmpty:        []string{},
		wantPerTimeRange: make(map[TimeRange]any),
		wantAll:          []string{},
	}
	for day := 1; day <= days; day++ {
		tr := TimeRange{
			MinTimestamp: time.Date(2024, 1, day, 0, 0, 0, 0, time.UTC).UnixMilli(),
			MaxTimestamp: time.Date(2024, 1, day, 23, 59, 59, 999, time.UTC).UnixMilli(),
		}
		var want []string
		for row := 0; row < rows; row++ {
			labelValue := fmt.Sprintf("webservice_%d", rows*day+row)
			mn := &MetricName{
				MetricGroup: []byte("metric"),
				Tags: []Tag{
					{[]byte(labelName), []byte(labelValue)},
				},
			}
			metricNameRaw := mn.marshalRaw(nil)
			want = append(want, labelValue)
			opts.mrs = append(opts.mrs, MetricRow{
				MetricNameRaw: metricNameRaw,
				Timestamp:     rng.Int63n(tr.MaxTimestamp-tr.MinTimestamp) + tr.MinTimestamp,
				Value:         rng.NormFloat64() * 1e6,
			})
		}
		opts.wantPerTimeRange[tr] = want
		opts.wantAll = append(opts.wantAll.([]string), want...)
	}

	opts.assertSearchResult = func(t *testing.T, s *Storage, tr TimeRange, want any) {
		t.Helper()
		got, err := s.SearchLabelValues(nil, labelName, []*TagFilters{}, tr, 1e6, 1e6, noDeadline)
		if err != nil {
			t.Fatalf("SearchLabelValues(%v) failed unexpectedly: %v", &tr, err)
		}
		slices.Sort(got)
		slices.Sort(want.([]string))
		if !reflect.DeepEqual(got, want) {
			t.Errorf("[%v] unexpected label values: got %v, want %v", &tr, got, want)
		}
	}

	testStorageSearchWithoutPerDayIndex(t, &opts)
}

func TestStorageSearchTagValueSuffixesWithoutPerDayIndex(t *testing.T) {
	const (
		days           = 4
		rows           = 10
		tagValuePrefix = "metric."
	)
	rng := rand.New(rand.NewSource(1))
	opts := testStorageSearchWithoutPerDayIndexOptions{
		wantEmpty:        []string{},
		wantPerTimeRange: make(map[TimeRange]any),
		wantAll:          []string{},
	}
	for day := 1; day <= days; day++ {
		tr := TimeRange{
			MinTimestamp: time.Date(2024, 1, day, 0, 0, 0, 0, time.UTC).UnixMilli(),
			MaxTimestamp: time.Date(2024, 1, day, 23, 59, 59, 999, time.UTC).UnixMilli(),
		}
		for row := 0; row < rows; row++ {
			metricName := fmt.Sprintf("%sday%d.row%d", tagValuePrefix, day, row)
			mn := &MetricName{
				MetricGroup: []byte(metricName),
			}
			metricNameRaw := mn.marshalRaw(nil)
			opts.mrs = append(opts.mrs, MetricRow{
				MetricNameRaw: metricNameRaw,
				Timestamp:     rng.Int63n(tr.MaxTimestamp-tr.MinTimestamp) + tr.MinTimestamp,
				Value:         rng.NormFloat64() * 1e6,
			})
		}
		want := fmt.Sprintf("day%d.", day)
		opts.wantPerTimeRange[tr] = []string{want}
		opts.wantAll = append(opts.wantAll.([]string), want)
	}

	opts.assertSearchResult = func(t *testing.T, s *Storage, tr TimeRange, want any) {
		t.Helper()
		got, err := s.SearchTagValueSuffixes(nil, tr, "", tagValuePrefix, '.', 1e6, noDeadline)
		if err != nil {
			t.Fatalf("SearchTagValueSuffixes(%v) failed unexpectedly: %v", &tr, err)
		}
		slices.Sort(got)
		slices.Sort(want.([]string))
		if !reflect.DeepEqual(got, want) {
			t.Errorf("[%v] unexpected tag value suffixes: got %v, want %v", &tr, got, want)
		}
	}

	testStorageSearchWithoutPerDayIndex(t, &opts)
}

func TestStorageSearchGraphitePathsWithoutPerDayIndex(t *testing.T) {
	const (
		days = 4
		rows = 10
	)
	rng := rand.New(rand.NewSource(1))
	opts := testStorageSearchWithoutPerDayIndexOptions{
		wantEmpty:        []string(nil),
		wantPerTimeRange: make(map[TimeRange]any),
		wantAll:          []string{},
	}
	for day := 1; day <= days; day++ {
		tr := TimeRange{
			MinTimestamp: time.Date(2024, 1, day, 0, 0, 0, 0, time.UTC).UnixMilli(),
			MaxTimestamp: time.Date(2024, 1, day, 23, 59, 59, 999, time.UTC).UnixMilli(),
		}
		want := make([]string, rows)
		for row := 0; row < rows; row++ {
			metricName := fmt.Sprintf("day%d.row%d", day, row)
			mn := &MetricName{
				MetricGroup: []byte(metricName),
			}
			metricNameRaw := mn.marshalRaw(nil)
			opts.mrs = append(opts.mrs, MetricRow{
				MetricNameRaw: metricNameRaw,
				Timestamp:     rng.Int63n(tr.MaxTimestamp-tr.MinTimestamp) + tr.MinTimestamp,
				Value:         rng.NormFloat64() * 1e6,
			})
			want[row] = metricName
		}
		opts.wantPerTimeRange[tr] = want
		opts.wantAll = append(opts.wantAll.([]string), want...)
	}

	opts.assertSearchResult = func(t *testing.T, s *Storage, tr TimeRange, want any) {
		t.Helper()
		got, err := s.SearchGraphitePaths(nil, tr, []byte("*.*"), 1e6, noDeadline)
		if err != nil {
			t.Fatalf("SearchGraphitePaths(%v) failed unexpectedly: %v", &tr, err)
		}
		slices.Sort(got)
		slices.Sort(want.([]string))
		if !reflect.DeepEqual(got, want) {
			t.Errorf("[%v] unexpected graphite paths: got %v, want %v", &tr, got, want)
		}
	}

	testStorageSearchWithoutPerDayIndex(t, &opts)
}

func TestStorageQueryWithoutPerDayIndex(t *testing.T) {
	const (
		days = 4
		rows = 10
	)
	rng := rand.New(rand.NewSource(1))
	opts := testStorageSearchWithoutPerDayIndexOptions{
		wantEmpty:          []MetricRow(nil),
		wantPerTimeRange:   make(map[TimeRange]any),
		alwaysPerTimeRange: true,
	}
	for day := 1; day <= days; day++ {
		tr := TimeRange{
			MinTimestamp: time.Date(2024, 1, day, 0, 0, 0, 0, time.UTC).UnixMilli(),
			MaxTimestamp: time.Date(2024, 1, day, 23, 59, 59, 999, time.UTC).UnixMilli(),
		}
		var want []MetricRow
		for row := 0; row < rows; row++ {
			seqNumber := rows*day + row
			name := fmt.Sprintf("metric_%d", seqNumber)
			mn := &MetricName{
				MetricGroup: []byte(name),
			}
			metricNameRaw := mn.marshalRaw(nil)
			mr := MetricRow{
				MetricNameRaw: metricNameRaw,
				Timestamp:     rng.Int63n(tr.MaxTimestamp-tr.MinTimestamp) + tr.MinTimestamp,
				Value:         float64(seqNumber),
			}
			opts.mrs = append(opts.mrs, mr)
			want = append(want, mr)
		}
		opts.wantPerTimeRange[tr] = want
	}

	opts.assertSearchResult = func(t *testing.T, s *Storage, tr TimeRange, want any) {
		t.Helper()

		tfs := NewTagFilters()
		if err := tfs.Add(nil, []byte(`metric_\d*`), false, true); err != nil {
			t.Fatalf("unexpected error in TagFilters.Add: %v", err)
		}
		if err := testAssertSearchResult(s, tr, tfs, want.([]MetricRow)); err != nil {
			t.Errorf("%v: %v", &tr, err)
		}
	}

	testStorageSearchWithoutPerDayIndex(t, &opts)
}

func TestStorageAddRows_SamplesWithZeroDate(t *testing.T) {
	defer testRemoveAll(t)

	f := func(t *testing.T, disablePerDayIndex bool) {
		t.Helper()

		s := MustOpenStorage(t.Name(), OpenOptions{
			DisablePerDayIndex: disablePerDayIndex,
		})
		defer s.MustClose()

		mn := MetricName{MetricGroup: []byte("metric")}
		mr := MetricRow{MetricNameRaw: mn.marshalRaw(nil)}
		for range 10 {
			mr.Timestamp = rand.Int63n(msecPerDay)
			mr.Value = float64(rand.Intn(1000))
			s.AddRows([]MetricRow{mr}, defaultPrecisionBits)
			s.DebugFlush()
			// Reset TSID cache so that insertion takes the path that involves
			// checking whether the index contains metricName->TSID mapping.
			s.resetAndSaveTSIDCache()
		}

		want := 1
		firstUnixDay := TimeRange{
			MinTimestamp: 0,
			MaxTimestamp: msecPerDay - 1,
		}
		if got := s.newTimeseriesCreated.Load(); got != uint64(want) {
			t.Errorf("unexpected new timeseries count: got %d, want %d", got, want)
		}
		if got := testCountAllMetricNames(s, firstUnixDay); got != want {
			t.Errorf("unexpected metric name count: got %d, want %d", got, want)
		}
		if got := testCountAllMetricIDs(s, firstUnixDay); got != want {
			t.Errorf("unexpected metric id count: got %d, want %d", got, want)
		}
	}

	t.Run("disablePerDayIndex=false", func(t *testing.T) {
		f(t, false)
	})
	t.Run("disablePerDayIndex=true", func(t *testing.T) {
		f(t, true)
	})
}

func TestStorageAddRows_currHourMetricIDs(t *testing.T) {
	defer testRemoveAll(t)

	f := func(t *testing.T, disablePerDayIndex bool) {
		t.Helper()

		s := MustOpenStorage(t.Name(), OpenOptions{
			DisablePerDayIndex: disablePerDayIndex,
		})
		defer s.MustClose()

		now := time.Now().UTC()
		currHourTR := TimeRange{
			MinTimestamp: time.Date(now.Year(), now.Month(), now.Day(), now.Hour(), 0, 0, 0, time.UTC).UnixMilli(),
			MaxTimestamp: time.Date(now.Year(), now.Month(), now.Day(), now.Hour(), 59, 59, 999_999_999, time.UTC).UnixMilli(),
		}
		currHour := uint64(currHourTR.MinTimestamp / 1000 / 3600)
		prevHourTR := TimeRange{
			MinTimestamp: currHourTR.MinTimestamp - 3600*1000,
			MaxTimestamp: currHourTR.MaxTimestamp - 3600*1000,
		}
		rng := rand.New(rand.NewSource(1))

		// Test current hour metricIDs population when data ingestion takes the
		// slow path. The database is empty, therefore the index and the
		// tsidCache contain no metricIDs, therefore the data ingestion will
		// take slow path.

		mrs := testGenerateMetricRowsWithPrefix(rng, 1000, "slow_path", currHourTR)
		s.AddRows(mrs, defaultPrecisionBits)
		s.DebugFlush()
		s.updateCurrHourMetricIDs(currHour)
		if got, want := s.currHourMetricIDs.Load().m.Len(), 1000; got != want {
			t.Errorf("[slow path] unexpected current hour metric ID count: got %d, want %d", got, want)
		}

		// Test current hour metricIDs population when data ingestion takes the
		// fast path (when the metricIDs are found in the tsidCache)

		// First insert samples to populate the tsidCache. The samples belong to
		// the previous hour, therefore the metricIDs won't be added to
		// currHourMetricIDs.
		mrs = testGenerateMetricRowsWithPrefix(rng, 1000, "fast_path", prevHourTR)
		s.AddRows(mrs, defaultPrecisionBits)
		s.DebugFlush()
		s.updateCurrHourMetricIDs(currHour)
		if got, want := s.currHourMetricIDs.Load().m.Len(), 1000; got != want {
			t.Errorf("[fast path] unexpected current hour metric ID count after ingesting samples for previous hour: got %d, want %d", got, want)
		}

		// Now ingest the same metrics. This time the metricIDs will be found in
		// tsidCache so the ingestion will take the fast path.
		mrs = testGenerateMetricRowsWithPrefix(rng, 1000, "fast_path", currHourTR)
		s.AddRows(mrs, defaultPrecisionBits)
		s.DebugFlush()
		s.updateCurrHourMetricIDs(currHour)
		if got, want := s.currHourMetricIDs.Load().m.Len(), 2000; got != want {
			t.Errorf("[fast path] unexpected current hour metric ID count: got %d, want %d", got, want)
		}

		// Test current hour metricIDs population when data ingestion takes the
		// slower path (when the metricIDs are not found in the tsidCache but
		// found in the index)

		// First insert samples to populate the index. The samples belong to
		// the previous hour, therefore the metricIDs won't be added to
		// currHourMetricIDs.
		mrs = testGenerateMetricRowsWithPrefix(rng, 1000, "slower_path", prevHourTR)
		s.AddRows(mrs, defaultPrecisionBits)
		s.DebugFlush()
		s.updateCurrHourMetricIDs(currHour)
		if got, want := s.currHourMetricIDs.Load().m.Len(), 2000; got != want {
			t.Errorf("[slower path] unexpected current hour metric ID count after ingesting samples for previous hour: got %d, want %d", got, want)
		}
		// Inserted samples were also added to the tsidCache. Drop it to
		// enforce the fallback to index search.
		s.resetAndSaveTSIDCache()

		// Now ingest the same metrics. This time the metricIDs will be searched
		// and found in index so the ingestion will take the slower path.
		mrs = testGenerateMetricRowsWithPrefix(rng, 1000, "slower_path", currHourTR)
		s.AddRows(mrs, defaultPrecisionBits)
		s.DebugFlush()
		s.updateCurrHourMetricIDs(currHour)
		if got, want := s.currHourMetricIDs.Load().m.Len(), 3000; got != want {
			t.Errorf("[slower path] unexpected current hour metric ID count: got %d, want %d", got, want)
		}
	}

	t.Run("disablePerDayIndex=false", func(t *testing.T) {
		f(t, false)
	})
	t.Run("disablePerDayIndex=true", func(t *testing.T) {
		f(t, true)
	})
}

<<<<<<< HEAD
// testSearchMetricIDs returns metricIDs for the given tfss and tr.
//
// The returned metricIDs are sorted. The function panics in in case of error.
// The function is not a part of Storage beause it is currently used in unit
// tests only.
func testSearchMetricIDs(s *Storage, tfss []*TagFilters, tr TimeRange, maxMetrics int, deadline uint64) []uint64 {
	search := func(qt *querytracer.Tracer, idb *indexDB, tr TimeRange) ([]uint64, error) {
		return idb.searchMetricIDs(qt, tfss, tr, maxMetrics, deadline)
	}
	metricIDs, err := searchAndMerge(nil, s, tr, search, mergeUniq)
	if err != nil {
		panic(fmt.Sprintf("searching metricIDs failed unexpectedly: %s", err))
	}
	slices.Sort(metricIDs)
	return metricIDs
}

=======
>>>>>>> a1323196
// testCountAllMetricIDs is a test helper function that counts the IDs of
// all time series within the given time range.
func testCountAllMetricIDs(s *Storage, tr TimeRange) int {
	tfsAll := NewTagFilters()
	if err := tfsAll.Add([]byte("__name__"), []byte(".*"), false, true); err != nil {
		panic(fmt.Sprintf("unexpected error in TagFilters.Add: %v", err))
	}
<<<<<<< HEAD
	ids := testSearchMetricIDs(s, []*TagFilters{tfsAll}, tr, 1e9, noDeadline)
=======
	if s.disablePerDayIndex {
		tr = globalIndexTimeRange
	}
	idb, putIndexDB := s.getCurrIndexDB()
	defer putIndexDB()
	ids, err := idb.searchMetricIDs(nil, []*TagFilters{tfsAll}, tr, 1e9, noDeadline)
	if err != nil {
		panic(fmt.Sprintf("seachMetricIDs() failed unexpectedly: %s", err))
	}
>>>>>>> a1323196
	return len(ids)
}

func TestStorageRegisterMetricNamesForVariousDataPatternsConcurrently(t *testing.T) {
	testStorageVariousDataPatternsConcurrently(t, true, func(s *Storage, mrs []MetricRow) {
		s.RegisterMetricNames(nil, mrs)
	})
}

func TestStorageAddRowsForVariousDataPatternsConcurrently(t *testing.T) {
	testStorageVariousDataPatternsConcurrently(t, false, func(s *Storage, mrs []MetricRow) {
		s.AddRows(mrs, defaultPrecisionBits)
	})
}

// testStorageVariousDataPatternsConcurrently tests different concurrency use
// cases when ingesting data of different patterns. Each concurrency use case
// considered with and without the per-day index.
//
// The function is intended to be used by other tests that define which
// operation (AddRows or RegisterMetricNames) is tested.
func testStorageVariousDataPatternsConcurrently(t *testing.T, registerOnly bool, op func(s *Storage, mrs []MetricRow)) {
	defer testRemoveAll(t)

	const concurrency = 4

	disablePerDayIndex := false
	t.Run("perDayIndexes/serial", func(t *testing.T) {
		testStorageVariousDataPatterns(t, disablePerDayIndex, registerOnly, op, 1, false)
	})
	t.Run("perDayIndexes/concurrentRows", func(t *testing.T) {
		testStorageVariousDataPatterns(t, disablePerDayIndex, registerOnly, op, concurrency, true)
	})
	t.Run("perDayIndexes/concurrentBatches", func(t *testing.T) {
		testStorageVariousDataPatterns(t, disablePerDayIndex, registerOnly, op, concurrency, false)
	})

	disablePerDayIndex = true
	t.Run("noPerDayIndexes/serial", func(t *testing.T) {
		testStorageVariousDataPatterns(t, disablePerDayIndex, registerOnly, op, 1, false)
	})
	t.Run("noPerDayIndexes/concurrentRows", func(t *testing.T) {
		testStorageVariousDataPatterns(t, disablePerDayIndex, registerOnly, op, concurrency, true)
	})
	t.Run("noPerDayIndexes/concurrentBatches", func(t *testing.T) {
		testStorageVariousDataPatterns(t, disablePerDayIndex, registerOnly, op, concurrency, false)
	})
}

// testStorageVariousDataPatterns tests the ingestion of different combinations
// of metric names and dates.
//
// The function is intended to be used by other tests that define the
// concurrency, the per-day index setting, and the operation (AddRows or
// RegisterMetricNames) under test.
func testStorageVariousDataPatterns(t *testing.T, disablePerDayIndex, registerOnly bool, op func(s *Storage, mrs []MetricRow), concurrency int, splitBatches bool) {
	f := func(t *testing.T, sameBatchMetricNames, sameRowMetricNames, sameBatchDates, sameRowDates bool) {
		batches, wantCounts := testGenerateMetricRowBatches(&batchOptions{
			numBatches:           3,
			numRowsPerBatch:      30,
			disablePerDayIndex:   disablePerDayIndex,
			registerOnly:         registerOnly,
			sameBatchMetricNames: sameBatchMetricNames,
			sameRowMetricNames:   sameRowMetricNames,
			sameBatchDates:       sameBatchDates,
			sameRowDates:         sameRowDates,
		})
		// The TestStorageAddRowsForVariousDataPatternsConcurrently/perDayIndexes/serial/sameBatchMetrics/sameRowMetrics/sameBatchDates/diffRowDates
		// test fails once the indexDB is rotated. This happens reliably when the number
		// of CPUs is 1. See: https://github.com/VictoriaMetrics/VictoriaMetrics/issues/8654.
		//
		// With the higher number of CPUs this failure is very rare.
		// Temporarily relax the strict equality requirement for got and want
		// data until this fixed. It is known why the test is failing but the
		// fix may be non-trivial, See: https://github.com/VictoriaMetrics/VictoriaMetrics/issues/8948
		strict := concurrency == 1 && runtime.NumCPU() > 1
		rowsAddedTotal := wantCounts.metrics.RowsAddedTotal

		s := MustOpenStorage(t.Name(), OpenOptions{
			DisablePerDayIndex: disablePerDayIndex,
		})

		testDoConcurrently(s, op, concurrency, splitBatches, batches)
		s.DebugFlush()
		assertCounts(t, s, wantCounts, strict)

		// TODO(rtm0): Add a case when a metricID is present in TSID cache but
		// not in partition idb.

		// Empty the tsidCache to test the case when tsid is retrieved from the
		// index that belongs to the current generation indexDB.
		s.resetAndSaveTSIDCache()
		testDoConcurrently(s, op, concurrency, splitBatches, batches)
		s.DebugFlush()
		wantCounts.metrics.RowsAddedTotal += rowsAddedTotal
		assertCounts(t, s, wantCounts, strict)

		// TODO(rtm0): Add a case when a metricID is present in legacy IDB but
		// not in partition idb.

		s.MustClose()
	}

	t.Run("sameBatchMetrics/sameRowMetrics/sameBatchDates/sameRowDates", func(t *testing.T) {
		// Batch1: metric 1971-01-01, metric 1971-01-01
		// Batch2: metric 1971-01-01, metric 1971-01-01
		t.Parallel()
		f(t, true, true, true, true)
	})

	t.Run("sameBatchMetrics/sameRowMetrics/sameBatchDates/diffRowDates", func(t *testing.T) {
		// Batch1: metric 1971-01-01, metric 1971-01-02
		// Batch2: metric 1971-01-01, metric 1971-01-02
		t.Parallel()
		f(t, true, true, true, false)
	})

	t.Run("sameBatchMetrics/sameRowMetrics/diffBatchDates/sameRowDates", func(t *testing.T) {
		// Batch1: metric 1971-01-01, metric 1971-01-01
		// Batch2: metric 1971-01-02, metric 1971-01-02
		t.Parallel()
		f(t, true, true, false, true)
	})

	t.Run("sameBatchMetrics/sameRowMetrics/diffBatchDates/diffRowDates", func(t *testing.T) {
		// Batch1: metric 1971-01-01, metric 1971-01-02
		// Batch2: metric 1971-01-03, metric 1971-01-04
		t.Parallel()
		f(t, true, true, false, false)
	})

	t.Run("sameBatchMetrics/diffRowMetrics/sameBatchDates/sameRowDates", func(t *testing.T) {
		// Batch1: metric_row0 1971-01-01, metric_row1 1971-01-01
		// Batch2: metric_row0 1971-01-01, metric_row1 1971-01-01
		t.Parallel()
		f(t, true, false, true, true)
	})

	t.Run("sameBatchMetrics/diffRowMetrics/sameBatchDates/diffRowDates", func(t *testing.T) {
		// Batch1: metric_row0 1971-01-01, metric_row1 1971-01-02
		// Batch2: metric_row0 1971-01-01, metric_row1 1971-01-02
		t.Parallel()
		f(t, true, false, true, false)
	})

	t.Run("sameBatchMetrics/diffRowMetrics/diffBatchDates/sameRowDates", func(t *testing.T) {
		// Batch1: metric_row0 1971-01-01, metric_row1 1971-01-01
		// Batch2: metric_row0 1971-01-02, metric_row1 1971-01-02
		t.Parallel()
		f(t, true, false, false, true)
	})

	t.Run("sameBatchMetrics/diffRowMetrics/diffBatchDates/diffRowDates", func(t *testing.T) {
		// Batch1: metric_row0 1971-01-01, metric_row1 1971-01-02
		// Batch2: metric_row0 1971-01-03, metric_row1 1971-01-04
		t.Parallel()
		f(t, true, false, false, false)
	})

	t.Run("diffBatchMetrics/sameRowMetrics/sameBatchDates/sameRowDates", func(t *testing.T) {
		// Batch1: metric_batch0 1971-01-01, metric_batch0 1971-01-01
		// Batch2: metric_batch1 1971-01-01, metric_batch1 1971-01-01
		t.Parallel()
		f(t, false, true, true, true)
	})

	t.Run("diffBatchMetrics/sameRowMetrics/sameBatchDates/diffRowDates", func(t *testing.T) {
		// Batch1: metric_batch0 1971-01-01, metric_batch0 1971-01-02
		// Batch2: metric_batch1 1971-01-01, metric_batch1 1971-01-02
		t.Parallel()
		f(t, false, true, true, false)
	})

	t.Run("diffBatchMetrics/sameRowMetrics/diffBatchDates/sameRowDates", func(t *testing.T) {
		// Batch1: metric_batch0 1971-01-01, metric_batch0 1971-01-01
		// Batch2: metric_batch1 1971-01-02, metric_batch1 1971-01-02
		t.Parallel()
		f(t, false, true, false, true)
	})

	t.Run("diffBatchMetrics/sameRowMetrics/diffBatchDates/diffRowDates", func(t *testing.T) {
		// Batch1: metric_batch0 1971-01-01, metric_batch0 1971-01-02
		// Batch2: metric_batch1 1971-01-03, metric_batch1 1971-01-04
		t.Parallel()
		f(t, false, true, false, false)
	})

	t.Run("diffBatchMetrics/diffRowMetrics/sameBatchDates/sameRowDates", func(t *testing.T) {
		// Batch1: metric_batch0_row0 1971-01-01, metric_batch0_row1 1971-01-01
		// Batch2: metric_batch1_row0 1971-01-01, metric_batch1_row1 1971-01-01
		t.Parallel()
		f(t, false, false, true, true)
	})

	t.Run("diffBatchMetrics/diffRowMetrics/sameBatchDates/diffRowDates", func(t *testing.T) {
		// Batch1: metric_batch0_row0 1971-01-01, metric_batch0_row1 1971-01-02
		// Batch2: metric_batch1_row0 1971-01-01, metric_batch1_row1 1971-01-02
		t.Parallel()
		f(t, false, false, true, false)
	})

	t.Run("diffBatchMetrics/diffRowMetrics/diffBatchDates/sameRowDates", func(t *testing.T) {
		// Batch1: metric_batch0_row0 1971-01-01, metric_batch0_row1 1971-01-01
		// Batch2: metric_batch1_row0 1971-01-02, metric_batch1_row1 1971-01-02
		t.Parallel()
		f(t, false, false, false, true)
	})

	t.Run("diffBatchMetrics/diffRowMetrics/diffBatchDates/diffRowDates", func(t *testing.T) {
		// Batch1: metric_batch0_row0 1971-01-01, metric_batch0_row1 1971-01-02
		// Batch2: metric_batch1_row0 1971-01-03, metric_batch1_row1 1971-01-04
		t.Parallel()
		f(t, false, false, false, false)
	})
}

// testDoConcurrently performs some storage operation on metric rows
// concurrently.
//
// The function accepts metric rows organized in batches. The number of
// goroutines is specified with concurrency arg. If splitBatches is false, then
// each batch is processed in a separate goroutine. Otherwise, rows from a
// single batch are spread across multiple goroutines and next batch won't be
// processed until all records of the current batch are processed.
func testDoConcurrently(s *Storage, op func(s *Storage, mrs []MetricRow), concurrency int, splitBatches bool, mrsBatches [][]MetricRow) {
	if concurrency < 1 {
		panic(fmt.Sprintf("Unexpected concurrency: got %d, want >= 1", concurrency))
	}

	var wg sync.WaitGroup
	mrsCh := make(chan []MetricRow)
	for range concurrency {
		wg.Add(1)
		go func() {
			for mrs := range mrsCh {
				op(s, mrs)
			}
			wg.Done()
		}()
	}

	n := 1
	if splitBatches {
		n = concurrency
	}
	for _, batch := range mrsBatches {
		step := len(batch) / n
		if step == 0 {
			step = 1
		}
		for begin := 0; begin < len(batch); begin += step {
			limit := begin + step
			if limit > len(batch) {
				limit = len(batch)
			}
			mrsCh <- batch[begin:limit]
		}
	}
	close(mrsCh)
	wg.Wait()
}

type counts struct {
	metrics          *Metrics
	timeRangeCounts  map[TimeRange]int
	dateTSDBStatuses map[uint64]*TSDBStatus
}

// assertCounts retrieves various counts from storage and compares them with
// the wanted ones.
//
// Some counts can be greater than wanted values because duplicate metric IDs
// can be created when rows are inserted concurrently. In this case `strict`
// arg can be set to false in order to replace strict equality comparison with
// `greater or equal`.
func assertCounts(t *testing.T, s *Storage, want *counts, strict bool) {
	t.Helper()

	var gotMetrics Metrics
	s.UpdateMetrics(&gotMetrics)
	if got, want := gotMetrics.RowsAddedTotal, want.metrics.RowsAddedTotal; got != want {
		t.Errorf("unexpected Metrics.RowsAddedTotal: got %d, want %d", got, want)
	}

	gotCnt, wantCnt := gotMetrics.NewTimeseriesCreated, want.metrics.NewTimeseriesCreated
	if strict {
		if gotCnt != wantCnt {
			t.Errorf("unexpected Metrics.NewTimeseriesCreated: got %d, want %d", gotCnt, wantCnt)
		}
	} else {
		if gotCnt < wantCnt {
			t.Errorf("unexpected Metrics.NewTimeseriesCreated: got %d, want >= %d", gotCnt, wantCnt)
		}
	}

	for tr, want := range want.timeRangeCounts {
		if got := testCountAllMetricNames(s, tr); got != want {
			t.Errorf("%v: unexpected metric name count: got %d, want %d", &tr, got, want)
		}
		got := testCountAllMetricIDs(s, tr)
		if strict {
			if got != want {
				t.Errorf("%v: unexpected metric ID count: got %d, want %d", &tr, got, want)
			}
		} else {
			if got < want {
				t.Errorf("%v: unexpected metric ID count: got %d, want >= %d", &tr, got, want)
			}
		}

	}

	for date, wantStatus := range want.dateTSDBStatuses {
		dt := time.UnixMilli(int64(date) * msecPerDay).UTC()
		gotStatus, err := s.GetTSDBStatus(nil, nil, date, "", 10, 1e6, noDeadline)
		if err != nil {
			t.Fatalf("GetTSDBStatus(%v) failed unexpectedly: %v", dt, err)
		}
		got, want := gotStatus.TotalSeries, wantStatus.TotalSeries
		if strict {
			if got != want {
				t.Errorf("%v: unexpected TSDBStatus.TotalSeries: got %d, want %d", dt, got, want)
			}
		} else {
			if got < want {
				t.Errorf("%v: unexpected TSDBStatus.TotalSeries: got %d, want >= %d", dt, got, want)
			}
		}
	}
}

type batchOptions struct {
	numBatches           int
	numRowsPerBatch      int
	disablePerDayIndex   bool
	registerOnly         bool
	sameBatchMetricNames bool
	sameRowMetricNames   bool
	sameBatchDates       bool
	sameRowDates         bool
}

// testGenerateMetricRowBatches generates metric rows batches of various
// combinations of metric names and dates. The function also returns the counts
// that the storage is expected to report once the generated batch is ingested
// into the storage.
func testGenerateMetricRowBatches(opts *batchOptions) ([][]MetricRow, *counts) {
	if opts.numBatches <= 0 {
		panic(fmt.Sprintf("unexpected number of batches: got %d, want > 0", opts.numBatches))
	}
	if opts.numRowsPerBatch <= 0 {
		panic(fmt.Sprintf("unexpected number of rows per batch: got %d, want > 0", opts.numRowsPerBatch))
	}

	rng := rand.New(rand.NewSource(1))

	batches := make([][]MetricRow, opts.numBatches)
	metricName := "metric"
	startTime := time.Date(1971, 1, 1, 0, 0, 0, 0, time.UTC)
	endTime := time.Date(1971, 1, 1, 23, 59, 59, 999, time.UTC)
	days := time.Duration(0)
	trNames := make(map[TimeRange]map[string]bool)
	names := make(map[string]bool)

	roundToMonth := func(ts int64) int64 {
		t := time.UnixMilli(ts).UTC()
		return time.Date(t.Year(), t.Month(), 1, 0, 0, 0, 0, time.UTC).UnixMilli()
	}
	// Need to count metric names per month because we now have a separate
	// indexDB per partition.
	monthNames := make(map[int64]map[string]bool)

	for batch := range opts.numBatches {
		batchMetricName := metricName
		if !opts.sameBatchMetricNames {
			batchMetricName += fmt.Sprintf("_batch%d", batch)
		}
		var rows []MetricRow
		for row := range opts.numRowsPerBatch {
			rowMetricName := batchMetricName
			if !opts.sameRowMetricNames {
				rowMetricName += fmt.Sprintf("_row%d", row)
			}
			mn := MetricName{
				MetricGroup: []byte(rowMetricName),
			}
			tr := TimeRange{
				MinTimestamp: startTime.Add(days * 24 * time.Hour).UnixMilli(),
				MaxTimestamp: endTime.Add(days * 24 * time.Hour).UnixMilli(),
			}
			rows = append(rows, MetricRow{
				MetricNameRaw: mn.marshalRaw(nil),
				Timestamp:     rng.Int63n(tr.MaxTimestamp-tr.MinTimestamp) + tr.MinTimestamp,
				Value:         rng.NormFloat64() * 1e6,
			})
			if !opts.sameRowDates {
				days++
			}

			if trNames[tr] == nil {
				trNames[tr] = make(map[string]bool)
			}
			month := roundToMonth(tr.MinTimestamp)
			if monthNames[month] == nil {
				monthNames[month] = make(map[string]bool)
			}
			names[rowMetricName] = true
			trNames[tr][rowMetricName] = true
			monthNames[month][rowMetricName] = true

		}
		batches[batch] = rows
		if opts.sameBatchDates {
			days = 0
		} else if opts.sameRowDates {
			days++
		}
	}

	allTimeseries := len(names)
	rowsAddedTotal := uint64(opts.numBatches * opts.numRowsPerBatch)

	// When RegisterMetricNames() is called it only restisters the time series
	// in IndexDB but no samples is written to the storage.
	if opts.registerOnly {
		rowsAddedTotal = 0
	}
	want := counts{
		metrics: &Metrics{
			RowsAddedTotal:       rowsAddedTotal,
			NewTimeseriesCreated: uint64(allTimeseries),
		},
		timeRangeCounts:  make(map[TimeRange]int),
		dateTSDBStatuses: make(map[uint64]*TSDBStatus),
	}

	for tr, names := range trNames {

		var count int
		if opts.disablePerDayIndex {
			month := roundToMonth(tr.MinTimestamp)
			count = len(monthNames[month])
		} else {
			count = len(names)
		}
		date := uint64(tr.MinTimestamp / msecPerDay)
		want.timeRangeCounts[tr] = count
		want.dateTSDBStatuses[date] = &TSDBStatus{
			TotalSeries: uint64(count),
		}
	}
	return batches, &want
}

func TestStorageMetricTracker(t *testing.T) {
	defer testRemoveAll(t)
	rng := rand.New(rand.NewSource(1))
	numRows := uint64(1000)
	minTimestamp := time.Now().UnixMilli()
	maxTimestamp := minTimestamp + 1000
	mrs := testGenerateMetricRows(rng, numRows, minTimestamp, maxTimestamp)

	var gotMetrics Metrics
	s := MustOpenStorage(t.Name(), OpenOptions{TrackMetricNamesStats: true})
	defer s.MustClose()
	s.AddRows(mrs, defaultPrecisionBits)
	s.DebugFlush()
	s.UpdateMetrics(&gotMetrics)

	var sr Search
	tr := TimeRange{
		MinTimestamp: minTimestamp,
		MaxTimestamp: maxTimestamp,
	}

	// check stats for metrics with 0 requests count
	mus := s.GetMetricNamesStats(nil, 10_000, 0, "")
	if len(mus.Records) != int(numRows) {
		t.Fatalf("unexpected Stats records count=%d, want %d records", len(mus.Records), numRows)
	}

	// search query for all ingested metrics
	tfs := NewTagFilters()
	if err := tfs.Add(nil, []byte("metric_.+"), false, true); err != nil {
		t.Fatalf("unexpected error at tfs add: %s", err)
	}

	sr.Init(nil, s, []*TagFilters{tfs}, tr, 1e5, noDeadline)
	for sr.NextMetricBlock() {
	}
	sr.MustClose()

	mus = s.GetMetricNamesStats(nil, 10_000, 0, "")
	if len(mus.Records) != 0 {
		t.Fatalf("unexpected Stats records count=%d; want 0 records", len(mus.Records))
	}
	mus = s.GetMetricNamesStats(nil, 10_000, 1, "")
	if len(mus.Records) != int(numRows) {
		t.Fatalf("unexpected Stats records count=%d, want %d records", len(mus.Records), numRows)
	}
}

func TestStorageSearchTagValueSuffixes_maxTagValueSuffixes(t *testing.T) {
	defer testRemoveAll(t)

	rng := rand.New(rand.NewSource(1))
	tr := TimeRange{
		MinTimestamp: time.Date(2024, 1, 1, 0, 0, 0, 0, time.UTC).UnixMilli(),
		MaxTimestamp: time.Date(2024, 1, 31, 23, 59, 59, 999_999_999, time.UTC).UnixMilli(),
	}
	const numMetrics = 1000
	mrs := testGenerateMetricRowsWithPrefix(rng, numMetrics, "metric.", tr)

	s := MustOpenStorage(t.Name(), OpenOptions{})
	defer s.MustClose()
	s.AddRows(mrs, defaultPrecisionBits)
	s.DebugFlush()

	assertSuffixCount := func(maxTagValueSuffixes, want int) {
		suffixes, err := s.SearchTagValueSuffixes(nil, tr, "", "metric.", '.', maxTagValueSuffixes, noDeadline)
		if err != nil {
			t.Fatalf("SearchTagValueSuffixes() failed unexpectedly: %v", err)
		}

		if got := len(suffixes); got != want {
			t.Fatalf("unexpected tag value suffix count: got %d, want %d", got, want)
		}
	}

	// First, check that all the suffixes are returned if the limit is higher
	// than numMetrics.
	maxTagValueSuffixes := numMetrics + 1
	wantCount := numMetrics
	assertSuffixCount(maxTagValueSuffixes, wantCount)

	// Now set the max value to one that is smaller than numMetrics. The search
	// result must contain exactly that many suffixes.
	maxTagValueSuffixes = numMetrics / 10
	wantCount = maxTagValueSuffixes
	assertSuffixCount(maxTagValueSuffixes, wantCount)
}<|MERGE_RESOLUTION|>--- conflicted
+++ resolved
@@ -686,11 +686,7 @@
 		var search Search
 		defer search.MustClose()
 
-<<<<<<< HEAD
-		search.Init(nil, s, []*TagFilters{tfs}, TimeRange{0, math.MaxInt}, 1e5, noDeadline)
-=======
 		search.Init(nil, s, []*TagFilters{tfs}, TimeRange{0, math.MaxInt64}, 1e5, noDeadline)
->>>>>>> a1323196
 		n := 0
 		for search.NextMetricBlock() {
 			var b Block
@@ -704,7 +700,6 @@
 			t.Fatalf("unexpected rows count; got %d; want %d", n, count)
 		}
 	}
-
 	// Verify no metrics exist
 	assertCountRows(0)
 
@@ -721,30 +716,18 @@
 
 	assertDeleteSeries(1)
 
-<<<<<<< HEAD
 	// Verify metrics are partially deleted
 	s.DebugFlush()
 	assertCountRows(numMonths / 2)
 
 	// Verify all deleted TSIDs are recreated. TSIDs should be deleted only for some subset of months in the beginning.
 	// Add rows in reverse order to ensure that cache is not leaking between partitions.
-=======
-	// Verify metrics are fully deleted
-	s.DebugFlush()
-	assertCountRows(0)
-
-	// Verify all deleted TSIDs are recreated
->>>>>>> a1323196
 	addRows(start, end, true)
 	s.DebugFlush()
 	assertCountMonthsWithLabels(numMonths)
 
 	// Verify all metrics are present
-<<<<<<< HEAD
 	assertCountRows(numMonths/2 + numMonths)
-=======
-	assertCountRows(numMonths)
->>>>>>> a1323196
 
 	s.MustClose()
 }
@@ -1157,11 +1140,7 @@
 
 	assertMetricNameCached := func(metricNameRaw []byte, want bool) {
 		t.Helper()
-<<<<<<< HEAD
 		var v legacyTSID
-=======
-		var v generationTSID
->>>>>>> a1323196
 		if got := s.getTSIDFromCache(&v, metricNameRaw); got != want {
 			t.Errorf("unexpected %q metric name in TSID cache: got %t, want %t", string(metricNameRaw), got, want)
 		}
@@ -1169,7 +1148,6 @@
 	assertTagFiltersCached := func(tfss []*TagFilters, tr TimeRange, want bool) {
 		t.Helper()
 
-<<<<<<< HEAD
 		idbs := s.tb.GetIndexDBs(tr)
 		defer s.tb.PutIndexDBs(idbs)
 
@@ -1185,18 +1163,12 @@
 			tfssTR.MaxTimestamp = idb.tr.MaxTimestamp
 		}
 		tfssKey := idb.marshalTagFiltersKey(nil, tfss, tr, true)
-=======
-		idb, putIndexDB := s.getCurrIndexDB()
-		defer putIndexDB()
-
-		tfssKey := marshalTagFiltersKey(nil, tfss, tr, true)
->>>>>>> a1323196
 		_, got := idb.getMetricIDsFromTagFiltersCache(nil, tfssKey)
 		if got != want {
 			t.Errorf("unexpected tag filters in cache %v %v: got %t, want %t", tfss, &tr, got, want)
 		}
 	}
-<<<<<<< HEAD
+
 	assertDeletedMetricIDsCacheSize := func(tr TimeRange, want int) {
 		t.Helper()
 
@@ -1208,12 +1180,6 @@
 		}
 		idb := idbs[0]
 		if got := idb.getDeletedMetricIDs().Len(); got != want {
-=======
-	assertDeletedMetricIDsCacheSize := func(want int) {
-		t.Helper()
-
-		if got := s.getDeletedMetricIDs().Len(); got != want {
->>>>>>> a1323196
 			t.Fatalf("unexpected deletedMetricIDs cache size: got %d, want %d", got, want)
 		}
 	}
@@ -1234,12 +1200,8 @@
 	assertTagFiltersCached(tfssMetric12, month2, false)
 	assertTagFiltersCached(tfssMetric123, month1, false)
 	assertTagFiltersCached(tfssMetric123, month2, false)
-<<<<<<< HEAD
 	assertDeletedMetricIDsCacheSize(month1, 0)
 	assertDeletedMetricIDsCacheSize(month2, 0)
-=======
-	assertDeletedMetricIDsCacheSize(0)
->>>>>>> a1323196
 
 	searchMetricNames := func(tfss []*TagFilters, tr TimeRange, wantMetricCount int) {
 		t.Helper()
@@ -1269,12 +1231,8 @@
 	assertTagFiltersCached(tfssMetric12, month2, false)
 	assertTagFiltersCached(tfssMetric123, month1, false)
 	assertTagFiltersCached(tfssMetric123, month2, false)
-<<<<<<< HEAD
 	assertDeletedMetricIDsCacheSize(month1, 0)
 	assertDeletedMetricIDsCacheSize(month2, 0)
-=======
-	assertDeletedMetricIDsCacheSize(0)
->>>>>>> a1323196
 
 	// Search for metric1 in month2. month2 does not contain metric1, but the
 	// empty result is still cached for month2.
@@ -1293,12 +1251,8 @@
 	assertTagFiltersCached(tfssMetric12, month2, false)
 	assertTagFiltersCached(tfssMetric123, month1, false)
 	assertTagFiltersCached(tfssMetric123, month2, false)
-<<<<<<< HEAD
 	assertDeletedMetricIDsCacheSize(month1, 0)
 	assertDeletedMetricIDsCacheSize(month2, 0)
-=======
-	assertDeletedMetricIDsCacheSize(0)
->>>>>>> a1323196
 
 	// Search for metric2 in month1. month1 does not contain metric2, but the
 	// empty result is still cached for month1.
@@ -1317,12 +1271,8 @@
 	assertTagFiltersCached(tfssMetric12, month2, false)
 	assertTagFiltersCached(tfssMetric123, month1, false)
 	assertTagFiltersCached(tfssMetric123, month2, false)
-<<<<<<< HEAD
 	assertDeletedMetricIDsCacheSize(month1, 0)
 	assertDeletedMetricIDsCacheSize(month2, 0)
-=======
-	assertDeletedMetricIDsCacheSize(0)
->>>>>>> a1323196
 
 	// Search for metric2 in month2. month2 contains metric2, therefore the tag
 	// filters will be cached for month2.
@@ -1341,12 +1291,8 @@
 	assertTagFiltersCached(tfssMetric12, month2, false)
 	assertTagFiltersCached(tfssMetric123, month1, false)
 	assertTagFiltersCached(tfssMetric123, month2, false)
-<<<<<<< HEAD
 	assertDeletedMetricIDsCacheSize(month1, 0)
 	assertDeletedMetricIDsCacheSize(month2, 0)
-=======
-	assertDeletedMetricIDsCacheSize(0)
->>>>>>> a1323196
 
 	// Search for metric3 in month1. Both month1 and 2 contain metric3;
 	// however, the search time range is month1, therefore the tag
@@ -1366,12 +1312,8 @@
 	assertTagFiltersCached(tfssMetric12, month2, false)
 	assertTagFiltersCached(tfssMetric123, month1, false)
 	assertTagFiltersCached(tfssMetric123, month2, false)
-<<<<<<< HEAD
 	assertDeletedMetricIDsCacheSize(month1, 0)
 	assertDeletedMetricIDsCacheSize(month2, 0)
-=======
-	assertDeletedMetricIDsCacheSize(0)
->>>>>>> a1323196
 
 	// Search for metric3 in month2. Now the tag filters will also be cached for
 	// month2.
@@ -1390,12 +1332,8 @@
 	assertTagFiltersCached(tfssMetric12, month2, false)
 	assertTagFiltersCached(tfssMetric123, month1, false)
 	assertTagFiltersCached(tfssMetric123, month2, false)
-<<<<<<< HEAD
 	assertDeletedMetricIDsCacheSize(month1, 0)
 	assertDeletedMetricIDsCacheSize(month2, 0)
-=======
-	assertDeletedMetricIDsCacheSize(0)
->>>>>>> a1323196
 
 	// Search for metric1 or 2 in month1. The tag filters must be cached for
 	// month1 only.
@@ -1414,12 +1352,8 @@
 	assertTagFiltersCached(tfssMetric12, month2, false)
 	assertTagFiltersCached(tfssMetric123, month1, false)
 	assertTagFiltersCached(tfssMetric123, month2, false)
-<<<<<<< HEAD
 	assertDeletedMetricIDsCacheSize(month1, 0)
 	assertDeletedMetricIDsCacheSize(month2, 0)
-=======
-	assertDeletedMetricIDsCacheSize(0)
->>>>>>> a1323196
 
 	// Search for metric1 or 2 in month2. The tag filters must be also be cached
 	// for month2.
@@ -1438,12 +1372,8 @@
 	assertTagFiltersCached(tfssMetric12, month2, true)
 	assertTagFiltersCached(tfssMetric123, month1, false)
 	assertTagFiltersCached(tfssMetric123, month2, false)
-<<<<<<< HEAD
 	assertDeletedMetricIDsCacheSize(month1, 0)
 	assertDeletedMetricIDsCacheSize(month2, 0)
-=======
-	assertDeletedMetricIDsCacheSize(0)
->>>>>>> a1323196
 
 	// Search for metric1,2,3 in month1. The tag filters are cached
 	// for month1 only.
@@ -1462,12 +1392,8 @@
 	assertTagFiltersCached(tfssMetric12, month2, true)
 	assertTagFiltersCached(tfssMetric123, month1, true)
 	assertTagFiltersCached(tfssMetric123, month2, false)
-<<<<<<< HEAD
 	assertDeletedMetricIDsCacheSize(month1, 0)
 	assertDeletedMetricIDsCacheSize(month2, 0)
-=======
-	assertDeletedMetricIDsCacheSize(0)
->>>>>>> a1323196
 
 	// Search for metric1,2,3 in month2. The tag filters are also cached
 	// for month2.
@@ -1486,12 +1412,8 @@
 	assertTagFiltersCached(tfssMetric12, month2, true)
 	assertTagFiltersCached(tfssMetric123, month1, true)
 	assertTagFiltersCached(tfssMetric123, month2, true)
-<<<<<<< HEAD
 	assertDeletedMetricIDsCacheSize(month1, 0)
 	assertDeletedMetricIDsCacheSize(month2, 0)
-=======
-	assertDeletedMetricIDsCacheSize(0)
->>>>>>> a1323196
 
 	deleteSeries := func(tfss []*TagFilters, want int) {
 		t.Helper()
@@ -1504,7 +1426,6 @@
 		}
 	}
 
-<<<<<<< HEAD
 	// Delete metric1. TSID cache not must be cleared. Tag filters for month1
 	// must be cleared but not for month2 because metric1 is in month1 only.
 	// deletedMetricIDsCache size must be 1.
@@ -1533,15 +1454,6 @@
 	assertMetricNameCached(mr1Month1.MetricNameRaw, true)
 	assertMetricNameCached(mr2Month2.MetricNameRaw, true)
 	assertMetricNameCached(mr3Month1.MetricNameRaw, true)
-=======
-	// Delete metric1. TSID cache must be cleared. Tag filters for month1 and
-	// month 2 must be cleared.
-	// deletedMetricIDsCache size must be 1.
-	deleteSeries(tfssMetric1, 1)
-
-	assertMetricNameCached(mr1Month1.MetricNameRaw, false)
-	assertMetricNameCached(mr2Month2.MetricNameRaw, false)
-	assertMetricNameCached(mr3Month1.MetricNameRaw, false)
 	assertTagFiltersCached(tfssMetric1, month1, false)
 	assertTagFiltersCached(tfssMetric1, month2, false)
 	assertTagFiltersCached(tfssMetric2, month1, false)
@@ -1552,16 +1464,16 @@
 	assertTagFiltersCached(tfssMetric12, month2, false)
 	assertTagFiltersCached(tfssMetric123, month1, false)
 	assertTagFiltersCached(tfssMetric123, month2, false)
-	assertDeletedMetricIDsCacheSize(1)
-
-	// Delete metric2. TSID cache must be cleared. Tag filters for month2
-	// must be cleared and deletedMetricIDsCache size for month2 must be 2.
-	deleteSeries(tfssMetric2, 1)
-
-	assertMetricNameCached(mr1Month1.MetricNameRaw, false)
-	assertMetricNameCached(mr2Month2.MetricNameRaw, false)
-	assertMetricNameCached(mr3Month1.MetricNameRaw, false)
->>>>>>> a1323196
+	assertDeletedMetricIDsCacheSize(month1, 1)
+	assertDeletedMetricIDsCacheSize(month2, 1)
+
+	// Delete metric3. TSID cache not must be cleared.
+	// deletedMetricIDsCache size for month1 and 2 must be 2.
+	deleteSeries(tfssMetric3, 1)
+
+	assertMetricNameCached(mr1Month1.MetricNameRaw, true)
+	assertMetricNameCached(mr2Month2.MetricNameRaw, true)
+	assertMetricNameCached(mr3Month1.MetricNameRaw, true)
 	assertTagFiltersCached(tfssMetric1, month1, false)
 	assertTagFiltersCached(tfssMetric1, month2, false)
 	assertTagFiltersCached(tfssMetric2, month1, false)
@@ -1572,44 +1484,8 @@
 	assertTagFiltersCached(tfssMetric12, month2, false)
 	assertTagFiltersCached(tfssMetric123, month1, false)
 	assertTagFiltersCached(tfssMetric123, month2, false)
-<<<<<<< HEAD
-	assertDeletedMetricIDsCacheSize(month1, 1)
-	assertDeletedMetricIDsCacheSize(month2, 1)
-
-	// Delete metric3. TSID cache not must be cleared.
-	// deletedMetricIDsCache size for month1 and 2 must be 2.
-	deleteSeries(tfssMetric3, 1)
-
-	assertMetricNameCached(mr1Month1.MetricNameRaw, true)
-	assertMetricNameCached(mr2Month2.MetricNameRaw, true)
-	assertMetricNameCached(mr3Month1.MetricNameRaw, true)
-=======
-	assertDeletedMetricIDsCacheSize(2)
-
-	// Delete metric3. TSID cache must be cleared.
-	// deletedMetricIDsCache size for month1 and 2 must be 3.
-	deleteSeries(tfssMetric3, 1)
-
-	assertMetricNameCached(mr1Month1.MetricNameRaw, false)
-	assertMetricNameCached(mr2Month2.MetricNameRaw, false)
-	assertMetricNameCached(mr3Month1.MetricNameRaw, false)
->>>>>>> a1323196
-	assertTagFiltersCached(tfssMetric1, month1, false)
-	assertTagFiltersCached(tfssMetric1, month2, false)
-	assertTagFiltersCached(tfssMetric2, month1, false)
-	assertTagFiltersCached(tfssMetric2, month2, false)
-	assertTagFiltersCached(tfssMetric3, month1, false)
-	assertTagFiltersCached(tfssMetric3, month2, false)
-	assertTagFiltersCached(tfssMetric12, month1, false)
-	assertTagFiltersCached(tfssMetric12, month2, false)
-	assertTagFiltersCached(tfssMetric123, month1, false)
-	assertTagFiltersCached(tfssMetric123, month2, false)
-<<<<<<< HEAD
 	assertDeletedMetricIDsCacheSize(month1, 2)
 	assertDeletedMetricIDsCacheSize(month2, 2)
-=======
-	assertDeletedMetricIDsCacheSize(3)
->>>>>>> a1323196
 }
 
 func TestStorageRegisterMetricNamesSerial(t *testing.T) {
@@ -1693,19 +1569,7 @@
 		"instance",
 		"job",
 	}
-<<<<<<< HEAD
-=======
-	lns, err := s.SearchLabelNames(nil, nil, TimeRange{0, math.MaxInt}, 100, 1e9, noDeadline)
-	if err != nil {
-		return fmt.Errorf("error in SearchLabelNames: %w", err)
-	}
-	sort.Strings(lns)
-	if !reflect.DeepEqual(lns, lnsExpected) {
-		return fmt.Errorf("unexpected label names returned from SearchLabelNames;\ngot\n%q\nwant\n%q", lns, lnsExpected)
-	}
-
-	// Verify that SearchLabelNames with the specified time range returns correct result.
->>>>>>> a1323196
+
 	now := timestampFromTime(time.Now())
 	start := now - msecPerDay
 	end := now + 60*1000
@@ -1722,19 +1586,6 @@
 		return fmt.Errorf("unexpected label names returned from SearchLabelNames;\ngot\n%q\nwant\n%q", lns, lnsExpected)
 	}
 
-<<<<<<< HEAD
-=======
-	// Verify that SearchLabelValues returns correct result.
-	addIDs, err := s.SearchLabelValues(nil, "add_id", nil, TimeRange{0, math.MaxInt}, addsCount+100, 1e9, noDeadline)
-	if err != nil {
-		return fmt.Errorf("error in SearchLabelValues: %w", err)
-	}
-	sort.Strings(addIDs)
-	if !reflect.DeepEqual(addIDs, addIDsExpected) {
-		return fmt.Errorf("unexpected tag values returned from SearchLabelValues;\ngot\n%q\nwant\n%q", addIDs, addIDsExpected)
-	}
-
->>>>>>> a1323196
 	// Verify that SearchLabelValues with the specified time range returns correct result.
 	addIDs, err := s.SearchLabelValues(nil, "add_id", nil, tr, addsCount+100, 1e9, noDeadline)
 	if err != nil {
@@ -4050,7 +3901,6 @@
 	})
 }
 
-<<<<<<< HEAD
 // testSearchMetricIDs returns metricIDs for the given tfss and tr.
 //
 // The returned metricIDs are sorted. The function panics in in case of error.
@@ -4068,8 +3918,6 @@
 	return metricIDs
 }
 
-=======
->>>>>>> a1323196
 // testCountAllMetricIDs is a test helper function that counts the IDs of
 // all time series within the given time range.
 func testCountAllMetricIDs(s *Storage, tr TimeRange) int {
@@ -4077,19 +3925,7 @@
 	if err := tfsAll.Add([]byte("__name__"), []byte(".*"), false, true); err != nil {
 		panic(fmt.Sprintf("unexpected error in TagFilters.Add: %v", err))
 	}
-<<<<<<< HEAD
 	ids := testSearchMetricIDs(s, []*TagFilters{tfsAll}, tr, 1e9, noDeadline)
-=======
-	if s.disablePerDayIndex {
-		tr = globalIndexTimeRange
-	}
-	idb, putIndexDB := s.getCurrIndexDB()
-	defer putIndexDB()
-	ids, err := idb.searchMetricIDs(nil, []*TagFilters{tfsAll}, tr, 1e9, noDeadline)
-	if err != nil {
-		panic(fmt.Sprintf("seachMetricIDs() failed unexpectedly: %s", err))
-	}
->>>>>>> a1323196
 	return len(ids)
 }
 
