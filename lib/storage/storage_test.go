--- conflicted
+++ resolved
@@ -1279,9 +1279,6 @@
 		if got, want := gotMetrics.NaNValueRows, opts.wantMetrics.NaNValueRows; got != want {
 			t.Fatalf("unexpected Metrics.NaNValueRows: got %d, want %d", got, want)
 		}
-		if got, want := gotMetrics.StaleNaNValueRows, opts.wantMetrics.StaleNaNValueRows; got != want {
-			t.Fatalf("unexpected Metrics.StaleNaNValueRows: got %d, want %d", got, want)
-		}
 		if got, want := gotMetrics.InvalidRawMetricNames, opts.wantMetrics.InvalidRawMetricNames; got != want {
 			t.Fatalf("unexpected Metrics.InvalidRawMetricNames: got %d, want %d", got, want)
 		}
@@ -1357,25 +1354,6 @@
 	maxTimestamp = minTimestamp + 1000
 	mrs = testGenerateMetricRows(rng, numRows, minTimestamp, maxTimestamp)
 	for i := range numRows {
-<<<<<<< HEAD
-		mrs[i].Value = decimal.StaleNaN
-	}
-	f(&options{
-		name: "StaleNaN",
-		mrs:  mrs,
-		tr:   TimeRange{minTimestamp, maxTimestamp},
-		wantMetrics: &Metrics{
-			RowsReceivedTotal: numRows,
-			StaleNaNValueRows: numRows,
-		},
-	})
-
-	minTimestamp = time.Now().UnixMilli()
-	maxTimestamp = minTimestamp + 1000
-	mrs = testGenerateMetricRows(rng, numRows, minTimestamp, maxTimestamp)
-	for i := range numRows {
-=======
->>>>>>> 258ccfb9
 		mrs[i].MetricNameRaw = []byte("garbage")
 	}
 	f(&options{
