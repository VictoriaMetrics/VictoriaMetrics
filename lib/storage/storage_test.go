package storage

import (
	"fmt"
	"io/fs"
	"math"
	"math/rand"
	"os"
	"path/filepath"
	"reflect"
	"slices"
	"sort"
	"strings"
	"sync"
	"testing"
	"testing/quick"
	"testing/synctest"
	"time"

	"github.com/VictoriaMetrics/VictoriaMetrics/lib/encoding"
	"github.com/VictoriaMetrics/VictoriaMetrics/lib/fasttime"
	vmfs "github.com/VictoriaMetrics/VictoriaMetrics/lib/fs"
	"github.com/VictoriaMetrics/VictoriaMetrics/lib/querytracer"
	"github.com/VictoriaMetrics/VictoriaMetrics/lib/uint64set"
	"github.com/google/go-cmp/cmp"
)

func TestReplaceAlternateRegexpsWithGraphiteWildcards(t *testing.T) {
	f := func(q, resultExpected string) {
		t.Helper()
		result := replaceAlternateRegexpsWithGraphiteWildcards([]byte(q))
		if string(result) != resultExpected {
			t.Fatalf("unexpected result for %s\ngot\n%s\nwant\n%s", q, result, resultExpected)
		}
	}
	f("", "")
	f("foo", "foo")
	f("foo(bar", "foo(bar")
	f("foo.(bar|baz", "foo.(bar|baz")
	f("foo.(bar).x", "foo.{bar}.x")
	f("foo.(bar|baz).*.{x,y}", "foo.{bar,baz}.*.{x,y}")
	f("foo.(bar|baz).*.{x,y}(z|aa)", "foo.{bar,baz}.*.{x,y}{z,aa}")
	f("foo(.*)", "foo*")
}

func TestGetRegexpForGraphiteNodeQuery(t *testing.T) {
	f := func(q, expectedRegexp string) {
		t.Helper()
		re, err := getRegexpForGraphiteQuery(q)
		if err != nil {
			t.Fatalf("unexpected error for query=%q: %s", q, err)
		}
		reStr := re.String()
		if reStr != expectedRegexp {
			t.Fatalf("unexpected regexp for query %q; got %q want %q", q, reStr, expectedRegexp)
		}
	}
	f(``, `^$`)
	f(`*`, `^[^.]*$`)
	f(`foo.`, `^foo\.$`)
	f(`foo.bar`, `^foo\.bar$`)
	f(`{foo,b*ar,b[a-z]}`, `^(?:foo|b[^.]*ar|b[a-z])$`)
	f(`[-a-zx.]`, `^[-a-zx.]$`)
	f(`**`, `^[^.]*[^.]*$`)
	f(`a*[de]{x,y}z`, `^a[^.]*[de](?:x|y)z$`)
	f(`foo{bar`, `^foo\{bar$`)
	f(`foo{ba,r`, `^foo\{ba,r$`)
	f(`foo[bar`, `^foo\[bar$`)
	f(`foo{bar}`, `^foobar$`)
	f(`foo{bar,,b{{a,b*},z},[x-y]*z}a`, `^foo(?:bar||b(?:(?:a|b[^.]*)|z)|[x-y][^.]*z)a$`)
}

func TestDateMetricIDCacheSerial(t *testing.T) {
	c := newDateMetricIDCache()
	if err := testDateMetricIDCache(c, false); err != nil {
		t.Fatalf("unexpected error: %s", err)
	}
}

func TestDateMetricIDCacheConcurrent(t *testing.T) {
	c := newDateMetricIDCache()
	ch := make(chan error, 5)
	for i := 0; i < 5; i++ {
		go func() {
			ch <- testDateMetricIDCache(c, true)
		}()
	}
	for i := 0; i < 5; i++ {
		select {
		case err := <-ch:
			if err != nil {
				t.Fatalf("unexpected error: %s", err)
			}
		case <-time.After(time.Second * 5):
			t.Fatalf("timeout")
		}
	}
}

func testDateMetricIDCache(c *dateMetricIDCache, concurrent bool) error {
	type dmk struct {
		idbID    uint64
		date     uint64
		metricID uint64
	}
	m := make(map[dmk]bool)
	for i := 0; i < 1e5; i++ {
		idbID := uint64(i) % 2
		date := uint64(i) % 2
		metricID := uint64(i) % 1237
		if !concurrent && c.Has(idbID, date, metricID) {
			if !m[dmk{idbID, date, metricID}] {
				return fmt.Errorf("c.Has(%d, %d, %d) must return false, but returned true", idbID, date, metricID)
			}
			continue
		}
		c.Set(idbID, date, metricID)
		m[dmk{idbID, date, metricID}] = true
		if !concurrent && !c.Has(idbID, date, metricID) {
			return fmt.Errorf("c.Has(%d, %d, %d) must return true, but returned false", idbID, date, metricID)
		}
		if i%11234 == 0 {
			c.mu.Lock()
			c.syncLocked()
			c.mu.Unlock()
		}
		if i%34323 == 0 {
			c.mu.Lock()
			c.resetLocked()
			c.mu.Unlock()
			m = make(map[dmk]bool)
		}
	}

	// Verify fast path after sync.
	for i := 0; i < 1e5; i++ {
		idbID := uint64(i) % 2
		date := uint64(i) % 2
		metricID := uint64(i) % 123
		c.Set(idbID, date, metricID)
	}
	c.mu.Lock()
	c.syncLocked()
	c.mu.Unlock()
	for i := 0; i < 1e5; i++ {
		idbID := uint64(i) % 2
		date := uint64(i) % 2
		metricID := uint64(i) % 123
		if !concurrent && !c.Has(idbID, date, metricID) {
			return fmt.Errorf("c.Has(%d, %d, %d) must return true after sync", idbID, date, metricID)
		}
	}

	// Verify c.Reset
	if n := c.EntriesCount(); !concurrent && n < 123 {
		return fmt.Errorf("c.EntriesCount must return at least 123; returned %d", n)
	}
	c.mu.Lock()
	c.resetLocked()
	c.mu.Unlock()
	if n := c.EntriesCount(); !concurrent && n > 0 {
		return fmt.Errorf("c.EntriesCount must return 0 after reset; returned %d", n)
	}
	return nil
}

func TestDateMetricIDCacheIsConsistent(_ *testing.T) {
	const (
		idbID       = 1
		date        = 1
		concurrency = 2
		numMetrics  = 100000
	)
	dmc := newDateMetricIDCache()
	var wg sync.WaitGroup
	for i := range concurrency {
		wg.Add(1)
		go func() {
			defer wg.Done()
			for id := uint64(i * numMetrics); id < uint64((i+1)*numMetrics); id++ {
				dmc.Set(idbID, date, id)
				if !dmc.Has(idbID, date, id) {
					panic(fmt.Errorf("dmc.Has(metricID=%d): unexpected cache miss after adding the entry to cache", id))
				}
			}
		}()
	}
	wg.Wait()
}

func TestUpdateCurrHourMetricIDs(t *testing.T) {
	newStorage := func() *Storage {
		var s Storage
		s.currHourMetricIDs.Store(&hourMetricIDs{})
		s.prevHourMetricIDs.Store(&hourMetricIDs{})
		s.pendingHourEntries = &uint64set.Set{}
		return &s
	}
	t.Run("empty_pending_metric_ids_stale_curr_hour", func(t *testing.T) {
		s := newStorage()
		hour := fasttime.UnixHour()
		if hour%24 == 0 {
			hour++
		}
		hmOrig := &hourMetricIDs{
			m:    &uint64set.Set{},
			hour: hour - 1,
		}
		hmOrig.m.Add(12)
		hmOrig.m.Add(34)
		s.currHourMetricIDs.Store(hmOrig)
		s.updateCurrHourMetricIDs(hour)
		hmCurr := s.currHourMetricIDs.Load()
		if hmCurr.hour != hour {
			t.Fatalf("unexpected hmCurr.hour; got %d; want %d", hmCurr.hour, hour)
		}
		if hmCurr.m.Len() != 0 {
			t.Fatalf("unexpected length of hm.m; got %d; want %d", hmCurr.m.Len(), 0)
		}

		hmPrev := s.prevHourMetricIDs.Load()
		if !reflect.DeepEqual(hmPrev, hmOrig) {
			t.Fatalf("unexpected hmPrev; got %v; want %v", hmPrev, hmOrig)
		}

		if s.pendingHourEntries.Len() != 0 {
			t.Fatalf("unexpected s.pendingHourEntries.Len(); got %d; want %d", s.pendingHourEntries.Len(), 0)
		}
	})
	t.Run("empty_pending_metric_ids_valid_curr_hour", func(t *testing.T) {
		s := newStorage()
		hour := fasttime.UnixHour()
		hmOrig := &hourMetricIDs{
			m:    &uint64set.Set{},
			hour: hour,
		}
		hmOrig.m.Add(12)
		hmOrig.m.Add(34)
		s.currHourMetricIDs.Store(hmOrig)
		s.updateCurrHourMetricIDs(hour)
		hmCurr := s.currHourMetricIDs.Load()
		if hmCurr.hour != hour {
			t.Fatalf("unexpected hmCurr.hour; got %d; want %d", hmCurr.hour, hour)
		}
		if !reflect.DeepEqual(hmCurr, hmOrig) {
			t.Fatalf("unexpected hmCurr; got %v; want %v", hmCurr, hmOrig)
		}

		hmPrev := s.prevHourMetricIDs.Load()
		hmEmpty := &hourMetricIDs{}
		if !reflect.DeepEqual(hmPrev, hmEmpty) {
			t.Fatalf("unexpected hmPrev; got %v; want %v", hmPrev, hmEmpty)
		}

		if s.pendingHourEntries.Len() != 0 {
			t.Fatalf("unexpected s.pendingHourEntries.Len(); got %d; want %d", s.pendingHourEntries.Len(), 0)
		}
	})
	t.Run("nonempty_pending_metric_ids_stale_curr_hour", func(t *testing.T) {
		s := newStorage()
		pendingHourEntries := &uint64set.Set{}
		pendingHourEntries.Add(343)
		pendingHourEntries.Add(32424)
		pendingHourEntries.Add(8293432)
		s.pendingHourEntries = pendingHourEntries

		hour := fasttime.UnixHour()
		if hour%24 == 0 {
			hour++
		}
		hmOrig := &hourMetricIDs{
			m:    &uint64set.Set{},
			hour: hour - 1,
		}
		hmOrig.m.Add(12)
		hmOrig.m.Add(34)
		s.currHourMetricIDs.Store(hmOrig)
		s.updateCurrHourMetricIDs(hour)
		hmCurr := s.currHourMetricIDs.Load()
		if hmCurr.hour != hour {
			t.Fatalf("unexpected hmCurr.hour; got %d; want %d", hmCurr.hour, hour)
		}
		if !hmCurr.m.Equal(pendingHourEntries) {
			t.Fatalf("unexpected hmCurr.m; got %v; want %v", hmCurr.m, pendingHourEntries)
		}

		hmPrev := s.prevHourMetricIDs.Load()
		if !reflect.DeepEqual(hmPrev, hmOrig) {
			t.Fatalf("unexpected hmPrev; got %v; want %v", hmPrev, hmOrig)
		}

		if s.pendingHourEntries.Len() != 0 {
			t.Fatalf("unexpected s.pendingHourEntries.Len(); got %d; want %d", s.pendingHourEntries.Len(), 0)
		}
	})
	t.Run("nonempty_pending_metric_ids_valid_curr_hour", func(t *testing.T) {
		s := newStorage()
		pendingHourEntries := &uint64set.Set{}
		pendingHourEntries.Add(343)
		pendingHourEntries.Add(32424)
		pendingHourEntries.Add(8293432)
		s.pendingHourEntries = pendingHourEntries

		hour := fasttime.UnixHour()
		hmOrig := &hourMetricIDs{
			m:    &uint64set.Set{},
			hour: hour,
		}
		hmOrig.m.Add(12)
		hmOrig.m.Add(34)
		s.currHourMetricIDs.Store(hmOrig)
		s.updateCurrHourMetricIDs(hour)
		hmCurr := s.currHourMetricIDs.Load()
		if hmCurr.hour != hour {
			t.Fatalf("unexpected hmCurr.hour; got %d; want %d", hmCurr.hour, hour)
		}
		m := pendingHourEntries.Clone()
		hmOrig.m.ForEach(func(part []uint64) bool {
			for _, metricID := range part {
				m.Add(metricID)
			}
			return true
		})
		if !hmCurr.m.Equal(m) {
			t.Fatalf("unexpected hm.m; got %v; want %v", hmCurr.m, m)
		}

		hmPrev := s.prevHourMetricIDs.Load()
		hmEmpty := &hourMetricIDs{}
		if !reflect.DeepEqual(hmPrev, hmEmpty) {
			t.Fatalf("unexpected hmPrev; got %v; want %v", hmPrev, hmEmpty)
		}

		if s.pendingHourEntries.Len() != 0 {
			t.Fatalf("unexpected s.pendingHourEntries.Len(); got %d; want %d", s.pendingHourEntries.Len(), 0)
		}
	})
	t.Run("nonempty_pending_metric_ids_valid_curr_hour_start_of_day", func(t *testing.T) {
		s := newStorage()
		pendingHourEntries := &uint64set.Set{}
		pendingHourEntries.Add(343)
		pendingHourEntries.Add(32424)
		pendingHourEntries.Add(8293432)
		s.pendingHourEntries = pendingHourEntries

		hour := fasttime.UnixHour()
		hour -= hour % 24
		hmOrig := &hourMetricIDs{
			m:    &uint64set.Set{},
			hour: hour,
		}
		hmOrig.m.Add(12)
		hmOrig.m.Add(34)
		s.currHourMetricIDs.Store(hmOrig)
		s.updateCurrHourMetricIDs(hour)
		hmCurr := s.currHourMetricIDs.Load()
		if hmCurr.hour != hour {
			t.Fatalf("unexpected hmCurr.hour; got %d; want %d", hmCurr.hour, hour)
		}
		m := pendingHourEntries.Clone()
		hmOrig.m.ForEach(func(part []uint64) bool {
			for _, metricID := range part {
				m.Add(metricID)
			}
			return true
		})
		if !hmCurr.m.Equal(m) {
			t.Fatalf("unexpected hm.m; got %v; want %v", hmCurr.m, m)
		}

		hmPrev := s.prevHourMetricIDs.Load()
		hmEmpty := &hourMetricIDs{}
		if !reflect.DeepEqual(hmPrev, hmEmpty) {
			t.Fatalf("unexpected hmPrev; got %v; want %v", hmPrev, hmEmpty)
		}

		if s.pendingHourEntries.Len() != 0 {
			t.Fatalf("unexpected s.pendingHourEntries.Len(); got %d; want %d", s.pendingHourEntries.Len(), 0)
		}
	})
	t.Run("nonempty_pending_metric_ids_from_previous_hour_new_day", func(t *testing.T) {
		s := newStorage()

		hour := fasttime.UnixHour()
		hour -= hour % 24

		pendingHourEntries := &uint64set.Set{}
		pendingHourEntries.Add(343)
		pendingHourEntries.Add(32424)
		pendingHourEntries.Add(8293432)
		s.pendingHourEntries = pendingHourEntries

		hmOrig := &hourMetricIDs{
			m:    &uint64set.Set{},
			hour: hour - 1,
		}
		s.currHourMetricIDs.Store(hmOrig)
		s.updateCurrHourMetricIDs(hour)
		hmCurr := s.currHourMetricIDs.Load()
		if hmCurr.hour != hour {
			t.Fatalf("unexpected hmCurr.hour; got %d; want %d", hmCurr.hour, hour)
		}
		if hmCurr.m.Len() != 0 {
			t.Fatalf("unexpected non-empty hmCurr.m; got %v", hmCurr.m.AppendTo(nil))
		}
		hmPrev := s.prevHourMetricIDs.Load()
		if !reflect.DeepEqual(hmPrev, hmOrig) {
			t.Fatalf("unexpected hmPrev; got %v; want %v", hmPrev, hmOrig)
		}
		if s.pendingHourEntries.Len() != 0 {
			t.Fatalf("unexpected s.pendingHourEntries.Len(); got %d; want %d", s.pendingHourEntries.Len(), 0)
		}
	})
}

func TestMetricRowMarshalUnmarshal(t *testing.T) {
	var buf []byte
	typ := reflect.TypeOf(&MetricRow{})
	rng := rand.New(rand.NewSource(1))

	for i := 0; i < 1000; i++ {
		v, ok := quick.Value(typ, rng)
		if !ok {
			t.Fatalf("cannot create random MetricRow via quick.Value")
		}
		mr1 := v.Interface().(*MetricRow)
		if mr1 == nil {
			continue
		}

		buf = mr1.Marshal(buf[:0])
		var mr2 MetricRow
		tail, err := mr2.UnmarshalX(buf)
		if err != nil {
			t.Fatalf("cannot unmarshal mr1=%s: %s", mr1, err)
		}
		if len(tail) > 0 {
			t.Fatalf("non-empty tail returned after MetricRow.Unmarshal for mr1=%s", mr1)
		}
		if mr1.MetricNameRaw == nil {
			mr1.MetricNameRaw = []byte{}
		}
		if mr2.MetricNameRaw == nil {
			mr2.MetricNameRaw = []byte{}
		}
		if !reflect.DeepEqual(mr1, &mr2) {
			t.Fatalf("mr1 should match mr2; got\nmr1=%s\nmr2=%s", mr1, &mr2)
		}
	}
}

// TODO(@rtm0): Move to storage_legacy_test.go
func TestLegacyNextRetentionDeadlineSeconds(t *testing.T) {
	f := func(currentTime string, retention, offset time.Duration, deadlineExpected string) {
		t.Helper()

		now, err := time.Parse(time.RFC3339, currentTime)
		if err != nil {
			t.Fatalf("cannot parse currentTime=%q: %s", currentTime, err)
		}

		d := legacyNextRetentionDeadlineSeconds(now.Unix(), int64(retention.Seconds()), int64(offset.Seconds()))
		deadline := time.Unix(d, 0).UTC().Format(time.RFC3339)
		if deadline != deadlineExpected {
			t.Fatalf("unexpected deadline; got %s; want %s", deadline, deadlineExpected)
		}
	}

	f("2023-07-22T12:44:35Z", 24*time.Hour, 0, "2023-07-23T04:00:00Z")
	f("2023-07-22T03:44:35Z", 24*time.Hour, 0, "2023-07-22T04:00:00Z")
	f("2023-07-22T04:44:35Z", 24*time.Hour, 0, "2023-07-23T04:00:00Z")
	f("2023-07-22T23:44:35Z", 24*time.Hour, 0, "2023-07-23T04:00:00Z")
	f("2023-07-23T03:59:35Z", 24*time.Hour, 0, "2023-07-23T04:00:00Z")

	f("2023-07-22T12:44:35Z", 24*time.Hour, 2*time.Hour, "2023-07-23T02:00:00Z")
	f("2023-07-22T01:44:35Z", 24*time.Hour, 2*time.Hour, "2023-07-22T02:00:00Z")
	f("2023-07-22T02:44:35Z", 24*time.Hour, 2*time.Hour, "2023-07-23T02:00:00Z")
	f("2023-07-22T23:44:35Z", 24*time.Hour, 2*time.Hour, "2023-07-23T02:00:00Z")
	f("2023-07-23T01:59:35Z", 24*time.Hour, 2*time.Hour, "2023-07-23T02:00:00Z")

	f("2023-07-22T12:44:35Z", 24*time.Hour, -5*time.Hour, "2023-07-23T09:00:00Z")
	f("2023-07-22T08:44:35Z", 24*time.Hour, -5*time.Hour, "2023-07-22T09:00:00Z")
	f("2023-07-22T09:44:35Z", 24*time.Hour, -5*time.Hour, "2023-07-23T09:00:00Z")

	f("2023-07-22T12:44:35Z", 24*time.Hour, -12*time.Hour, "2023-07-22T16:00:00Z")
	f("2023-07-22T15:44:35Z", 24*time.Hour, -12*time.Hour, "2023-07-22T16:00:00Z")
	f("2023-07-22T16:44:35Z", 24*time.Hour, -12*time.Hour, "2023-07-23T16:00:00Z")

	f("2023-07-22T12:44:35Z", 24*time.Hour, -18*time.Hour, "2023-07-22T22:00:00Z")
	f("2023-07-22T21:44:35Z", 24*time.Hour, -18*time.Hour, "2023-07-22T22:00:00Z")
	f("2023-07-22T22:44:35Z", 24*time.Hour, -18*time.Hour, "2023-07-23T22:00:00Z")

	f("2023-07-22T12:44:35Z", 24*time.Hour, 18*time.Hour, "2023-07-23T10:00:00Z")
	f("2023-07-22T09:44:35Z", 24*time.Hour, 18*time.Hour, "2023-07-22T10:00:00Z")
	f("2023-07-22T10:44:35Z", 24*time.Hour, 18*time.Hour, "2023-07-23T10:00:00Z")

	f("2023-07-22T12:44:35Z", 24*time.Hour, 37*time.Hour, "2023-07-22T15:00:00Z")
	f("2023-07-22T14:44:35Z", 24*time.Hour, 37*time.Hour, "2023-07-22T15:00:00Z")
	f("2023-07-22T15:44:35Z", 24*time.Hour, 37*time.Hour, "2023-07-23T15:00:00Z")

	// The test cases below confirm that it is possible to pick a retention
	// period such that the previous IndexDB may be removed earlier than it should be.
	// See https://github.com/VictoriaMetrics/VictoriaMetrics/issues/7609

	// Cluster is configured with 12 month retentionPeriod on 2023-01-01.
	f("2023-01-01T00:00:00Z", 365*24*time.Hour, 0, "2023-12-19T04:00:00Z")

	// Restarts during that period do not change the retention deadline:
	f("2023-03-01T00:00:00Z", 365*24*time.Hour, 0, "2023-12-19T04:00:00Z")
	f("2023-06-01T00:00:00Z", 365*24*time.Hour, 0, "2023-12-19T04:00:00Z")
	f("2023-09-01T00:00:00Z", 365*24*time.Hour, 0, "2023-12-19T04:00:00Z")
	f("2023-12-01T00:00:00Z", 365*24*time.Hour, 0, "2023-12-19T04:00:00Z")
	f("2023-12-19T03:59:59Z", 365*24*time.Hour, 0, "2023-12-19T04:00:00Z")

	// At 2023-12-19T04:00:00Z the rotation occurs. New deadline is
	// 2024-12-18T04:00:00Z. Restarts during that period do not change the
	// new deadline:
	f("2023-12-19T04:00:01Z", 365*24*time.Hour, 0, "2024-12-18T04:00:00Z")
	f("2024-01-01T00:00:00Z", 365*24*time.Hour, 0, "2024-12-18T04:00:00Z")
	f("2024-03-01T00:00:00Z", 365*24*time.Hour, 0, "2024-12-18T04:00:00Z")
	f("2024-04-29T00:00:00Z", 365*24*time.Hour, 0, "2024-12-18T04:00:00Z")

	// Now restart again but with the new retention period of 451d and the
	// rotation time becomes 2024-05-01T04:00:00Z.
	//
	// At 2024-05-01T04:00:00Z, a new IndexDB is created and the current
	// IndexDB (currently applicable to only ~4 months of data) becomes the
	// previous IndexDB.  The preceding IndexDB is deleted despite possibly
	// being related to ~8 months of data that is still within retention.
	f("2024-04-29T00:00:00Z", 451*24*time.Hour, 0, "2024-05-01T04:00:00Z")
}

func TestStorageOpenClose(t *testing.T) {
	path := "TestStorageOpenClose"
	opts := OpenOptions{
		Retention:       -1,
		MaxHourlySeries: 1e5,
		MaxDailySeries:  1e6,
	}
	for i := 0; i < 10; i++ {
		s := MustOpenStorage(path, opts)
		s.MustClose()
	}
	if err := os.RemoveAll(path); err != nil {
		t.Fatalf("cannot remove %q: %s", path, err)
	}
}

func TestStorageRandTimestamps(t *testing.T) {
	path := "TestStorageRandTimestamps"
	opts := OpenOptions{
		Retention: 10 * retention31Days,
	}
	s := MustOpenStorage(path, opts)
	t.Run("serial", func(t *testing.T) {
		for i := 0; i < 3; i++ {
			if err := testStorageRandTimestamps(s); err != nil {
				t.Fatalf("error on iteration %d: %s", i, err)
			}
			s.MustClose()
			s = MustOpenStorage(path, opts)
		}
	})
	t.Run("concurrent", func(t *testing.T) {
		ch := make(chan error, 3)
		for i := 0; i < cap(ch); i++ {
			go func() {
				var err error
				for i := 0; i < 2; i++ {
					err = testStorageRandTimestamps(s)
				}
				ch <- err
			}()
		}
		tt := time.NewTimer(time.Second * 10)
		for i := 0; i < cap(ch); i++ {
			select {
			case err := <-ch:
				if err != nil {
					t.Fatalf("error on iteration %d: %s", i, err)
				}
			case <-tt.C:
				t.Fatalf("timeout on iteration %d", i)
			}
		}
	})
	s.MustClose()
	if err := os.RemoveAll(path); err != nil {
		t.Fatalf("cannot remove %q: %s", path, err)
	}
}

func testStorageRandTimestamps(s *Storage) error {
	currentTime := timestampFromTime(time.Now())
	const rowsPerAdd = 5e3
	const addsCount = 3
	rng := rand.New(rand.NewSource(1))

	for i := 0; i < addsCount; i++ {
		var mrs []MetricRow
		var mn MetricName
		mn.Tags = []Tag{
			{[]byte("job"), []byte("webservice")},
			{[]byte("instance"), []byte("1.2.3.4")},
		}
		for j := 0; j < rowsPerAdd; j++ {
			mn.MetricGroup = []byte(fmt.Sprintf("metric_%d", rng.Intn(100)))
			metricNameRaw := mn.marshalRaw(nil)
			timestamp := currentTime - int64((rng.Float64()-0.2)*float64(2*s.retentionMsecs))
			value := rng.NormFloat64() * 1e11

			mr := MetricRow{
				MetricNameRaw: metricNameRaw,
				Timestamp:     timestamp,
				Value:         value,
			}
			mrs = append(mrs, mr)
		}
		s.AddRows(mrs, defaultPrecisionBits)
	}

	// Verify the storage contains rows.
	var m Metrics
	s.UpdateMetrics(&m)
	if rowsCount := m.TableMetrics.TotalRowsCount(); rowsCount == 0 {
		return fmt.Errorf("expecting at least one row in storage")
	}
	return nil
}

func TestStorageDeleteSeries(t *testing.T) {
	path := "TestStorageDeleteSeries"
	s := MustOpenStorage(path, OpenOptions{})

	// Verify no label names exist
	lns, err := s.SearchLabelNames(nil, nil, TimeRange{}, 1e5, 1e9, noDeadline)
	if err != nil {
		t.Fatalf("error in SearchLabelNames() at the start: %s", err)
	}
	if len(lns) != 0 {
		t.Fatalf("found non-empty tag keys at the start: %q", lns)
	}

	t.Run("serial", func(t *testing.T) {
		for i := 0; i < 3; i++ {
			if err = testStorageDeleteSeries(s, 0); err != nil {
				t.Fatalf("unexpected error on iteration %d: %s", i, err)
			}

			// Re-open the storage in order to check how deleted metricIDs
			// are persisted.
			s.MustClose()
			s = MustOpenStorage(path, OpenOptions{})
		}
	})

	t.Run("concurrent", func(t *testing.T) {
		ch := make(chan error, 3)
		for i := 0; i < cap(ch); i++ {
			go func(workerNum int) {
				var err error
				for j := 0; j < 2; j++ {
					err = testStorageDeleteSeries(s, workerNum)
					if err != nil {
						break
					}
				}
				ch <- err
			}(i)
		}
		tt := time.NewTimer(30 * time.Second)
		for i := 0; i < cap(ch); i++ {
			select {
			case err := <-ch:
				if err != nil {
					t.Fatalf("unexpected error on iteration %d: %s", i, err)
				}
			case <-tt.C:
				t.Fatalf("timeout on iteration %d", i)
			}
		}
	})

	// Verify no more tag keys exist
	lns, err = s.SearchLabelNames(nil, nil, TimeRange{}, 1e5, 1e9, noDeadline)
	if err != nil {
		t.Fatalf("error in SearchLabelNames after the test: %s", err)
	}
	if len(lns) != 0 {
		t.Fatalf("found non-empty tag keys after the test: %q", lns)
	}

	s.MustClose()
	if err := os.RemoveAll(path); err != nil {
		t.Fatalf("cannot remove %q: %s", path, err)
	}
}

func testStorageDeleteSeries(s *Storage, workerNum int) error {
	rng := rand.New(rand.NewSource(1))
	const rowsPerMetric = 100
	const metricsCount = 30

	workerTag := []byte(fmt.Sprintf("workerTag_%d", workerNum))

	lnsAll := make(map[string]bool)
	lnsAll["__name__"] = true
	for i := 0; i < metricsCount; i++ {
		var mrs []MetricRow
		var mn MetricName
		job := fmt.Sprintf("job_%d_%d", i, workerNum)
		instance := fmt.Sprintf("instance_%d_%d", i, workerNum)
		mn.Tags = []Tag{
			{[]byte("job"), []byte(job)},
			{[]byte("instance"), []byte(instance)},
			{workerTag, []byte("foobar")},
		}
		for i := range mn.Tags {
			lnsAll[string(mn.Tags[i].Key)] = true
		}
		mn.MetricGroup = []byte(fmt.Sprintf("metric_%d_%d", i, workerNum))
		metricNameRaw := mn.marshalRaw(nil)

		for j := 0; j < rowsPerMetric; j++ {
			timestamp := rng.Int63n(1e10)
			value := rng.NormFloat64() * 1e6

			mr := MetricRow{
				MetricNameRaw: metricNameRaw,
				Timestamp:     timestamp,
				Value:         value,
			}
			mrs = append(mrs, mr)
		}
		s.AddRows(mrs, defaultPrecisionBits)
	}
	s.DebugFlush()

	// Verify tag values exist
	tvs, err := s.SearchLabelValues(nil, string(workerTag), nil, TimeRange{}, 1e5, 1e9, noDeadline)
	if err != nil {
		return fmt.Errorf("error in SearchLabelValues before metrics removal: %w", err)
	}
	if len(tvs) == 0 {
		return fmt.Errorf("unexpected empty number of tag values for workerTag")
	}

	// Verify tag keys exist
	lns, err := s.SearchLabelNames(nil, nil, TimeRange{}, 1e5, 1e9, noDeadline)
	if err != nil {
		return fmt.Errorf("error in SearchLabelNames before metrics removal: %w", err)
	}
	if err := checkLabelNames(lns, lnsAll); err != nil {
		return fmt.Errorf("unexpected label names before metrics removal: %w", err)
	}

	var sr Search
	tr := TimeRange{
		MinTimestamp: 0,
		MaxTimestamp: 2e10,
	}
	metricBlocksCount := func(tfs *TagFilters) int {
		// Verify the number of blocks
		n := 0
		sr.Init(nil, s, []*TagFilters{tfs}, tr, 1e5, noDeadline)
		for sr.NextMetricBlock() {
			n++
		}
		sr.MustClose()
		return n
	}
	for i := 0; i < metricsCount; i++ {
		tfs := NewTagFilters()
		if err := tfs.Add(nil, []byte("metric_.+"), false, true); err != nil {
			return fmt.Errorf("cannot add regexp tag filter: %w", err)
		}
		job := fmt.Sprintf("job_%d_%d", i, workerNum)
		if err := tfs.Add([]byte("job"), []byte(job), false, false); err != nil {
			return fmt.Errorf("cannot add job tag filter: %w", err)
		}
		if n := metricBlocksCount(tfs); n == 0 {
			return fmt.Errorf("expecting non-zero number of metric blocks for tfs=%s", tfs)
		}
		deletedCount, err := s.DeleteSeries(nil, []*TagFilters{tfs}, 1e9)
		if err != nil {
			return fmt.Errorf("cannot delete metrics: %w", err)
		}
		if deletedCount == 0 {
			return fmt.Errorf("expecting non-zero number of deleted metrics on iteration %d", i)
		}
		if n := metricBlocksCount(tfs); n != 0 {
			return fmt.Errorf("expecting zero metric blocks after DeleteSeries call for tfs=%s; got %d blocks", tfs, n)
		}

		// Try deleting empty tfss
		deletedCount, err = s.DeleteSeries(nil, nil, 1e9)
		if err != nil {
			return fmt.Errorf("cannot delete empty tfss: %w", err)
		}
		if deletedCount != 0 {
			return fmt.Errorf("expecting zero deleted metrics for empty tfss; got %d", deletedCount)
		}
	}

	// Make sure no more metrics left for the given workerNum
	tfs := NewTagFilters()
	if err := tfs.Add(nil, []byte(fmt.Sprintf("metric_.+_%d", workerNum)), false, true); err != nil {
		return fmt.Errorf("cannot add regexp tag filter for worker metrics: %w", err)
	}
	if n := metricBlocksCount(tfs); n != 0 {
		return fmt.Errorf("expecting zero metric blocks after deleting all the metrics; got %d blocks", n)
	}
	tvs, err = s.SearchLabelValues(nil, string(workerTag), nil, TimeRange{}, 1e5, 1e9, noDeadline)
	if err != nil {
		return fmt.Errorf("error in SearchLabelValues after all the metrics are removed: %w", err)
	}
	if len(tvs) != 0 {
		return fmt.Errorf("found non-empty tag values for %q after metrics removal: %q", workerTag, tvs)
	}

	return nil
}

func checkLabelNames(lns []string, lnsExpected map[string]bool) error {
	if len(lns) < len(lnsExpected) {
		return fmt.Errorf("unexpected number of label names found; got %d; want at least %d; lns=%q, lnsExpected=%v", len(lns), len(lnsExpected), lns, lnsExpected)
	}
	hasItem := func(s string, lns []string) bool {
		for _, labelName := range lns {
			if s == labelName {
				return true
			}
		}
		return false
	}
	for labelName := range lnsExpected {
		if !hasItem(labelName, lns) {
			return fmt.Errorf("cannot find %q in label names %q", labelName, lns)
		}
	}
	return nil
}

func TestStorageDeleteSeries_TooManyTimeseries(t *testing.T) {
	defer testRemoveAll(t)

	type options struct {
		tr         TimeRange
		numMetrics int
		maxMetrics int
		wantErr    bool
		wantCount  int
	}

	f := func(t *testing.T, opts *options) {
		t.Helper()

		rng := rand.New(rand.NewSource(1))
		mrs := testGenerateMetricRowsWithPrefix(rng, uint64(opts.numMetrics), "metric", opts.tr)
		s := MustOpenStorage(t.Name(), OpenOptions{})
		defer s.MustClose()
		s.AddRows(mrs, defaultPrecisionBits)
		s.DebugFlush()

		tfs := NewTagFilters()
		if err := tfs.Add(nil, []byte("metric.*"), false, true); err != nil {
			t.Fatalf("unexpected error in TagFilters.Add: %v", err)
		}
		got, err := s.DeleteSeries(nil, []*TagFilters{tfs}, opts.maxMetrics)
		if got := err != nil; got != opts.wantErr {
			t.Errorf("unmet error expectation: got %t, want %t", got, opts.wantErr)
		}
		if got != opts.wantCount {
			t.Errorf("unexpected deleted series count: got %d, want %d", got, opts.wantCount)
		}
	}

	// All indested samples belong to a single month. In this case,
	// DeleteSeries() is expected to return an error because the number of
	// metrics registered within a single paritition index is 1000 while the the
	// number of metrics to delete at once is 999.
	t.Run("1m", func(t *testing.T) {
		f(t, &options{
			tr: TimeRange{
				MinTimestamp: time.Date(2024, 1, 1, 0, 0, 0, 0, time.UTC).UnixMilli(),
				MaxTimestamp: time.Date(2024, 1, 31, 0, 0, 0, 0, time.UTC).UnixMilli(),
			},
			numMetrics: 1000,
			maxMetrics: 999,
			wantErr:    true,
			wantCount:  0,
		})
	})

	// All indested samples belong to two months. In this case,
	// DeleteSeries() must delete the requested metrics because the 1000 metrics
	// is spread across two months and each month has roughly 500 metrics. Since
	// the number of metrics to delete at once (999) is applied per partition
	// index, the DeleteSeries() must succeed.
	//
	// TODO(@rtm0): This is not the behavior that we want. The maxMetrics limit
	// must work across all paritition indexes involved and thus this sub-test
	// must fail.
	t.Run("2m", func(t *testing.T) {
		f(t, &options{
			tr: TimeRange{
				MinTimestamp: time.Date(2024, 1, 1, 0, 0, 0, 0, time.UTC).UnixMilli(),
				MaxTimestamp: time.Date(2024, 2, 29, 0, 0, 0, 0, time.UTC).UnixMilli(),
			},
			numMetrics: 1000,
			maxMetrics: 999,
			wantErr:    false,
			wantCount:  1000,
		})
	})
}

func TestStorageDeleteSeries_CachesAreUpdatedOrReset(t *testing.T) {
	defer testRemoveAll(t)

	month1 := TimeRange{
		MinTimestamp: time.Date(2024, 1, 1, 0, 0, 0, 0, time.UTC).UnixMilli(),
		MaxTimestamp: time.Date(2024, 1, 15, 0, 0, 0, 0, time.UTC).UnixMilli(),
	}
	month2 := TimeRange{
		MinTimestamp: time.Date(2024, 2, 1, 0, 0, 0, 0, time.UTC).UnixMilli(),
		MaxTimestamp: time.Date(2024, 2, 15, 0, 0, 0, 0, time.UTC).UnixMilli(),
	}
	var mn MetricName
	mn.MetricGroup = []byte("metric1")
	mr1Month1 := MetricRow{
		MetricNameRaw: mn.marshalRaw(nil),
		Timestamp:     month1.MinTimestamp,
		Value:         123,
	}
	mn.MetricGroup = []byte("metric2")
	mr2Month2 := MetricRow{
		MetricNameRaw: mn.marshalRaw(nil),
		Timestamp:     month2.MinTimestamp,
		Value:         456,
	}
	mn.MetricGroup = []byte("metric3")
	mr3Month1 := MetricRow{
		MetricNameRaw: mn.marshalRaw(nil),
		Timestamp:     month1.MinTimestamp,
		Value:         789,
	}
	mr3Month2 := MetricRow{
		MetricNameRaw: mn.marshalRaw(nil),
		Timestamp:     month2.MinTimestamp,
		Value:         987,
	}

	s := MustOpenStorage(t.Name(), OpenOptions{})
	defer s.MustClose()
	s.AddRows([]MetricRow{mr1Month1, mr2Month2, mr3Month1, mr3Month2}, defaultPrecisionBits)
	s.DebugFlush()

	tfss := func(metricNameRE string) []*TagFilters {
		tfs := NewTagFilters()
		if err := tfs.Add(nil, []byte(metricNameRE), false, true); err != nil {
			t.Fatalf("unexpected error in TagFilters.Add: %v", err)
		}
		return []*TagFilters{tfs}
	}
	tfssMetric1 := tfss("metric1")
	tfssMetric2 := tfss("metric2")
	tfssMetric3 := tfss("metric3")
	tfssMetric12 := tfss("metric(1|2)")
	tfssMetric123 := tfss("metric(1|2|3)")

	assertMetricNameCached := func(metricNameRaw []byte, want bool) {
		t.Helper()
		var v legacyTSID
		if got := s.getTSIDFromCache(&v, metricNameRaw); got != want {
			t.Errorf("unexpected %q metric name in TSID cache: got %t, want %t", string(metricNameRaw), got, want)
		}
	}
	assertTagFiltersCached := func(tfss []*TagFilters, tr TimeRange, want bool) {
		t.Helper()

		idbs := s.tb.GetIndexDBs(tr)
		defer s.tb.PutIndexDBs(idbs)

		if got, want := len(idbs), 1; got != want {
			t.Fatalf("unexpected idb count for %v: got %d, want %d", &tr, got, want)
		}
		idb := idbs[0]
		tfssTR := tr
		if idb.tr.MinTimestamp > tfssTR.MinTimestamp {
			tfssTR.MinTimestamp = idb.tr.MinTimestamp
		}
		if idb.tr.MaxTimestamp < tfssTR.MaxTimestamp {
			tfssTR.MaxTimestamp = idb.tr.MaxTimestamp
		}
		tfssKey := idb.marshalTagFiltersKey(nil, tfss, tr, true)
		_, got := idb.getMetricIDsFromTagFiltersCache(nil, tfssKey)
		if got != want {
			t.Errorf("unexpected tag filters in cache %v %v: got %t, want %t", tfss, &tr, got, want)
		}
	}
	assertDeletedMetricIDsCacheSize := func(tr TimeRange, want int) {
		t.Helper()

		idbs := s.tb.GetIndexDBs(tr)
		defer s.tb.PutIndexDBs(idbs)

		if got, want := len(idbs), 1; got != want {
			t.Fatalf("unexpected idb count for %v: got %d, want %d", &tr, got, want)
		}
		idb := idbs[0]
		if got := idb.getDeletedMetricIDs().Len(); got != want {
			t.Fatalf("unexpected deletedMetricIDs cache size: got %d, want %d", got, want)
		}
	}

	// The Data is inserted but never queried or deleted. Expect all three
	// metrics to be in TSID cache and expect TFSS and deletedMetricIDs caches
	// to be empty.
	assertMetricNameCached(mr1Month1.MetricNameRaw, true)
	assertMetricNameCached(mr2Month2.MetricNameRaw, true)
	assertMetricNameCached(mr3Month1.MetricNameRaw, true)
	assertTagFiltersCached(tfssMetric1, month1, false)
	assertTagFiltersCached(tfssMetric1, month2, false)
	assertTagFiltersCached(tfssMetric2, month1, false)
	assertTagFiltersCached(tfssMetric2, month2, false)
	assertTagFiltersCached(tfssMetric3, month1, false)
	assertTagFiltersCached(tfssMetric3, month2, false)
	assertTagFiltersCached(tfssMetric12, month1, false)
	assertTagFiltersCached(tfssMetric12, month2, false)
	assertTagFiltersCached(tfssMetric123, month1, false)
	assertTagFiltersCached(tfssMetric123, month2, false)
	assertDeletedMetricIDsCacheSize(month1, 0)
	assertDeletedMetricIDsCacheSize(month2, 0)

	searchMetricNames := func(tfss []*TagFilters, tr TimeRange, wantMetricCount int) {
		t.Helper()
		metrics, err := s.SearchMetricNames(nil, tfss, tr, 2, noDeadline)
		if err != nil {
			t.Fatalf("SearchMetricNames() failed unexpectedly: %v", err)
		}
		if got := len(metrics); got != wantMetricCount {
			t.Errorf("SearchMetricNames() unexpected metric count: got %v, want %v", got, wantMetricCount)
		}
	}

	// Search metric1 in month1. The search result must be cached for that tfss
	// for month1 but not for month2.
	searchMetricNames(tfssMetric1, month1, 1)

	assertMetricNameCached(mr1Month1.MetricNameRaw, true)
	assertMetricNameCached(mr2Month2.MetricNameRaw, true)
	assertMetricNameCached(mr3Month1.MetricNameRaw, true)
	assertTagFiltersCached(tfssMetric1, month1, true)
	assertTagFiltersCached(tfssMetric1, month2, false)
	assertTagFiltersCached(tfssMetric2, month1, false)
	assertTagFiltersCached(tfssMetric2, month2, false)
	assertTagFiltersCached(tfssMetric3, month1, false)
	assertTagFiltersCached(tfssMetric3, month2, false)
	assertTagFiltersCached(tfssMetric12, month1, false)
	assertTagFiltersCached(tfssMetric12, month2, false)
	assertTagFiltersCached(tfssMetric123, month1, false)
	assertTagFiltersCached(tfssMetric123, month2, false)
	assertDeletedMetricIDsCacheSize(month1, 0)
	assertDeletedMetricIDsCacheSize(month2, 0)

	// Search for metric1 in month2. month2 does not contain metric1, but the
	// empty result is still cached for month2.
	searchMetricNames(tfssMetric1, month2, 0)

	assertMetricNameCached(mr1Month1.MetricNameRaw, true)
	assertMetricNameCached(mr2Month2.MetricNameRaw, true)
	assertMetricNameCached(mr3Month1.MetricNameRaw, true)
	assertTagFiltersCached(tfssMetric1, month1, true)
	assertTagFiltersCached(tfssMetric1, month2, true)
	assertTagFiltersCached(tfssMetric2, month1, false)
	assertTagFiltersCached(tfssMetric2, month2, false)
	assertTagFiltersCached(tfssMetric3, month1, false)
	assertTagFiltersCached(tfssMetric3, month2, false)
	assertTagFiltersCached(tfssMetric12, month1, false)
	assertTagFiltersCached(tfssMetric12, month2, false)
	assertTagFiltersCached(tfssMetric123, month1, false)
	assertTagFiltersCached(tfssMetric123, month2, false)
	assertDeletedMetricIDsCacheSize(month1, 0)
	assertDeletedMetricIDsCacheSize(month2, 0)

	// Search for metric2 in month1. month1 does not contain metric2, but the
	// empty result is still cached for month1.
	searchMetricNames(tfssMetric2, month1, 0)

	assertMetricNameCached(mr1Month1.MetricNameRaw, true)
	assertMetricNameCached(mr2Month2.MetricNameRaw, true)
	assertMetricNameCached(mr3Month1.MetricNameRaw, true)
	assertTagFiltersCached(tfssMetric1, month1, true)
	assertTagFiltersCached(tfssMetric1, month2, true)
	assertTagFiltersCached(tfssMetric2, month1, true)
	assertTagFiltersCached(tfssMetric2, month2, false)
	assertTagFiltersCached(tfssMetric3, month1, false)
	assertTagFiltersCached(tfssMetric3, month2, false)
	assertTagFiltersCached(tfssMetric12, month1, false)
	assertTagFiltersCached(tfssMetric12, month2, false)
	assertTagFiltersCached(tfssMetric123, month1, false)
	assertTagFiltersCached(tfssMetric123, month2, false)
	assertDeletedMetricIDsCacheSize(month1, 0)
	assertDeletedMetricIDsCacheSize(month2, 0)

	// Search for metric2 in month2. month2 contains metric2, therefore the tag
	// filters will be cached for month2.
	searchMetricNames(tfssMetric2, month2, 1)

	assertMetricNameCached(mr1Month1.MetricNameRaw, true)
	assertMetricNameCached(mr2Month2.MetricNameRaw, true)
	assertMetricNameCached(mr3Month1.MetricNameRaw, true)
	assertTagFiltersCached(tfssMetric1, month1, true)
	assertTagFiltersCached(tfssMetric1, month2, true)
	assertTagFiltersCached(tfssMetric2, month1, true)
	assertTagFiltersCached(tfssMetric2, month2, true)
	assertTagFiltersCached(tfssMetric3, month1, false)
	assertTagFiltersCached(tfssMetric3, month2, false)
	assertTagFiltersCached(tfssMetric12, month1, false)
	assertTagFiltersCached(tfssMetric12, month2, false)
	assertTagFiltersCached(tfssMetric123, month1, false)
	assertTagFiltersCached(tfssMetric123, month2, false)
	assertDeletedMetricIDsCacheSize(month1, 0)
	assertDeletedMetricIDsCacheSize(month2, 0)

	// Search for metric3 in month1. Both month1 and 2 contain metric3;
	// however, the search time range is month1, therefore the tag
	// filters will be cached for month1 only.
	searchMetricNames(tfssMetric3, month1, 1)

	assertMetricNameCached(mr1Month1.MetricNameRaw, true)
	assertMetricNameCached(mr2Month2.MetricNameRaw, true)
	assertMetricNameCached(mr3Month1.MetricNameRaw, true)
	assertTagFiltersCached(tfssMetric1, month1, true)
	assertTagFiltersCached(tfssMetric1, month2, true)
	assertTagFiltersCached(tfssMetric2, month1, true)
	assertTagFiltersCached(tfssMetric2, month2, true)
	assertTagFiltersCached(tfssMetric3, month1, true)
	assertTagFiltersCached(tfssMetric3, month2, false)
	assertTagFiltersCached(tfssMetric12, month1, false)
	assertTagFiltersCached(tfssMetric12, month2, false)
	assertTagFiltersCached(tfssMetric123, month1, false)
	assertTagFiltersCached(tfssMetric123, month2, false)
	assertDeletedMetricIDsCacheSize(month1, 0)
	assertDeletedMetricIDsCacheSize(month2, 0)

	// Search for metric3 in month2. Now the tag filters will also be cached for
	// month2.
	searchMetricNames(tfssMetric3, month2, 1)

	assertMetricNameCached(mr1Month1.MetricNameRaw, true)
	assertMetricNameCached(mr2Month2.MetricNameRaw, true)
	assertMetricNameCached(mr3Month1.MetricNameRaw, true)
	assertTagFiltersCached(tfssMetric1, month1, true)
	assertTagFiltersCached(tfssMetric1, month2, true)
	assertTagFiltersCached(tfssMetric2, month1, true)
	assertTagFiltersCached(tfssMetric2, month2, true)
	assertTagFiltersCached(tfssMetric3, month1, true)
	assertTagFiltersCached(tfssMetric3, month2, true)
	assertTagFiltersCached(tfssMetric12, month1, false)
	assertTagFiltersCached(tfssMetric12, month2, false)
	assertTagFiltersCached(tfssMetric123, month1, false)
	assertTagFiltersCached(tfssMetric123, month2, false)
	assertDeletedMetricIDsCacheSize(month1, 0)
	assertDeletedMetricIDsCacheSize(month2, 0)

	// Search for metric1 or 2 in month1. The tag filters must be cached for
	// month1 only.
	searchMetricNames(tfssMetric12, month1, 1)

	assertMetricNameCached(mr1Month1.MetricNameRaw, true)
	assertMetricNameCached(mr2Month2.MetricNameRaw, true)
	assertMetricNameCached(mr3Month1.MetricNameRaw, true)
	assertTagFiltersCached(tfssMetric1, month1, true)
	assertTagFiltersCached(tfssMetric1, month2, true)
	assertTagFiltersCached(tfssMetric2, month1, true)
	assertTagFiltersCached(tfssMetric2, month2, true)
	assertTagFiltersCached(tfssMetric3, month1, true)
	assertTagFiltersCached(tfssMetric3, month2, true)
	assertTagFiltersCached(tfssMetric12, month1, true)
	assertTagFiltersCached(tfssMetric12, month2, false)
	assertTagFiltersCached(tfssMetric123, month1, false)
	assertTagFiltersCached(tfssMetric123, month2, false)
	assertDeletedMetricIDsCacheSize(month1, 0)
	assertDeletedMetricIDsCacheSize(month2, 0)

	// Search for metric1 or 2 in month2. The tag filters must be also be cached
	// for month2.
	searchMetricNames(tfssMetric12, month2, 1)

	assertMetricNameCached(mr1Month1.MetricNameRaw, true)
	assertMetricNameCached(mr2Month2.MetricNameRaw, true)
	assertMetricNameCached(mr3Month1.MetricNameRaw, true)
	assertTagFiltersCached(tfssMetric1, month1, true)
	assertTagFiltersCached(tfssMetric1, month2, true)
	assertTagFiltersCached(tfssMetric2, month1, true)
	assertTagFiltersCached(tfssMetric2, month2, true)
	assertTagFiltersCached(tfssMetric3, month1, true)
	assertTagFiltersCached(tfssMetric3, month2, true)
	assertTagFiltersCached(tfssMetric12, month1, true)
	assertTagFiltersCached(tfssMetric12, month2, true)
	assertTagFiltersCached(tfssMetric123, month1, false)
	assertTagFiltersCached(tfssMetric123, month2, false)
	assertDeletedMetricIDsCacheSize(month1, 0)
	assertDeletedMetricIDsCacheSize(month2, 0)

	// Search for metric1,2,3 in month1. The tag filters are cached
	// for month1 only.
	searchMetricNames(tfssMetric123, month1, 2)

	assertMetricNameCached(mr1Month1.MetricNameRaw, true)
	assertMetricNameCached(mr2Month2.MetricNameRaw, true)
	assertMetricNameCached(mr3Month1.MetricNameRaw, true)
	assertTagFiltersCached(tfssMetric1, month1, true)
	assertTagFiltersCached(tfssMetric1, month2, true)
	assertTagFiltersCached(tfssMetric2, month1, true)
	assertTagFiltersCached(tfssMetric2, month2, true)
	assertTagFiltersCached(tfssMetric3, month1, true)
	assertTagFiltersCached(tfssMetric3, month2, true)
	assertTagFiltersCached(tfssMetric12, month1, true)
	assertTagFiltersCached(tfssMetric12, month2, true)
	assertTagFiltersCached(tfssMetric123, month1, true)
	assertTagFiltersCached(tfssMetric123, month2, false)
	assertDeletedMetricIDsCacheSize(month1, 0)
	assertDeletedMetricIDsCacheSize(month2, 0)

	// Search for metric1,2,3 in month2. The tag filters are also cached
	// for month2.
	searchMetricNames(tfssMetric123, month2, 2)

	assertMetricNameCached(mr1Month1.MetricNameRaw, true)
	assertMetricNameCached(mr2Month2.MetricNameRaw, true)
	assertMetricNameCached(mr3Month1.MetricNameRaw, true)
	assertTagFiltersCached(tfssMetric1, month1, true)
	assertTagFiltersCached(tfssMetric1, month2, true)
	assertTagFiltersCached(tfssMetric2, month1, true)
	assertTagFiltersCached(tfssMetric2, month2, true)
	assertTagFiltersCached(tfssMetric3, month1, true)
	assertTagFiltersCached(tfssMetric3, month2, true)
	assertTagFiltersCached(tfssMetric12, month1, true)
	assertTagFiltersCached(tfssMetric12, month2, true)
	assertTagFiltersCached(tfssMetric123, month1, true)
	assertTagFiltersCached(tfssMetric123, month2, true)
	assertDeletedMetricIDsCacheSize(month1, 0)
	assertDeletedMetricIDsCacheSize(month2, 0)

	deleteSeries := func(tfss []*TagFilters, want int) {
		t.Helper()
		got, err := s.DeleteSeries(nil, tfss, 2)
		if err != nil {
			t.Fatalf("DeleteSeries() failed unexpectedly: %v", err)
		}
		if got != want {
			t.Fatalf("unexpected deleted series count: got %d, want %d", got, want)
		}
	}

	// Delete metric1. TSID cache must be cleared. Tag filters for month1 must
	// be cleared but not for month2 because metric1 is in month1 only.
	// deletedMetricIDsCache size must be 1.
	deleteSeries(tfssMetric1, 1)

	assertMetricNameCached(mr1Month1.MetricNameRaw, false)
	assertMetricNameCached(mr2Month2.MetricNameRaw, false)
	assertMetricNameCached(mr3Month1.MetricNameRaw, false)
	assertTagFiltersCached(tfssMetric1, month1, false)
	assertTagFiltersCached(tfssMetric1, month2, true)
	assertTagFiltersCached(tfssMetric2, month1, false)
	assertTagFiltersCached(tfssMetric2, month2, true)
	assertTagFiltersCached(tfssMetric3, month1, false)
	assertTagFiltersCached(tfssMetric3, month2, true)
	assertTagFiltersCached(tfssMetric12, month1, false)
	assertTagFiltersCached(tfssMetric12, month2, true)
	assertTagFiltersCached(tfssMetric123, month1, false)
	assertTagFiltersCached(tfssMetric123, month2, true)
	assertDeletedMetricIDsCacheSize(month1, 1)
	assertDeletedMetricIDsCacheSize(month2, 0)

	// Delete metric2. Tag filters for month2 must be cleared and
	// deletedMetricIDsCache size for month2 must be 1.
	deleteSeries(tfssMetric2, 1)

	assertMetricNameCached(mr1Month1.MetricNameRaw, false)
	assertMetricNameCached(mr2Month2.MetricNameRaw, false)
	assertMetricNameCached(mr3Month1.MetricNameRaw, false)
	assertTagFiltersCached(tfssMetric1, month1, false)
	assertTagFiltersCached(tfssMetric1, month2, false)
	assertTagFiltersCached(tfssMetric2, month1, false)
	assertTagFiltersCached(tfssMetric2, month2, false)
	assertTagFiltersCached(tfssMetric3, month1, false)
	assertTagFiltersCached(tfssMetric3, month2, false)
	assertTagFiltersCached(tfssMetric12, month1, false)
	assertTagFiltersCached(tfssMetric12, month2, false)
	assertTagFiltersCached(tfssMetric123, month1, false)
	assertTagFiltersCached(tfssMetric123, month2, false)
	assertDeletedMetricIDsCacheSize(month1, 1)
	assertDeletedMetricIDsCacheSize(month2, 1)

	// Delete metric3. deletedMetricIDsCache size for month1 and 2 must be 2.
	deleteSeries(tfssMetric3, 1)

	assertMetricNameCached(mr1Month1.MetricNameRaw, false)
	assertMetricNameCached(mr2Month2.MetricNameRaw, false)
	assertMetricNameCached(mr3Month1.MetricNameRaw, false)
	assertTagFiltersCached(tfssMetric1, month1, false)
	assertTagFiltersCached(tfssMetric1, month2, false)
	assertTagFiltersCached(tfssMetric2, month1, false)
	assertTagFiltersCached(tfssMetric2, month2, false)
	assertTagFiltersCached(tfssMetric3, month1, false)
	assertTagFiltersCached(tfssMetric3, month2, false)
	assertTagFiltersCached(tfssMetric12, month1, false)
	assertTagFiltersCached(tfssMetric12, month2, false)
	assertTagFiltersCached(tfssMetric123, month1, false)
	assertTagFiltersCached(tfssMetric123, month2, false)
	assertDeletedMetricIDsCacheSize(month1, 2)
	assertDeletedMetricIDsCacheSize(month2, 2)
}

func TestStorageRegisterMetricNamesSerial(t *testing.T) {
	path := "TestStorageRegisterMetricNamesSerial"
	s := MustOpenStorage(path, OpenOptions{})
	if err := testStorageRegisterMetricNames(s); err != nil {
		t.Fatalf("unexpected error: %s", err)
	}
	s.MustClose()
	if err := os.RemoveAll(path); err != nil {
		t.Fatalf("cannot remove %q: %s", path, err)
	}
}

func TestStorageRegisterMetricNamesConcurrent(t *testing.T) {
	path := "TestStorageRegisterMetricNamesConcurrent"
	s := MustOpenStorage(path, OpenOptions{})
	ch := make(chan error, 3)
	for i := 0; i < cap(ch); i++ {
		go func() {
			ch <- testStorageRegisterMetricNames(s)
		}()
	}
	for i := 0; i < cap(ch); i++ {
		select {
		case err := <-ch:
			if err != nil {
				t.Fatalf("unexpected error: %s", err)
			}
		case <-time.After(10 * time.Second):
			t.Fatalf("timeout")
		}
	}
	s.MustClose()
	if err := os.RemoveAll(path); err != nil {
		t.Fatalf("cannot remove %q: %s", path, err)
	}
}

func testStorageRegisterMetricNames(s *Storage) error {
	const metricsPerAdd = 1e3
	const addsCount = 10

	addIDsMap := make(map[string]struct{})
	for i := 0; i < addsCount; i++ {
		var mrs []MetricRow
		var mn MetricName
		addID := fmt.Sprintf("%d", i)
		addIDsMap[addID] = struct{}{}
		mn.Tags = []Tag{
			{[]byte("job"), []byte("webservice")},
			{[]byte("instance"), []byte("1.2.3.4")},
			{[]byte("add_id"), []byte(addID)},
		}
		now := timestampFromTime(time.Now())
		for j := 0; j < metricsPerAdd; j++ {
			mn.MetricGroup = []byte(fmt.Sprintf("metric_%d", j))
			metricNameRaw := mn.marshalRaw(nil)

			mr := MetricRow{
				MetricNameRaw: metricNameRaw,
				Timestamp:     now,
			}
			mrs = append(mrs, mr)
		}
		s.RegisterMetricNames(nil, mrs)
	}
	var addIDsExpected []string
	for k := range addIDsMap {
		addIDsExpected = append(addIDsExpected, k)
	}
	sort.Strings(addIDsExpected)

	// Verify the storage contains the added metric names.
	s.DebugFlush()

	// Verify that SearchLabelNames with the specified time range returns correct result.
	lnsExpected := []string{
		"__name__",
		"add_id",
		"instance",
		"job",
	}
	now := timestampFromTime(time.Now())
	start := now - msecPerDay
	end := now + 60*1000
	tr := TimeRange{
		MinTimestamp: start,
		MaxTimestamp: end,
	}
	lns, err := s.SearchLabelNames(nil, nil, tr, 100, 1e9, noDeadline)
	if err != nil {
		return fmt.Errorf("error in SearchLabelNames: %w", err)
	}
	sort.Strings(lns)
	if !reflect.DeepEqual(lns, lnsExpected) {
		return fmt.Errorf("unexpected label names returned from SearchLabelNames;\ngot\n%q\nwant\n%q", lns, lnsExpected)
	}

	// Verify that SearchLabelValues with the specified time range returns correct result.
	addIDs, err := s.SearchLabelValues(nil, "add_id", nil, tr, addsCount+100, 1e9, noDeadline)
	if err != nil {
		return fmt.Errorf("error in SearchLabelValues: %w", err)
	}
	sort.Strings(addIDs)
	if !reflect.DeepEqual(addIDs, addIDsExpected) {
		return fmt.Errorf("unexpected tag values returned from SearchLabelValues;\ngot\n%q\nwant\n%q", addIDs, addIDsExpected)
	}

	// Verify that SearchMetricNames returns correct result.
	tfs := NewTagFilters()
	if err := tfs.Add([]byte("add_id"), []byte("0"), false, false); err != nil {
		return fmt.Errorf("unexpected error in TagFilters.Add: %w", err)
	}
	metricNames, err := s.SearchMetricNames(nil, []*TagFilters{tfs}, tr, metricsPerAdd*addsCount*100+100, noDeadline)
	if err != nil {
		return fmt.Errorf("error in SearchMetricNames: %w", err)
	}
	if len(metricNames) < metricsPerAdd {
		return fmt.Errorf("unexpected number of metricNames returned from SearchMetricNames; got %d; want at least %d", len(metricNames), int(metricsPerAdd))
	}
	var mn MetricName
	for i, metricName := range metricNames {
		if err := mn.UnmarshalString(metricName); err != nil {
			return fmt.Errorf("cannot unmarshal metricName=%q: %w", metricName, err)
		}
		addID := mn.GetTagValue("add_id")
		if string(addID) != "0" {
			return fmt.Errorf("unexpected addID for metricName #%d; got %q; want %q", i, addID, "0")
		}
		job := mn.GetTagValue("job")
		if string(job) != "webservice" {
			return fmt.Errorf("unexpected job for metricName #%d; got %q; want %q", i, job, "webservice")
		}
	}

	return nil
}

func TestStorageAddRowsSerial(t *testing.T) {
	rng := rand.New(rand.NewSource(1))
	path := "TestStorageAddRowsSerial"
	opts := OpenOptions{
		Retention:       10 * retention31Days,
		MaxHourlySeries: 1e5,
		MaxDailySeries:  1e5,
	}
	s := MustOpenStorage(path, opts)
	if err := testStorageAddRows(rng, s); err != nil {
		t.Fatalf("unexpected error: %s", err)
	}
	s.MustClose()
	if err := os.RemoveAll(path); err != nil {
		t.Fatalf("cannot remove %q: %s", path, err)
	}
}

func TestStorageAddRowsConcurrent(t *testing.T) {
	path := "TestStorageAddRowsConcurrent"
	opts := OpenOptions{
		Retention:       10 * retention31Days,
		MaxHourlySeries: 1e5,
		MaxDailySeries:  1e5,
	}
	s := MustOpenStorage(path, opts)
	ch := make(chan error, 3)
	for i := 0; i < cap(ch); i++ {
		go func(n int) {
			rLocal := rand.New(rand.NewSource(int64(n)))
			ch <- testStorageAddRows(rLocal, s)
		}(i)
	}
	for i := 0; i < cap(ch); i++ {
		select {
		case err := <-ch:
			if err != nil {
				t.Fatalf("unexpected error: %s", err)
			}
		case <-time.After(10 * time.Second):
			t.Fatalf("timeout")
		}
	}
	s.MustClose()
	if err := os.RemoveAll(path); err != nil {
		t.Fatalf("cannot remove %q: %s", path, err)
	}
}

func testGenerateMetricRows(rng *rand.Rand, rows uint64, timestampMin, timestampMax int64) []MetricRow {
	return testGenerateMetricRowsWithPrefix(rng, rows, "metric", TimeRange{timestampMin, timestampMax})
}

func testGenerateMetricRowsWithPrefix(rng *rand.Rand, rows uint64, prefix string, tr TimeRange) []MetricRow {
	var mrs []MetricRow
	var mn MetricName
	mn.Tags = []Tag{
		{[]byte("job"), []byte("webservice")},
		{[]byte("instance"), []byte("1.2.3.4")},
	}
	for i := 0; i < int(rows); i++ {
		mn.MetricGroup = []byte(fmt.Sprintf("%s_%d", prefix, i))
		metricNameRaw := mn.marshalRaw(nil)
		timestamp := rng.Int63n(tr.MaxTimestamp-tr.MinTimestamp) + tr.MinTimestamp
		value := rng.NormFloat64() * 1e6

		mr := MetricRow{
			MetricNameRaw: metricNameRaw,
			Timestamp:     timestamp,
			Value:         value,
		}
		mrs = append(mrs, mr)
	}
	return mrs
}

func testStorageAddRows(rng *rand.Rand, s *Storage) error {
	const rowsPerAdd = 1e3
	const addsCount = 10

	maxTimestamp := timestampFromTime(time.Now())
	minTimestamp := maxTimestamp - s.retentionMsecs + 3600*1000
	for i := 0; i < addsCount; i++ {
		mrs := testGenerateMetricRows(rng, rowsPerAdd, minTimestamp, maxTimestamp)
		s.AddRows(mrs, defaultPrecisionBits)
	}

	// Verify the storage contains rows.
	minRowsExpected := uint64(rowsPerAdd * addsCount)
	var m Metrics
	s.UpdateMetrics(&m)
	if rowsCount := m.TableMetrics.TotalRowsCount(); rowsCount < minRowsExpected {
		return fmt.Errorf("expecting at least %d rows in the table; got %d", minRowsExpected, rowsCount)
	}

	// Try creating a snapshot from the storage.
	snapshotName := s.MustCreateSnapshot()

	// Verify the snapshot is visible
	snapshots := s.MustListSnapshots()
	if !containsString(snapshots, snapshotName) {
		return fmt.Errorf("cannot find snapshot %q in %q", snapshotName, snapshots)
	}

	// Try opening the storage from snapshot.
	snapshotPath := filepath.Join(s.path, snapshotsDirname, snapshotName)
	s1 := MustOpenStorage(snapshotPath, OpenOptions{})

	// Verify the snapshot contains rows
	var m1 Metrics
	s1.UpdateMetrics(&m1)
	if rowsCount := m1.TableMetrics.TotalRowsCount(); rowsCount < minRowsExpected {
		return fmt.Errorf("snapshot %q must contain at least %d rows; got %d", snapshotPath, minRowsExpected, rowsCount)
	}

	// Verify that force merge for the snapshot leaves at most a single part per partition.
	// Zero parts are possible if the snapshot is created just after the partition has been created
	// by concurrent goroutine, but it didn't put the data into it yet.
	if err := s1.ForceMergePartitions(""); err != nil {
		return fmt.Errorf("error when force merging partitions: %w", err)
	}
	ptws := s1.tb.GetPartitions(nil)
	for _, ptw := range ptws {
		pws := ptw.pt.GetParts(nil, true)
		numParts := len(pws)
		ptw.pt.PutParts(pws)
		if numParts > 1 {
			s1.tb.PutPartitions(ptws)
			return fmt.Errorf("unexpected number of parts for partition %q after force merge; got %d; want at most 1", ptw.pt.name, numParts)
		}
	}
	s1.tb.PutPartitions(ptws)

	s1.MustClose()

	// Delete the snapshot and make sure it is no longer visible.
	if err := s.DeleteSnapshot(snapshotName); err != nil {
		return fmt.Errorf("cannot delete snapshot %q: %w", snapshotName, err)
	}
	snapshots = s.MustListSnapshots()
	if containsString(snapshots, snapshotName) {
		return fmt.Errorf("snapshot %q must be deleted, but is still visible in %q", snapshotName, snapshots)
	}

	return nil
}

// TODO(@rtm0): Move to storage_legacy_test.go
func TestLegacyStorageRotateIndexDB_AddRows(t *testing.T) {
	rng := rand.New(rand.NewSource(1))
	tr := TimeRange{
		MinTimestamp: time.Date(2024, 1, 1, 0, 0, 0, 0, time.UTC).UnixMilli(),
		MaxTimestamp: time.Date(2024, 1, 31, 23, 59, 59, 999_999_999, time.UTC).UnixMilli(),
	}
	mrs := testGenerateMetricRowsWithPrefix(rng, 1000, "metric", tr)
	op := func(s *Storage) {
		s.AddRows(mrs, defaultPrecisionBits)
		s.DebugFlush()
	}
	testLegacyRotateIndexDB(t, mrs, op)
}

// TODO(@rtm0): Move to storage_legacy_test.go
func TestLegacyStorageRotateIndexDB_RegisterMetricNames(t *testing.T) {
	rng := rand.New(rand.NewSource(1))
	tr := TimeRange{
		MinTimestamp: time.Date(2024, 1, 1, 0, 0, 0, 0, time.UTC).UnixMilli(),
		MaxTimestamp: time.Date(2024, 1, 31, 23, 59, 59, 999_999_999, time.UTC).UnixMilli(),
	}
	mrs := testGenerateMetricRowsWithPrefix(rng, 1000, "metric", tr)
	op := func(s *Storage) {
		s.RegisterMetricNames(nil, mrs)
		s.DebugFlush()
	}
	testLegacyRotateIndexDB(t, mrs, op)
}

// TODO(@rtm0): Move to storage_legacy_test.go
func TestLegacyStorageRotateIndexDB_DeleteSeries(t *testing.T) {
	rng := rand.New(rand.NewSource(1))
	tr := TimeRange{
		MinTimestamp: time.Date(2024, 1, 1, 0, 0, 0, 0, time.UTC).UnixMilli(),
		MaxTimestamp: time.Date(2024, 1, 31, 23, 59, 59, 999_999_999, time.UTC).UnixMilli(),
	}
	mrs := testGenerateMetricRowsWithPrefix(rng, 1000, "metric", tr)
	tfs := NewTagFilters()
	if err := tfs.Add(nil, []byte("metric.*"), false, true); err != nil {
		t.Fatalf("unexpected error in TagFilters.Add: %v", err)
	}
	op := func(s *Storage) {
		_, err := s.DeleteSeries(nil, []*TagFilters{tfs}, 1e9)
		if err != nil {
			panic(fmt.Sprintf("DeleteSeries() failed unexpectedly: %v", err))
		}
	}
	testLegacyRotateIndexDB(t, mrs, op)
}

// TODO(@rtm0): Move to storage_legacy_test.go
func TestLegacyStorageRotateIndexDB_CreateSnapshot(t *testing.T) {
	rng := rand.New(rand.NewSource(1))
	tr := TimeRange{
		MinTimestamp: time.Date(2024, 1, 1, 0, 0, 0, 0, time.UTC).UnixMilli(),
		MaxTimestamp: time.Date(2024, 1, 31, 23, 59, 59, 999_999_999, time.UTC).UnixMilli(),
	}
	mrs := testGenerateMetricRowsWithPrefix(rng, 1000, "metric", tr)
	op := func(s *Storage) {
		_ = s.MustCreateSnapshot()
	}
	testLegacyRotateIndexDB(t, mrs, op)
}

// TODO(@rtm0): Move to storage_legacy_test.go
func TestLegacyStorageRotateIndexDB_SearchMetricNames(t *testing.T) {
	rng := rand.New(rand.NewSource(1))
	tr := TimeRange{
		MinTimestamp: time.Date(2024, 1, 1, 0, 0, 0, 0, time.UTC).UnixMilli(),
		MaxTimestamp: time.Date(2024, 1, 31, 23, 59, 59, 999_999_999, time.UTC).UnixMilli(),
	}
	mrs := testGenerateMetricRowsWithPrefix(rng, 1000, "metric", tr)
	tfs := NewTagFilters()
	if err := tfs.Add([]byte("__name__"), []byte(".*"), false, true); err != nil {
		t.Fatalf("unexpected error in TagFilters.Add: %v", err)
	}
	tfss := []*TagFilters{tfs}
	op := func(s *Storage) {
		_, err := s.SearchMetricNames(nil, tfss, tr, 1e9, noDeadline)
		if err != nil {
			panic(fmt.Sprintf("SearchMetricNames() failed unexpectedly: %v", err))
		}
	}

	testLegacyRotateIndexDB(t, mrs, op)
}

// TODO(@rtm0): Move to storage_legacy_test.go
func TestLegacyStorageRotateIndexDB_SearchLabelNames(t *testing.T) {
	rng := rand.New(rand.NewSource(1))
	tr := TimeRange{
		MinTimestamp: time.Date(2024, 1, 1, 0, 0, 0, 0, time.UTC).UnixMilli(),
		MaxTimestamp: time.Date(2024, 1, 31, 23, 59, 59, 999_999_999, time.UTC).UnixMilli(),
	}
	mrs := testGenerateMetricRowsWithPrefix(rng, 1000, "metric", tr)

	testLegacyRotateIndexDB(t, mrs, func(s *Storage) {
		_, err := s.SearchLabelNames(nil, []*TagFilters{}, tr, 1e6, 1e6, noDeadline)
		if err != nil {
			panic(fmt.Sprintf("SearchLabelNames() failed unexpectedly: %v", err))
		}
	})
}

// TODO(@rtm0): Move to storage_legacy_test.go
func TestLegacyStorageRotateIndexDB_SearchLabelValues(t *testing.T) {
	rng := rand.New(rand.NewSource(1))
	tr := TimeRange{
		MinTimestamp: time.Date(2024, 1, 1, 0, 0, 0, 0, time.UTC).UnixMilli(),
		MaxTimestamp: time.Date(2024, 1, 31, 23, 59, 59, 999_999_999, time.UTC).UnixMilli(),
	}
	mrs := testGenerateMetricRowsWithPrefix(rng, 1000, "metric", tr)

	testLegacyRotateIndexDB(t, mrs, func(s *Storage) {
		_, err := s.SearchLabelValues(nil, "__name__", []*TagFilters{}, tr, 1e6, 1e6, noDeadline)
		if err != nil {
			panic(fmt.Sprintf("SearchLabelValues() failed unexpectedly: %v", err))
		}
	})
}

// TODO(@rtm0): Move to storage_legacy_test.go
func TestLegacyStorageRotateIndexDB_SearchTagValueSuffixes(t *testing.T) {
	rng := rand.New(rand.NewSource(1))
	tr := TimeRange{
		MinTimestamp: time.Date(2024, 1, 1, 0, 0, 0, 0, time.UTC).UnixMilli(),
		MaxTimestamp: time.Date(2024, 1, 31, 23, 59, 59, 999_999_999, time.UTC).UnixMilli(),
	}
	mrs := testGenerateMetricRowsWithPrefix(rng, 1000, "metric.", tr)

	testLegacyRotateIndexDB(t, mrs, func(s *Storage) {
		_, err := s.SearchTagValueSuffixes(nil, tr, "", "metric.", '.', 1e6, noDeadline)
		if err != nil {
			panic(fmt.Sprintf("SearchTagValueSuffixes() failed unexpectedly: %v", err))
		}
	})
}

// TODO(@rtm0): Move to storage_legacy_test.go
func TestLegacyStorageRotateIndexDB_SearchGraphitePaths(t *testing.T) {
	rng := rand.New(rand.NewSource(1))
	tr := TimeRange{
		MinTimestamp: time.Date(2024, 1, 1, 0, 0, 0, 0, time.UTC).UnixMilli(),
		MaxTimestamp: time.Date(2024, 1, 31, 23, 59, 59, 999_999_999, time.UTC).UnixMilli(),
	}
	mrs := testGenerateMetricRowsWithPrefix(rng, 1000, "metric.", tr)

	testLegacyRotateIndexDB(t, mrs, func(s *Storage) {
		_, err := s.SearchGraphitePaths(nil, tr, []byte("*.*"), 1e6, noDeadline)
		if err != nil {
			panic(fmt.Sprintf("SearchGraphitePaths() failed unexpectedly: %v", err))
		}
	})
}

// TODO(@rtm0): Move to storage_legacy_test.go
func TestLegacyStorageRotateIndexDB_GetSeriesCount(t *testing.T) {
	rng := rand.New(rand.NewSource(1))
	tr := TimeRange{
		MinTimestamp: time.Date(2024, 1, 1, 0, 0, 0, 0, time.UTC).UnixMilli(),
		MaxTimestamp: time.Date(2024, 1, 31, 23, 59, 59, 999_999_999, time.UTC).UnixMilli(),
	}
	mrs := testGenerateMetricRowsWithPrefix(rng, 1000, "metric", tr)

	testLegacyRotateIndexDB(t, mrs, func(s *Storage) {
		_, err := s.GetSeriesCount(noDeadline)
		if err != nil {
			panic(fmt.Sprintf("GetSeriesCount() failed unexpectedly: %v", err))
		}
	})
}

// TODO(@rtm0): Move to storage_legacy_test.go
func TestLegacyStorageRotateIndexDB_GetTSDBStatus(t *testing.T) {
	rng := rand.New(rand.NewSource(1))
	tr := TimeRange{
		MinTimestamp: time.Date(2024, 1, 1, 0, 0, 0, 0, time.UTC).UnixMilli(),
		MaxTimestamp: time.Date(2024, 1, 31, 23, 59, 59, 999_999_999, time.UTC).UnixMilli(),
	}
	mrs := testGenerateMetricRowsWithPrefix(rng, 1000, "metric", tr)
	date := uint64(tr.MinTimestamp) / msecPerDay

	testLegacyRotateIndexDB(t, mrs, func(s *Storage) {
		_, err := s.GetTSDBStatus(nil, nil, date, "", 10, 1e6, noDeadline)
		if err != nil {
			panic(fmt.Sprintf("GetTSDBStatus failed unexpectedly: %v", err))
		}
	})
}

// TODO(@rtm0): Move to storage_legacy_test.go
func TestLegacyStorageRotateIndexDB_NotifyReadWriteMode(t *testing.T) {
	op := func(s *Storage) {
		// Set readonly so that the background workers started by
		// notifyReadWriteMode exit early.
		s.isReadOnly.Store(true)
		s.notifyReadWriteMode()
	}

	testLegacyRotateIndexDB(t, []MetricRow{}, op)
}

// TODO(@rtm0): Move to storage_legacy_test.go
func TestLegacyStorageRotateIndexDB_UpdateMetrics(t *testing.T) {
	op := func(s *Storage) {
		s.UpdateMetrics(&Metrics{})
	}

	testLegacyRotateIndexDB(t, []MetricRow{}, op)
}

// TODO(@rtm0): Move to storage_legacy_test.go
func TestLegacyStorageRotateIndexDB_Search(t *testing.T) {
	rng := rand.New(rand.NewSource(1))
	tr := TimeRange{
		MinTimestamp: time.Date(2024, 1, 1, 0, 0, 0, 0, time.UTC).UnixMilli(),
		MaxTimestamp: time.Date(2024, 1, 31, 23, 59, 59, 999_999_999, time.UTC).UnixMilli(),
	}
	mrs := testGenerateMetricRowsWithPrefix(rng, 1000, "metric", tr)
	tfs := NewTagFilters()
	if err := tfs.Add([]byte("__name__"), []byte(".*"), false, true); err != nil {
		t.Fatalf("unexpected error in TagFilters.Add: %v", err)
	}
	tfss := []*TagFilters{tfs}

	testLegacyRotateIndexDB(t, mrs, func(s *Storage) {
		var search Search
		search.Init(nil, s, tfss, tr, 1e5, noDeadline)
		for search.NextMetricBlock() {
			var b Block
			search.MetricBlockRef.BlockRef.MustReadBlock(&b)
		}
		if err := search.Error(); err != nil {
			panic(fmt.Sprintf("search error: %v", err))
		}
		search.MustClose()
	})
}

// testLegacyRotateIndexDB checks that storage handles gracefully indexDB rotation
// that happens concurrently with some operation (ingestion or search). The
// operation is expected to finish successfully and there must be no panics.
//
// TODO(@rtm0): Move to storage_legacy_test.go
func testLegacyRotateIndexDB(t *testing.T, mrs []MetricRow, op func(s *Storage)) {
	defer testRemoveAll(t)

	s := MustOpenStorage(t.Name(), OpenOptions{})
	s.AddRows(mrs, defaultPrecisionBits)
	s.DebugFlush()
	s.MustClose()
	testStorageConvertToLegacy(t)
	s = MustOpenStorage(t.Name(), OpenOptions{})
	defer s.MustClose()

	var wg sync.WaitGroup
	stop := make(chan struct{})
	for range 100 {
		wg.Add(1)
		go func() {
			for {
				select {
				case <-stop:
					wg.Done()
					return
				default:
				}
				op(s)
			}
		}()
	}

	for range 10 {
		s.legacyMustRotateIndexDB(time.Now())
	}

	close(stop)
	wg.Wait()
}

// testListDirEntries returns the all paths inside `root` dir. The `root` dir
// itself and paths that start with `ignorePrefix` are omitted.
func testListDirEntries(t *testing.T, root string, ignorePrefix ...string) []string {
	t.Helper()
	var paths []string
	f := func(path string, _ fs.DirEntry, err error) error {
		if err != nil {
			return err
		}
		if path == root {
			return nil
		}
		for _, prefix := range ignorePrefix {
			if strings.HasPrefix(path, prefix) {
				return nil
			}
		}
		paths = append(paths, strings.TrimPrefix(path, root))
		return nil
	}
	if err := filepath.WalkDir(root, f); err != nil {
		t.Fatalf("could not walk dir %q: %v", root, err)
	}
	return paths
}

func TestStorageSnapshots_CreateListDelete(t *testing.T) {
	defer testRemoveAll(t)

	rng := rand.New(rand.NewSource(1))
	const numRows = 10000
	minTimestamp := time.Date(2024, 1, 1, 0, 0, 0, 0, time.UTC).UnixMilli()
	maxTimestamp := time.Date(2024, 2, 29, 0, 0, 0, 0, time.UTC).UnixMilli()
	mrs := testGenerateMetricRows(rng, numRows, minTimestamp, maxTimestamp)

	root := t.Name()
	s := MustOpenStorage(root, OpenOptions{})
	defer s.MustClose()
	s.AddRows(mrs, defaultPrecisionBits)
	s.DebugFlush()

	snapshotName := s.MustCreateSnapshot()
	assertListSnapshots := func(want []string) {
		got := s.MustListSnapshots()
		if diff := cmp.Diff(want, got); diff != "" {
			t.Fatalf("unexpected snapshot list (-want, +got):\n%s", diff)
		}
	}
	assertListSnapshots([]string{snapshotName})

	// Check snapshot dir entries

	var (
		data           = filepath.Join(root, dataDirname)
		smallData      = filepath.Join(data, smallDirname)
		bigData        = filepath.Join(data, bigDirname)
		indexData      = filepath.Join(data, indexdbDirname)
		smallSnapshots = filepath.Join(smallData, snapshotsDirname)
		bigSnapshots   = filepath.Join(bigData, snapshotsDirname)
		indexSnapshots = filepath.Join(indexData, snapshotsDirname)
		smallSnapshot  = filepath.Join(smallSnapshots, snapshotName)
		bigSnapshot    = filepath.Join(bigSnapshots, snapshotName)
		indexSnapshot  = filepath.Join(indexSnapshots, snapshotName)
	)

	assertDirEntries := func(srcDir, snapshotDir string, excludePath ...string) {
		t.Helper()
		dataDirEntries := testListDirEntries(t, srcDir, excludePath...)
		snapshotDirEntries := testListDirEntries(t, snapshotDir)
		if diff := cmp.Diff(dataDirEntries, snapshotDirEntries); diff != "" {
			t.Fatalf("unexpected snapshot dir entries (-want, +got):\n%s", diff)
		}
	}
	assertDirEntries(smallData, smallSnapshot, smallSnapshots)
	assertDirEntries(bigData, bigSnapshot, bigSnapshots)
	assertDirEntries(indexData, indexSnapshot, indexSnapshots)

	// Check snapshot symlinks

	var (
		snapshot     = filepath.Join(root, snapshotsDirname, snapshotName)
		bigSymlink   = filepath.Join(snapshot, dataDirname, bigDirname)
		smallSymlink = filepath.Join(snapshot, dataDirname, smallDirname)
		indexSymlink = filepath.Join(snapshot, dataDirname, indexdbDirname)
	)
	assertSymlink := func(symlink string, wantRealpath string) {
		t.Helper()
		gotRealpath, err := filepath.EvalSymlinks(symlink)
		if err != nil {
			t.Fatalf("Could not evaluate symlink %q: %v", symlink, err)
		}
		if gotRealpath != wantRealpath {
			t.Fatalf("unexpected realpath for symlink %q: got %q, want %q", symlink, gotRealpath, wantRealpath)
		}
	}
	assertSymlink(bigSymlink, bigSnapshot)
	assertSymlink(smallSymlink, smallSnapshot)
	assertSymlink(indexSymlink, indexSnapshot)

	// Check snapshot deletion.

	if err := s.DeleteSnapshot(snapshotName); err != nil {
		t.Fatalf("could not delete snapshot %q: %v", snapshotName, err)
	}
	assertListSnapshots([]string{})

	assertPathDoesNotExist := func(path string) {
		t.Helper()
		if vmfs.IsPathExist(path) {
			t.Fatalf("path was not expected to exist: %q", path)
		}
	}
	assertPathDoesNotExist(snapshot)
	assertPathDoesNotExist(bigSnapshot)
	assertPathDoesNotExist(smallSnapshot)
	assertPathDoesNotExist(indexSnapshot)
}

func TestStorageDeleteStaleSnapshots(t *testing.T) {
	rng := rand.New(rand.NewSource(1))
	path := "TestStorageDeleteStaleSnapshots"
	opts := OpenOptions{
		Retention:       10 * retention31Days,
		MaxHourlySeries: 1e5,
		MaxDailySeries:  1e5,
	}
	s := MustOpenStorage(path, opts)
	const rowsPerAdd = 1e3
	const addsCount = 10
	maxTimestamp := timestampFromTime(time.Now())
	minTimestamp := maxTimestamp - s.retentionMsecs
	for i := 0; i < addsCount; i++ {
		mrs := testGenerateMetricRows(rng, rowsPerAdd, minTimestamp, maxTimestamp)
		s.AddRows(mrs, defaultPrecisionBits)
	}
	// Try creating a snapshot from the storage.
	snapshotName := s.MustCreateSnapshot()

	// Delete snapshots older than 1 month
	s.MustDeleteStaleSnapshots(30 * 24 * time.Hour)

	snapshots := s.MustListSnapshots()
	if len(snapshots) != 1 {
		t.Fatalf("expecting one snapshot; got %q", snapshots)
	}
	if snapshots[0] != snapshotName {
		t.Fatalf("snapshot %q is missing in %q", snapshotName, snapshots)
	}

	// Delete the snapshot which is older than 1 nanoseconds
	time.Sleep(2 * time.Nanosecond)
	s.MustDeleteStaleSnapshots(time.Nanosecond)

	snapshots = s.MustListSnapshots()
	if len(snapshots) != 0 {
		t.Fatalf("expecting zero snapshots; got %q", snapshots)
	}
	s.MustClose()
	if err := os.RemoveAll(path); err != nil {
		t.Fatalf("cannot remove %q: %s", path, err)
	}
}

// testRemoveAll removes all storage data produced by a test if the test hasn't
// failed. For this to work, the storage must use t.Name() as the base dir in
// its data path.
//
// In case of failure, the data is kept for further debugging.
func testRemoveAll(t *testing.T) {
	defer func() {
		if !t.Failed() {
			vmfs.MustRemoveAll(t.Name())
		}
	}()
}

func TestStorageRowsNotAdded(t *testing.T) {
	defer testRemoveAll(t)

	type options struct {
		name        string
		retention   time.Duration
		mrs         []MetricRow
		tr          TimeRange
		wantMetrics *Metrics
	}
	f := func(opts *options) {
		t.Helper()

		var gotMetrics Metrics
		path := fmt.Sprintf("%s/%s", t.Name(), opts.name)
		s := MustOpenStorage(path, OpenOptions{Retention: opts.retention})
		defer s.MustClose()
		s.AddRows(opts.mrs, defaultPrecisionBits)
		s.DebugFlush()
		s.UpdateMetrics(&gotMetrics)

		got := testCountAllMetricNames(s, opts.tr)
		if got != 0 {
			t.Fatalf("unexpected metric name count: got %d, want 0", got)
		}

		if got, want := gotMetrics.RowsReceivedTotal, opts.wantMetrics.RowsReceivedTotal; got != want {
			t.Fatalf("unexpected Metrics.RowsReceivedTotal: got %d, want %d", got, want)
		}
		if got, want := gotMetrics.RowsAddedTotal, opts.wantMetrics.RowsAddedTotal; got != want {
			t.Fatalf("unexpected Metrics.RowsAddedTotal: got %d, want %d", got, want)
		}
		if got, want := gotMetrics.InvalidRawMetricNames, opts.wantMetrics.InvalidRawMetricNames; got != want {
			t.Fatalf("unexpected Metrics.InvalidRawMetricNames: got %d, want %d", got, want)
		}
	}

	const numRows = 1000
	var (
		rng          = rand.New(rand.NewSource(1))
		retention    time.Duration
		minTimestamp int64
		maxTimestamp int64
		mrs          []MetricRow
	)

	minTimestamp = -1000
	maxTimestamp = -1
	f(&options{
		name:      "NegativeTimestamps",
		retention: retentionMax,
		mrs:       testGenerateMetricRows(rng, numRows, minTimestamp, maxTimestamp),
		tr:        TimeRange{minTimestamp, maxTimestamp},
		wantMetrics: &Metrics{
			RowsReceivedTotal:     numRows,
			TooSmallTimestampRows: numRows,
		},
	})

	retention = 48 * time.Hour
	minTimestamp = time.Now().Add(-retention - time.Hour).UnixMilli()
	maxTimestamp = minTimestamp + 1000
	f(&options{
		name:      "TooSmallTimestamps",
		retention: retention,
		mrs:       testGenerateMetricRows(rng, numRows, minTimestamp, maxTimestamp),
		tr:        TimeRange{minTimestamp, maxTimestamp},
		wantMetrics: &Metrics{
			RowsReceivedTotal:     numRows,
			TooSmallTimestampRows: numRows,
		},
	})

	retention = 48 * time.Hour
	minTimestamp = time.Now().Add(7 * 24 * time.Hour).UnixMilli()
	maxTimestamp = minTimestamp + 1000
	f(&options{
		name:      "TooBigTimestamps",
		retention: retention,
		mrs:       testGenerateMetricRows(rng, numRows, minTimestamp, maxTimestamp),
		tr:        TimeRange{minTimestamp, maxTimestamp},
		wantMetrics: &Metrics{
			RowsReceivedTotal:   numRows,
			TooBigTimestampRows: numRows,
		},
	})

	minTimestamp = time.Now().UnixMilli()
	maxTimestamp = minTimestamp + 1000
	mrs = testGenerateMetricRows(rng, numRows, minTimestamp, maxTimestamp)
	for i := range numRows {
		mrs[i].MetricNameRaw = []byte("garbage")
	}
	f(&options{
		name: "InvalidMetricNameRaw",
		mrs:  mrs,
		tr:   TimeRange{minTimestamp, maxTimestamp},
		wantMetrics: &Metrics{
			RowsReceivedTotal:     numRows,
			InvalidRawMetricNames: numRows,
		},
	})
}

func TestStorageRowsNotAdded_SeriesLimitExceeded(t *testing.T) {
	defer testRemoveAll(t)

	f := func(t *testing.T, numRows uint64, maxHourlySeries, maxDailySeries int) {
		t.Helper()

		rng := rand.New(rand.NewSource(1))
		minTimestamp := time.Now().UnixMilli()
		maxTimestamp := minTimestamp + 1000
		mrs := testGenerateMetricRows(rng, numRows, minTimestamp, maxTimestamp)

		// Insert metrics into the empty storage. The insertion will take the slow path.
		opts := OpenOptions{
			MaxHourlySeries: maxHourlySeries,
			MaxDailySeries:  maxDailySeries,
		}
		s := MustOpenStorage(t.Name(), opts)
		s.AddRows(mrs, defaultPrecisionBits)
		s.DebugFlush()

		assertCounts := func(pathName string) {
			var gotMetrics Metrics
			s.UpdateMetrics(&gotMetrics)

			if got, want := gotMetrics.RowsReceivedTotal, numRows; got != want {
				t.Fatalf("[%s] unexpected Metrics.RowsReceivedTotal: got %d, want %d", pathName, got, want)
			}
			if got := gotMetrics.HourlySeriesLimitRowsDropped; maxHourlySeries > 0 && got <= 0 {
				t.Fatalf("[%s] unexpected Metrics.HourlySeriesLimitRowsDropped: got %d, want > 0", pathName, got)
			}
			if got := gotMetrics.DailySeriesLimitRowsDropped; maxDailySeries > 0 && got <= 0 {
				t.Fatalf("[%s] unexpected Metrics.DailySeriesLimitRowsDropped: got %d, want > 0", pathName, got)
			}

			want := numRows - (gotMetrics.HourlySeriesLimitRowsDropped + gotMetrics.DailySeriesLimitRowsDropped)
			if got := testCountAllMetricNames(s, TimeRange{minTimestamp, maxTimestamp}); uint64(got) != want {
				t.Fatalf("[%s] unexpected metric name count: %d, want %d", pathName, got, want)
			}

			if got := gotMetrics.RowsAddedTotal; got != want {
				t.Fatalf("[%s] unexpected Metrics.RowsAddedTotal: got %d, want %d", pathName, got, want)
			}
		}

		assertCounts("Slow Path")
		s.MustClose()

		// Open the storage again and insert the same metrics again.
		// This time tsidCache should have the metric names and the fast path
		// branch will be executed.
		s = MustOpenStorage(t.Name(), opts)
		s.AddRows(mrs, defaultPrecisionBits)
		s.DebugFlush()
		assertCounts("Fast Path")
		s.MustClose()

		// Open the storage again, drop tsidCache, and insert the same metrics
		// again. This time tsidCache should not have the metric names so they
		// will be searched in index. Thus, the insertion takes the slower path.
		s = MustOpenStorage(t.Name(), opts)
		s.resetAndSaveTSIDCache()
		s.AddRows(mrs, defaultPrecisionBits)
		s.DebugFlush()
		assertCounts("Slower Path")
		s.MustClose()
	}

	const (
		numRows         = 1000
		maxHourlySeries = 500
		maxDailySeries  = 500
	)

	t.Run("HourlyLimitExceeded", func(t *testing.T) {
		f(t, numRows, maxHourlySeries, 0)
	})

	t.Run("DailyLimitExceeded", func(t *testing.T) {
		f(t, numRows, 0, maxDailySeries)
	})
}

// testCountAllMetricNames is a test helper function that counts the names of
// all time series within the given time range.
func testCountAllMetricNames(s *Storage, tr TimeRange) int {
	tfsAll := NewTagFilters()
	if err := tfsAll.Add([]byte("__name__"), []byte(".*"), false, true); err != nil {
		panic(fmt.Sprintf("unexpected error in TagFilters.Add: %v", err))
	}
	names, err := s.SearchMetricNames(nil, []*TagFilters{tfsAll}, tr, 1e9, noDeadline)
	if err != nil {
		panic(fmt.Sprintf("SearchMetricNames() failed unexpectedly: %v", err))
	}
	return len(names)
}

func TestStorageSearchMetricNames_VariousTimeRanges(t *testing.T) {
	defer testRemoveAll(t)

	const numMetrics = 10000

	f := func(t *testing.T, tr TimeRange) {
		t.Helper()

		mrs := make([]MetricRow, numMetrics)
		want := make([]string, numMetrics)
		step := (tr.MaxTimestamp - tr.MinTimestamp) / int64(numMetrics)
		for i := range numMetrics {
			name := fmt.Sprintf("metric_%d", i)
			mn := MetricName{MetricGroup: []byte(name)}
			mrs[i].MetricNameRaw = mn.marshalRaw(nil)
			mrs[i].Timestamp = tr.MinTimestamp + int64(i)*step
			mrs[i].Value = float64(i)
			want[i] = name
		}
		slices.Sort(want)

		s := MustOpenStorage(t.Name(), OpenOptions{})
		defer s.MustClose()
		s.AddRows(mrs, defaultPrecisionBits)
		s.DebugFlush()

		tfss := NewTagFilters()
		if err := tfss.Add([]byte("__name__"), []byte(".*"), false, true); err != nil {
			t.Fatalf("unexpected error in TagFilters.Add: %v", err)
		}
		got, err := s.SearchMetricNames(nil, []*TagFilters{tfss}, tr, 1e9, noDeadline)
		if err != nil {
			t.Fatalf("SearchMetricNames() failed unexpectedly: %v", err)
		}
		for i, name := range got {
			var mn MetricName
			if err := mn.UnmarshalString(name); err != nil {
				t.Fatalf("Could not unmarshal metric name %q: %v", name, err)
			}
			got[i] = string(mn.MetricGroup)
		}
		slices.Sort(got)

		if diff := cmp.Diff(want, got); diff != "" {
			t.Errorf("unexpected metric names (-want, +got):\n%s", diff)
		}
	}

	testStorageOpOnVariousTimeRanges(t, f)
}

func TestStorageSearchMetricNames_TooManyTimeseries(t *testing.T) {
	defer testRemoveAll(t)

	const (
		numDays = 100
		numRows = 10
	)
	rng := rand.New(rand.NewSource(1))
	var (
		days []TimeRange
		mrs  []MetricRow
	)
	for i := range numDays {
		day := TimeRange{
			MinTimestamp: time.Date(2000, 1, i+1, 0, 0, 0, 0, time.UTC).UnixMilli(),
			MaxTimestamp: time.Date(2000, 1, i+1, 23, 59, 59, 999, time.UTC).UnixMilli(),
		}
		days = append(days, day)
		prefix1 := fmt.Sprintf("metric1_%d", i)
		mrs = append(mrs, testGenerateMetricRowsWithPrefix(rng, numRows, prefix1, day)...)
		prefix2 := fmt.Sprintf("metric2_%d", i)
		mrs = append(mrs, testGenerateMetricRowsWithPrefix(rng, numRows, prefix2, day)...)
	}

	type options struct {
		path       string
		filters    []string
		tr         TimeRange
		maxMetrics int
		wantErr    bool
		wantCount  int
	}
	f := func(opts *options) {
		t.Helper()

		s := MustOpenStorage(t.Name()+"/"+opts.path, OpenOptions{})
		defer s.MustClose()
		s.AddRows(mrs, defaultPrecisionBits)
		s.DebugFlush()

		var tfss []*TagFilters
		for _, filter := range opts.filters {
			filter := fmt.Sprintf("%s.*", filter)
			tfs := NewTagFilters()
			if err := tfs.Add(nil, []byte(filter), false, true); err != nil {
				t.Fatalf("unexpected error in TagFilters.Add: %v", err)
			}
			tfss = append(tfss, tfs)
		}

		names, err := s.SearchMetricNames(nil, tfss, opts.tr, opts.maxMetrics, noDeadline)
		gotErr := err != nil
		if gotErr != opts.wantErr {
			t.Errorf("SeachMetricNames(%v, %v, %d): unexpected error: got %v, want error to happen %v", []any{
				tfss, &opts.tr, opts.maxMetrics, err, opts.wantErr}...)
		}
		if got := len(names); got != opts.wantCount {
			t.Errorf("SeachMetricNames(%v, %v, %d): unexpected metric name count: got %d, want %d", []any{
				tfss, &opts.tr, opts.maxMetrics, got, opts.wantCount}...)
		}
	}

	// Using one filter to search metric names within one day. The maxMetrics
	// param is set to match exactly the number of time series that match the
	// filter within that time range. Search operation must complete
	// successfully.
	f(&options{
		path:       "OneDay/OneTagFilter/MaxMetricsNotExeeded",
		filters:    []string{"metric1"},
		tr:         days[0],
		maxMetrics: numRows,
		wantCount:  numRows,
	})

	// Using one filter to search metric names within one day. The maxMetrics
	// param is less than the number of time series that match the filter
	// within that time range. Search operation must fail.
	f(&options{
		path:       "OneDay/OneTagFilter/MaxMetricsExeeded",
		filters:    []string{"metric1"},
		tr:         days[0],
		maxMetrics: numRows - 1,
		wantErr:    true,
	})

	// Using two filters to search metric names within one day. The maxMetrics
	// param is set to match exactly the number of time series that match the
	// two filters within that time range. Search operation must complete
	// successfully.
	f(&options{
		path:       "OneDay/TwoTagFilters/MaxMetricsNotExeeded",
		filters:    []string{"metric1", "metric2"},
		tr:         days[0],
		maxMetrics: numRows * 2,
		wantCount:  numRows * 2,
	})

	// Using two filters to search metric names within one day. The maxMetrics
	// param is less than the number of time series that match the two filters
	// within that time range. Search operation must fail.
	f(&options{
		path:       "OneDay/TwoTagFilters/MaxMetricsExeeded",
		filters:    []string{"metric1", "metric2"},
		tr:         days[0],
		maxMetrics: numRows*2 - 1,
		wantErr:    true,
	})

	// Using one filter to search metric names within two days. The maxMetrics
	// param is set to match exactly the number of time series that match the
	// filter within that time range. Search operation must complete
	// successfully.
	f(&options{
		path:    "TwoDays/OneTagFilter/MaxMetricsNotExeeded",
		filters: []string{"metric1"},
		tr: TimeRange{
			MinTimestamp: days[0].MinTimestamp,
			MaxTimestamp: days[1].MaxTimestamp,
		},
		maxMetrics: numRows * 2,
		wantCount:  numRows * 2,
	})

	// Using one filter to search metric names within two days. The maxMetrics
	// param is less than the number of time series that match the filter
	// within that time range. Search operation must fail.
	f(&options{
		path:    "TwoDays/OneTagFilter/MaxMetricsExeeded",
		filters: []string{"metric1"},
		tr: TimeRange{
			MinTimestamp: days[0].MinTimestamp,
			MaxTimestamp: days[1].MaxTimestamp,
		},
		maxMetrics: numRows*2 - 1,
		wantErr:    true,
	})

	// Using two filters to search metric names within two days. The maxMetrics
	// param is set to match exactly the number of time series that match the
	// two filters within that time range. Search operation must complete
	// successfully.
	f(&options{
		path:    "TwoDays/TwoTagFilters/MaxMetricsNotExeeded",
		filters: []string{"metric1", "metric2"},
		tr: TimeRange{
			MinTimestamp: days[0].MinTimestamp,
			MaxTimestamp: days[1].MaxTimestamp,
		},
		maxMetrics: numRows * 4,
		wantCount:  numRows * 4,
	})

	// Using two filters to search metric names within two days. The maxMetrics
	// param is less than the number of time series that match the two filters
	// within that time range. Search operation must fail.
	f(&options{
		path:    "TwoDays/TwoTagFilters/MaxMetricsExeeded",
		filters: []string{"metric1", "metric2"},
		tr: TimeRange{
			MinTimestamp: days[0].MinTimestamp,
			MaxTimestamp: days[1].MaxTimestamp,
		},
		maxMetrics: numRows*4 - 1,
		wantErr:    true,
	})

	// Using one filter to search metric names within 41 days. The maxMetrics
	// param is set to match exactly the number of time series that match the
	// filter within that time range. Search operation must complete
	// successfully.
	f(&options{
		path:    "40Days/OneTagFilter/MaxMetricsNotExeeded",
		filters: []string{"metric1"},
		tr: TimeRange{
			MinTimestamp: days[0].MinTimestamp,
			MaxTimestamp: days[40].MaxTimestamp,
		},
		maxMetrics: numRows * 41,
		wantCount:  numRows * 41,
	})

	// Using one filter to search metric names within 42 days. The maxMetrics
	// param is set to match exactly the number of time series that match the
	// filter within that time range. Search operation must complete
	// successfully.
	f(&options{
		path:    "40Days/OneTagFilter/MaxMetricsNotExeeded",
		filters: []string{"metric1"},
		tr: TimeRange{
			MinTimestamp: days[0].MinTimestamp,
			MaxTimestamp: days[41].MaxTimestamp,
		},
		maxMetrics: numRows * 42,
		wantCount:  numRows * 42,
	})
}

func TestStorageSearchLabelNames_VariousTimeRanges(t *testing.T) {
	defer testRemoveAll(t)

	const numRows = 10000

	f := func(t *testing.T, tr TimeRange) {
		t.Helper()

		mrs := make([]MetricRow, numRows)
		want := make([]string, numRows)
		step := (tr.MaxTimestamp - tr.MinTimestamp) / int64(numRows)
		mn := MetricName{
			MetricGroup: []byte("metric"),
			Tags: []Tag{
				{
					Key:   []byte("tbd"),
					Value: []byte("value"),
				},
			},
		}
		for i := range numRows {
			labelName := fmt.Sprintf("label_%d", i)
			mn.Tags[0].Key = []byte(labelName)
			mrs[i].MetricNameRaw = mn.marshalRaw(nil)
			mrs[i].Timestamp = tr.MinTimestamp + int64(i)*step
			mrs[i].Value = float64(i)
			want[i] = labelName
		}
		want = append(want, "__name__")
		slices.Sort(want)

		s := MustOpenStorage(t.Name(), OpenOptions{})
		defer s.MustClose()
		s.AddRows(mrs, defaultPrecisionBits)
		s.DebugFlush()

		got, err := s.SearchLabelNames(nil, nil, tr, 1e9, 1e9, noDeadline)
		if err != nil {
			t.Fatalf("SearchLabelNames() failed unexpectedly: %v", err)
		}
		slices.Sort(got)

		if diff := cmp.Diff(want, got); diff != "" {
			t.Errorf("unexpected label names (-want, +got):\n%s", diff)
		}
	}

	testStorageOpOnVariousTimeRanges(t, f)
}

func TestStorageSearchLabelValues_VariousTimeRanges(t *testing.T) {
	defer testRemoveAll(t)

	const numRows = 10000

	f := func(t *testing.T, tr TimeRange) {
		t.Helper()

		mrs := make([]MetricRow, numRows)
		want := make([]string, numRows)
		step := (tr.MaxTimestamp - tr.MinTimestamp) / int64(numRows)
		mn := MetricName{
			MetricGroup: []byte("metric"),
			Tags: []Tag{
				{
					Key:   []byte("label"),
					Value: []byte("tbd"),
				},
			},
		}
		for i := range numRows {
			labelValue := fmt.Sprintf("value_%d", i)
			mn.Tags[0].Value = []byte(labelValue)
			mrs[i].MetricNameRaw = mn.marshalRaw(nil)
			mrs[i].Timestamp = tr.MinTimestamp + int64(i)*step
			mrs[i].Value = float64(i)
			want[i] = labelValue
		}
		slices.Sort(want)

		s := MustOpenStorage(t.Name(), OpenOptions{})
		defer s.MustClose()
		s.AddRows(mrs, defaultPrecisionBits)
		s.DebugFlush()

		got, err := s.SearchLabelValues(nil, "label", nil, tr, 1e9, 1e9, noDeadline)
		if err != nil {
			t.Fatalf("SearchLabelValues() failed unexpectedly: %v", err)
		}
		slices.Sort(got)

		if diff := cmp.Diff(want, got); diff != "" {
			t.Errorf("unexpected label values (-want, +got):\n%s", diff)
		}
	}

	testStorageOpOnVariousTimeRanges(t, f)
}

func TestStorageSearchTagValueSuffixes_VariousTimeRanges(t *testing.T) {
	defer testRemoveAll(t)

	const numMetrics = 10000

	f := func(t *testing.T, tr TimeRange) {
		t.Helper()

		mrs := make([]MetricRow, numMetrics)
		want := make([]string, numMetrics)
		step := (tr.MaxTimestamp - tr.MinTimestamp) / int64(numMetrics)
		for i := range numMetrics {
			name := fmt.Sprintf("prefix.metric%04d", i)
			mn := MetricName{MetricGroup: []byte(name)}
			mrs[i].MetricNameRaw = mn.marshalRaw(nil)
			mrs[i].Timestamp = tr.MinTimestamp + int64(i)*step
			mrs[i].Value = float64(i)
			want[i] = fmt.Sprintf("metric%04d", i)
		}
		slices.Sort(want)

		s := MustOpenStorage(t.Name(), OpenOptions{})
		defer s.MustClose()
		s.AddRows(mrs, defaultPrecisionBits)
		s.DebugFlush()

		got, err := s.SearchTagValueSuffixes(nil, tr, "", "prefix.", '.', 1e9, noDeadline)
		if err != nil {
			t.Fatalf("SearchTagValueSuffixes() failed unexpectedly: %v", err)
		}
		slices.Sort(got)

		if diff := cmp.Diff(want, got); diff != "" {
			t.Errorf("unexpected tag value suffixes (-want, +got):\n%s", diff)
		}
	}

	testStorageOpOnVariousTimeRanges(t, f)
}

func TestStorageSearchGraphitePaths_VariousTimeRanges(t *testing.T) {
	defer testRemoveAll(t)

	f := func(t *testing.T, tr TimeRange) {
		t.Helper()

		const numMetrics = 10000
		mrs := make([]MetricRow, numMetrics)
		want := make([]string, numMetrics)
		step := (tr.MaxTimestamp - tr.MinTimestamp) / int64(numMetrics)
		for i := range numMetrics {
			name := fmt.Sprintf("prefix.metric%04d", i)
			mn := MetricName{MetricGroup: []byte(name)}
			mrs[i].MetricNameRaw = mn.marshalRaw(nil)
			mrs[i].Timestamp = tr.MinTimestamp + int64(i)*step
			mrs[i].Value = float64(i)
			want[i] = name
		}
		slices.Sort(want)

		s := MustOpenStorage(t.Name(), OpenOptions{})
		defer s.MustClose()
		s.AddRows(mrs, defaultPrecisionBits)
		s.DebugFlush()

		got, err := s.SearchGraphitePaths(nil, tr, []byte("*.*"), 1e9, noDeadline)
		if err != nil {
			t.Fatalf("SearchTagGraphitePaths() failed unexpectedly: %v", err)
		}
		slices.Sort(got)

		if diff := cmp.Diff(want, got); diff != "" {
			t.Errorf("unexpected graphite paths (-want, +got):\n%s", diff)
		}
	}

	testStorageOpOnVariousTimeRanges(t, f)
}

// testStorageOpOnVariousTimeRanges executes some storage operation on various
// time ranges: 1h, 1d, 1m, etc.
func testStorageOpOnVariousTimeRanges(t *testing.T, op func(t *testing.T, tr TimeRange)) {
	t.Helper()

	t.Run("1h", func(t *testing.T) {
		op(t, TimeRange{
			MinTimestamp: time.Date(2000, 1, 1, 0, 0, 0, 0, time.UTC).UnixMilli(),
			MaxTimestamp: time.Date(2000, 1, 1, 1, 0, 0, 0, time.UTC).UnixMilli(),
		})
	})
	t.Run("1d", func(t *testing.T) {
		op(t, TimeRange{
			MinTimestamp: time.Date(2000, 1, 1, 0, 0, 0, 0, time.UTC).UnixMilli(),
			MaxTimestamp: time.Date(2000, 1, 1, 23, 59, 59, 999_999_999, time.UTC).UnixMilli(),
		})
	})
	t.Run("1m", func(t *testing.T) {
		op(t, TimeRange{
			MinTimestamp: time.Date(2000, 1, 1, 0, 0, 0, 0, time.UTC).UnixMilli(),
			MaxTimestamp: time.Date(2000, 1, 31, 23, 59, 59, 999_999_999, time.UTC).UnixMilli(),
		})
	})
	t.Run("1y", func(t *testing.T) {
		op(t, TimeRange{
			MinTimestamp: time.Date(2000, 1, 1, 0, 0, 0, 0, time.UTC).UnixMilli(),
			MaxTimestamp: time.Date(2000, 12, 31, 23, 59, 59, 999_999_999, time.UTC).UnixMilli(),
		})
	})
}

func TestStorageSearchLabelValues_EmptyValuesAreNotReturned(t *testing.T) {
	defer testRemoveAll(t)

	const numRows = 1000

	tr := TimeRange{
		MinTimestamp: time.Date(2024, 1, 1, 0, 0, 0, 0, time.UTC).UnixMilli(),
		MaxTimestamp: time.Date(2024, 12, 31, 23, 59, 59, 999_999_999, time.UTC).UnixMilli(),
	}
	mrs := make([]MetricRow, numRows)
	want := make([]string, numRows)

	for i := range numRows {
		metricName := fmt.Sprintf("metric_%03d", i)
		labelValue := fmt.Sprintf("value_%03d", i)
		mn := MetricName{
			MetricGroup: []byte(metricName),
			Tags: []Tag{
				{
					Key:   []byte("label_with_empty_value"),
					Value: []byte(""),
				},
				{
					Key:   []byte("label_with_non_empty_value"),
					Value: []byte(labelValue),
				},
			},
		}

		mrs[i].MetricNameRaw = mn.marshalRaw(nil)
		mrs[i].Timestamp = tr.MinTimestamp + rand.Int63n(tr.MaxTimestamp-tr.MinTimestamp)
		mrs[i].Value = float64(i)
		want[i] = labelValue
	}

	s := MustOpenStorage(t.Name(), OpenOptions{})
	defer s.MustClose()
	s.AddRows(mrs, defaultPrecisionBits)
	s.DebugFlush()

	assertSearchLabelValues := func(labelName string, want []string) {
		got, err := s.SearchLabelValues(nil, labelName, nil, tr, 1e9, 1e9, noDeadline)
		if err != nil {
			t.Fatalf("SearchLabelValues() failed unexpectedly: %v", err)
		}
		slices.Sort(got)
		if diff := cmp.Diff(want, got); diff != "" {
			t.Fatalf("unexpected label values (-want, +got):\n%s", diff)
		}
	}

	// First, ensure that non-empty label values are returned.
	assertSearchLabelValues("label_with_non_empty_value", want)

	// Now verify that empty label values are not returned.
	assertSearchLabelValues("label_with_empty_value", []string{})
}

func TestStorageGetSeriesCount(t *testing.T) {
	defer testRemoveAll(t)

	// Inserts the numMetrics of the same metrics for each time range from trs
	// and then gets the series count and compares it with wanted value.
	f := func(numMetrics int, trs []TimeRange, want uint64) {
		t.Helper()

		mrs := make([]MetricRow, numMetrics)
		for i := range numMetrics {
			metricName := fmt.Sprintf("metric_%d", i)
			mn := MetricName{
				MetricGroup: []byte(metricName),
			}
			mrs[i].MetricNameRaw = mn.marshalRaw(nil)
			mrs[i].Value = float64(i)
		}

		s := MustOpenStorage(t.Name(), OpenOptions{})
		defer s.MustClose()
		for _, tr := range trs {
			for i := range mrs {
				mrs[i].Timestamp = tr.MinTimestamp + rand.Int63n(tr.MaxTimestamp-tr.MinTimestamp)
			}
			s.AddRows(mrs, defaultPrecisionBits)
		}
		s.DebugFlush()

		got, err := s.GetSeriesCount(noDeadline)
		if err != nil {
			t.Fatalf("GetSeriesCount() failed unexpectedly: %v", err)
		}
		if got != want {
			t.Errorf("unexpected series count: got %d, want %d", got, want)
		}
	}

	const numMetrics = 100
	month := func(m int) TimeRange {
		return TimeRange{
			MinTimestamp: time.Date(2024, time.Month(m), 1, 0, 0, 0, 0, time.UTC).UnixMilli(),
			MaxTimestamp: time.Date(2024, time.Month(m), 20, 0, 0, 0, 0, time.UTC).UnixMilli(),
		}
	}
	var want uint64

	oneMonth := []TimeRange{month(1)}
	want = numMetrics
	f(numMetrics, oneMonth, want)

	twoMonths := []TimeRange{month(1), month(2)}
	want = numMetrics * 2
	f(numMetrics, twoMonths, want)

	fourMonths := []TimeRange{month(1), month(2), month(3), month(4)}
	want = numMetrics * 4
	f(numMetrics, fourMonths, want)
}

func TestStorageGetTSDBStatus(t *testing.T) {
	defer testRemoveAll(t)

	const (
		numLabelNames    = 50
		numLabelValues   = 30
		numMetricNames   = numLabelNames * numLabelValues
		focusLabel       = "label_0000"
		nameValueRepeats = 10 // greatest common divisor
		valuesPerName    = numLabelValues / nameValueRepeats
	)

	mrs := make([]MetricRow, numMetricNames)
	tr := TimeRange{
		MinTimestamp: time.Date(2025, 1, 13, 0, 0, 0, 0, time.UTC).UnixMilli(),
		MaxTimestamp: time.Date(2025, 1, 13, 23, 59, 59, 0, time.UTC).UnixMilli(),
	}
	date := uint64(tr.MinTimestamp / msecPerDay)
	for i := range numMetricNames {
		metricName := fmt.Sprintf("metric_%04d", i)
		labelName := fmt.Sprintf("label_%04d", i%numLabelNames)
		labelValue := fmt.Sprintf("value_%04d", i%numLabelValues)
		mn := MetricName{
			MetricGroup: []byte(metricName),
			Tags: []Tag{
				{
					Key:   []byte(labelName),
					Value: []byte(labelValue),
				},
			},
		}
		mrs[i].MetricNameRaw = mn.marshalRaw(nil)
		mrs[i].Timestamp = tr.MinTimestamp + rand.Int63n(tr.MaxTimestamp-tr.MinTimestamp)
		mrs[i].Value = float64(i)
	}

	s := MustOpenStorage(t.Name(), OpenOptions{})
	defer s.MustClose()
	s.AddRows(mrs, defaultPrecisionBits)
	s.DebugFlush()

	var got, want *TSDBStatus

	// Check the date on which there is no data.
	got, err := s.GetTSDBStatus(nil, nil, date-1, "", 6, 1e9, noDeadline)
	if err != nil {
		t.Fatalf("GetTSDBStatus() failed unexpectedly: %v", err)
	}
	want = &TSDBStatus{
		SeriesCountByMetricName:      []TopHeapEntry{},
		SeriesCountByLabelName:       []TopHeapEntry{},
		SeriesCountByFocusLabelValue: []TopHeapEntry{},
		SeriesCountByLabelValuePair:  []TopHeapEntry{},
		LabelValueCountByLabelName:   []TopHeapEntry{},
	}
	if diff := cmp.Diff(want, got); diff != "" {
		t.Errorf("unexpected label values (-want, +got):\n%s", diff)
	}

	// Check the date on which there is data.
	got, err = s.GetTSDBStatus(nil, nil, date, "label_0000", 6, 1e9, noDeadline)
	if err != nil {
		t.Fatalf("GetTSDBStatus() failed unexpectedly: %v", err)
	}
	want = &TSDBStatus{
		TotalSeries:          numMetricNames,
		TotalLabelValuePairs: numMetricNames + numLabelNames*numLabelValues,
		SeriesCountByMetricName: []TopHeapEntry{
			{Name: "metric_0000", Count: 1},
			{Name: "metric_0001", Count: 1},
			{Name: "metric_0002", Count: 1},
			{Name: "metric_0003", Count: 1},
			{Name: "metric_0004", Count: 1},
			{Name: "metric_0005", Count: 1},
		},
		SeriesCountByLabelName: []TopHeapEntry{
			{Name: "__name__", Count: numMetricNames},
			{Name: "label_0000", Count: numLabelValues},
			{Name: "label_0001", Count: numLabelValues},
			{Name: "label_0002", Count: numLabelValues},
			{Name: "label_0003", Count: numLabelValues},
			{Name: "label_0004", Count: numLabelValues},
		},
		SeriesCountByFocusLabelValue: []TopHeapEntry{
			{Name: "value_0000", Count: nameValueRepeats},
			{Name: "value_0010", Count: nameValueRepeats},
			{Name: "value_0020", Count: nameValueRepeats},
		},
		SeriesCountByLabelValuePair: []TopHeapEntry{
			{Name: "label_0000=value_0000", Count: nameValueRepeats},
			{Name: "label_0000=value_0010", Count: nameValueRepeats},
			{Name: "label_0000=value_0020", Count: nameValueRepeats},
			{Name: "label_0001=value_0001", Count: nameValueRepeats},
			{Name: "label_0001=value_0011", Count: nameValueRepeats},
			{Name: "label_0001=value_0021", Count: nameValueRepeats},
		},
		LabelValueCountByLabelName: []TopHeapEntry{
			{Name: "__name__", Count: numMetricNames},
			{Name: "label_0000", Count: valuesPerName},
			{Name: "label_0001", Count: valuesPerName},
			{Name: "label_0002", Count: valuesPerName},
			{Name: "label_0003", Count: valuesPerName},
			{Name: "label_0004", Count: valuesPerName},
		},
	}
	if diff := cmp.Diff(want, got); diff != "" {
		t.Errorf("unexpected label values (-want, +got):\n%s", diff)
	}
}

func TestStorageDate(t *testing.T) {
	defer testRemoveAll(t)

	f := func(disablePerDayIndex bool, millis int64, want uint64) {
		t.Helper()
		s := MustOpenStorage(t.Name(), OpenOptions{
			DisablePerDayIndex: disablePerDayIndex,
		})
		defer s.MustClose()
		if got := s.date(millis); got != want {
			t.Errorf("unexpected date: got %d, want %d", got, want)
		}
	}

	// Zero millis are converted to zero date regardless whether
	// -disablePerDayIndex flag is set or not.
	f(false, 0, 0)
	f(true, 0, 0)

	// When per-day index is enabled, positive millis are converted to the
	// corresponding date.
	f(false, 10*msecPerDay, 10)

	// When per-day index is disabled, positive millis are converted to
	// globalIndexDate.
	f(true, 10*msecPerDay, globalIndexDate)
}

func TestStorageDate_negativeMillis(t *testing.T) {
	defer testRemoveAll(t)

	// Negative millis won't be converted to a negative date because the date is
	// always positive. As a result, dates earlier than 1970-01-01 are not
	// supported. However, when the -disablePerDayIndex flag is set, negative
	// millis must be converted to globalIndexDate.
	s := MustOpenStorage(t.Name(), OpenOptions{
		DisablePerDayIndex: true,
	})
	millis := int64(-10 * msecPerDay)
	want := globalIndexDate
	if got := s.date(millis); got != want {
		t.Errorf("unexpected date: got %d, want %d", got, want)
	}
	s.MustClose()
}

func TestStorageAdjustTimeRange(t *testing.T) {
	defer testRemoveAll(t)

	f := func(disablePerDayIndex bool, searchTR, idbTR, want TimeRange) {
		t.Helper()

		s := MustOpenStorage(t.Name(), OpenOptions{
			DisablePerDayIndex: disablePerDayIndex,
		})
		defer s.MustClose()
		if got := s.adjustTimeRange(searchTR, idbTR); got != want {
			t.Errorf("unexpected time range: got %v, want %v", &got, &want)
		}
	}

	legacyIDBTimeRange := TimeRange{
		MinTimestamp: 0,
		MaxTimestamp: math.MaxInt64,
	}
	partitionIDBTimeRange := TimeRange{
		MinTimestamp: time.Date(2025, 2, 1, 0, 0, 0, 0, time.UTC).UnixMilli(),
		MaxTimestamp: time.Date(2025, 2, 28, 23, 59, 59, 999_999_999, time.UTC).UnixMilli(),
	}
	var searchTimeRange TimeRange

	// Zero search time range is adjusted to globalIndexTimeRange regardless
	// whether the -disablePerDayIndex flag is set or not.
	searchTimeRange = TimeRange{}
	f(false, searchTimeRange, legacyIDBTimeRange, globalIndexTimeRange)
	f(false, searchTimeRange, partitionIDBTimeRange, globalIndexTimeRange)
	f(true, searchTimeRange, legacyIDBTimeRange, globalIndexTimeRange)
	f(true, searchTimeRange, partitionIDBTimeRange, globalIndexTimeRange)

	// The search time range is smaller than a month (and therefore < 40 days)
	// and is fully included into the partition idb time range.
	// If -disablePerDayIndex is set, the effective search time range is
	// expected to be globalIndexTimeRange. Otherwise it must remain the same
	// after the adjustment.
	searchTimeRange = TimeRange{
		MinTimestamp: partitionIDBTimeRange.MinTimestamp + msecPerDay,
		MaxTimestamp: partitionIDBTimeRange.MaxTimestamp - msecPerDay,
	}
	f(false, searchTimeRange, legacyIDBTimeRange, searchTimeRange)
	f(false, searchTimeRange, partitionIDBTimeRange, searchTimeRange)
	f(true, searchTimeRange, legacyIDBTimeRange, globalIndexTimeRange)
	f(true, searchTimeRange, partitionIDBTimeRange, globalIndexTimeRange)

	// The search time range is the same as partition idb time range.
	// If -disablePerDayIndex is set, the effective search time range is
	// expected to be globalIndexTimeRange for both legacy and parition idb.
	// Otherwise:
	// - For the legacy idb: it must remain the same
	// - For the partition idb: it must be replaced with globalIndexTimeRange.
	searchTimeRange = partitionIDBTimeRange
	f(false, searchTimeRange, legacyIDBTimeRange, searchTimeRange)
	f(false, searchTimeRange, partitionIDBTimeRange, globalIndexTimeRange)
	f(true, searchTimeRange, legacyIDBTimeRange, globalIndexTimeRange)
	f(true, searchTimeRange, partitionIDBTimeRange, globalIndexTimeRange)

	// The search time range is smaller than 40 days and fully includes the
	// partition idb time range.
	// If -disablePerDayIndex is set, the effective search time range is
	// expected to be globalIndexTimeRange for both legacy and parition idb.
	// Otherwise:
	// - For the legacy idb: it must remain the same
	// - For the partition idb: it must be replaced with globalIndexTimeRange.
	searchTimeRange = TimeRange{
		MinTimestamp: partitionIDBTimeRange.MinTimestamp - msecPerDay,
		MaxTimestamp: partitionIDBTimeRange.MaxTimestamp + msecPerDay,
	}
	f(false, searchTimeRange, legacyIDBTimeRange, searchTimeRange)
	f(false, searchTimeRange, partitionIDBTimeRange, globalIndexTimeRange)
	f(true, searchTimeRange, legacyIDBTimeRange, globalIndexTimeRange)
	f(true, searchTimeRange, partitionIDBTimeRange, globalIndexTimeRange)

	// The search time range is 41 days and fully includes the partition idb
	// time range.
	// If -disablePerDayIndex is set, the effective search time range is
	// expected to be globalIndexTimeRange for both legacy and parition idb.
	// Otherwise it must be replaced with globalIndexTimeRange for both legacy
	// and partition idbs.
	searchTimeRange = TimeRange{
		MinTimestamp: partitionIDBTimeRange.MinTimestamp - msecPerDay,
		MaxTimestamp: partitionIDBTimeRange.MinTimestamp + 41*msecPerDay,
	}
	f(false, searchTimeRange, legacyIDBTimeRange, globalIndexTimeRange)
	f(false, searchTimeRange, partitionIDBTimeRange, globalIndexTimeRange)
	f(true, searchTimeRange, legacyIDBTimeRange, globalIndexTimeRange)
	f(true, searchTimeRange, partitionIDBTimeRange, globalIndexTimeRange)

	// The search time range is smaller than 40 days and overlaps with partition
	// idb time range on the left.
	// If -disablePerDayIndex is set, the effective search time range is
	// expected to be globalIndexTimeRange for both legacy and parition idb.
	// Otherwise:
	// - For the legacy idb: it must remain the same
	// - For the partition idb: the MinTimestamp must be adjusted to match the
	// partition idb time range MinTimestamp.
	searchTimeRange = TimeRange{
		MinTimestamp: partitionIDBTimeRange.MinTimestamp - msecPerDay,
		MaxTimestamp: partitionIDBTimeRange.MinTimestamp + msecPerDay,
	}
	f(false, searchTimeRange, legacyIDBTimeRange, searchTimeRange)
	f(false, searchTimeRange, partitionIDBTimeRange, TimeRange{
		MinTimestamp: partitionIDBTimeRange.MinTimestamp,
		MaxTimestamp: searchTimeRange.MaxTimestamp,
	})
	f(true, searchTimeRange, legacyIDBTimeRange, globalIndexTimeRange)
	f(true, searchTimeRange, partitionIDBTimeRange, globalIndexTimeRange)

	// The search time range is smaller than 40 days and overlaps with partition
	// idb time range on the right.
	// If -disablePerDayIndex is set, the effective search time range is
	// expected to be globalIndexTimeRange for both legacy and parition idb.
	// Otherwise:
	// - For the legacy idb, it must remain the same
	// - For the partition idb: its MaxTimestamp must be adjusted to match the
	//   partition idb time range MaxTimestamp.
	searchTimeRange = TimeRange{
		MinTimestamp: partitionIDBTimeRange.MaxTimestamp - msecPerDay,
		MaxTimestamp: partitionIDBTimeRange.MaxTimestamp + msecPerDay,
	}
	f(false, searchTimeRange, legacyIDBTimeRange, searchTimeRange)
	f(false, searchTimeRange, partitionIDBTimeRange, TimeRange{
		MinTimestamp: searchTimeRange.MinTimestamp,
		MaxTimestamp: partitionIDBTimeRange.MaxTimestamp,
	})
	f(true, searchTimeRange, legacyIDBTimeRange, globalIndexTimeRange)
	f(true, searchTimeRange, partitionIDBTimeRange, globalIndexTimeRange)
}

type testStorageSearchWithoutPerDayIndexOptions struct {
	mrs                []MetricRow
	assertSearchResult func(t *testing.T, s *Storage, tr TimeRange, want any)
	alwaysPerTimeRange bool // If true, use wantPerTimeRange instead of wantAll
	wantPerTimeRange   map[TimeRange]any
	wantAll            any
	wantEmpty          any
}

// testStorageSearchWithoutPerDayIndex tests how the search behaves when the
// per-day index is disabled. This function is expected to be called by
// functions that test a particular search operation, such as GetTSDBStatus(),
// SearchMetricNames(), etc.
func testStorageSearchWithoutPerDayIndex(t *testing.T, opts *testStorageSearchWithoutPerDayIndexOptions) {
	defer testRemoveAll(t)

	// The data is inserted and the search is performed when the per-day index
	// is enabled.
	t.Run("InsertAndSearchWithPerDayIndex", func(t *testing.T) {
		s := MustOpenStorage(t.Name(), OpenOptions{
			DisablePerDayIndex: false,
		})
		s.AddRows(opts.mrs, defaultPrecisionBits)
		s.DebugFlush()
		for tr, want := range opts.wantPerTimeRange {
			opts.assertSearchResult(t, s, tr, want)
		}
		s.MustClose()
	})

	//  The data is inserted and the search is performed when the per-day index
	//  is disabled.
	t.Run("InsertAndSearchWithoutPerDayIndex", func(t *testing.T) {
		s := MustOpenStorage(t.Name(), OpenOptions{
			DisablePerDayIndex: true,
		})
		s.AddRows(opts.mrs, defaultPrecisionBits)
		s.DebugFlush()
		for tr, want := range opts.wantPerTimeRange {
			if !opts.alwaysPerTimeRange {
				want = opts.wantAll
			}
			opts.assertSearchResult(t, s, tr, want)
		}
		s.MustClose()
	})

	// The data is inserted when the per-day index is enabled but the search is
	// performed when the per-day index is disabled.
	t.Run("InsertWithPerDayIndexSearchWithout", func(t *testing.T) {
		s := MustOpenStorage(t.Name(), OpenOptions{
			DisablePerDayIndex: false,
		})
		s.AddRows(opts.mrs, defaultPrecisionBits)
		s.DebugFlush()
		s.MustClose()

		s = MustOpenStorage(t.Name(), OpenOptions{
			DisablePerDayIndex: true,
		})
		for tr, want := range opts.wantPerTimeRange {
			if !opts.alwaysPerTimeRange {
				want = opts.wantAll
			}
			opts.assertSearchResult(t, s, tr, want)
		}
		s.MustClose()
	})

	// The data is inserted when the per-day index is disabled but the search is
	// performed when the per-day index is enabled. This case also shows that
	// registering metric names recovers the per-day index.
	t.Run("InsertWithoutPerDayIndexSearchWith", func(t *testing.T) {
		s := MustOpenStorage(t.Name(), OpenOptions{
			DisablePerDayIndex: true,
		})
		s.AddRows(opts.mrs, defaultPrecisionBits)
		s.DebugFlush()
		s.MustClose()

		s = MustOpenStorage(t.Name(), OpenOptions{
			DisablePerDayIndex: false,
		})

		for tr := range opts.wantPerTimeRange {
			opts.assertSearchResult(t, s, tr, opts.wantEmpty)
		}

		// Verify that search result contains correct label values after populating
		// per-day index by registering metric names.
		s.RegisterMetricNames(nil, opts.mrs)
		s.DebugFlush()
		for tr, want := range opts.wantPerTimeRange {
			opts.assertSearchResult(t, s, tr, want)
		}
		s.MustClose()
	})
}

func TestStorageGetTSDBStatusWithoutPerDayIndex(t *testing.T) {
	const (
		days = 4
		rows = 10
	)
	rng := rand.New(rand.NewSource(1))
	opts := testStorageSearchWithoutPerDayIndexOptions{
		wantEmpty:        &TSDBStatus{},
		wantPerTimeRange: make(map[TimeRange]any),
		wantAll:          &TSDBStatus{TotalSeries: days * rows},
	}
	for day := 1; day <= days; day++ {
		tr := TimeRange{
			MinTimestamp: time.Date(2024, 1, day, 0, 0, 0, 0, time.UTC).UnixMilli(),
			MaxTimestamp: time.Date(2024, 1, day, 23, 59, 59, 999, time.UTC).UnixMilli(),
		}
		for row := 0; row < rows; row++ {
			name := fmt.Sprintf("metric_%d", rows*day+row)
			mn := &MetricName{
				MetricGroup: []byte(name),
			}
			metricNameRaw := mn.marshalRaw(nil)
			opts.mrs = append(opts.mrs, MetricRow{
				MetricNameRaw: metricNameRaw,
				Timestamp:     rng.Int63n(tr.MaxTimestamp-tr.MinTimestamp) + tr.MinTimestamp,
				Value:         rng.NormFloat64() * 1e6,
			})
		}
		opts.wantPerTimeRange[tr] = &TSDBStatus{TotalSeries: rows}
	}

	opts.assertSearchResult = func(t *testing.T, s *Storage, tr TimeRange, want any) {
		t.Helper()

		date := uint64(tr.MinTimestamp) / msecPerDay
		gotStatus, err := s.GetTSDBStatus(nil, nil, date, "", 10, 1e6, noDeadline)
		if err != nil {
			t.Fatalf("GetTSDBStatus(%v) failed unexpectedly", &tr)
		}

		wantStatus := want.(*TSDBStatus)
		if got, want := gotStatus.TotalSeries, wantStatus.TotalSeries; got != want {
			t.Errorf("[%v] unexpected TSDBStatus.TotalSeries: got %d, want %d", &tr, got, want)
		}
	}

	testStorageSearchWithoutPerDayIndex(t, &opts)
}

func TestStorageSearchMetricNamesWithoutPerDayIndex(t *testing.T) {
	const (
		days = 4
		rows = 10
	)
	rng := rand.New(rand.NewSource(1))
	opts := testStorageSearchWithoutPerDayIndexOptions{
		wantEmpty:        []string{},
		wantPerTimeRange: make(map[TimeRange]any),
		wantAll:          []string{},
	}
	for day := 1; day <= days; day++ {
		tr := TimeRange{
			MinTimestamp: time.Date(2024, 1, day, 0, 0, 0, 0, time.UTC).UnixMilli(),
			MaxTimestamp: time.Date(2024, 1, day, 23, 59, 59, 999, time.UTC).UnixMilli(),
		}
		var want []string
		for row := 0; row < rows; row++ {
			name := fmt.Sprintf("metric_%d", rows*day+row)
			mn := &MetricName{
				MetricGroup: []byte(name),
			}
			metricNameRaw := mn.marshalRaw(nil)
			want = append(want, string(name))
			opts.mrs = append(opts.mrs, MetricRow{
				MetricNameRaw: metricNameRaw,
				Timestamp:     rng.Int63n(tr.MaxTimestamp-tr.MinTimestamp) + tr.MinTimestamp,
				Value:         rng.NormFloat64() * 1e6,
			})
		}
		opts.wantPerTimeRange[tr] = want
		opts.wantAll = append(opts.wantAll.([]string), want...)
	}

	opts.assertSearchResult = func(t *testing.T, s *Storage, tr TimeRange, want any) {
		t.Helper()

		tfsAll := NewTagFilters()
		if err := tfsAll.Add([]byte("__name__"), []byte(".*"), false, true); err != nil {
			panic(fmt.Sprintf("unexpected error in TagFilters.Add: %v", err))
		}
		got, err := s.SearchMetricNames(nil, []*TagFilters{tfsAll}, tr, 1e6, noDeadline)
		if err != nil {
			t.Fatalf("SearchMetricNames(%v) failed unexpectedly: %v", &tr, err)
		}
		for i, name := range got {
			var mn MetricName
			if err := mn.Unmarshal([]byte(name)); err != nil {
				t.Fatalf("mn.Unmarshal(%q) failed unexpectedly: %v", name, err)
			}
			got[i] = string(mn.MetricGroup)
		}
		if !reflect.DeepEqual(got, want) {
			t.Errorf("[%v] unexpected metric names: got %v, want %v", &tr, got, want)
		}
	}

	testStorageSearchWithoutPerDayIndex(t, &opts)
}

func TestStorageSearchLabelNamesWithoutPerDayIndex(t *testing.T) {
	const (
		days = 4
		rows = 10
	)
	rng := rand.New(rand.NewSource(1))
	opts := testStorageSearchWithoutPerDayIndexOptions{
		wantEmpty:        []string{},
		wantPerTimeRange: make(map[TimeRange]any),
		wantAll:          []string{},
	}
	for day := 1; day <= days; day++ {
		tr := TimeRange{
			MinTimestamp: time.Date(2024, 1, day, 0, 0, 0, 0, time.UTC).UnixMilli(),
			MaxTimestamp: time.Date(2024, 1, day, 23, 59, 59, 999, time.UTC).UnixMilli(),
		}
		var want []string
		for row := 0; row < rows; row++ {
			labelName := fmt.Sprintf("job_%d", rows*day+row)
			mn := &MetricName{
				MetricGroup: []byte("metric"),
				Tags: []Tag{
					{[]byte(labelName), []byte("webservice")},
				},
			}
			metricNameRaw := mn.marshalRaw(nil)
			want = append(want, labelName)
			opts.mrs = append(opts.mrs, MetricRow{
				MetricNameRaw: metricNameRaw,
				Timestamp:     rng.Int63n(tr.MaxTimestamp-tr.MinTimestamp) + tr.MinTimestamp,
				Value:         rng.NormFloat64() * 1e6,
			})
		}
		opts.wantAll = append(opts.wantAll.([]string), want...)
		opts.wantPerTimeRange[tr] = append(want, "__name__")
	}
	opts.wantAll = append(opts.wantAll.([]string), "__name__")

	opts.assertSearchResult = func(t *testing.T, s *Storage, tr TimeRange, want any) {
		t.Helper()
		got, err := s.SearchLabelNames(nil, []*TagFilters{}, tr, 1e6, 1e6, noDeadline)
		if err != nil {
			t.Fatalf("SearchLabelNames(%v) failed unexpectedly: %v", &tr, err)
		}
		slices.Sort(got)
		slices.Sort(want.([]string))
		if !reflect.DeepEqual(got, want) {
			t.Errorf("[%v] unexpected label names: got %v, want %v", &tr, got, want)
		}
	}

	testStorageSearchWithoutPerDayIndex(t, &opts)
}

func TestStorageSearchLabelValuesWithoutPerDayIndex(t *testing.T) {
	const (
		days      = 4
		rows      = 10
		labelName = "job"
	)
	rng := rand.New(rand.NewSource(1))
	opts := testStorageSearchWithoutPerDayIndexOptions{
		wantEmpty:        []string{},
		wantPerTimeRange: make(map[TimeRange]any),
		wantAll:          []string{},
	}
	for day := 1; day <= days; day++ {
		tr := TimeRange{
			MinTimestamp: time.Date(2024, 1, day, 0, 0, 0, 0, time.UTC).UnixMilli(),
			MaxTimestamp: time.Date(2024, 1, day, 23, 59, 59, 999, time.UTC).UnixMilli(),
		}
		var want []string
		for row := 0; row < rows; row++ {
			labelValue := fmt.Sprintf("webservice_%d", rows*day+row)
			mn := &MetricName{
				MetricGroup: []byte("metric"),
				Tags: []Tag{
					{[]byte(labelName), []byte(labelValue)},
				},
			}
			metricNameRaw := mn.marshalRaw(nil)
			want = append(want, labelValue)
			opts.mrs = append(opts.mrs, MetricRow{
				MetricNameRaw: metricNameRaw,
				Timestamp:     rng.Int63n(tr.MaxTimestamp-tr.MinTimestamp) + tr.MinTimestamp,
				Value:         rng.NormFloat64() * 1e6,
			})
		}
		opts.wantPerTimeRange[tr] = want
		opts.wantAll = append(opts.wantAll.([]string), want...)
	}

	opts.assertSearchResult = func(t *testing.T, s *Storage, tr TimeRange, want any) {
		t.Helper()
		got, err := s.SearchLabelValues(nil, labelName, []*TagFilters{}, tr, 1e6, 1e6, noDeadline)
		if err != nil {
			t.Fatalf("SearchLabelValues(%v) failed unexpectedly: %v", &tr, err)
		}
		slices.Sort(got)
		slices.Sort(want.([]string))
		if !reflect.DeepEqual(got, want) {
			t.Errorf("[%v] unexpected label values: got %v, want %v", &tr, got, want)
		}
	}

	testStorageSearchWithoutPerDayIndex(t, &opts)
}

func TestStorageSearchTagValueSuffixesWithoutPerDayIndex(t *testing.T) {
	const (
		days           = 4
		rows           = 10
		tagValuePrefix = "metric."
	)
	rng := rand.New(rand.NewSource(1))
	opts := testStorageSearchWithoutPerDayIndexOptions{
		wantEmpty:        []string{},
		wantPerTimeRange: make(map[TimeRange]any),
		wantAll:          []string{},
	}
	for day := 1; day <= days; day++ {
		tr := TimeRange{
			MinTimestamp: time.Date(2024, 1, day, 0, 0, 0, 0, time.UTC).UnixMilli(),
			MaxTimestamp: time.Date(2024, 1, day, 23, 59, 59, 999, time.UTC).UnixMilli(),
		}
		for row := 0; row < rows; row++ {
			metricName := fmt.Sprintf("%sday%d.row%d", tagValuePrefix, day, row)
			mn := &MetricName{
				MetricGroup: []byte(metricName),
			}
			metricNameRaw := mn.marshalRaw(nil)
			opts.mrs = append(opts.mrs, MetricRow{
				MetricNameRaw: metricNameRaw,
				Timestamp:     rng.Int63n(tr.MaxTimestamp-tr.MinTimestamp) + tr.MinTimestamp,
				Value:         rng.NormFloat64() * 1e6,
			})
		}
		want := fmt.Sprintf("day%d.", day)
		opts.wantPerTimeRange[tr] = []string{want}
		opts.wantAll = append(opts.wantAll.([]string), want)
	}

	opts.assertSearchResult = func(t *testing.T, s *Storage, tr TimeRange, want any) {
		t.Helper()
		got, err := s.SearchTagValueSuffixes(nil, tr, "", tagValuePrefix, '.', 1e6, noDeadline)
		if err != nil {
			t.Fatalf("SearchTagValueSuffixes(%v) failed unexpectedly: %v", &tr, err)
		}
		slices.Sort(got)
		slices.Sort(want.([]string))
		if !reflect.DeepEqual(got, want) {
			t.Errorf("[%v] unexpected tag value suffixes: got %v, want %v", &tr, got, want)
		}
	}

	testStorageSearchWithoutPerDayIndex(t, &opts)
}

func TestStorageSearchGraphitePathsWithoutPerDayIndex(t *testing.T) {
	const (
		days = 4
		rows = 10
	)
	rng := rand.New(rand.NewSource(1))
	opts := testStorageSearchWithoutPerDayIndexOptions{
		wantEmpty:        []string{},
		wantPerTimeRange: make(map[TimeRange]any),
		wantAll:          []string{},
	}
	for day := 1; day <= days; day++ {
		tr := TimeRange{
			MinTimestamp: time.Date(2024, 1, day, 0, 0, 0, 0, time.UTC).UnixMilli(),
			MaxTimestamp: time.Date(2024, 1, day, 23, 59, 59, 999, time.UTC).UnixMilli(),
		}
		want := make([]string, rows)
		for row := 0; row < rows; row++ {
			metricName := fmt.Sprintf("day%d.row%d", day, row)
			mn := &MetricName{
				MetricGroup: []byte(metricName),
			}
			metricNameRaw := mn.marshalRaw(nil)
			opts.mrs = append(opts.mrs, MetricRow{
				MetricNameRaw: metricNameRaw,
				Timestamp:     rng.Int63n(tr.MaxTimestamp-tr.MinTimestamp) + tr.MinTimestamp,
				Value:         rng.NormFloat64() * 1e6,
			})
			want[row] = metricName
		}
		opts.wantPerTimeRange[tr] = want
		opts.wantAll = append(opts.wantAll.([]string), want...)
	}

	opts.assertSearchResult = func(t *testing.T, s *Storage, tr TimeRange, want any) {
		t.Helper()
		got, err := s.SearchGraphitePaths(nil, tr, []byte("*.*"), 1e6, noDeadline)
		if err != nil {
			t.Fatalf("SearchGraphitePaths(%v) failed unexpectedly: %v", &tr, err)
		}
		slices.Sort(got)
		slices.Sort(want.([]string))
		if !reflect.DeepEqual(got, want) {
			t.Errorf("[%v] unexpected graphite paths: got %v, want %v", &tr, got, want)
		}
	}

	testStorageSearchWithoutPerDayIndex(t, &opts)
}

func TestStorageQueryWithoutPerDayIndex(t *testing.T) {
	const (
		days = 4
		rows = 10
	)
	rng := rand.New(rand.NewSource(1))
	opts := testStorageSearchWithoutPerDayIndexOptions{
		wantEmpty:          []MetricRow(nil),
		wantPerTimeRange:   make(map[TimeRange]any),
		alwaysPerTimeRange: true,
	}
	for day := 1; day <= days; day++ {
		tr := TimeRange{
			MinTimestamp: time.Date(2024, 1, day, 0, 0, 0, 0, time.UTC).UnixMilli(),
			MaxTimestamp: time.Date(2024, 1, day, 23, 59, 59, 999, time.UTC).UnixMilli(),
		}
		var want []MetricRow
		for row := 0; row < rows; row++ {
			seqNumber := rows*day + row
			name := fmt.Sprintf("metric_%d", seqNumber)
			mn := &MetricName{
				MetricGroup: []byte(name),
			}
			metricNameRaw := mn.marshalRaw(nil)
			mr := MetricRow{
				MetricNameRaw: metricNameRaw,
				Timestamp:     rng.Int63n(tr.MaxTimestamp-tr.MinTimestamp) + tr.MinTimestamp,
				Value:         float64(seqNumber),
			}
			opts.mrs = append(opts.mrs, mr)
			want = append(want, mr)
		}
		opts.wantPerTimeRange[tr] = want
	}

	opts.assertSearchResult = func(t *testing.T, s *Storage, tr TimeRange, want any) {
		t.Helper()

		tfs := NewTagFilters()
		if err := tfs.Add(nil, []byte(`metric_\d*`), false, true); err != nil {
			t.Fatalf("unexpected error in TagFilters.Add: %v", err)
		}
		if err := testAssertSearchResult(s, tr, tfs, want.([]MetricRow)); err != nil {
			t.Errorf("%v: %v", &tr, err)
		}
	}

	testStorageSearchWithoutPerDayIndex(t, &opts)
}

func TestStorageAddRows_SamplesWithZeroDate(t *testing.T) {
	defer testRemoveAll(t)

	f := func(t *testing.T, disablePerDayIndex bool) {
		t.Helper()

		s := MustOpenStorage(t.Name(), OpenOptions{
			DisablePerDayIndex: disablePerDayIndex,
		})
		defer s.MustClose()

		mn := MetricName{MetricGroup: []byte("metric")}
		mr := MetricRow{MetricNameRaw: mn.marshalRaw(nil)}
		for range 10 {
			mr.Timestamp = rand.Int63n(msecPerDay)
			mr.Value = float64(rand.Intn(1000))
			s.AddRows([]MetricRow{mr}, defaultPrecisionBits)
			s.DebugFlush()
			// Reset TSID cache so that insertion takes the path that involves
			// checking whether the index contains metricName->TSID mapping.
			s.resetAndSaveTSIDCache()
		}

		want := 1
		firstUnixDay := TimeRange{
			MinTimestamp: 0,
			MaxTimestamp: msecPerDay - 1,
		}
		if got := s.newTimeseriesCreated.Load(); got != uint64(want) {
			t.Errorf("unexpected new timeseries count: got %d, want %d", got, want)
		}
		if got := testCountAllMetricNames(s, firstUnixDay); got != want {
			t.Errorf("unexpected metric name count: got %d, want %d", got, want)
		}
		if got := testCountAllMetricIDs(s, firstUnixDay); got != want {
			t.Errorf("unexpected metric id count: got %d, want %d", got, want)
		}
	}

	t.Run("disablePerDayIndex=false", func(t *testing.T) {
		f(t, false)
	})
	t.Run("disablePerDayIndex=true", func(t *testing.T) {
		f(t, true)
	})
}

func TestStorageAddRows_currHourMetricIDs(t *testing.T) {
	defer testRemoveAll(t)

	f := func(t *testing.T, disablePerDayIndex bool) {
		t.Helper()

		s := MustOpenStorage(t.Name(), OpenOptions{
			DisablePerDayIndex: disablePerDayIndex,
		})
		defer s.MustClose()

		now := time.Now().UTC()
		currHourTR := TimeRange{
			MinTimestamp: time.Date(now.Year(), now.Month(), now.Day(), now.Hour(), 0, 0, 0, time.UTC).UnixMilli(),
			MaxTimestamp: time.Date(now.Year(), now.Month(), now.Day(), now.Hour(), 59, 59, 999_999_999, time.UTC).UnixMilli(),
		}
		currHour := uint64(currHourTR.MinTimestamp / 1000 / 3600)
		prevHourTR := TimeRange{
			MinTimestamp: currHourTR.MinTimestamp - 3600*1000,
			MaxTimestamp: currHourTR.MaxTimestamp - 3600*1000,
		}
		rng := rand.New(rand.NewSource(1))

		// Test current hour metricIDs population when data ingestion takes the
		// slow path. The database is empty, therefore the index and the
		// tsidCache contain no metricIDs, therefore the data ingestion will
		// take slow path.

		mrs := testGenerateMetricRowsWithPrefix(rng, 1000, "slow_path", currHourTR)
		s.AddRows(mrs, defaultPrecisionBits)
		s.DebugFlush()
		s.updateCurrHourMetricIDs(currHour)
		if got, want := s.currHourMetricIDs.Load().m.Len(), 1000; got != want {
			t.Errorf("[slow path] unexpected current hour metric ID count: got %d, want %d", got, want)
		}

		// Test current hour metricIDs population when data ingestion takes the
		// fast path (when the metricIDs are found in the tsidCache)

		// First insert samples to populate the tsidCache. The samples belong to
		// the previous hour, therefore the metricIDs won't be added to
		// currHourMetricIDs.
		mrs = testGenerateMetricRowsWithPrefix(rng, 1000, "fast_path", prevHourTR)
		s.AddRows(mrs, defaultPrecisionBits)
		s.DebugFlush()
		s.updateCurrHourMetricIDs(currHour)
		if got, want := s.currHourMetricIDs.Load().m.Len(), 1000; got != want {
			t.Errorf("[fast path] unexpected current hour metric ID count after ingesting samples for previous hour: got %d, want %d", got, want)
		}

		// Now ingest the same metrics. This time the metricIDs will be found in
		// tsidCache so the ingestion will take the fast path.
		mrs = testGenerateMetricRowsWithPrefix(rng, 1000, "fast_path", currHourTR)
		s.AddRows(mrs, defaultPrecisionBits)
		s.DebugFlush()
		s.updateCurrHourMetricIDs(currHour)
		if got, want := s.currHourMetricIDs.Load().m.Len(), 2000; got != want {
			t.Errorf("[fast path] unexpected current hour metric ID count: got %d, want %d", got, want)
		}

		// Test current hour metricIDs population when data ingestion takes the
		// slower path (when the metricIDs are not found in the tsidCache but
		// found in the index)

		// First insert samples to populate the index. The samples belong to
		// the previous hour, therefore the metricIDs won't be added to
		// currHourMetricIDs.
		mrs = testGenerateMetricRowsWithPrefix(rng, 1000, "slower_path", prevHourTR)
		s.AddRows(mrs, defaultPrecisionBits)
		s.DebugFlush()
		s.updateCurrHourMetricIDs(currHour)
		if got, want := s.currHourMetricIDs.Load().m.Len(), 2000; got != want {
			t.Errorf("[slower path] unexpected current hour metric ID count after ingesting samples for previous hour: got %d, want %d", got, want)
		}
		// Inserted samples were also added to the tsidCache. Drop it to
		// enforce the fallback to index search.
		s.resetAndSaveTSIDCache()

		// Now ingest the same metrics. This time the metricIDs will be searched
		// and found in index so the ingestion will take the slower path.
		mrs = testGenerateMetricRowsWithPrefix(rng, 1000, "slower_path", currHourTR)
		s.AddRows(mrs, defaultPrecisionBits)
		s.DebugFlush()
		s.updateCurrHourMetricIDs(currHour)
		if got, want := s.currHourMetricIDs.Load().m.Len(), 3000; got != want {
			t.Errorf("[slower path] unexpected current hour metric ID count: got %d, want %d", got, want)
		}
	}

	t.Run("disablePerDayIndex=false", func(t *testing.T) {
		f(t, false)
	})
	t.Run("disablePerDayIndex=true", func(t *testing.T) {
		f(t, true)
	})
}

// testSearchMetricIDs returns metricIDs for the given tfss and tr.
//
// The returned metricIDs are sorted. The function panics in in case of error.
// The function is not a part of Storage beause it is currently used in unit
// tests only.
func testSearchMetricIDs(s *Storage, tfss []*TagFilters, tr TimeRange, maxMetrics int, deadline uint64) []uint64 {
	search := func(qt *querytracer.Tracer, idb *indexDB, tr TimeRange) ([]uint64, error) {
		return idb.searchMetricIDs(qt, tfss, tr, maxMetrics, deadline)
	}
	metricIDs, err := searchAndMerge(nil, s, tr, search, mergeUniq)
	if err != nil {
		panic(fmt.Sprintf("searching metricIDs failed unexpectedly: %s", err))
	}
	slices.Sort(metricIDs)
	return metricIDs
}

// testCountAllMetricIDs is a test helper function that counts the IDs of
// all time series within the given time range.
func testCountAllMetricIDs(s *Storage, tr TimeRange) int {
	tfsAll := NewTagFilters()
	if err := tfsAll.Add([]byte("__name__"), []byte(".*"), false, true); err != nil {
		panic(fmt.Sprintf("unexpected error in TagFilters.Add: %v", err))
	}
	ids := testSearchMetricIDs(s, []*TagFilters{tfsAll}, tr, 1e9, noDeadline)
	return len(ids)
}

func TestStorageRegisterMetricNamesForVariousDataPatternsConcurrently(t *testing.T) {
	testStorageVariousDataPatternsConcurrently(t, true, func(s *Storage, mrs []MetricRow) {
		s.RegisterMetricNames(nil, mrs)
	})
}

func TestStorageAddRowsForVariousDataPatternsConcurrently(t *testing.T) {
	testStorageVariousDataPatternsConcurrently(t, false, func(s *Storage, mrs []MetricRow) {
		s.AddRows(mrs, defaultPrecisionBits)
	})
}

// testStorageVariousDataPatternsConcurrently tests different concurrency use
// cases when ingesting data of different patterns. Each concurrency use case
// considered with and without the per-day index.
//
// The function is intended to be used by other tests that define which
// operation (AddRows or RegisterMetricNames) is tested.
func testStorageVariousDataPatternsConcurrently(t *testing.T, registerOnly bool, op func(s *Storage, mrs []MetricRow)) {
	defer testRemoveAll(t)

	const concurrency = 4

	disablePerDayIndex := false
	t.Run("perDayIndexes/serial", func(t *testing.T) {
		testStorageVariousDataPatterns(t, disablePerDayIndex, registerOnly, op, 1, false)
	})
	t.Run("perDayIndexes/concurrentRows", func(t *testing.T) {
		testStorageVariousDataPatterns(t, disablePerDayIndex, registerOnly, op, concurrency, true)
	})
	t.Run("perDayIndexes/concurrentBatches", func(t *testing.T) {
		testStorageVariousDataPatterns(t, disablePerDayIndex, registerOnly, op, concurrency, false)
	})

	disablePerDayIndex = true
	t.Run("noPerDayIndexes/serial", func(t *testing.T) {
		testStorageVariousDataPatterns(t, disablePerDayIndex, registerOnly, op, 1, false)
	})
	t.Run("noPerDayIndexes/concurrentRows", func(t *testing.T) {
		testStorageVariousDataPatterns(t, disablePerDayIndex, registerOnly, op, concurrency, true)
	})
	t.Run("noPerDayIndexes/concurrentBatches", func(t *testing.T) {
		testStorageVariousDataPatterns(t, disablePerDayIndex, registerOnly, op, concurrency, false)
	})
}

// testStorageVariousDataPatterns tests the ingestion of different combinations
// of metric names and dates.
//
// The function is intended to be used by other tests that define the
// concurrency, the per-day index setting, and the operation (AddRows or
// RegisterMetricNames) under test.
func testStorageVariousDataPatterns(t *testing.T, disablePerDayIndex, registerOnly bool, op func(s *Storage, mrs []MetricRow), concurrency int, splitBatches bool) {
	f := func(t *testing.T, sameBatchMetricNames, sameRowMetricNames, sameBatchDates, sameRowDates bool) {
		batches, wantCounts := testGenerateMetricRowBatches(&batchOptions{
			numBatches:           3,
			numRowsPerBatch:      30,
			disablePerDayIndex:   disablePerDayIndex,
			registerOnly:         registerOnly,
			sameBatchMetricNames: sameBatchMetricNames,
			sameRowMetricNames:   sameRowMetricNames,
			sameBatchDates:       sameBatchDates,
			sameRowDates:         sameRowDates,
		})
		strict := concurrency == 1
		rowsAddedTotal := wantCounts.metrics.RowsAddedTotal

		s := MustOpenStorage(t.Name(), OpenOptions{
			DisablePerDayIndex: disablePerDayIndex,
		})

		testDoConcurrently(s, op, concurrency, splitBatches, batches)
		s.DebugFlush()
		assertCounts(t, s, wantCounts, strict)

		// TODO(rtm0): Add a case when a metricID is present in TSID cache but
		// not in partition idb.

		// Empty the tsidCache to test the case when tsid is retrieved from the
		// index that belongs to the current generation indexDB.
		s.resetAndSaveTSIDCache()
		testDoConcurrently(s, op, concurrency, splitBatches, batches)
		s.DebugFlush()
		wantCounts.metrics.RowsAddedTotal += rowsAddedTotal
		assertCounts(t, s, wantCounts, strict)

		// TODO(rtm0): Add a case when a metricID is present in legacy IDB but
		// not in partition idb.

		s.MustClose()
	}

	t.Run("sameBatchMetrics/sameRowMetrics/sameBatchDates/sameRowDates", func(t *testing.T) {
		// Batch1: metric 1971-01-01, metric 1971-01-01
		// Batch2: metric 1971-01-01, metric 1971-01-01
		t.Parallel()
		f(t, true, true, true, true)
	})

	t.Run("sameBatchMetrics/sameRowMetrics/sameBatchDates/diffRowDates", func(t *testing.T) {
		// Batch1: metric 1971-01-01, metric 1971-01-02
		// Batch2: metric 1971-01-01, metric 1971-01-02
		t.Parallel()
		f(t, true, true, true, false)
	})

	t.Run("sameBatchMetrics/sameRowMetrics/diffBatchDates/sameRowDates", func(t *testing.T) {
		// Batch1: metric 1971-01-01, metric 1971-01-01
		// Batch2: metric 1971-01-02, metric 1971-01-02
		t.Parallel()
		f(t, true, true, false, true)
	})

	t.Run("sameBatchMetrics/sameRowMetrics/diffBatchDates/diffRowDates", func(t *testing.T) {
		// Batch1: metric 1971-01-01, metric 1971-01-02
		// Batch2: metric 1971-01-03, metric 1971-01-04
		t.Parallel()
		f(t, true, true, false, false)
	})

	t.Run("sameBatchMetrics/diffRowMetrics/sameBatchDates/sameRowDates", func(t *testing.T) {
		// Batch1: metric_row0 1971-01-01, metric_row1 1971-01-01
		// Batch2: metric_row0 1971-01-01, metric_row1 1971-01-01
		t.Parallel()
		f(t, true, false, true, true)
	})

	t.Run("sameBatchMetrics/diffRowMetrics/sameBatchDates/diffRowDates", func(t *testing.T) {
		// Batch1: metric_row0 1971-01-01, metric_row1 1971-01-02
		// Batch2: metric_row0 1971-01-01, metric_row1 1971-01-02
		t.Parallel()
		f(t, true, false, true, false)
	})

	t.Run("sameBatchMetrics/diffRowMetrics/diffBatchDates/sameRowDates", func(t *testing.T) {
		// Batch1: metric_row0 1971-01-01, metric_row1 1971-01-01
		// Batch2: metric_row0 1971-01-02, metric_row1 1971-01-02
		t.Parallel()
		f(t, true, false, false, true)
	})

	t.Run("sameBatchMetrics/diffRowMetrics/diffBatchDates/diffRowDates", func(t *testing.T) {
		// Batch1: metric_row0 1971-01-01, metric_row1 1971-01-02
		// Batch2: metric_row0 1971-01-03, metric_row1 1971-01-04
		t.Parallel()
		f(t, true, false, false, false)
	})

	t.Run("diffBatchMetrics/sameRowMetrics/sameBatchDates/sameRowDates", func(t *testing.T) {
		// Batch1: metric_batch0 1971-01-01, metric_batch0 1971-01-01
		// Batch2: metric_batch1 1971-01-01, metric_batch1 1971-01-01
		t.Parallel()
		f(t, false, true, true, true)
	})

	t.Run("diffBatchMetrics/sameRowMetrics/sameBatchDates/diffRowDates", func(t *testing.T) {
		// Batch1: metric_batch0 1971-01-01, metric_batch0 1971-01-02
		// Batch2: metric_batch1 1971-01-01, metric_batch1 1971-01-02
		t.Parallel()
		f(t, false, true, true, false)
	})

	t.Run("diffBatchMetrics/sameRowMetrics/diffBatchDates/sameRowDates", func(t *testing.T) {
		// Batch1: metric_batch0 1971-01-01, metric_batch0 1971-01-01
		// Batch2: metric_batch1 1971-01-02, metric_batch1 1971-01-02
		t.Parallel()
		f(t, false, true, false, true)
	})

	t.Run("diffBatchMetrics/sameRowMetrics/diffBatchDates/diffRowDates", func(t *testing.T) {
		// Batch1: metric_batch0 1971-01-01, metric_batch0 1971-01-02
		// Batch2: metric_batch1 1971-01-03, metric_batch1 1971-01-04
		t.Parallel()
		f(t, false, true, false, false)
	})

	t.Run("diffBatchMetrics/diffRowMetrics/sameBatchDates/sameRowDates", func(t *testing.T) {
		// Batch1: metric_batch0_row0 1971-01-01, metric_batch0_row1 1971-01-01
		// Batch2: metric_batch1_row0 1971-01-01, metric_batch1_row1 1971-01-01
		t.Parallel()
		f(t, false, false, true, true)
	})

	t.Run("diffBatchMetrics/diffRowMetrics/sameBatchDates/diffRowDates", func(t *testing.T) {
		// Batch1: metric_batch0_row0 1971-01-01, metric_batch0_row1 1971-01-02
		// Batch2: metric_batch1_row0 1971-01-01, metric_batch1_row1 1971-01-02
		t.Parallel()
		f(t, false, false, true, false)
	})

	t.Run("diffBatchMetrics/diffRowMetrics/diffBatchDates/sameRowDates", func(t *testing.T) {
		// Batch1: metric_batch0_row0 1971-01-01, metric_batch0_row1 1971-01-01
		// Batch2: metric_batch1_row0 1971-01-02, metric_batch1_row1 1971-01-02
		t.Parallel()
		f(t, false, false, false, true)
	})

	t.Run("diffBatchMetrics/diffRowMetrics/diffBatchDates/diffRowDates", func(t *testing.T) {
		// Batch1: metric_batch0_row0 1971-01-01, metric_batch0_row1 1971-01-02
		// Batch2: metric_batch1_row0 1971-01-03, metric_batch1_row1 1971-01-04
		t.Parallel()
		f(t, false, false, false, false)
	})
}

// testDoConcurrently performs some storage operation on metric rows
// concurrently.
//
// The function accepts metric rows organized in batches. The number of
// goroutines is specified with concurrency arg. If splitBatches is false, then
// each batch is processed in a separate goroutine. Otherwise, rows from a
// single batch are spread across multiple goroutines and next batch won't be
// processed until all records of the current batch are processed.
func testDoConcurrently(s *Storage, op func(s *Storage, mrs []MetricRow), concurrency int, splitBatches bool, mrsBatches [][]MetricRow) {
	if concurrency < 1 {
		panic(fmt.Sprintf("Unexpected concurrency: got %d, want >= 1", concurrency))
	}

	var wg sync.WaitGroup
	mrsCh := make(chan []MetricRow)
	for range concurrency {
		wg.Add(1)
		go func() {
			for mrs := range mrsCh {
				op(s, mrs)
			}
			wg.Done()
		}()
	}

	n := 1
	if splitBatches {
		n = concurrency
	}
	for _, batch := range mrsBatches {
		step := len(batch) / n
		if step == 0 {
			step = 1
		}
		for begin := 0; begin < len(batch); begin += step {
			limit := begin + step
			if limit > len(batch) {
				limit = len(batch)
			}
			mrsCh <- batch[begin:limit]
		}
	}
	close(mrsCh)
	wg.Wait()
}

type counts struct {
	metrics          *Metrics
	timeRangeCounts  map[TimeRange]int
	dateTSDBStatuses map[uint64]*TSDBStatus
}

// assertCounts retrieves various counts from storage and compares them with
// the wanted ones.
//
// Some counts can be greater than wanted values because duplicate metric IDs
// can be created when rows are inserted concurrently. In this case `strict`
// arg can be set to false in order to replace strict equality comparison with
// `greater or equal`.
func assertCounts(t *testing.T, s *Storage, want *counts, strict bool) {
	t.Helper()

	var gotMetrics Metrics
	s.UpdateMetrics(&gotMetrics)
	if got, want := gotMetrics.RowsAddedTotal, want.metrics.RowsAddedTotal; got != want {
		t.Errorf("unexpected Metrics.RowsAddedTotal: got %d, want %d", got, want)
	}

	gotCnt, wantCnt := gotMetrics.NewTimeseriesCreated, want.metrics.NewTimeseriesCreated
	if strict {
		if gotCnt != wantCnt {
			t.Errorf("unexpected Metrics.NewTimeseriesCreated: got %d, want %d", gotCnt, wantCnt)
		}
	} else {
		if gotCnt < wantCnt {
			t.Errorf("unexpected Metrics.NewTimeseriesCreated: got %d, want >= %d", gotCnt, wantCnt)
		}
	}

	for tr, want := range want.timeRangeCounts {
		if got := testCountAllMetricNames(s, tr); got != want {
			t.Errorf("%v: unexpected metric name count: got %d, want %d", &tr, got, want)
		}
		got := testCountAllMetricIDs(s, tr)
		if strict {
			if got != want {
				t.Errorf("%v: unexpected metric ID count: got %d, want %d", &tr, got, want)
			}
		} else {
			if got < want {
				t.Errorf("%v: unexpected metric ID count: got %d, want >= %d", &tr, got, want)
			}
		}

	}

	for date, wantStatus := range want.dateTSDBStatuses {
		dt := time.UnixMilli(int64(date) * msecPerDay).UTC()
		gotStatus, err := s.GetTSDBStatus(nil, nil, date, "", 10, 1e6, noDeadline)
		if err != nil {
			t.Fatalf("GetTSDBStatus(%v) failed unexpectedly: %v", dt, err)
		}
		got, want := gotStatus.TotalSeries, wantStatus.TotalSeries
		if strict {
			if got != want {
				t.Errorf("%v: unexpected TSDBStatus.TotalSeries: got %d, want %d", dt, got, want)
			}
		} else {
			if got < want {
				t.Errorf("%v: unexpected TSDBStatus.TotalSeries: got %d, want >= %d", dt, got, want)
			}
		}
	}
}

type batchOptions struct {
	numBatches           int
	numRowsPerBatch      int
	disablePerDayIndex   bool
	registerOnly         bool
	sameBatchMetricNames bool
	sameRowMetricNames   bool
	sameBatchDates       bool
	sameRowDates         bool
}

// testGenerateMetricRowBatches generates metric rows batches of various
// combinations of metric names and dates. The function also returns the counts
// that the storage is expected to report once the generated batch is ingested
// into the storage.
func testGenerateMetricRowBatches(opts *batchOptions) ([][]MetricRow, *counts) {
	if opts.numBatches <= 0 {
		panic(fmt.Sprintf("unexpected number of batches: got %d, want > 0", opts.numBatches))
	}
	if opts.numRowsPerBatch <= 0 {
		panic(fmt.Sprintf("unexpected number of rows per batch: got %d, want > 0", opts.numRowsPerBatch))
	}

	rng := rand.New(rand.NewSource(1))

	batches := make([][]MetricRow, opts.numBatches)
	metricName := "metric"
	startTime := time.Date(1971, 1, 1, 0, 0, 0, 0, time.UTC)
	endTime := time.Date(1971, 1, 1, 23, 59, 59, 999, time.UTC)
	days := time.Duration(0)
	trNames := make(map[TimeRange]map[string]bool)
	names := make(map[string]bool)

	roundToMonth := func(ts int64) int64 {
		t := time.UnixMilli(ts).UTC()
		return time.Date(t.Year(), t.Month(), 1, 0, 0, 0, 0, time.UTC).UnixMilli()
	}
	// Need to count metric names per month because we now have a separate
	// indexDB per partition.
	monthNames := make(map[int64]map[string]bool)

	for batch := range opts.numBatches {
		batchMetricName := metricName
		if !opts.sameBatchMetricNames {
			batchMetricName += fmt.Sprintf("_batch%d", batch)
		}
		var rows []MetricRow
		for row := range opts.numRowsPerBatch {
			rowMetricName := batchMetricName
			if !opts.sameRowMetricNames {
				rowMetricName += fmt.Sprintf("_row%d", row)
			}
			mn := MetricName{
				MetricGroup: []byte(rowMetricName),
			}
			tr := TimeRange{
				MinTimestamp: startTime.Add(days * 24 * time.Hour).UnixMilli(),
				MaxTimestamp: endTime.Add(days * 24 * time.Hour).UnixMilli(),
			}
			rows = append(rows, MetricRow{
				MetricNameRaw: mn.marshalRaw(nil),
				Timestamp:     rng.Int63n(tr.MaxTimestamp-tr.MinTimestamp) + tr.MinTimestamp,
				Value:         rng.NormFloat64() * 1e6,
			})
			if !opts.sameRowDates {
				days++
			}

			if trNames[tr] == nil {
				trNames[tr] = make(map[string]bool)
			}
			month := roundToMonth(tr.MinTimestamp)
			if monthNames[month] == nil {
				monthNames[month] = make(map[string]bool)
			}
			names[rowMetricName] = true
			trNames[tr][rowMetricName] = true
			monthNames[month][rowMetricName] = true

		}
		batches[batch] = rows
		if opts.sameBatchDates {
			days = 0
		} else if opts.sameRowDates {
			days++
		}
	}

	allTimeseries := len(names)
	rowsAddedTotal := uint64(opts.numBatches * opts.numRowsPerBatch)

	// When RegisterMetricNames() is called it only restisters the time series
	// in IndexDB but no samples is written to the storage.
	if opts.registerOnly {
		rowsAddedTotal = 0
	}
	want := counts{
		metrics: &Metrics{
			RowsAddedTotal:       rowsAddedTotal,
			NewTimeseriesCreated: uint64(allTimeseries),
		},
		timeRangeCounts:  make(map[TimeRange]int),
		dateTSDBStatuses: make(map[uint64]*TSDBStatus),
	}

	for tr, names := range trNames {

		var count int
		if opts.disablePerDayIndex {
			month := roundToMonth(tr.MinTimestamp)
			count = len(monthNames[month])
		} else {
			count = len(names)
		}
		date := uint64(tr.MinTimestamp / msecPerDay)
		want.timeRangeCounts[tr] = count
		want.dateTSDBStatuses[date] = &TSDBStatus{
			TotalSeries: uint64(count),
		}
	}
	return batches, &want
}

func TestStorageMetricTracker(t *testing.T) {
	defer testRemoveAll(t)
	rng := rand.New(rand.NewSource(1))
	numRows := uint64(1000)
	minTimestamp := time.Now().UnixMilli()
	maxTimestamp := minTimestamp + 1000
	mrs := testGenerateMetricRows(rng, numRows, minTimestamp, maxTimestamp)

	var gotMetrics Metrics
	s := MustOpenStorage(t.Name(), OpenOptions{TrackMetricNamesStats: true})
	defer s.MustClose()
	s.AddRows(mrs, defaultPrecisionBits)
	s.DebugFlush()
	s.UpdateMetrics(&gotMetrics)

	var sr Search
	tr := TimeRange{
		MinTimestamp: minTimestamp,
		MaxTimestamp: maxTimestamp,
	}

	// check stats for metrics with 0 requests count
	mus := s.GetMetricNamesStats(nil, 10_000, 0, "")
	if len(mus.Records) != int(numRows) {
		t.Fatalf("unexpected Stats records count=%d, want %d records", len(mus.Records), numRows)
	}

	// search query for all ingested metrics
	tfs := NewTagFilters()
	if err := tfs.Add(nil, []byte("metric_.+"), false, true); err != nil {
		t.Fatalf("unexpected error at tfs add: %s", err)
	}

	sr.Init(nil, s, []*TagFilters{tfs}, tr, 1e5, noDeadline)
	for sr.NextMetricBlock() {
	}
	sr.MustClose()

	mus = s.GetMetricNamesStats(nil, 10_000, 0, "")
	if len(mus.Records) != 0 {
		t.Fatalf("unexpected Stats records count=%d; want 0 records", len(mus.Records))
	}
	mus = s.GetMetricNamesStats(nil, 10_000, 1, "")
	if len(mus.Records) != int(numRows) {
		t.Fatalf("unexpected Stats records count=%d, want %d records", len(mus.Records), numRows)
	}
}

<<<<<<< HEAD
func TestStorageSearchTagValueSuffixes_maxTagValueSuffixes(t *testing.T) {
	defer testRemoveAll(t)

	rng := rand.New(rand.NewSource(1))
	tr := TimeRange{
		MinTimestamp: time.Date(2024, 1, 1, 0, 0, 0, 0, time.UTC).UnixMilli(),
		MaxTimestamp: time.Date(2024, 1, 31, 23, 59, 59, 999_999_999, time.UTC).UnixMilli(),
	}
	const numMetrics = 1000
	mrs := testGenerateMetricRowsWithPrefix(rng, numMetrics, "metric.", tr)

	s := MustOpenStorage(t.Name(), OpenOptions{})
	defer s.MustClose()
	s.AddRows(mrs, defaultPrecisionBits)
	s.DebugFlush()

	assertSuffixCount := func(maxTagValueSuffixes, want int) {
		suffixes, err := s.SearchTagValueSuffixes(nil, tr, "", "metric.", '.', maxTagValueSuffixes, noDeadline)
		if err != nil {
			t.Fatalf("SearchTagValueSuffixes() failed unexpectedly: %v", err)
		}

		if got := len(suffixes); got != want {
			t.Fatalf("unexpected tag value suffix count: got %d, want %d", got, want)
		}
	}

	// First, check that all the suffixes are returned if tht limit is higher
	// than numMetrics.
	maxTagValueSuffixes := numMetrics + 1
	wantCount := numMetrics
	assertSuffixCount(maxTagValueSuffixes, wantCount)

	// Now set the max value to one that is smaller than numMetrics. The search
	// result must contain exactly that many suffixes.
	maxTagValueSuffixes = numMetrics / 10
	wantCount = maxTagValueSuffixes
	assertSuffixCount(maxTagValueSuffixes, wantCount)
=======
func TestStorageSearchMetricNames_CorruptedIndex(t *testing.T) {
	defer testRemoveAll(t)

	synctest.Run(func() {
		s := MustOpenStorage(t.Name(), OpenOptions{})
		defer s.MustClose()

		now := time.Now().UTC()
		tr := TimeRange{
			MinTimestamp: time.Date(now.Year(), now.Month(), now.Day(), 0, 0, 0, 0, time.UTC).UnixMilli(),
			MaxTimestamp: time.Date(now.Year(), now.Month(), now.Day(), 23, 59, 59, 999_999_999, time.UTC).UnixMilli(),
		}
		const numMetrics = 10
		date := uint64(tr.MinTimestamp) / msecPerDay
		idb, putCurrIndexDB := s.getCurrIndexDB()
		defer putCurrIndexDB()
		var wantMetricIDs []uint64

		// Symulate corrupted index by inserting `(date, tag) -> metricID`
		// entries only.
		for i := range numMetrics {
			metricName := []byte(fmt.Sprintf("metric_%d", i))
			metricID := generateUniqueMetricID()
			wantMetricIDs = append(wantMetricIDs, metricID)

			ii := getIndexItems()

			// Create per-day tag -> metricID entries for every tag in mn.
			kb := kbPool.Get()
			kb.B = marshalCommonPrefix(kb.B[:0], nsPrefixDateTagToMetricIDs)
			kb.B = encoding.MarshalUint64(kb.B, date)
			ii.B = append(ii.B, kb.B...)
			ii.B = marshalTagValue(ii.B, nil)
			ii.B = marshalTagValue(ii.B, metricName)
			ii.B = encoding.MarshalUint64(ii.B, metricID)
			ii.Next()
			kbPool.Put(kb)

			idb.tb.AddItems(ii.Items)

			putIndexItems(ii)
		}
		idb.tb.DebugFlush()

		tfsAll := NewTagFilters()
		if err := tfsAll.Add([]byte("__name__"), []byte(".*"), false, true); err != nil {
			panic(fmt.Sprintf("unexpected error in TagFilters.Add: %v", err))
		}
		tfssAll := []*TagFilters{tfsAll}

		searchMetricIDs := func() []uint64 {
			metricIDs, err := idb.searchMetricIDs(nil, tfssAll, tr, 1e9, noDeadline)
			if err != nil {
				panic(fmt.Sprintf("searchMetricIDs() failed unexpectedly: %v", err))
			}
			return metricIDs
		}
		searchMetricNames := func() []string {
			metricNames, err := s.SearchMetricNames(nil, tfssAll, tr, 1e9, noDeadline)
			if err != nil {
				panic(fmt.Sprintf("SearchMetricNames() failed unexpectedly: %v", err))
			}
			return metricNames
		}

		// Ensure that metricIDs can be searched.
		if diff := cmp.Diff(wantMetricIDs, searchMetricIDs()); diff != "" {
			t.Fatalf("unexpected metricIDs (-want, +got):\n%s", diff)
		}
		// Ensure that Storage.SearchMetricNames() returns empty result.
		// The corrupted index lets to find metricIDs by tag (`__name__` tag in
		// our case) but it lacks metricID->metricName mapping and hence the
		// empty search result.
		// The code detects this and puts such metricIDs into a special cache.
		if diff := cmp.Diff([]string{}, searchMetricNames()); diff != "" {
			t.Fatalf("unexpected metric names (-want, +got):\n%s", diff)
		}
		// Ensure that the metricIDs still can be searched.
		if diff := cmp.Diff(wantMetricIDs, searchMetricIDs()); diff != "" {
			t.Fatalf("unexpected metricIDs (-want, +got):\n%s", diff)
		}

		time.Sleep(61 * time.Second)
		synctest.Wait()

		// If the same search is repeated after 1 minute, the metricIDs are
		// marked as deleted.
		if diff := cmp.Diff([]string{}, searchMetricNames()); diff != "" {
			t.Fatalf("unexpected metric names (-want, +got):\n%s", diff)
		}
		// As a result they cannot be searched anymore.
		if diff := cmp.Diff([]uint64{}, searchMetricIDs()); diff != "" {
			t.Fatalf("unexpected metricIDs (-want, +got):\n%s", diff)
		}
	})
>>>>>>> f0f54823
}<|MERGE_RESOLUTION|>--- conflicted
+++ resolved
@@ -4248,7 +4248,6 @@
 	}
 }
 
-<<<<<<< HEAD
 func TestStorageSearchTagValueSuffixes_maxTagValueSuffixes(t *testing.T) {
 	defer testRemoveAll(t)
 
@@ -4287,7 +4286,8 @@
 	maxTagValueSuffixes = numMetrics / 10
 	wantCount = maxTagValueSuffixes
 	assertSuffixCount(maxTagValueSuffixes, wantCount)
-=======
+}
+
 func TestStorageSearchMetricNames_CorruptedIndex(t *testing.T) {
 	defer testRemoveAll(t)
 
@@ -4302,8 +4302,8 @@
 		}
 		const numMetrics = 10
 		date := uint64(tr.MinTimestamp) / msecPerDay
-		idb, putCurrIndexDB := s.getCurrIndexDB()
-		defer putCurrIndexDB()
+		idb := s.tb.MustGetIndexDB(tr.MinTimestamp)
+		defer s.tb.PutIndexDB(idb)
 		var wantMetricIDs []uint64
 
 		// Symulate corrupted index by inserting `(date, tag) -> metricID`
@@ -4383,5 +4383,4 @@
 			t.Fatalf("unexpected metricIDs (-want, +got):\n%s", diff)
 		}
 	})
->>>>>>> f0f54823
 }