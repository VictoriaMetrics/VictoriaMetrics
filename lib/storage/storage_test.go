--- conflicted
+++ resolved
@@ -1455,7 +1455,6 @@
 	return len(names)
 }
 
-<<<<<<< HEAD
 // testCountAllMetricIDs is a test helper function that counts the IDs of
 // all time series within the given time range.
 func testCountAllMetricIDs(s *Storage, tr TimeRange) int {
@@ -1473,494 +1472,6 @@
 	return len(ids)
 }
 
-func TestStorageDate(t *testing.T) {
-	defer testRemoveAll(t)
-
-	f := func(disablePerDayIndex bool, millis int64, want uint64) {
-		t.Helper()
-		s := MustOpenStorage(t.Name(), 0, 0, 0, disablePerDayIndex)
-		defer s.MustClose()
-		if got := s.date(millis); got != want {
-			t.Errorf("unexpected date: got %d, want %d", got, want)
-		}
-	}
-
-	// Zero millis are converted to zero date regardless whether
-	// -disablePerDayIndex flag is set or not.
-	f(false, 0, 0)
-	f(true, 0, 0)
-
-	// When per-day index is enabled, positive millis are converted to the
-	// corresponding date.
-	f(false, 10*msecPerDay, 10)
-
-	// When per-day index is disabled, positive millis are converted to
-	// globalIndexDate.
-	f(true, 10*msecPerDay, globalIndexDate)
-}
-
-func TestStorageDate_negativeMillis(t *testing.T) {
-	defer testRemoveAll(t)
-
-	// Negative millis won't be converted to a negative date because the date is
-	// always positive. As a result, dates earlier than 1970-01-01 are not
-	// supported. However, when the -disablePerDayIndex flag is set, negative
-	// millis must be converted to globalIndexDate.
-	s := MustOpenStorage(t.Name(), 0, 0, 0, true)
-	millis := int64(-10 * msecPerDay)
-	want := globalIndexDate
-	if got := s.date(millis); got != want {
-		t.Errorf("unexpected date: got %d, want %d", got, want)
-	}
-	s.MustClose()
-}
-
-func TestStorageAdjustTimeRange(t *testing.T) {
-	defer testRemoveAll(t)
-
-	f := func(disablePerDayIndex bool, tr TimeRange, want TimeRange) {
-		t.Helper()
-
-		s := MustOpenStorage(t.Name(), 0, 0, 0, disablePerDayIndex)
-		defer s.MustClose()
-		if got := s.adjustTimeRange(tr); got != want {
-			t.Errorf("unexpected time range: got %v, want %v", &got, &want)
-		}
-	}
-
-	var tr TimeRange
-
-	// Zero time range is adjusted to globalIndexTimeRange regardless whether
-	// the -disablePerDayIndex flag is set or not.
-	tr = TimeRange{}
-	f(false, tr, globalIndexTimeRange)
-	f(true, tr, globalIndexTimeRange)
-
-	// Time range is smaller than 40 days. When the -disablePerDayIndex flag is
-	// unset, the time range will not be adjusted. When the flag is set, the
-	// adjusted time range will be globalIndexTimeRange.
-	tr = TimeRange{10 * msecPerDay, 50*msecPerDay - 1}
-	f(false, tr, tr)
-	f(true, tr, globalIndexTimeRange)
-
-	// Time range is exactly 40 days. When the -disablePerDayIndex flag is
-	// unset, the time range will not be adjusted. When the flag is set, the
-	// adjusted time range will be globalIndexTimeRange.
-	tr = TimeRange{10 * msecPerDay, 50 * msecPerDay}
-	f(false, tr, tr)
-	f(true, tr, globalIndexTimeRange)
-
-	// Time range is more than 40 days. The time range is adjusted to
-	// globalIndexTimeRange regardless whether the -disablePerDayIndex flag is
-	// set or not.
-	tr = TimeRange{10 * msecPerDay, 50*msecPerDay + 1}
-	f(false, tr, globalIndexTimeRange)
-	f(true, tr, globalIndexTimeRange)
-
-}
-
-type testStorageSearchWithoutPerDayIndexOptions struct {
-	mrs                []MetricRow
-	assertSearchResult func(t *testing.T, s *Storage, tr TimeRange, want any)
-	alwaysPerTimeRange bool // If true, use wantPerTimeRange instead of wantAll
-	wantPerTimeRange   map[TimeRange]any
-	wantAll            any
-	wantEmpty          any
-}
-
-// testStorageSearchWithoutPerDayIndex tests how the search behaves when the
-// per-day index is disabled. This function is expected to be called by
-// functions that test a particular search operation, such as GetTSDBStatus(),
-// SearchMetricNames(), etc.
-func testStorageSearchWithoutPerDayIndex(t *testing.T, opts *testStorageSearchWithoutPerDayIndexOptions) {
-	defer testRemoveAll(t)
-
-	// The data is inserted and the search is performed when the per-day index
-	// is enabled.
-	t.Run("InsertAndSearchWithPerDayIndex", func(t *testing.T) {
-		s := MustOpenStorage(t.Name(), 0, 0, 0, false)
-		s.AddRows(opts.mrs, defaultPrecisionBits)
-		s.DebugFlush()
-		for tr, want := range opts.wantPerTimeRange {
-			opts.assertSearchResult(t, s, tr, want)
-		}
-		s.MustClose()
-	})
-
-	//  The data is inserted and the search is performed when the per-day index
-	//  is disabled.
-	t.Run("InsertAndSearchWithoutPerDayIndex", func(t *testing.T) {
-		s := MustOpenStorage(t.Name(), 0, 0, 0, true)
-		s.AddRows(opts.mrs, defaultPrecisionBits)
-		s.DebugFlush()
-		for tr, want := range opts.wantPerTimeRange {
-			if !opts.alwaysPerTimeRange {
-				want = opts.wantAll
-			}
-			opts.assertSearchResult(t, s, tr, want)
-		}
-		s.MustClose()
-	})
-
-	// The data is inserted when the per-day index is enabled but the search is
-	// performed when the per-day index is disabled.
-	t.Run("InsertWithPerDayIndexSearchWithout", func(t *testing.T) {
-		s := MustOpenStorage(t.Name(), 0, 0, 0, false)
-		s.AddRows(opts.mrs, defaultPrecisionBits)
-		s.DebugFlush()
-		s.MustClose()
-
-		s = MustOpenStorage(t.Name(), 0, 0, 0, true)
-		for tr, want := range opts.wantPerTimeRange {
-			if !opts.alwaysPerTimeRange {
-				want = opts.wantAll
-			}
-			opts.assertSearchResult(t, s, tr, want)
-		}
-		s.MustClose()
-	})
-
-	// The data is inserted when the per-day index is disable but the search is
-	// performed when the per-day index is enabled. This case also shows that
-	// registering metric names recovers the per-day index.
-	t.Run("InsertWithoutPerDayIndexSearchWith", func(t *testing.T) {
-		s := MustOpenStorage(t.Name(), 0, 0, 0, true)
-		s.AddRows(opts.mrs, defaultPrecisionBits)
-		s.DebugFlush()
-		s.MustClose()
-
-		s = MustOpenStorage(t.Name(), 0, 0, 0, false)
-		for tr := range opts.wantPerTimeRange {
-			opts.assertSearchResult(t, s, tr, opts.wantEmpty)
-		}
-
-		// Verify that search result contains correct label values after populating
-		// per-day index by registering metric names.
-		s.RegisterMetricNames(nil, opts.mrs)
-		s.DebugFlush()
-		for tr, want := range opts.wantPerTimeRange {
-			opts.assertSearchResult(t, s, tr, want)
-		}
-		s.MustClose()
-	})
-}
-
-func TestStorageGetTSDBStatusWithoutPerDayIndex(t *testing.T) {
-	const (
-		days = 4
-		rows = 10
-	)
-	rng := rand.New(rand.NewSource(1))
-	opts := testStorageSearchWithoutPerDayIndexOptions{
-		wantEmpty:        &TSDBStatus{},
-		wantPerTimeRange: make(map[TimeRange]any),
-		wantAll:          &TSDBStatus{TotalSeries: days * rows},
-	}
-	for day := 1; day <= days; day++ {
-		tr := TimeRange{
-			MinTimestamp: time.Date(2024, 1, day, 0, 0, 0, 0, time.UTC).UnixMilli(),
-			MaxTimestamp: time.Date(2024, 1, day, 23, 59, 59, 999, time.UTC).UnixMilli(),
-		}
-		for row := 0; row < rows; row++ {
-			name := fmt.Sprintf("metric_%d", rows*day+row)
-			mn := &MetricName{
-				MetricGroup: []byte(name),
-			}
-			metricNameRaw := mn.marshalRaw(nil)
-			opts.mrs = append(opts.mrs, MetricRow{
-				MetricNameRaw: metricNameRaw,
-				Timestamp:     rng.Int63n(tr.MaxTimestamp-tr.MinTimestamp) + tr.MinTimestamp,
-				Value:         rng.NormFloat64() * 1e6,
-			})
-		}
-		opts.wantPerTimeRange[tr] = &TSDBStatus{TotalSeries: rows}
-	}
-
-	opts.assertSearchResult = func(t *testing.T, s *Storage, tr TimeRange, want any) {
-		t.Helper()
-
-		date := uint64(tr.MinTimestamp) / msecPerDay
-		gotStatus, err := s.GetTSDBStatus(nil, nil, date, "", 10, 1e6, noDeadline)
-		if err != nil {
-			t.Fatalf("GetTSDBStatus(%v) failed unexpectedly", &tr)
-		}
-
-		wantStatus := want.(*TSDBStatus)
-		if got, want := gotStatus.TotalSeries, wantStatus.TotalSeries; got != want {
-			t.Errorf("[%v] unexpected TSDBStatus.TotalSeries: got %d, want %d", &tr, got, want)
-		}
-	}
-
-	testStorageSearchWithoutPerDayIndex(t, &opts)
-}
-
-func TestStorageSearchMetricNamesWithoutPerDayIndex(t *testing.T) {
-	const (
-		days = 4
-		rows = 10
-	)
-	rng := rand.New(rand.NewSource(1))
-	opts := testStorageSearchWithoutPerDayIndexOptions{
-		wantEmpty:        []string(nil),
-		wantPerTimeRange: make(map[TimeRange]any),
-		wantAll:          []string{},
-	}
-	for day := 1; day <= days; day++ {
-		tr := TimeRange{
-			MinTimestamp: time.Date(2024, 1, day, 0, 0, 0, 0, time.UTC).UnixMilli(),
-			MaxTimestamp: time.Date(2024, 1, day, 23, 59, 59, 999, time.UTC).UnixMilli(),
-		}
-		var want []string
-		for row := 0; row < rows; row++ {
-			name := fmt.Sprintf("metric_%d", rows*day+row)
-			mn := &MetricName{
-				MetricGroup: []byte(name),
-			}
-			metricNameRaw := mn.marshalRaw(nil)
-			want = append(want, string(name))
-			opts.mrs = append(opts.mrs, MetricRow{
-				MetricNameRaw: metricNameRaw,
-				Timestamp:     rng.Int63n(tr.MaxTimestamp-tr.MinTimestamp) + tr.MinTimestamp,
-				Value:         rng.NormFloat64() * 1e6,
-			})
-		}
-		opts.wantPerTimeRange[tr] = want
-		opts.wantAll = append(opts.wantAll.([]string), want...)
-	}
-
-	opts.assertSearchResult = func(t *testing.T, s *Storage, tr TimeRange, want any) {
-		t.Helper()
-
-		tfsAll := NewTagFilters()
-		if err := tfsAll.Add([]byte("__name__"), []byte(".*"), false, true); err != nil {
-			panic(fmt.Sprintf("unexpected error in TagFilters.Add: %v", err))
-		}
-		got, err := s.SearchMetricNames(nil, []*TagFilters{tfsAll}, tr, 1e6, noDeadline)
-		if err != nil {
-			t.Fatalf("SearchMetricNames(%v) failed unexpectedly", &tr)
-		}
-		for i, name := range got {
-			var mn MetricName
-			if err := mn.Unmarshal([]byte(name)); err != nil {
-				t.Fatalf("mn.Unmarshal(%q) failed unexpectedly", name)
-			}
-			got[i] = string(mn.MetricGroup)
-		}
-		if !reflect.DeepEqual(got, want) {
-			t.Errorf("[%v] unexpected metric names: got %v, want %v", &tr, got, want)
-		}
-	}
-
-	testStorageSearchWithoutPerDayIndex(t, &opts)
-}
-
-func TestStorageSearchLabelNamesWithoutPerDayIndex(t *testing.T) {
-	const (
-		days = 4
-		rows = 10
-	)
-	rng := rand.New(rand.NewSource(1))
-	opts := testStorageSearchWithoutPerDayIndexOptions{
-		wantEmpty:        []string{},
-		wantPerTimeRange: make(map[TimeRange]any),
-		wantAll:          []string{},
-	}
-	for day := 1; day <= days; day++ {
-		tr := TimeRange{
-			MinTimestamp: time.Date(2024, 1, day, 0, 0, 0, 0, time.UTC).UnixMilli(),
-			MaxTimestamp: time.Date(2024, 1, day, 23, 59, 59, 999, time.UTC).UnixMilli(),
-		}
-		var want []string
-		for row := 0; row < rows; row++ {
-			labelName := fmt.Sprintf("job_%d", rows*day+row)
-			mn := &MetricName{
-				MetricGroup: []byte("metric"),
-				Tags: []Tag{
-					{[]byte(labelName), []byte("webservice")},
-				},
-			}
-			metricNameRaw := mn.marshalRaw(nil)
-			want = append(want, labelName)
-			opts.mrs = append(opts.mrs, MetricRow{
-				MetricNameRaw: metricNameRaw,
-				Timestamp:     rng.Int63n(tr.MaxTimestamp-tr.MinTimestamp) + tr.MinTimestamp,
-				Value:         rng.NormFloat64() * 1e6,
-			})
-		}
-		opts.wantAll = append(opts.wantAll.([]string), want...)
-		opts.wantPerTimeRange[tr] = append(want, "__name__")
-	}
-	opts.wantAll = append(opts.wantAll.([]string), "__name__")
-
-	opts.assertSearchResult = func(t *testing.T, s *Storage, tr TimeRange, want any) {
-		t.Helper()
-		got, err := s.SearchLabelNames(nil, []*TagFilters{}, tr, 1e6, 1e6, noDeadline)
-		if err != nil {
-			t.Fatalf("SearchLabelNames(%v) failed unexpectedly", &tr)
-		}
-		slices.Sort(got)
-		slices.Sort(want.([]string))
-		if !reflect.DeepEqual(got, want) {
-			t.Errorf("[%v] unexpected label names: got %v, want %v", &tr, got, want)
-		}
-	}
-
-	testStorageSearchWithoutPerDayIndex(t, &opts)
-}
-
-func TestStorageSearchLabelValuesWithoutPerDayIndex(t *testing.T) {
-	const (
-		days      = 4
-		rows      = 10
-		labelName = "job"
-	)
-	rng := rand.New(rand.NewSource(1))
-	opts := testStorageSearchWithoutPerDayIndexOptions{
-		wantEmpty:        []string{},
-		wantPerTimeRange: make(map[TimeRange]any),
-		wantAll:          []string{},
-	}
-	for day := 1; day <= days; day++ {
-		tr := TimeRange{
-			MinTimestamp: time.Date(2024, 1, day, 0, 0, 0, 0, time.UTC).UnixMilli(),
-			MaxTimestamp: time.Date(2024, 1, day, 23, 59, 59, 999, time.UTC).UnixMilli(),
-		}
-		var want []string
-		for row := 0; row < rows; row++ {
-			labelValue := fmt.Sprintf("webservice_%d", rows*day+row)
-			mn := &MetricName{
-				MetricGroup: []byte("metric"),
-				Tags: []Tag{
-					{[]byte(labelName), []byte(labelValue)},
-				},
-			}
-			metricNameRaw := mn.marshalRaw(nil)
-			want = append(want, labelValue)
-			opts.mrs = append(opts.mrs, MetricRow{
-				MetricNameRaw: metricNameRaw,
-				Timestamp:     rng.Int63n(tr.MaxTimestamp-tr.MinTimestamp) + tr.MinTimestamp,
-				Value:         rng.NormFloat64() * 1e6,
-			})
-		}
-		opts.wantPerTimeRange[tr] = want
-		opts.wantAll = append(opts.wantAll.([]string), want...)
-	}
-
-	opts.assertSearchResult = func(t *testing.T, s *Storage, tr TimeRange, want any) {
-		t.Helper()
-		got, err := s.SearchLabelValues(nil, labelName, []*TagFilters{}, tr, 1e6, 1e6, noDeadline)
-		if err != nil {
-			t.Fatalf("SearchLabelValues(%v) failed unexpectedly", &tr)
-		}
-		slices.Sort(got)
-		slices.Sort(want.([]string))
-		if !reflect.DeepEqual(got, want) {
-			t.Errorf("[%v] unexpected label values: got %v, want %v", &tr, got, want)
-		}
-	}
-
-	testStorageSearchWithoutPerDayIndex(t, &opts)
-}
-
-func TestStorageSearchTagValueSuffixesWithoutPerDayIndex(t *testing.T) {
-	const (
-		days           = 4
-		rows           = 10
-		tagValuePrefix = "metric."
-	)
-	rng := rand.New(rand.NewSource(1))
-	opts := testStorageSearchWithoutPerDayIndexOptions{
-		wantEmpty:        []string{},
-		wantPerTimeRange: make(map[TimeRange]any),
-		wantAll:          []string{},
-	}
-	for day := 1; day <= days; day++ {
-		tr := TimeRange{
-			MinTimestamp: time.Date(2024, 1, day, 0, 0, 0, 0, time.UTC).UnixMilli(),
-			MaxTimestamp: time.Date(2024, 1, day, 23, 59, 59, 999, time.UTC).UnixMilli(),
-		}
-		for row := 0; row < rows; row++ {
-			metricName := fmt.Sprintf("%sday%d.row%d", tagValuePrefix, day, row)
-			mn := &MetricName{
-				MetricGroup: []byte(metricName),
-			}
-			metricNameRaw := mn.marshalRaw(nil)
-			opts.mrs = append(opts.mrs, MetricRow{
-				MetricNameRaw: metricNameRaw,
-				Timestamp:     rng.Int63n(tr.MaxTimestamp-tr.MinTimestamp) + tr.MinTimestamp,
-				Value:         rng.NormFloat64() * 1e6,
-			})
-		}
-		want := fmt.Sprintf("day%d.", day)
-		opts.wantPerTimeRange[tr] = []string{want}
-		opts.wantAll = append(opts.wantAll.([]string), want)
-	}
-
-	opts.assertSearchResult = func(t *testing.T, s *Storage, tr TimeRange, want any) {
-		t.Helper()
-		got, err := s.SearchTagValueSuffixes(nil, tr, "", tagValuePrefix, '.', 1e6, noDeadline)
-		if err != nil {
-			t.Fatalf("SearchTagValueSuffixes(%v) failed unexpectedly", &tr)
-		}
-		slices.Sort(got)
-		slices.Sort(want.([]string))
-		if !reflect.DeepEqual(got, want) {
-			t.Errorf("[%v] unexpected tag value suffixes: got %v, want %v", &tr, got, want)
-		}
-	}
-
-	testStorageSearchWithoutPerDayIndex(t, &opts)
-}
-
-func TestStorageQueryWithoutPerDayIndex(t *testing.T) {
-	const (
-		days = 4
-		rows = 10
-	)
-	rng := rand.New(rand.NewSource(1))
-	opts := testStorageSearchWithoutPerDayIndexOptions{
-		wantEmpty:          []MetricRow(nil),
-		wantPerTimeRange:   make(map[TimeRange]any),
-		alwaysPerTimeRange: true,
-	}
-	for day := 1; day <= days; day++ {
-		tr := TimeRange{
-			MinTimestamp: time.Date(2024, 1, day, 0, 0, 0, 0, time.UTC).UnixMilli(),
-			MaxTimestamp: time.Date(2024, 1, day, 23, 59, 59, 999, time.UTC).UnixMilli(),
-		}
-		var want []MetricRow
-		for row := 0; row < rows; row++ {
-			seqNumber := rows*day + row
-			name := fmt.Sprintf("metric_%d", seqNumber)
-			mn := &MetricName{
-				MetricGroup: []byte(name),
-			}
-			metricNameRaw := mn.marshalRaw(nil)
-			mr := MetricRow{
-				MetricNameRaw: metricNameRaw,
-				Timestamp:     rng.Int63n(tr.MaxTimestamp-tr.MinTimestamp) + tr.MinTimestamp,
-				Value:         float64(seqNumber),
-			}
-			opts.mrs = append(opts.mrs, mr)
-			want = append(want, mr)
-		}
-		opts.wantPerTimeRange[tr] = want
-	}
-
-	opts.assertSearchResult = func(t *testing.T, s *Storage, tr TimeRange, want any) {
-		t.Helper()
-
-		tfs := NewTagFilters()
-		if err := tfs.Add(nil, []byte(`metric_\d*`), false, true); err != nil {
-			t.Fatalf("unexpected error in TagFilters.Add: %v", err)
-		}
-		if err := testAssertSearchResult(s, tr, tfs, want.([]MetricRow)); err != nil {
-			t.Errorf("%v: %v", &tr, err)
-		}
-	}
-
-	testStorageSearchWithoutPerDayIndex(t, &opts)
-=======
 func TestStorageSearchMetricNames_TooManyTimeseries(t *testing.T) {
 	defer testRemoveAll(t)
 
@@ -1996,7 +1507,7 @@
 	f := func(opts *options) {
 		t.Helper()
 
-		s := MustOpenStorage(t.Name()+"/"+opts.path, 0, 0, 0)
+		s := MustOpenStorage(t.Name()+"/"+opts.path, 0, 0, 0, false)
 		defer s.MustClose()
 		s.AddRows(mrs, defaultPrecisionBits)
 		s.DebugFlush()
@@ -2176,19 +1687,505 @@
 	})
 }
 
-// testCountAllMetricIDs is a test helper function that counts the IDs of
-// all time series within the given time range.
-func testCountAllMetricIDs(s *Storage, tr TimeRange) int {
-	tfsAll := NewTagFilters()
-	if err := tfsAll.Add([]byte("__name__"), []byte(".*"), false, true); err != nil {
-		panic(fmt.Sprintf("unexpected error in TagFilters.Add: %v", err))
-	}
-	ids, err := s.idb().searchMetricIDs(nil, []*TagFilters{tfsAll}, tr, 1e9, noDeadline)
-	if err != nil {
-		panic(fmt.Sprintf("seachMetricIDs() failed unexpectedly: %s", err))
-	}
-	return len(ids)
->>>>>>> 2c856c69
+func TestStorageDate(t *testing.T) {
+	defer testRemoveAll(t)
+
+	f := func(disablePerDayIndex bool, millis int64, want uint64) {
+		t.Helper()
+		s := MustOpenStorage(t.Name(), 0, 0, 0, disablePerDayIndex)
+		defer s.MustClose()
+		if got := s.date(millis); got != want {
+			t.Errorf("unexpected date: got %d, want %d", got, want)
+		}
+	}
+
+	// Zero millis are converted to zero date regardless whether
+	// -disablePerDayIndex flag is set or not.
+	f(false, 0, 0)
+	f(true, 0, 0)
+
+	// When per-day index is enabled, positive millis are converted to the
+	// corresponding date.
+	f(false, 10*msecPerDay, 10)
+
+	// When per-day index is disabled, positive millis are converted to
+	// globalIndexDate.
+	f(true, 10*msecPerDay, globalIndexDate)
+}
+
+func TestStorageDate_negativeMillis(t *testing.T) {
+	defer testRemoveAll(t)
+
+	// Negative millis won't be converted to a negative date because the date is
+	// always positive. As a result, dates earlier than 1970-01-01 are not
+	// supported. However, when the -disablePerDayIndex flag is set, negative
+	// millis must be converted to globalIndexDate.
+	s := MustOpenStorage(t.Name(), 0, 0, 0, true)
+	millis := int64(-10 * msecPerDay)
+	want := globalIndexDate
+	if got := s.date(millis); got != want {
+		t.Errorf("unexpected date: got %d, want %d", got, want)
+	}
+	s.MustClose()
+}
+
+func TestStorageAdjustTimeRange(t *testing.T) {
+	defer testRemoveAll(t)
+
+	f := func(disablePerDayIndex bool, tr TimeRange, want TimeRange) {
+		t.Helper()
+
+		s := MustOpenStorage(t.Name(), 0, 0, 0, disablePerDayIndex)
+		defer s.MustClose()
+		if got := s.adjustTimeRange(tr); got != want {
+			t.Errorf("unexpected time range: got %v, want %v", &got, &want)
+		}
+	}
+
+	var tr TimeRange
+
+	// Zero time range is adjusted to globalIndexTimeRange regardless whether
+	// the -disablePerDayIndex flag is set or not.
+	tr = TimeRange{}
+	f(false, tr, globalIndexTimeRange)
+	f(true, tr, globalIndexTimeRange)
+
+	// Time range is smaller than 40 days. When the -disablePerDayIndex flag is
+	// unset, the time range will not be adjusted. When the flag is set, the
+	// adjusted time range will be globalIndexTimeRange.
+	tr = TimeRange{10 * msecPerDay, 50 * msecPerDay}
+	f(false, tr, tr)
+	f(true, tr, globalIndexTimeRange)
+
+	// Time range is exactly 40 days. In this case, the TimeRange.MaxTimestamp
+	// is set to the minimum possible value when the time range becomes 40 days.
+	// When the -disablePerDayIndex flag is unset, the time range will not be
+	// adjusted. When the flag is set, the adjusted time range will be
+	// globalIndexTimeRange.
+	tr = TimeRange{10 * msecPerDay, 50*msecPerDay + 1}
+	f(false, tr, tr)
+	f(true, tr, globalIndexTimeRange)
+
+	// Another case when time range is exactly 40 days. This time the the
+	// TimeRange.MaxTimestamp is set to its max value when the time range is
+	// still 40 days.
+	// When the -disablePerDayIndex flag is unset, the time range will not be
+	// adjusted. When the flag is set, the adjusted time range will be
+	// globalIndexTimeRange.
+	tr = TimeRange{10 * msecPerDay, 51 * msecPerDay}
+	f(false, tr, tr)
+	f(true, tr, globalIndexTimeRange)
+
+	// Time range is more than 40 days. The time range is adjusted to
+	// globalIndexTimeRange regardless whether the -disablePerDayIndex flag is
+	// set or not.
+	tr = TimeRange{10 * msecPerDay, 51*msecPerDay + 1}
+	f(false, tr, globalIndexTimeRange)
+	f(true, tr, globalIndexTimeRange)
+
+}
+
+type testStorageSearchWithoutPerDayIndexOptions struct {
+	mrs                []MetricRow
+	assertSearchResult func(t *testing.T, s *Storage, tr TimeRange, want any)
+	alwaysPerTimeRange bool // If true, use wantPerTimeRange instead of wantAll
+	wantPerTimeRange   map[TimeRange]any
+	wantAll            any
+	wantEmpty          any
+}
+
+// testStorageSearchWithoutPerDayIndex tests how the search behaves when the
+// per-day index is disabled. This function is expected to be called by
+// functions that test a particular search operation, such as GetTSDBStatus(),
+// SearchMetricNames(), etc.
+func testStorageSearchWithoutPerDayIndex(t *testing.T, opts *testStorageSearchWithoutPerDayIndexOptions) {
+	defer testRemoveAll(t)
+
+	// The data is inserted and the search is performed when the per-day index
+	// is enabled.
+	t.Run("InsertAndSearchWithPerDayIndex", func(t *testing.T) {
+		s := MustOpenStorage(t.Name(), 0, 0, 0, false)
+		s.AddRows(opts.mrs, defaultPrecisionBits)
+		s.DebugFlush()
+		for tr, want := range opts.wantPerTimeRange {
+			opts.assertSearchResult(t, s, tr, want)
+		}
+		s.MustClose()
+	})
+
+	//  The data is inserted and the search is performed when the per-day index
+	//  is disabled.
+	t.Run("InsertAndSearchWithoutPerDayIndex", func(t *testing.T) {
+		s := MustOpenStorage(t.Name(), 0, 0, 0, true)
+		s.AddRows(opts.mrs, defaultPrecisionBits)
+		s.DebugFlush()
+		for tr, want := range opts.wantPerTimeRange {
+			if !opts.alwaysPerTimeRange {
+				want = opts.wantAll
+			}
+			opts.assertSearchResult(t, s, tr, want)
+		}
+		s.MustClose()
+	})
+
+	// The data is inserted when the per-day index is enabled but the search is
+	// performed when the per-day index is disabled.
+	t.Run("InsertWithPerDayIndexSearchWithout", func(t *testing.T) {
+		s := MustOpenStorage(t.Name(), 0, 0, 0, false)
+		s.AddRows(opts.mrs, defaultPrecisionBits)
+		s.DebugFlush()
+		s.MustClose()
+
+		s = MustOpenStorage(t.Name(), 0, 0, 0, true)
+		for tr, want := range opts.wantPerTimeRange {
+			if !opts.alwaysPerTimeRange {
+				want = opts.wantAll
+			}
+			opts.assertSearchResult(t, s, tr, want)
+		}
+		s.MustClose()
+	})
+
+	// The data is inserted when the per-day index is disable but the search is
+	// performed when the per-day index is enabled. This case also shows that
+	// registering metric names recovers the per-day index.
+	t.Run("InsertWithoutPerDayIndexSearchWith", func(t *testing.T) {
+		s := MustOpenStorage(t.Name(), 0, 0, 0, true)
+		s.AddRows(opts.mrs, defaultPrecisionBits)
+		s.DebugFlush()
+		s.MustClose()
+
+		s = MustOpenStorage(t.Name(), 0, 0, 0, false)
+		for tr := range opts.wantPerTimeRange {
+			opts.assertSearchResult(t, s, tr, opts.wantEmpty)
+		}
+
+		// Verify that search result contains correct label values after populating
+		// per-day index by registering metric names.
+		s.RegisterMetricNames(nil, opts.mrs)
+		s.DebugFlush()
+		for tr, want := range opts.wantPerTimeRange {
+			opts.assertSearchResult(t, s, tr, want)
+		}
+		s.MustClose()
+	})
+}
+
+func TestStorageGetTSDBStatusWithoutPerDayIndex(t *testing.T) {
+	const (
+		days = 4
+		rows = 10
+	)
+	rng := rand.New(rand.NewSource(1))
+	opts := testStorageSearchWithoutPerDayIndexOptions{
+		wantEmpty:        &TSDBStatus{},
+		wantPerTimeRange: make(map[TimeRange]any),
+		wantAll:          &TSDBStatus{TotalSeries: days * rows},
+	}
+	for day := 1; day <= days; day++ {
+		tr := TimeRange{
+			MinTimestamp: time.Date(2024, 1, day, 0, 0, 0, 0, time.UTC).UnixMilli(),
+			MaxTimestamp: time.Date(2024, 1, day, 23, 59, 59, 999, time.UTC).UnixMilli(),
+		}
+		for row := 0; row < rows; row++ {
+			name := fmt.Sprintf("metric_%d", rows*day+row)
+			mn := &MetricName{
+				MetricGroup: []byte(name),
+			}
+			metricNameRaw := mn.marshalRaw(nil)
+			opts.mrs = append(opts.mrs, MetricRow{
+				MetricNameRaw: metricNameRaw,
+				Timestamp:     rng.Int63n(tr.MaxTimestamp-tr.MinTimestamp) + tr.MinTimestamp,
+				Value:         rng.NormFloat64() * 1e6,
+			})
+		}
+		opts.wantPerTimeRange[tr] = &TSDBStatus{TotalSeries: rows}
+	}
+
+	opts.assertSearchResult = func(t *testing.T, s *Storage, tr TimeRange, want any) {
+		t.Helper()
+
+		date := uint64(tr.MinTimestamp) / msecPerDay
+		gotStatus, err := s.GetTSDBStatus(nil, nil, date, "", 10, 1e6, noDeadline)
+		if err != nil {
+			t.Fatalf("GetTSDBStatus(%v) failed unexpectedly", &tr)
+		}
+
+		wantStatus := want.(*TSDBStatus)
+		if got, want := gotStatus.TotalSeries, wantStatus.TotalSeries; got != want {
+			t.Errorf("[%v] unexpected TSDBStatus.TotalSeries: got %d, want %d", &tr, got, want)
+		}
+	}
+
+	testStorageSearchWithoutPerDayIndex(t, &opts)
+}
+
+func TestStorageSearchMetricNamesWithoutPerDayIndex(t *testing.T) {
+	const (
+		days = 4
+		rows = 10
+	)
+	rng := rand.New(rand.NewSource(1))
+	opts := testStorageSearchWithoutPerDayIndexOptions{
+		wantEmpty:        []string(nil),
+		wantPerTimeRange: make(map[TimeRange]any),
+		wantAll:          []string{},
+	}
+	for day := 1; day <= days; day++ {
+		tr := TimeRange{
+			MinTimestamp: time.Date(2024, 1, day, 0, 0, 0, 0, time.UTC).UnixMilli(),
+			MaxTimestamp: time.Date(2024, 1, day, 23, 59, 59, 999, time.UTC).UnixMilli(),
+		}
+		var want []string
+		for row := 0; row < rows; row++ {
+			name := fmt.Sprintf("metric_%d", rows*day+row)
+			mn := &MetricName{
+				MetricGroup: []byte(name),
+			}
+			metricNameRaw := mn.marshalRaw(nil)
+			want = append(want, string(name))
+			opts.mrs = append(opts.mrs, MetricRow{
+				MetricNameRaw: metricNameRaw,
+				Timestamp:     rng.Int63n(tr.MaxTimestamp-tr.MinTimestamp) + tr.MinTimestamp,
+				Value:         rng.NormFloat64() * 1e6,
+			})
+		}
+		opts.wantPerTimeRange[tr] = want
+		opts.wantAll = append(opts.wantAll.([]string), want...)
+	}
+
+	opts.assertSearchResult = func(t *testing.T, s *Storage, tr TimeRange, want any) {
+		t.Helper()
+
+		tfsAll := NewTagFilters()
+		if err := tfsAll.Add([]byte("__name__"), []byte(".*"), false, true); err != nil {
+			panic(fmt.Sprintf("unexpected error in TagFilters.Add: %v", err))
+		}
+		got, err := s.SearchMetricNames(nil, []*TagFilters{tfsAll}, tr, 1e6, noDeadline)
+		if err != nil {
+			t.Fatalf("SearchMetricNames(%v) failed unexpectedly", &tr)
+		}
+		for i, name := range got {
+			var mn MetricName
+			if err := mn.Unmarshal([]byte(name)); err != nil {
+				t.Fatalf("mn.Unmarshal(%q) failed unexpectedly", name)
+			}
+			got[i] = string(mn.MetricGroup)
+		}
+		if !reflect.DeepEqual(got, want) {
+			t.Errorf("[%v] unexpected metric names: got %v, want %v", &tr, got, want)
+		}
+	}
+
+	testStorageSearchWithoutPerDayIndex(t, &opts)
+}
+
+func TestStorageSearchLabelNamesWithoutPerDayIndex(t *testing.T) {
+	const (
+		days = 4
+		rows = 10
+	)
+	rng := rand.New(rand.NewSource(1))
+	opts := testStorageSearchWithoutPerDayIndexOptions{
+		wantEmpty:        []string{},
+		wantPerTimeRange: make(map[TimeRange]any),
+		wantAll:          []string{},
+	}
+	for day := 1; day <= days; day++ {
+		tr := TimeRange{
+			MinTimestamp: time.Date(2024, 1, day, 0, 0, 0, 0, time.UTC).UnixMilli(),
+			MaxTimestamp: time.Date(2024, 1, day, 23, 59, 59, 999, time.UTC).UnixMilli(),
+		}
+		var want []string
+		for row := 0; row < rows; row++ {
+			labelName := fmt.Sprintf("job_%d", rows*day+row)
+			mn := &MetricName{
+				MetricGroup: []byte("metric"),
+				Tags: []Tag{
+					{[]byte(labelName), []byte("webservice")},
+				},
+			}
+			metricNameRaw := mn.marshalRaw(nil)
+			want = append(want, labelName)
+			opts.mrs = append(opts.mrs, MetricRow{
+				MetricNameRaw: metricNameRaw,
+				Timestamp:     rng.Int63n(tr.MaxTimestamp-tr.MinTimestamp) + tr.MinTimestamp,
+				Value:         rng.NormFloat64() * 1e6,
+			})
+		}
+		opts.wantAll = append(opts.wantAll.([]string), want...)
+		opts.wantPerTimeRange[tr] = append(want, "__name__")
+	}
+	opts.wantAll = append(opts.wantAll.([]string), "__name__")
+
+	opts.assertSearchResult = func(t *testing.T, s *Storage, tr TimeRange, want any) {
+		t.Helper()
+		got, err := s.SearchLabelNames(nil, []*TagFilters{}, tr, 1e6, 1e6, noDeadline)
+		if err != nil {
+			t.Fatalf("SearchLabelNames(%v) failed unexpectedly", &tr)
+		}
+		slices.Sort(got)
+		slices.Sort(want.([]string))
+		if !reflect.DeepEqual(got, want) {
+			t.Errorf("[%v] unexpected label names: got %v, want %v", &tr, got, want)
+		}
+	}
+
+	testStorageSearchWithoutPerDayIndex(t, &opts)
+}
+
+func TestStorageSearchLabelValuesWithoutPerDayIndex(t *testing.T) {
+	const (
+		days      = 4
+		rows      = 10
+		labelName = "job"
+	)
+	rng := rand.New(rand.NewSource(1))
+	opts := testStorageSearchWithoutPerDayIndexOptions{
+		wantEmpty:        []string{},
+		wantPerTimeRange: make(map[TimeRange]any),
+		wantAll:          []string{},
+	}
+	for day := 1; day <= days; day++ {
+		tr := TimeRange{
+			MinTimestamp: time.Date(2024, 1, day, 0, 0, 0, 0, time.UTC).UnixMilli(),
+			MaxTimestamp: time.Date(2024, 1, day, 23, 59, 59, 999, time.UTC).UnixMilli(),
+		}
+		var want []string
+		for row := 0; row < rows; row++ {
+			labelValue := fmt.Sprintf("webservice_%d", rows*day+row)
+			mn := &MetricName{
+				MetricGroup: []byte("metric"),
+				Tags: []Tag{
+					{[]byte(labelName), []byte(labelValue)},
+				},
+			}
+			metricNameRaw := mn.marshalRaw(nil)
+			want = append(want, labelValue)
+			opts.mrs = append(opts.mrs, MetricRow{
+				MetricNameRaw: metricNameRaw,
+				Timestamp:     rng.Int63n(tr.MaxTimestamp-tr.MinTimestamp) + tr.MinTimestamp,
+				Value:         rng.NormFloat64() * 1e6,
+			})
+		}
+		opts.wantPerTimeRange[tr] = want
+		opts.wantAll = append(opts.wantAll.([]string), want...)
+	}
+
+	opts.assertSearchResult = func(t *testing.T, s *Storage, tr TimeRange, want any) {
+		t.Helper()
+		got, err := s.SearchLabelValues(nil, labelName, []*TagFilters{}, tr, 1e6, 1e6, noDeadline)
+		if err != nil {
+			t.Fatalf("SearchLabelValues(%v) failed unexpectedly", &tr)
+		}
+		slices.Sort(got)
+		slices.Sort(want.([]string))
+		if !reflect.DeepEqual(got, want) {
+			t.Errorf("[%v] unexpected label values: got %v, want %v", &tr, got, want)
+		}
+	}
+
+	testStorageSearchWithoutPerDayIndex(t, &opts)
+}
+
+func TestStorageSearchTagValueSuffixesWithoutPerDayIndex(t *testing.T) {
+	const (
+		days           = 4
+		rows           = 10
+		tagValuePrefix = "metric."
+	)
+	rng := rand.New(rand.NewSource(1))
+	opts := testStorageSearchWithoutPerDayIndexOptions{
+		wantEmpty:        []string{},
+		wantPerTimeRange: make(map[TimeRange]any),
+		wantAll:          []string{},
+	}
+	for day := 1; day <= days; day++ {
+		tr := TimeRange{
+			MinTimestamp: time.Date(2024, 1, day, 0, 0, 0, 0, time.UTC).UnixMilli(),
+			MaxTimestamp: time.Date(2024, 1, day, 23, 59, 59, 999, time.UTC).UnixMilli(),
+		}
+		for row := 0; row < rows; row++ {
+			metricName := fmt.Sprintf("%sday%d.row%d", tagValuePrefix, day, row)
+			mn := &MetricName{
+				MetricGroup: []byte(metricName),
+			}
+			metricNameRaw := mn.marshalRaw(nil)
+			opts.mrs = append(opts.mrs, MetricRow{
+				MetricNameRaw: metricNameRaw,
+				Timestamp:     rng.Int63n(tr.MaxTimestamp-tr.MinTimestamp) + tr.MinTimestamp,
+				Value:         rng.NormFloat64() * 1e6,
+			})
+		}
+		want := fmt.Sprintf("day%d.", day)
+		opts.wantPerTimeRange[tr] = []string{want}
+		opts.wantAll = append(opts.wantAll.([]string), want)
+	}
+
+	opts.assertSearchResult = func(t *testing.T, s *Storage, tr TimeRange, want any) {
+		t.Helper()
+		got, err := s.SearchTagValueSuffixes(nil, tr, "", tagValuePrefix, '.', 1e6, noDeadline)
+		if err != nil {
+			t.Fatalf("SearchTagValueSuffixes(%v) failed unexpectedly", &tr)
+		}
+		slices.Sort(got)
+		slices.Sort(want.([]string))
+		if !reflect.DeepEqual(got, want) {
+			t.Errorf("[%v] unexpected tag value suffixes: got %v, want %v", &tr, got, want)
+		}
+	}
+
+	testStorageSearchWithoutPerDayIndex(t, &opts)
+}
+
+func TestStorageQueryWithoutPerDayIndex(t *testing.T) {
+	const (
+		days = 4
+		rows = 10
+	)
+	rng := rand.New(rand.NewSource(1))
+	opts := testStorageSearchWithoutPerDayIndexOptions{
+		wantEmpty:          []MetricRow(nil),
+		wantPerTimeRange:   make(map[TimeRange]any),
+		alwaysPerTimeRange: true,
+	}
+	for day := 1; day <= days; day++ {
+		tr := TimeRange{
+			MinTimestamp: time.Date(2024, 1, day, 0, 0, 0, 0, time.UTC).UnixMilli(),
+			MaxTimestamp: time.Date(2024, 1, day, 23, 59, 59, 999, time.UTC).UnixMilli(),
+		}
+		var want []MetricRow
+		for row := 0; row < rows; row++ {
+			seqNumber := rows*day + row
+			name := fmt.Sprintf("metric_%d", seqNumber)
+			mn := &MetricName{
+				MetricGroup: []byte(name),
+			}
+			metricNameRaw := mn.marshalRaw(nil)
+			mr := MetricRow{
+				MetricNameRaw: metricNameRaw,
+				Timestamp:     rng.Int63n(tr.MaxTimestamp-tr.MinTimestamp) + tr.MinTimestamp,
+				Value:         float64(seqNumber),
+			}
+			opts.mrs = append(opts.mrs, mr)
+			want = append(want, mr)
+		}
+		opts.wantPerTimeRange[tr] = want
+	}
+
+	opts.assertSearchResult = func(t *testing.T, s *Storage, tr TimeRange, want any) {
+		t.Helper()
+
+		tfs := NewTagFilters()
+		if err := tfs.Add(nil, []byte(`metric_\d*`), false, true); err != nil {
+			t.Fatalf("unexpected error in TagFilters.Add: %v", err)
+		}
+		if err := testAssertSearchResult(s, tr, tfs, want.([]MetricRow)); err != nil {
+			t.Errorf("%v: %v", &tr, err)
+		}
+	}
+
+	testStorageSearchWithoutPerDayIndex(t, &opts)
 }
 
 func TestStorageRegisterMetricNamesForVariousDataPatternsConcurrently(t *testing.T) {
@@ -2204,12 +2201,8 @@
 }
 
 // testStorageVariousDataPatternsConcurrently tests different concurrency use
-<<<<<<< HEAD
 // cases when ingesting data of different patterns. Each concurrency use case
 // considered with and without the per-day index.
-=======
-// cases when ingesting data of different patterns.
->>>>>>> 2c856c69
 //
 // The function is intended to be used by other tests that define which
 // operation (AddRows or RegisterMetricNames) is tested.
@@ -2218,7 +2211,6 @@
 
 	const concurrency = 4
 
-<<<<<<< HEAD
 	disablePerDayIndex := false
 	t.Run("perDayIndexes/serial", func(t *testing.T) {
 		testStorageVariousDataPatterns(t, disablePerDayIndex, registerOnly, op, 1, false)
@@ -2242,7 +2234,7 @@
 	})
 }
 
-// testStorageVariousDataPatterns tests the intestion of different combinations
+// testStorageVariousDataPatterns tests the ingestion of different combinations
 // of metric names and dates.
 //
 // The function is intended to be used by other tests that define the
@@ -2250,33 +2242,10 @@
 // RegisterMetricNames) under test.
 func testStorageVariousDataPatterns(t *testing.T, disablePerDayIndex, registerOnly bool, op func(s *Storage, mrs []MetricRow), concurrency int, splitBatches bool) {
 	f := func(t *testing.T, sameBatchMetricNames, sameRowMetricNames, sameBatchDates, sameRowDates bool) {
-		batches, wantCounts := testGenerateMetricRowBatches(&BatchOptions{
+		batches, wantCounts := testGenerateMetricRowBatches(&batchOptions{
 			numBatches:           4,
 			numRowsPerBatch:      100,
 			disablePerDayIndex:   disablePerDayIndex,
-=======
-	t.Run("serial", func(t *testing.T) {
-		testStorageVariousDataPatterns(t, registerOnly, op, 1, false)
-	})
-	t.Run("concurrentRows", func(t *testing.T) {
-		testStorageVariousDataPatterns(t, registerOnly, op, concurrency, true)
-	})
-	t.Run("concurrentBatches", func(t *testing.T) {
-		testStorageVariousDataPatterns(t, registerOnly, op, concurrency, false)
-	})
-}
-
-// testStorageVariousDataPatterns tests the ingestion of different combinations
-// of metric names and dates.
-//
-// The function is intended to be used by other tests that define the
-// concurrency and the operation (AddRows or RegisterMetricNames) under test.
-func testStorageVariousDataPatterns(t *testing.T, registerOnly bool, op func(s *Storage, mrs []MetricRow), concurrency int, splitBatches bool) {
-	f := func(t *testing.T, sameBatchMetricNames, sameRowMetricNames, sameBatchDates, sameRowDates bool) {
-		batches, wantCounts := testGenerateMetricRowBatches(&batchOptions{
-			numBatches:           4,
-			numRowsPerBatch:      100,
->>>>>>> 2c856c69
 			registerOnly:         registerOnly,
 			sameBatchMetricNames: sameBatchMetricNames,
 			sameRowMetricNames:   sameRowMetricNames,
@@ -2286,11 +2255,7 @@
 		strict := concurrency == 1
 		rowsAddedTotal := wantCounts.metrics.RowsAddedTotal
 
-<<<<<<< HEAD
 		s := MustOpenStorage(t.Name(), 0, 0, 0, disablePerDayIndex)
-=======
-		s := MustOpenStorage(t.Name(), 0, 0, 0)
->>>>>>> 2c856c69
 
 		testDoConcurrently(s, op, concurrency, splitBatches, batches)
 		s.DebugFlush()
@@ -2299,10 +2264,6 @@
 		// Rotate indexDB to test the case when TSIDs from tsidCache have the
 		// generation that is older than the generation of the current indexDB.
 		s.mustRotateIndexDB(time.Now())
-<<<<<<< HEAD
-
-=======
->>>>>>> 2c856c69
 		testDoConcurrently(s, op, concurrency, splitBatches, batches)
 		s.DebugFlush()
 		wantCounts.metrics.RowsAddedTotal += rowsAddedTotal
@@ -2311,10 +2272,6 @@
 		// Empty the tsidCache to test the case when tsid is retrived from the
 		// index that belongs to the current generation indexDB.
 		s.resetAndSaveTSIDCache()
-<<<<<<< HEAD
-
-=======
->>>>>>> 2c856c69
 		testDoConcurrently(s, op, concurrency, splitBatches, batches)
 		s.DebugFlush()
 		wantCounts.metrics.RowsAddedTotal += rowsAddedTotal
@@ -2325,10 +2282,6 @@
 		// indexDB.
 		s.resetAndSaveTSIDCache()
 		s.mustRotateIndexDB(time.Now())
-<<<<<<< HEAD
-
-=======
->>>>>>> 2c856c69
 		testDoConcurrently(s, op, concurrency, splitBatches, batches)
 		s.DebugFlush()
 		wantCounts.metrics.RowsAddedTotal += rowsAddedTotal
@@ -2502,11 +2455,7 @@
 	dateTSDBStatuses map[uint64]*TSDBStatus
 }
 
-<<<<<<< HEAD
-// assertCounts retrieves various counts from storage and comparates them with
-=======
 // assertCounts retrieves various counts from storage and compares them with
->>>>>>> 2c856c69
 // the wanted ones.
 //
 // Some counts can be greater than wanted values because duplicate metric IDs
@@ -2519,11 +2468,7 @@
 	var gotMetrics Metrics
 	s.UpdateMetrics(&gotMetrics)
 	if got, want := gotMetrics.RowsAddedTotal, want.metrics.RowsAddedTotal; got != want {
-<<<<<<< HEAD
-		t.Errorf("unexpected Metrics.TowsAddedTotal: got %d, want %d", got, want)
-=======
 		t.Errorf("unexpected Metrics.RowsAddedTotal: got %d, want %d", got, want)
->>>>>>> 2c856c69
 	}
 
 	gotCnt, wantCnt := gotMetrics.NewTimeseriesCreated, want.metrics.NewTimeseriesCreated
@@ -2532,14 +2477,8 @@
 			t.Errorf("unexpected Metrics.NewTimeseriesCreated: got %d, want %d", gotCnt, wantCnt)
 		}
 	} else {
-<<<<<<< HEAD
-
-		if gotCnt < wantCnt {
-			t.Errorf("unexpected Metrics.NewTimeseriesCreated: got %d, >= %d", gotCnt, wantCnt)
-=======
 		if gotCnt < wantCnt {
 			t.Errorf("unexpected Metrics.NewTimeseriesCreated: got %d, want >= %d", gotCnt, wantCnt)
->>>>>>> 2c856c69
 		}
 	}
 
@@ -2579,16 +2518,10 @@
 	}
 }
 
-<<<<<<< HEAD
-type BatchOptions struct {
+type batchOptions struct {
 	numBatches           int
 	numRowsPerBatch      int
 	disablePerDayIndex   bool
-=======
-type batchOptions struct {
-	numBatches           int
-	numRowsPerBatch      int
->>>>>>> 2c856c69
 	registerOnly         bool
 	sameBatchMetricNames bool
 	sameRowMetricNames   bool
@@ -2600,11 +2533,7 @@
 // combinations of metric names and dates. The function also returns the counts
 // that the storage is expected to report once the generated batch is ingested
 // into the storage.
-<<<<<<< HEAD
-func testGenerateMetricRowBatches(opts *BatchOptions) ([][]MetricRow, *counts) {
-=======
 func testGenerateMetricRowBatches(opts *batchOptions) ([][]MetricRow, *counts) {
->>>>>>> 2c856c69
 	if opts.numBatches <= 0 {
 		panic(fmt.Sprintf("unexpected number of batches: got %d, want > 0", opts.numBatches))
 	}
@@ -2664,11 +2593,9 @@
 
 	allTimeseries := len(names)
 	rowsAddedTotal := uint64(opts.numBatches * opts.numRowsPerBatch)
-<<<<<<< HEAD
-=======
+
 	// When RegisterMetricNames() is called it only restisters the time series
 	// in IndexDB but no samples is written to the storage.
->>>>>>> 2c856c69
 	if opts.registerOnly {
 		rowsAddedTotal = 0
 	}
@@ -2681,16 +2608,12 @@
 		dateTSDBStatuses: make(map[uint64]*TSDBStatus),
 	}
 	for tr, names := range trNames {
-<<<<<<< HEAD
 		var count int
 		if opts.disablePerDayIndex {
 			count = allTimeseries
 		} else {
 			count = len(names)
 		}
-=======
-		count := len(names)
->>>>>>> 2c856c69
 		date := uint64(tr.MinTimestamp / msecPerDay)
 		want.timeRangeCounts[tr] = count
 		want.dateTSDBStatuses[date] = &TSDBStatus{
