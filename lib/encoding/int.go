--- conflicted
+++ resolved
@@ -519,12 +519,7 @@
 		}
 	}
 	is := v.(*Int64s)
-<<<<<<< HEAD
-	is.A = slicesutil.ExtendCapacity(is.A, size)
-	is.A = is.A[:size]
-=======
 	is.A = slicesutil.SetLength(is.A, size)
->>>>>>> 590160dd
 	return is
 }
 
@@ -550,12 +545,7 @@
 		}
 	}
 	is := v.(*Uint64s)
-<<<<<<< HEAD
-	is.A = slicesutil.ExtendCapacity(is.A, size)
-	is.A = is.A[:size]
-=======
 	is.A = slicesutil.SetLength(is.A, size)
->>>>>>> 590160dd
 	return is
 }
 
@@ -581,12 +571,7 @@
 		}
 	}
 	is := v.(*Uint32s)
-<<<<<<< HEAD
-	is.A = slicesutil.ExtendCapacity(is.A, size)
-	is.A = is.A[:size]
-=======
 	is.A = slicesutil.SetLength(is.A, size)
->>>>>>> 590160dd
 	return is
 }
 
