--- conflicted
+++ resolved
@@ -106,18 +106,13 @@
 // and returns the list of time series that match the query.
 //
 // See https://docs.victoriametrics.com/url-examples/#apiv1series
-func (app *Vmselect) PrometheusAPIV1Series(t *testing.T, matchQuery, start, end string, opts QueryOpts) *PrometheusAPIV1SeriesResponse {
+func (app *Vmselect) PrometheusAPIV1Series(t *testing.T, matchQuery string, opts QueryOpts) *PrometheusAPIV1SeriesResponse {
 	t.Helper()
 
 	seriesURL := fmt.Sprintf("http://%s/select/%s/prometheus/api/v1/series", app.httpListenAddr, opts.getTenant())
 	values := opts.asURLValues()
 	values.Add("match[]", matchQuery)
-<<<<<<< HEAD
-	values.Add("start", start)
-	values.Add("end", end)
-=======
 
->>>>>>> 7374a881
 	res := app.cli.PostForm(t, seriesURL, values, http.StatusOK)
 	return NewPrometheusAPIV1SeriesResponse(t, res)
 }
