package apptest

import (
	"fmt"
	"net/http"
	"regexp"
	"strings"
	"testing"
<<<<<<< HEAD

	pb "github.com/VictoriaMetrics/VictoriaMetrics/lib/prompbmarshal"
	"github.com/golang/snappy"
=======
	"time"
>>>>>>> a19a4f34
)

// Vminsert holds the state of a vminsert app and provides vminsert-specific
// functions.
type Vminsert struct {
	*app
	*ServesMetrics

	httpListenAddr string
	cli            *Client
}

// StartVminsert starts an instance of vminsert with the given flags. It also
// sets the default flags and populates the app instance state with runtime
// values extracted from the application log (such as httpListenAddr)
func StartVminsert(instance string, flags []string, cli *Client) (*Vminsert, error) {
	app, stderrExtracts, err := startApp(instance, "../../bin/vminsert", flags, &appOptions{
		defaultFlags: map[string]string{
			"-httpListenAddr": "127.0.0.1:0",
		},
		extractREs: []*regexp.Regexp{
			httpListenAddrRE,
		},
	})
	if err != nil {
		return nil, err
	}

	return &Vminsert{
		app: app,
		ServesMetrics: &ServesMetrics{
			metricsURL: fmt.Sprintf("http://%s/metrics", stderrExtracts[0]),
			cli:        cli,
		},
		httpListenAddr: stderrExtracts[0],
		cli:            cli,
	}, nil
}

// PrometheusAPIV1Write is a test helper function that inserts a
// collection of records in Prometheus remote-write format by sending a HTTP
// POST request to /prometheus/api/v1/write vminsert endpoint.
func (app *Vminsert) PrometheusAPIV1Write(t *testing.T, records []pb.TimeSeries, opts QueryOpts) {
	t.Helper()

	url := fmt.Sprintf("http://%s/insert/%s/prometheus/api/v1/write", app.httpListenAddr, opts.Tenant)
	wr := pb.WriteRequest{Timeseries: records}
	data := snappy.Encode(nil, wr.MarshalProtobuf(nil))
	app.cli.Post(t, url, "application/x-protobuf", data, http.StatusNoContent)
}

// PrometheusAPIV1ImportPrometheus is a test helper function that inserts a
// collection of records in Prometheus text exposition format for the given
// tenant by sending a HTTP POST request to
// /prometheus/api/v1/import/prometheus vminsert endpoint.
//
// See https://docs.victoriametrics.com/url-examples/#apiv1importprometheus
func (app *Vminsert) PrometheusAPIV1ImportPrometheus(t *testing.T, records []string, opts QueryOpts) {
	t.Helper()

	url := fmt.Sprintf("http://%s/insert/%s/prometheus/api/v1/import/prometheus", app.httpListenAddr, opts.Tenant)
<<<<<<< HEAD
	data := []byte(strings.Join(records, "\n"))
	app.cli.Post(t, url, "text/plain", data, http.StatusNoContent)
=======
	wantRowsSentCount := app.rpcRowsSentTotal(t) + len(records)
	app.cli.Post(t, url, "text/plain", strings.Join(records, "\n"), http.StatusNoContent)
	app.waitUntilSent(t, wantRowsSentCount)
>>>>>>> a19a4f34
}

// String returns the string representation of the vminsert app state.
func (app *Vminsert) String() string {
	return fmt.Sprintf("{app: %s httpListenAddr: %q}", app.app, app.httpListenAddr)
}

// waitUntilSent waits until vminsert sends buffered data to vmstorage.
//
// Waiting is implemented a retrieving the value of `vm_rpc_rows_sent_total`
// metric and checking whether it is equal or greater than the wanted value.
// If it is, then the data has been sent to vmstorage.
//
// Unreliable if the records are inserted concurrently.
func (app *Vminsert) waitUntilSent(t *testing.T, wantRowsSentCount int) {
	t.Helper()

	const (
		retries = 20
		period  = 100 * time.Millisecond
	)

	for range retries {
		if app.rpcRowsSentTotal(t) >= wantRowsSentCount {
			return
		}
		time.Sleep(period)
	}
	t.Fatalf("timed out while waiting for inserted rows to be sent to vmstorage")
}

// rpcRowsSentTotal retrieves the values of all vminsert
// `vm_rpc_rows_sent_total` metrics (there will be one for each vmstorage) and
// returns their integer sum.
func (app *Vminsert) rpcRowsSentTotal(t *testing.T) int {
	total := 0.0
	for _, v := range app.GetMetricsByPrefix(t, "vm_rpc_rows_sent_total") {
		total += v
	}
	return int(total)
}<|MERGE_RESOLUTION|>--- conflicted
+++ resolved
@@ -6,13 +6,10 @@
 	"regexp"
 	"strings"
 	"testing"
-<<<<<<< HEAD
+	"time"
 
 	pb "github.com/VictoriaMetrics/VictoriaMetrics/lib/prompbmarshal"
 	"github.com/golang/snappy"
-=======
-	"time"
->>>>>>> a19a4f34
 )
 
 // Vminsert holds the state of a vminsert app and provides vminsert-specific
@@ -74,14 +71,10 @@
 	t.Helper()
 
 	url := fmt.Sprintf("http://%s/insert/%s/prometheus/api/v1/import/prometheus", app.httpListenAddr, opts.Tenant)
-<<<<<<< HEAD
+	wantRowsSentCount := app.rpcRowsSentTotal(t) + len(records)
 	data := []byte(strings.Join(records, "\n"))
 	app.cli.Post(t, url, "text/plain", data, http.StatusNoContent)
-=======
-	wantRowsSentCount := app.rpcRowsSentTotal(t) + len(records)
-	app.cli.Post(t, url, "text/plain", strings.Join(records, "\n"), http.StatusNoContent)
 	app.waitUntilSent(t, wantRowsSentCount)
->>>>>>> a19a4f34
 }
 
 // String returns the string representation of the vminsert app state.
