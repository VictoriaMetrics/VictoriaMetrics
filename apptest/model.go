package apptest

import (
	"bytes"
	"encoding/json"
	"errors"
	"fmt"
	"io"
	"math"
	"net/url"
	"slices"
	"sort"
	"strconv"
	"strings"
	"testing"
	"time"

	pb "github.com/VictoriaMetrics/VictoriaMetrics/lib/prompbmarshal"
)

// PrometheusQuerier contains methods available to Prometheus-like HTTP API for Querying
type PrometheusQuerier interface {
	PrometheusAPIV1Export(t *testing.T, query string, opts QueryOpts) *PrometheusAPIV1QueryResponse
	PrometheusAPIV1Query(t *testing.T, query string, opts QueryOpts) *PrometheusAPIV1QueryResponse
	PrometheusAPIV1QueryRange(t *testing.T, query string, opts QueryOpts) *PrometheusAPIV1QueryResponse
	PrometheusAPIV1Series(t *testing.T, matchQuery string, opts QueryOpts) *PrometheusAPIV1SeriesResponse
	PrometheusAPIV1ExportNative(t *testing.T, query string, opts QueryOpts) []byte
<<<<<<< HEAD
	APIV1AdminTSDBDeleteSeries(t *testing.T, matchQuery string, opts QueryOpts)
=======

	// TODO(@rtm0): Prometheus does not provide this API. Either move it to a
	// separate interface or rename this interface to allow for multiple querier
	// types.
	GraphiteMetricsIndex(t *testing.T, opts QueryOpts) GraphiteMetricsIndexResponse
>>>>>>> f56d7c40
}

// Writer contains methods for writing new data
type Writer interface {
	// Prometheus APIs
	PrometheusAPIV1Write(t *testing.T, records []pb.TimeSeries, opts QueryOpts)
	PrometheusAPIV1ImportPrometheus(t *testing.T, records []string, opts QueryOpts)
	PrometheusAPIV1ImportCSV(t *testing.T, records []string, opts QueryOpts)
	PrometheusAPIV1ImportNative(t *testing.T, data []byte, opts QueryOpts)

	// Graphit APIs
	GraphiteWrite(t *testing.T, records []string, opts QueryOpts)

	// OpenTSDB APIs
	OpenTSDBAPIPut(t *testing.T, records []string, opts QueryOpts)
}

// StorageFlusher defines a method that forces the flushing of data inserted
// into the storage, so it becomes available for searching immediately.
type StorageFlusher interface {
	ForceFlush(t *testing.T)
}

// StorageMerger defines a method that forces the merging of data inserted
// into the storage.
type StorageMerger interface {
	ForceMerge(t *testing.T)
}

// PrometheusWriteQuerier encompasses the methods for writing, flushing and
// querying the data.
type PrometheusWriteQuerier interface {
	Writer
	PrometheusQuerier
	StorageFlusher
	StorageMerger
}

// QueryOpts contains various params used for querying or ingesting data
type QueryOpts struct {
	Tenant         string
	Timeout        string
	Start          string
	End            string
	Time           string
	Step           string
	ExtraFilters   []string
	ExtraLabels    []string
	Trace          string
	ReduceMemUsage string
	MaxLookback    string
	LatencyOffset  string
	Format         string
}

func (qos *QueryOpts) asURLValues() url.Values {
	uv := make(url.Values)
	addNonEmpty := func(name string, values ...string) {
		for _, value := range values {
			if len(value) == 0 {
				continue
			}
			uv.Add(name, value)
		}
	}
	addNonEmpty("start", qos.Start)
	addNonEmpty("end", qos.End)
	addNonEmpty("time", qos.Time)
	addNonEmpty("step", qos.Step)
	addNonEmpty("timeout", qos.Timeout)
	addNonEmpty("extra_label", qos.ExtraLabels...)
	addNonEmpty("extra_filters", qos.ExtraFilters...)
	addNonEmpty("trace", qos.Trace)
	addNonEmpty("reduce_mem_usage", qos.ReduceMemUsage)
	addNonEmpty("max_lookback", qos.MaxLookback)
	addNonEmpty("latency_offset", qos.LatencyOffset)
	addNonEmpty("format", qos.Format)

	return uv
}

// getTenant returns tenant with optional default value
func (qos *QueryOpts) getTenant() string {
	if qos.Tenant == "" {
		return "0"
	}
	return qos.Tenant
}

// PrometheusAPIV1QueryResponse is an inmemory representation of the
// /prometheus/api/v1/query or /prometheus/api/v1/query_range response.
type PrometheusAPIV1QueryResponse struct {
	Status    string
	Data      *QueryData
	ErrorType string
	Error     string
	IsPartial bool
}

// NewPrometheusAPIV1QueryResponse is a test helper function that creates a new
// instance of PrometheusAPIV1QueryResponse by unmarshalling a json string.
func NewPrometheusAPIV1QueryResponse(t *testing.T, s string) *PrometheusAPIV1QueryResponse {
	t.Helper()

	res := &PrometheusAPIV1QueryResponse{}
	if err := json.Unmarshal([]byte(s), res); err != nil {
		t.Fatalf("could not unmarshal query response data=\n%s\n: %v", string(s), err)
	}
	return res
}

// Sort performs data.Result sort by metric labels
func (pqr *PrometheusAPIV1QueryResponse) Sort() {
	if pqr.Data == nil {
		return
	}

	sort.Slice(pqr.Data.Result, func(i, j int) bool {
		leftS := make([]string, 0, len(pqr.Data.Result[i].Metric))
		rightS := make([]string, 0, len(pqr.Data.Result[j].Metric))
		for k, v := range pqr.Data.Result[i].Metric {
			leftS = append(leftS, fmt.Sprintf("%s=%s", k, v))
		}
		for k, v := range pqr.Data.Result[j].Metric {
			rightS = append(rightS, fmt.Sprintf("%s=%s", k, v))

		}
		sort.Strings(leftS)
		sort.Strings(rightS)
		return strings.Join(leftS, ",") < strings.Join(rightS, ",")
	})

	for _, result := range pqr.Data.Result {
		sort.Slice(result.Samples, func(i, j int) bool {
			a := result.Samples[i]
			b := result.Samples[j]
			if a.Timestamp != b.Timestamp {
				return a.Timestamp < b.Timestamp
			}

			// Put NaNs at the end of the slice.
			if math.IsNaN(a.Value) {
				return false
			}
			if math.IsNaN(b.Value) {
				return true
			}

			return a.Value < b.Value
		})
	}
}

// QueryData holds the query result along with its type.
type QueryData struct {
	ResultType string
	Result     []*QueryResult
}

// QueryResult holds the metric name (in the form of label name-value
// collection) and its samples.
//
// Sample or Samples field is set for /prometheus/api/v1/query or
// /prometheus/api/v1/query_range response respectively.
type QueryResult struct {
	Metric  map[string]string
	Sample  *Sample   `json:"value"`
	Samples []*Sample `json:"values"`
}

// Sample is a timeseries value at a given timestamp.
type Sample struct {
	Timestamp int64
	Value     float64
}

// NewSample is a test helper function that creates a new sample out of time in
// RFC3339 format and a value.
func NewSample(t *testing.T, timeStr string, value float64) *Sample {
	parsedTime, err := time.Parse(time.RFC3339, timeStr)
	if err != nil {
		t.Fatalf("could not parse RFC3339 time %q: %v", timeStr, err)
	}
	return &Sample{parsedTime.UnixMilli(), value}
}

// UnmarshalJSON populates the sample fields from a JSON string.
func (s *Sample) UnmarshalJSON(b []byte) error {
	var (
		ts float64
		v  string
	)
	raw := []any{&ts, &v}
	if err := json.Unmarshal(b, &raw); err != nil {
		return err
	}
	if got, want := len(raw), 2; got != want {
		return fmt.Errorf("unexpected number of fields: got %d, want %d (raw sample: %s)", got, want, string(b))
	}
	s.Timestamp = int64(ts * 1000)
	var err error
	s.Value, err = strconv.ParseFloat(v, 64)
	if err != nil {
		return fmt.Errorf("could not parse sample value %q: %w", v, err)
	}
	return nil
}

// PrometheusAPIV1SeriesResponse is an inmemory representation of the
// /prometheus/api/v1/series response.
type PrometheusAPIV1SeriesResponse struct {
	Status    string
	IsPartial bool
	Data      []map[string]string
	Trace     *Trace
	ErrorType string
	Error     string
}

// NewPrometheusAPIV1SeriesResponse is a test helper function that creates a new
// instance of PrometheusAPIV1SeriesResponse by unmarshalling a json string.
func NewPrometheusAPIV1SeriesResponse(t *testing.T, s string) *PrometheusAPIV1SeriesResponse {
	t.Helper()

	res := &PrometheusAPIV1SeriesResponse{}
	if err := json.Unmarshal([]byte(s), res); err != nil {
		t.Fatalf("could not unmarshal series response data:\n%s\n err: %v", string(s), err)
	}
	return res
}

// Sort sorts the response data.
func (r *PrometheusAPIV1SeriesResponse) Sort() *PrometheusAPIV1SeriesResponse {
	str := func(m map[string]string) string {
		s := []string{}
		for k, v := range m {
			s = append(s, k+v)
		}
		slices.Sort(s)
		return strings.Join(s, "")
	}

	slices.SortFunc(r.Data, func(a, b map[string]string) int {
		return strings.Compare(str(a), str(b))
	})

	return r
}

// Trace provides the description and the duration of some unit of work that has
// been performed during the request processing.
type Trace struct {
	DurationMsec float64 `json:"duration_msec"`
	Message      string
	Children     []*Trace
}

// String returns string representation of the trace.
func (t *Trace) String() string {
	return t.stringWithIndent("")
}

func (t *Trace) stringWithIndent(indent string) string {
	s := indent + fmt.Sprintf("{duration_msec: %.3f msg: %q", t.DurationMsec, t.Message)
	if len(t.Children) > 0 {
		s += " children: ["
		for _, c := range t.Children {
			s += "\n" + c.stringWithIndent(indent+" ")
		}
		s += "]"
	}
	return s + "}"
}

// Contains counts how many trace messages contain substring s.
func (t *Trace) Contains(s string) int {
	var times int
	if strings.Contains(t.Message, s) {
		times++
	}

	for _, c := range t.Children {
		times += c.Contains(s)
	}
	return times
}

// MetricNamesStatsResponse is an inmemory representation of the
// /api/v1/status/metric_names_stats API response
type MetricNamesStatsResponse struct {
	Records []MetricNamesStatsRecord
}

// MetricNamesStatsRecord is a record item for MetricNamesStatsResponse
type MetricNamesStatsRecord struct {
	MetricName         string
	QueryRequestsCount uint64
}

// SnapshotCreateResponse is an in-memory representation of the json response
// returned by the /snapshot/create endpoint.
type SnapshotCreateResponse struct {
	Status   string
	Snapshot string
}

// APIV1AdminTSDBSnapshotResponse is an in-memory representation of the json
// response returned by the /api/v1/admin/tsdb/snapshot endpoint.
type APIV1AdminTSDBSnapshotResponse struct {
	Status string
	Data   *SnapshotData
}

// SnapshotData holds the info about the snapshot created via
// /api/v1/admin/tsdb/snapshot endpoint.
type SnapshotData struct {
	Name string
}

// SnapshotListResponse is an in-memory representation of the json response
// returned by the /snapshot/list endpoint.
type SnapshotListResponse struct {
	Status    string
	Snapshots []string
}

// SnapshotDeleteResponse is an in-memory representation of the json response
// returned by the /snapshot/delete endpoint.
type SnapshotDeleteResponse struct {
	Status string
	Msg    string
}

// SnapshotDeleteAllResponse is an in-memory representation of the json response
// returned by the /snapshot/delete_all endpoint.
type SnapshotDeleteAllResponse struct {
	Status string
}

// TSDBStatusResponse is an in-memory representation of the json response
// returned by the /prometheus/api/v1/status/tsdb endpoint.
type TSDBStatusResponse struct {
	IsPartial bool
	Data      TSDBStatusResponseData
}

// GraphiteMetricsIndexResponse is an in-memory representation of the json response
// returned by the /graphite/metrics/index.json endpoint.
type GraphiteMetricsIndexResponse = []string

// AdminTenantsResponse is an in-memory representation of the json response
// returned by the /api/v1/admin/tenants endpoint.
type AdminTenantsResponse struct {
	Status string
	Data   []string
}

// Sort performs sorting of stats entries
func (tsr *TSDBStatusResponse) Sort() {
	sortTSDBStatusResponseEntries(tsr.Data.SeriesCountByLabelName)
	sortTSDBStatusResponseEntries(tsr.Data.SeriesCountByFocusLabelValue)
	sortTSDBStatusResponseEntries(tsr.Data.SeriesCountByLabelValuePair)
	sortTSDBStatusResponseEntries(tsr.Data.LabelValueCountByLabelName)
}

// TSDBStatusResponseData is a part of TSDBStatusResponse
type TSDBStatusResponseData struct {
	TotalSeries                  int
	TotalLabelValuePairs         int
	SeriesCountByMetricName      []TSDBStatusResponseMetricNameEntry
	SeriesCountByLabelName       []TSDBStatusResponseEntry
	SeriesCountByFocusLabelValue []TSDBStatusResponseEntry
	SeriesCountByLabelValuePair  []TSDBStatusResponseEntry
	LabelValueCountByLabelName   []TSDBStatusResponseEntry
}

// TSDBStatusResponseEntry defines stats entry for TSDBStatusResponseData
type TSDBStatusResponseEntry struct {
	Name  string
	Count int
}

// TSDBStatusResponseMetricNameEntry defines metric names stats entry for TSDBStatusResponseData
type TSDBStatusResponseMetricNameEntry struct {
	Name                 string
	Count                int
	RequestsCount        int
	LastRequestTimestamp int
}

func sortTSDBStatusResponseEntries(entries []TSDBStatusResponseEntry) {
	sort.Slice(entries, func(i, j int) bool {
		left, right := entries[i], entries[j]
		if left.Count == right.Count {
			return left.Name < right.Name
		}
		return left.Count < right.Count
	})
}

// LogsQLQueryResponse is an in-memory representation of the
// /select/logsql/query response.
type LogsQLQueryResponse struct {
	LogLines []string
}

// NewLogsQLQueryResponse is a test helper function that creates a new
// instance of LogsQLQueryResponse by unmarshalling a json string.
func NewLogsQLQueryResponse(t *testing.T, s string) *LogsQLQueryResponse {
	t.Helper()
	res := &LogsQLQueryResponse{}
	if len(s) == 0 {
		return res
	}
	bs := bytes.NewBufferString(s)
	for {
		logLine, err := bs.ReadString('\n')
		if err != nil {
			if errors.Is(err, io.EOF) {
				if len(logLine) > 0 {
					t.Fatalf("BUG: unexpected non-empty line=%q with io.EOF", logLine)
				}
				break
			}
			t.Fatalf("BUG: cannot read logline from buffer: %s", err)
		}
		var lv map[string]any
		if err := json.Unmarshal([]byte(logLine), &lv); err != nil {
			t.Fatalf("cannot parse log line=%q: %s", logLine, err)
		}
		delete(lv, "_stream_id")
		normalizedLine, err := json.Marshal(lv)
		if err != nil {
			t.Fatalf("cannot marshal parsed logline=%q: %s", logLine, err)
		}
		res.LogLines = append(res.LogLines, string(normalizedLine))
	}

	return res
}<|MERGE_RESOLUTION|>--- conflicted
+++ resolved
@@ -25,15 +25,13 @@
 	PrometheusAPIV1QueryRange(t *testing.T, query string, opts QueryOpts) *PrometheusAPIV1QueryResponse
 	PrometheusAPIV1Series(t *testing.T, matchQuery string, opts QueryOpts) *PrometheusAPIV1SeriesResponse
 	PrometheusAPIV1ExportNative(t *testing.T, query string, opts QueryOpts) []byte
-<<<<<<< HEAD
+
 	APIV1AdminTSDBDeleteSeries(t *testing.T, matchQuery string, opts QueryOpts)
-=======
 
 	// TODO(@rtm0): Prometheus does not provide this API. Either move it to a
 	// separate interface or rename this interface to allow for multiple querier
 	// types.
 	GraphiteMetricsIndex(t *testing.T, opts QueryOpts) GraphiteMetricsIndexResponse
->>>>>>> f56d7c40
 }
 
 // Writer contains methods for writing new data
