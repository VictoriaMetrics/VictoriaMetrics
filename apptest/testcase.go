package apptest

import (
	"fmt"
	"os"
	"path"
	"testing"
	"time"

	"github.com/VictoriaMetrics/VictoriaMetrics/lib/fs"
	"github.com/google/go-cmp/cmp"
)

// TestCase holds the state and defines clean-up procedure common for all test
// cases.
type TestCase struct {
	t   *testing.T
	cli *Client

	startedApps map[string]Stopper
}

// Stopper is an interface of objects that needs to be stopped via Stop() call
type Stopper interface {
	Stop()
}

// NewTestCase creates a new test case.
func NewTestCase(t *testing.T) *TestCase {
	t.Parallel()
	return &TestCase{t, NewClient(), make(map[string]Stopper)}
}

// T returns the test state.
func (tc *TestCase) T() *testing.T {
	return tc.t
}

// Dir returns the directory name that should be used by as the -storageDataDir.
func (tc *TestCase) Dir() string {
	return tc.t.Name()
}

// Client returns an instance of the client that can be used for interacting with
// the app(s) under test.
func (tc *TestCase) Client() *Client {
	return tc.cli
}

// Stop performs the test case clean up, such as closing all client connections
// and removing the -storageDataDir directory.
//
// Note that the -storageDataDir is not removed in case of test case failure to
// allow for further manual debugging.
func (tc *TestCase) Stop() {
	tc.cli.CloseConnections()
	for _, app := range tc.startedApps {
		app.Stop()
	}
	if !tc.t.Failed() {
		fs.MustRemoveAll(tc.Dir())
	}
}

// MustStartDefaultVmsingle is a test helper function that starts an instance of
// vmsingle with defaults suitable for most tests.
func (tc *TestCase) MustStartDefaultVmsingle() *Vmsingle {
	tc.t.Helper()

	return tc.MustStartVmsingle("vmsingle", []string{
		"-storageDataPath=" + tc.Dir() + "/vmsingle",
		"-retentionPeriod=100y",
	})
}

// MustStartVmsingle is a test helper function that starts an instance of
// vmsingle and fails the test if the app fails to start.
func (tc *TestCase) MustStartVmsingle(instance string, flags []string) *Vmsingle {
	tc.t.Helper()

	app, err := StartVmsingle(instance, flags, tc.cli)
	if err != nil {
		tc.t.Fatalf("Could not start %s: %v", instance, err)
	}
	tc.addApp(instance, app)
	return app
}

// MustStartVmstorage is a test helper function that starts an instance of
// vmstorage and fails the test if the app fails to start.
func (tc *TestCase) MustStartVmstorage(instance string, flags []string) *Vmstorage {
	tc.t.Helper()

	app, err := StartVmstorage(instance, flags, tc.cli)
	if err != nil {
		tc.t.Fatalf("Could not start %s: %v", instance, err)
	}
	tc.addApp(instance, app)
	return app
}

// MustStartVmselect is a test helper function that starts an instance of
// vmselect and fails the test if the app fails to start.
func (tc *TestCase) MustStartVmselect(instance string, flags []string) *Vmselect {
	tc.t.Helper()

	app, err := StartVmselect(instance, flags, tc.cli)
	if err != nil {
		tc.t.Fatalf("Could not start %s: %v", instance, err)
	}
	tc.addApp(instance, app)
	return app
}

// MustStartVminsert is a test helper function that starts an instance of
// vminsert and fails the test if the app fails to start.
func (tc *TestCase) MustStartVminsert(instance string, flags []string) *Vminsert {
	tc.t.Helper()

	app, err := StartVminsert(instance, flags, tc.cli)
	if err != nil {
		tc.t.Fatalf("Could not start %s: %v", instance, err)
	}
	tc.addApp(instance, app)
	return app
}

// MustStartVmagent is a test helper function that starts an instance of
// vmagent and fails the test if the app fails to start.
func (tc *TestCase) MustStartVmagent(instance string, flags []string, promScrapeConfigFileYAML string) *Vmagent {
	tc.t.Helper()

	promScrapeConfigFilePath := path.Join(tc.t.TempDir(), "prometheus.yml")
	if err := os.WriteFile(promScrapeConfigFilePath, []byte(promScrapeConfigFileYAML), os.ModePerm); err != nil {
		tc.t.Fatalf("cannot init vmagent: prom config file write failed: %s", err)
	}
	app, err := StartVmagent(instance, flags, tc.cli, promScrapeConfigFilePath)
	if err != nil {
		tc.t.Fatalf("Could not start %s: %v", instance, err)
	}
	tc.addApp(instance, app)
	return app
}

// Vmcluster represents a typical cluster setup: several vmstorage replicas, one
// vminsert, and one vmselect.
//
// Both Vmsingle and Vmcluster implement the PrometheusWriteQuerier used in
// business logic tests to abstract out the infrasture.
//
// This type is not suitable for infrastructure tests where custom cluster
// setups are often required.
type Vmcluster struct {
	*Vminsert
	*Vmselect
	Vmstorages []*Vmstorage
}

// ForceFlush forces the ingested data to become visible for searching
// immediately.
func (c *Vmcluster) ForceFlush(t *testing.T) {
	for _, s := range c.Vmstorages {
		s.ForceFlush(t)
	}
}

// ForceMerge is a test helper function that forces the merging of parts.
func (c *Vmcluster) ForceMerge(t *testing.T) {
	for _, s := range c.Vmstorages {
		s.ForceMerge(t)
	}
}

// MustStartVmauth is a test helper function that starts an instance of
// vmauth and fails the test if the app fails to start.
func (tc *TestCase) MustStartVmauth(instance string, flags []string, configFileYAML string) *Vmauth {
	tc.t.Helper()

	configFilePath := path.Join(tc.t.TempDir(), "config.yaml")
	if err := os.WriteFile(configFilePath, []byte(configFileYAML), os.ModePerm); err != nil {
		tc.t.Fatalf("cannot init vmauth: config file write failed: %s", err)
	}
	app, err := StartVmauth(instance, flags, tc.cli, configFilePath)
	if err != nil {
		tc.t.Fatalf("Could not start %s: %v", instance, err)
	}
	tc.addApp(instance, app)
	return app
}

// MustStartVmbackup is a test helper that starts an instance of vmbackup
// and waits until the app exits. It fails the test if the app fails to start or
// exits with non zero code.
func (tc *TestCase) MustStartVmbackup(instance, storageDataPath, snapshotCreateURL, dst string) {
	tc.t.Helper()

	if err := StartVmbackup(instance, storageDataPath, snapshotCreateURL, dst); err != nil {
		tc.t.Fatalf("vmbackup %q failed to start or exited with non-zero code: %v", instance, err)
	}

	// Do not add the process to the list of running apps using
	// tc.addApp(instance, app), because the method blocks until the process
	// exits.
}

// MustStartVmrestore is a test helper that starts an instance of vmrestore
// and waits until the app exits. It fails the test if the app fails to start or
// exits with non zero code.
func (tc *TestCase) MustStartVmrestore(instance, src, storageDataPath string) {
	tc.t.Helper()

	if err := StartVmrestore(instance, src, storageDataPath); err != nil {
		tc.t.Fatalf("vmrestore %q failed to start or exited with non-zero code: %v", instance, err)
	}

	// Do not add the process to the list of running apps using
	// tc.addApp(instance, app), because the method blocks until the process
	// exits.
}

// MustStartDefaultCluster starts a typical cluster configuration with default
// flags.
func (tc *TestCase) MustStartDefaultCluster() *Vmcluster {
	tc.t.Helper()

	return tc.MustStartCluster(&ClusterOptions{
		Vmstorage1Instance: "vmstorage1",
		Vmstorage2Instance: "vmstorage2",
		VminsertInstance:   "vminsert",
		VmselectInstance:   "vmselect",
	})
}

// ClusterOptions holds the params for simple cluster configuration suitable for
// most tests.
//
// The cluster consists of two vmstorages, one vminsert and one vmselect, no
// data replication.
//
// Such configuration is suitable for tests that don't verify the
// cluster-specific behavior (such as sharding, replication, or multilevel
// vmselect) but instead just need a typical cluster configuration to verify
// some business logic (such as API surface, or MetricsQL). Such cluster
// tests usually come paired with corresponding vmsingle tests.
type ClusterOptions struct {
	Vmstorage1Instance string
	Vmstorage1Flags    []string
	Vmstorage2Instance string
	Vmstorage2Flags    []string
	VminsertInstance   string
	VminsertFlags      []string
	VmselectInstance   string
	VmselectFlags      []string
}

// MustStartCluster starts a typical cluster configuration with custom flags.
func (tc *TestCase) MustStartCluster(opts *ClusterOptions) *Vmcluster {
	tc.t.Helper()

	opts.Vmstorage1Flags = append(opts.Vmstorage1Flags, []string{
		"-storageDataPath=" + tc.Dir() + "/" + opts.Vmstorage1Instance,
		"-retentionPeriod=100y",
	}...)
	vmstorage1 := tc.MustStartVmstorage(opts.Vmstorage1Instance, opts.Vmstorage1Flags)

	opts.Vmstorage2Flags = append(opts.Vmstorage2Flags, []string{
		"-storageDataPath=" + tc.Dir() + "/" + opts.Vmstorage2Instance,
		"-retentionPeriod=100y",
	}...)
	vmstorage2 := tc.MustStartVmstorage(opts.Vmstorage2Instance, opts.Vmstorage2Flags)

	opts.VminsertFlags = append(opts.VminsertFlags, []string{
		"-storageNode=" + vmstorage1.VminsertAddr() + "," + vmstorage2.VminsertAddr(),
	}...)
	vminsert := tc.MustStartVminsert(opts.VminsertInstance, opts.VminsertFlags)

	opts.VmselectFlags = append(opts.VmselectFlags, []string{
		"-storageNode=" + vmstorage1.VmselectAddr() + "," + vmstorage2.VmselectAddr(),
	}...)
	vmselect := tc.MustStartVmselect(opts.VmselectInstance, opts.VmselectFlags)

	return &Vmcluster{vminsert, vmselect, []*Vmstorage{vmstorage1, vmstorage2}}
}

// MustStartVmctl is a test helper function that starts an instance of vmctl
func (tc *TestCase) MustStartVmctl(instance string, flags []string) {
	tc.t.Helper()

	err := StartVmctl(instance, flags)
	if err != nil {
		tc.t.Fatalf("Could not start %s: %v", instance, err)
	}
}

func (tc *TestCase) addApp(instance string, app Stopper) {
	if _, alreadyStarted := tc.startedApps[instance]; alreadyStarted {
		tc.t.Fatalf("%s has already been started", instance)
	}
	tc.startedApps[instance] = app
}

// StopApp stops the app identified by the `instance` name and removes it from
// the collection of started apps.
func (tc *TestCase) StopApp(instance string) {
	if app, exists := tc.startedApps[instance]; exists {
		app.Stop()
		delete(tc.startedApps, instance)
	}
}

// StopPrometheusWriteQuerier stop all apps that are a part of the pwq.
func (tc *TestCase) StopPrometheusWriteQuerier(pwq PrometheusWriteQuerier) {
	tc.t.Helper()
	switch t := pwq.(type) {
	case *Vmsingle:
		tc.StopApp(t.Name())
	case *Vmcluster:
		tc.StopApp(t.Vminsert.Name())
		tc.StopApp(t.Vmselect.Name())
		for _, vmstorage := range t.Vmstorages {
			tc.StopApp(vmstorage.Name())
		}
	default:
		tc.t.Fatalf("Unsupported type: %v", t)
	}
}

// ForceFlush flushes zero or more storages.
func (tc *TestCase) ForceFlush(apps ...*Vmstorage) {
	tc.t.Helper()

	for _, app := range apps {
		app.ForceFlush(tc.t)
	}
}

// AssertOptions hold the assertion params, such as got and wanted values as
// well as the message that should be included into the assertion error message
// in case of failure.
//
// In VictoriaMetrics (especially the cluster version) the inserted data does
// not become visible for querying right away. Therefore, the first comparisons
// may fail. AssertOptions allow to configure how many times the actual result
// must be retrieved and compared with the expected one and for long to wait
// between the retries. If these two params (`Retries` and `Period`) are not
// set, the default values will be used.
//
// If it is known that the data is available, then the retry functionality can
// be disabled by setting the `DoNotRetry` field.
//
// AssertOptions are used by the TestCase.Assert() method, and this method uses
// cmp.Diff() from go-cmp package for comparing got and wanted values.
// AssertOptions, therefore, allows to pass cmp.Options to cmp.Diff() via
// `CmpOpts` field.
//
// Finally the `FailNow` field controls whether the assertion should fail using
// `testing.T.Errorf()` or `testing.T.Fatalf()`.
type AssertOptions struct {
	Msg        string
	Got        func() any
	Want       any
	CmpOpts    []cmp.Option
	DoNotRetry bool
	Retries    int
	Period     time.Duration
	FailNow    bool
}

// Assert compares the actual result with the expected one possibly multiple
// times in order to account for the fact that the inserted data does not become
// available for querying right away (especially in cluster version of
// VictoriaMetrics).
func (tc *TestCase) Assert(opts *AssertOptions) {
	tc.t.Helper()

	const (
		defaultRetries = 20
		defaultPeriod  = 100 * time.Millisecond
	)

	if opts.DoNotRetry {
		opts.Retries = 1
		opts.Period = 0
	} else {
		if opts.Retries <= 0 {
			opts.Retries = defaultRetries
		}
		if opts.Period <= 0 {
			opts.Period = defaultPeriod
		}
	}

	var diff string

	for range opts.Retries {
		diff = cmp.Diff(opts.Want, opts.Got(), opts.CmpOpts...)
		if diff == "" {
			return
		}
		time.Sleep(opts.Period)
	}

	msg := fmt.Sprintf("%s (-want, +got):\n%s", opts.Msg, diff)

	if opts.FailNow {
		tc.t.Fatal(msg)
	} else {
		tc.t.Error(msg)
	}
}

// MustStartDefaultVlsingle is a test helper function that starts an instance of
// vlsingle with defaults suitable for most tests.
func (tc *TestCase) MustStartDefaultVlsingle() *Vlsingle {
	tc.t.Helper()

	return tc.MustStartVlsingle("vlsingle", []string{
		"-storageDataPath=" + tc.Dir() + "/vlsingle",
		"-retentionPeriod=100y",
	})
}

// MustStartVlsingle is a test helper function that starts an instance of
// vlsingle and fails the test if the app fails to start.
func (tc *TestCase) MustStartVlsingle(instance string, flags []string) *Vlsingle {
	tc.t.Helper()

	app, err := StartVlsingle(instance, flags, tc.cli)
	if err != nil {
		tc.t.Fatalf("Could not start %s: %v", instance, err)
	}
	tc.addApp(instance, app)
	return app
}

<<<<<<< HEAD
// MustStartDefaultVtsingle is a test helper function that starts an instance of
// vtsingle with defaults suitable for most tests.
func (tc *TestCase) MustStartDefaultVtsingle() *Vtsingle {
	tc.t.Helper()

	return tc.MustStartVtsingle("vtsingle", []string{
		"-storageDataPath=" + tc.Dir() + "/vtsingle",
		"-retentionPeriod=100y",
	})
}

// MustStartVtsingle is a test helper function that starts an instance of
// vtsingle and fails the test if the app fails to start.
func (tc *TestCase) MustStartVtsingle(instance string, flags []string) *Vtsingle {
	tc.t.Helper()

	app, err := StartVtsingle(instance, flags, tc.cli)
=======
// MustStartDefaultVlagent is a test helper function that starts an instance of
// vlagent with defaults suitable for most tests.
func (tc *TestCase) MustStartDefaultVlagent(remoteWriteURLs []string) *Vlagent {
	tc.t.Helper()

	return tc.MustStartVlagent("vlagent", remoteWriteURLs, nil)
}

// MustStartVlagent is a test helper function that starts an instance of
// vlagent and fails the test if the app fails to start.
func (tc *TestCase) MustStartVlagent(instance string, remoteWriteURLs []string, flags []string) *Vlagent {
	tc.t.Helper()

	app, err := StartVlagent(instance, remoteWriteURLs, flags, tc.cli)
>>>>>>> 524f58c7
	if err != nil {
		tc.t.Fatalf("Could not start %s: %v", instance, err)
	}
	tc.addApp(instance, app)
	return app
}<|MERGE_RESOLUTION|>--- conflicted
+++ resolved
@@ -7,8 +7,9 @@
 	"testing"
 	"time"
 
+	"github.com/google/go-cmp/cmp"
+
 	"github.com/VictoriaMetrics/VictoriaMetrics/lib/fs"
-	"github.com/google/go-cmp/cmp"
 )
 
 // TestCase holds the state and defines clean-up procedure common for all test
@@ -433,7 +434,27 @@
 	return app
 }
 
-<<<<<<< HEAD
+// MustStartDefaultVlagent is a test helper function that starts an instance of
+// vlagent with defaults suitable for most tests.
+func (tc *TestCase) MustStartDefaultVlagent(remoteWriteURLs []string) *Vlagent {
+	tc.t.Helper()
+
+	return tc.MustStartVlagent("vlagent", remoteWriteURLs, nil)
+}
+
+// MustStartVlagent is a test helper function that starts an instance of
+// vlagent and fails the test if the app fails to start.
+func (tc *TestCase) MustStartVlagent(instance string, remoteWriteURLs []string, flags []string) *Vlagent {
+	tc.t.Helper()
+
+	app, err := StartVlagent(instance, remoteWriteURLs, flags, tc.cli)
+	if err != nil {
+		tc.t.Fatalf("Could not start %s: %v", instance, err)
+	}
+	tc.addApp(instance, app)
+	return app
+}
+
 // MustStartDefaultVtsingle is a test helper function that starts an instance of
 // vtsingle with defaults suitable for most tests.
 func (tc *TestCase) MustStartDefaultVtsingle() *Vtsingle {
@@ -451,22 +472,6 @@
 	tc.t.Helper()
 
 	app, err := StartVtsingle(instance, flags, tc.cli)
-=======
-// MustStartDefaultVlagent is a test helper function that starts an instance of
-// vlagent with defaults suitable for most tests.
-func (tc *TestCase) MustStartDefaultVlagent(remoteWriteURLs []string) *Vlagent {
-	tc.t.Helper()
-
-	return tc.MustStartVlagent("vlagent", remoteWriteURLs, nil)
-}
-
-// MustStartVlagent is a test helper function that starts an instance of
-// vlagent and fails the test if the app fails to start.
-func (tc *TestCase) MustStartVlagent(instance string, remoteWriteURLs []string, flags []string) *Vlagent {
-	tc.t.Helper()
-
-	app, err := StartVlagent(instance, remoteWriteURLs, flags, tc.cli)
->>>>>>> 524f58c7
 	if err != nil {
 		tc.t.Fatalf("Could not start %s: %v", instance, err)
 	}
