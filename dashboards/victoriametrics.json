--- conflicted
+++ resolved
@@ -3172,11 +3172,7 @@
               "format": "percentunit",
               "label": null,
               "logBase": 1,
-<<<<<<< HEAD
               "max": "1",
-=======
-              "max": null,
->>>>>>> 63052f80
               "min": "0",
               "show": true
             },
