--- conflicted
+++ resolved
@@ -1,36 +1,27 @@
 # All these commands must run from repository root.
 
-<<<<<<< HEAD
 DOCKER_REGISTRY ?= docker.17usoft.com
 DOCKER_NAMESPACE ?= lhhdz/victoriametrics
-=======
-DOCKER_NAMESPACE ?= victoriametrics
->>>>>>> 00b1ee6b
 
 ROOT_IMAGE ?= alpine:3.20.2
 ROOT_IMAGE_SCRATCH ?= scratch
-<<<<<<< HEAD
 SKIP_SCRATCH_BUILD ?= true
 CERTS_IMAGE := alpine:3.20.0
-=======
 CERTS_IMAGE := alpine:3.20.2
->>>>>>> 00b1ee6b
 
 GO_BUILDER_IMAGE := golang:1.22.5-alpine
 BUILDER_IMAGE := local/builder:2.0.0-$(shell echo $(GO_BUILDER_IMAGE) | tr :/ __)-1
 BASE_IMAGE := local/base:1.1.4-$(shell echo $(ROOT_IMAGE) | tr :/ __)-$(shell echo $(CERTS_IMAGE) | tr :/ __)
 DOCKER ?= docker
+DOCKER_BUILD_OPTS ?=
 DOCKER_RUN ?= $(DOCKER) run
 DOCKER_BUILD ?= $(DOCKER) build
 DOCKER_COMPOSE ?= $(DOCKER) compose
 DOCKER_IMAGE_LS ?= $(DOCKER) image ls --format '{{.Repository}}:{{.Tag}}'
-<<<<<<< HEAD
 TARGET_PLATFORM ?= linux/amd64
 COMMA := ,
 GO_GC_FLAGS ?=
 GO_BUILD_CLASSIFIER ?=
-=======
->>>>>>> 00b1ee6b
 
 package-base:
 	($(DOCKER_IMAGE_LS) | grep -q '$(BASE_IMAGE)$$') \
@@ -38,6 +29,7 @@
 			--build-arg root_image=$(ROOT_IMAGE) \
 			--build-arg certs_image=$(CERTS_IMAGE) \
 			--tag $(BASE_IMAGE) \
+			$(DOCKER_BUILD_OPTS) \
 			deployment/docker/base
 
 package-builder:
@@ -45,6 +37,7 @@
 		|| $(DOCKER_BUILD) \
 			--build-arg go_builder_image=$(GO_BUILDER_IMAGE) \
 			--tag $(BUILDER_IMAGE) \
+			$(DOCKER_BUILD_OPTS) \
 			deployment/docker/builder
 
 app-via-docker: package-builder
@@ -79,58 +72,53 @@
 			-o bin/$(APP_NAME)-windows$(APP_SUFFIX)-prod.exe $(PKG_PREFIX)/app/$(APP_NAME)
 
 package-via-docker: package-base
-	($(DOCKER_IMAGE_LS) | grep -q '$(DOCKER_NAMESPACE)/$(APP_NAME):$(PKG_TAG)$(APP_SUFFIX)$(RACE)$$') || (\
+	($(DOCKER_IMAGE_LS) | grep -q '$(DOCKER_REGISTRY)/$(DOCKER_NAMESPACE)/$(APP_NAME):$(PKG_TAG)$(APP_SUFFIX)$(RACE)$$') || (\
 		$(MAKE) app-via-docker && \
 		$(DOCKER_BUILD) \
 			--build-arg src_binary=$(APP_NAME)$(APP_SUFFIX)-prod \
 			--build-arg base_image=$(BASE_IMAGE) \
-			--tag $(DOCKER_NAMESPACE)/$(APP_NAME):$(PKG_TAG)$(APP_SUFFIX)$(RACE) \
+			--tag $(DOCKER_REGISTRY)/$(DOCKER_NAMESPACE)/$(APP_NAME):$(PKG_TAG)$(APP_SUFFIX)$(RACE) \
 			-f app/$(APP_NAME)/deployment/Dockerfile bin)
 
 publish-via-docker:
-	$(MAKE_PARALLEL) app-via-docker-linux-amd64 \
-		app-via-docker-linux-arm \
-		app-via-docker-linux-arm64 \
-		app-via-docker-linux-ppc64le \
-		app-via-docker-linux-386
+	$(eval TARGET_PLATFORMS := $(subst $(COMMA), ,$(TARGET_PLATFORM)))
+	$(MAKE_PARALLEL) $(foreach PLATFORM,$(TARGET_PLATFORMS),app-via-docker-$(subst /,-,$(PLATFORM)))
 	$(DOCKER) buildx build \
-		--platform=linux/amd64,linux/arm,linux/arm64,linux/ppc64le,linux/386 \
+		--platform=$(TARGET_PLATFORM) \
 		--build-arg certs_image=$(CERTS_IMAGE) \
 		--build-arg root_image=$(ROOT_IMAGE) \
 		--build-arg APP_NAME=$(APP_NAME) \
-		--tag $(DOCKER_NAMESPACE)/$(APP_NAME):$(PKG_TAG)$(RACE) \
-		--tag $(DOCKER_NAMESPACE)/$(APP_NAME):$(LATEST_TAG)$(RACE) \
+		--tag $(DOCKER_REGISTRY)/$(DOCKER_NAMESPACE)/$(APP_NAME):$(PKG_TAG)$(RACE) \
+		--tag $(DOCKER_REGISTRY)/$(DOCKER_NAMESPACE)/$(APP_NAME):$(LATEST_TAG)$(RACE) \
 		-o type=image \
 		--provenance=false \
+		$(DOCKER_BUILD_OPTS) \
 		-f app/$(APP_NAME)/multiarch/Dockerfile \
 		--push \
 		--load \
 		bin
-	$(DOCKER) buildx build \
-		--platform=linux/amd64,linux/arm,linux/arm64,linux/ppc64le,linux/386 \
-		--build-arg certs_image=$(CERTS_IMAGE) \
-		--build-arg root_image=$(ROOT_IMAGE_SCRATCH) \
-		--build-arg APP_NAME=$(APP_NAME) \
-		--tag $(DOCKER_NAMESPACE)/$(APP_NAME):$(PKG_TAG)$(RACE)-scratch \
-		--tag $(DOCKER_NAMESPACE)/$(APP_NAME):$(LATEST_TAG)$(RACE)-scratch \
-		-o type=image \
-		--provenance=false \
-		-f app/$(APP_NAME)/multiarch/Dockerfile \
-		--push \
-		bin
-	cd bin && rm -rf \
-		$(APP_NAME)-linux-amd64-prod \
-		$(APP_NAME)-linux-arm-prod \
-		$(APP_NAME)-linux-arm64-prod \
-		$(APP_NAME)-linux-ppc64le-prod \
-		$(APP_NAME)-linux-386-prod
+	$(if $(findstring $(SKIP_SCRATCH_BUILD),true),, \
+		$(DOCKER) buildx build \
+			--platform=$(TARGET_PLATFORM) \
+			--build-arg certs_image=$(CERTS_IMAGE) \
+			--build-arg root_image=$(ROOT_IMAGE_SCRATCH) \
+			--build-arg APP_NAME=$(APP_NAME) \
+			--tag $(DOCKER_NAMESPACE)/$(APP_NAME):$(PKG_TAG)$(RACE)-scratch \
+			--tag $(DOCKER_NAMESPACE)/$(APP_NAME):$(LATEST_TAG)$(RACE)-scratch \
+			-o type=image \
+			--provenance=false \
+			$(DOCKER_BUILD_OPTS) \
+			-f app/$(APP_NAME)/multiarch/Dockerfile \
+			--push \
+			bin)
+	cd bin && rm -rf $(foreach PLATFORM,$(TARGET_PLATFORMS),$(APP_NAME)-$(subst /,-,$(PLATFORM))-prod)
 
 run-via-docker: package-via-docker
 	$(DOCKER_RUN) -it --rm \
 		--user $(shell id -u):$(shell id -g) \
 		--net host \
 		$(DOCKER_OPTS) \
-		$(DOCKER_NAMESPACE)/$(APP_NAME):$(PKG_TAG)$(APP_SUFFIX)$(RACE) $(ARGS)
+		$(DOCKER_REGISTRY)/$(DOCKER_NAMESPACE)/$(APP_NAME):$(PKG_TAG)$(APP_SUFFIX)$(RACE) $(ARGS)
 
 app-via-docker-goos-goarch:
 	APP_SUFFIX='-$(GOOS)-$(GOARCH)' \
