# All these commands must run from repository root.

DOCKER_NAMESPACE ?= victoriametrics

<<<<<<< HEAD
ROOT_IMAGE ?= alpine:3.18.4
CERTS_IMAGE := alpine:3.18.4
=======
ROOT_IMAGE ?= alpine:3.18.5
CERTS_IMAGE := alpine:3.18.5
>>>>>>> 559e4db5

GO_BUILDER_IMAGE := golang:1.21.4-alpine
BUILDER_IMAGE := local/builder:2.0.0-$(shell echo $(GO_BUILDER_IMAGE) | tr :/ __)-1
BASE_IMAGE := local/base:1.1.4-$(shell echo $(ROOT_IMAGE) | tr :/ __)-$(shell echo $(CERTS_IMAGE) | tr :/ __)
DOCKER ?= docker
DOCKER_RUN ?= $(DOCKER) run
DOCKER_BUILD ?= $(DOCKER) build
DOCKER_COMPOSE ?= $(DOCKER) compose
DOCKER_IMAGE_LS ?= $(DOCKER) image ls --format '{{.Repository}}:{{.Tag}}'

package-base:
	($(DOCKER_IMAGE_LS) | grep -q '$(BASE_IMAGE)$$') \
		|| $(DOCKER_BUILD) \
			--build-arg root_image=$(ROOT_IMAGE) \
			--build-arg certs_image=$(CERTS_IMAGE) \
			--tag $(BASE_IMAGE) \
			deployment/docker/base

package-builder:
	($(DOCKER_IMAGE_LS) | grep -q '$(BUILDER_IMAGE)$$') \
		|| $(DOCKER_BUILD) \
			--build-arg go_builder_image=$(GO_BUILDER_IMAGE) \
			--tag $(BUILDER_IMAGE) \
			deployment/docker/builder

app-via-docker: package-builder
	mkdir -p gocache-for-docker
	$(DOCKER_RUN) --rm \
		--user $(shell id -u):$(shell id -g) \
		--mount type=bind,src="$(shell pwd)",dst=/VictoriaMetrics \
		-w /VictoriaMetrics \
		--mount type=bind,src="$(shell pwd)/gocache-for-docker",dst=/gocache \
		--env GOCACHE=/gocache \
		$(DOCKER_OPTS) \
		$(BUILDER_IMAGE) \
		go build $(RACE) -trimpath -buildvcs=false \
			-ldflags "-extldflags '-static' $(GO_BUILDINFO)" \
			-tags 'netgo osusergo nethttpomithttp2 musl' \
			-o bin/$(APP_NAME)$(APP_SUFFIX)-prod $(PKG_PREFIX)/app/$(APP_NAME)

app-via-docker-windows: package-builder
	mkdir -p gocache-for-docker
	$(DOCKER_RUN) --rm \
		--user $(shell id -u):$(shell id -g) \
		--mount type=bind,src="$(shell pwd)",dst=/VictoriaMetrics \
		-w /VictoriaMetrics \
		--mount type=bind,src="$(shell pwd)/gocache-for-docker",dst=/gocache \
		--env GOCACHE=/gocache \
		$(DOCKER_OPTS) \
		$(BUILDER_IMAGE) \
		go build $(RACE) -trimpath -buildvcs=false \
			-ldflags "-s -w -extldflags '-static' $(GO_BUILDINFO)" \
			-tags 'netgo osusergo nethttpomithttp2' \
			-o bin/$(APP_NAME)-windows$(APP_SUFFIX)-prod.exe $(PKG_PREFIX)/app/$(APP_NAME)

package-via-docker: package-base
	($(DOCKER_IMAGE_LS) | grep -q '$(DOCKER_NAMESPACE)/$(APP_NAME):$(PKG_TAG)$(APP_SUFFIX)$(RACE)$$') || (\
		$(MAKE) app-via-docker && \
		$(DOCKER_BUILD) \
			--build-arg src_binary=$(APP_NAME)$(APP_SUFFIX)-prod \
			--build-arg base_image=$(BASE_IMAGE) \
			--tag $(DOCKER_NAMESPACE)/$(APP_NAME):$(PKG_TAG)$(APP_SUFFIX)$(RACE) \
			-f app/$(APP_NAME)/deployment/Dockerfile bin)

publish-via-docker:
	$(MAKE_PARALLEL) app-via-docker-linux-amd64 \
		app-via-docker-linux-arm \
		app-via-docker-linux-arm64 \
		app-via-docker-linux-ppc64le \
		app-via-docker-linux-386
	$(DOCKER) buildx build \
		--platform=linux/amd64,linux/arm,linux/arm64,linux/ppc64le,linux/386 \
		--build-arg certs_image=$(CERTS_IMAGE) \
		--build-arg root_image=$(ROOT_IMAGE) \
		--build-arg APP_NAME=$(APP_NAME) \
		--tag $(DOCKER_NAMESPACE)/$(APP_NAME):$(PKG_TAG)$(RACE) \
		-o type=image \
		--provenance=false \
		-f app/$(APP_NAME)/multiarch/Dockerfile \
		--push \
		bin
	cd bin && rm -rf \
		$(APP_NAME)-linux-amd64-prod \
		$(APP_NAME)-linux-arm-prod \
		$(APP_NAME)-linux-arm64-prod \
		$(APP_NAME)-linux-ppc64le-prod \
		$(APP_NAME)-linux-386-prod

run-via-docker: package-via-docker
	$(DOCKER_RUN) -it --rm \
		--user $(shell id -u):$(shell id -g) \
		--net host \
		$(DOCKER_OPTS) \
		$(DOCKER_NAMESPACE)/$(APP_NAME):$(PKG_TAG)$(APP_SUFFIX)$(RACE) $(ARGS)

app-via-docker-goos-goarch:
	APP_SUFFIX='-$(GOOS)-$(GOARCH)' \
	DOCKER_OPTS='--env CGO_ENABLED=$(CGO_ENABLED) --env GOOS=$(GOOS) --env GOARCH=$(GOARCH)' \
	$(MAKE) app-via-docker

app-via-docker-pure:
	APP_SUFFIX='-pure' DOCKER_OPTS='--env CGO_ENABLED=0' $(MAKE) app-via-docker

app-via-docker-linux-amd64:
	CGO_ENABLED=1 GOOS=linux GOARCH=amd64 $(MAKE) app-via-docker-goos-goarch

app-via-docker-linux-arm:
	APP_SUFFIX='-linux-arm' \
	DOCKER_OPTS='--env CGO_ENABLED=0 --env GOOS=linux --env GOARCH=arm --env GOARM=5' \
	$(MAKE) app-via-docker

app-via-docker-linux-arm64:
	APP_SUFFIX='-linux-arm64' \
	DOCKER_OPTS='--env CGO_ENABLED=1 --env GOOS=linux --env GOARCH=arm64 --env CC=/opt/cross-builder/aarch64-linux-musl-cross/bin/aarch64-linux-musl-gcc' \
	$(MAKE) app-via-docker

app-via-docker-linux-ppc64le:
	CGO_ENABLED=0 GOOS=linux GOARCH=ppc64le $(MAKE) app-via-docker-goos-goarch

app-via-docker-linux-386:
	CGO_ENABLED=0 GOOS=linux GOARCH=386 $(MAKE) app-via-docker-goos-goarch

app-via-docker-darwin-amd64:
	CGO_ENABLED=0 GOOS=darwin GOARCH=amd64 $(MAKE) app-via-docker-goos-goarch

app-via-docker-darwin-arm64:
	CGO_ENABLED=0 GOOS=darwin GOARCH=arm64 $(MAKE) app-via-docker-goos-goarch

app-via-docker-freebsd-amd64:
	CGO_ENABLED=0 GOOS=freebsd GOARCH=amd64 $(MAKE) app-via-docker-goos-goarch

app-via-docker-openbsd-amd64:
	CGO_ENABLED=0 GOOS=openbsd GOARCH=amd64 $(MAKE) app-via-docker-goos-goarch

app-via-docker-windows-amd64:
	APP_SUFFIX='-amd64' \
	DOCKER_OPTS='--env CGO_ENABLED=0 --env GOOS=windows --env GOARCH=amd64' \
	$(MAKE) app-via-docker-windows

package-via-docker-goarch:
	APP_SUFFIX='-$(GOARCH)' \
	DOCKER_OPTS='--env CGO_ENABLED=$(CGO_ENABLED) --env GOOS=linux --env GOARCH=$(GOARCH)' \
	$(MAKE) package-via-docker

package-via-docker-goarch-arm64:
	APP_SUFFIX='-arm64' \
	DOCKER_OPTS='--env CGO_ENABLED=1 --env GOOS=linux --env GOARCH=arm64 --env CC=/opt/cross-builder/aarch64-linux-musl-cross/bin/aarch64-linux-musl-gcc' \
	$(MAKE) package-via-docker

package-via-docker-goarch-cgo:
	CGO_ENABLED=1 $(MAKE) package-via-docker-goarch

package-via-docker-goarch-nocgo:
	CGO_ENABLED=0 $(MAKE) package-via-docker-goarch

package-via-docker-pure:
	APP_SUFFIX='-pure' DOCKER_OPTS='--env CGO_ENABLED=0' $(MAKE) package-via-docker

package-via-docker-amd64:
	GOARCH=amd64 $(MAKE) package-via-docker-goarch-cgo

package-via-docker-arm:
	GOARCH=arm $(MAKE) package-via-docker-goarch-nocgo

package-via-docker-arm64:
	$(MAKE) package-via-docker-goarch-arm64

package-via-docker-ppc64le:
	GOARCH=ppc64le $(MAKE) package-via-docker-goarch-nocgo

package-via-docker-386:
	GOARCH=386 $(MAKE) package-via-docker-goarch-nocgo

remove-docker-images:
	docker image ls --format '{{.ID}}' | xargs docker image rm -f

docker-single-up:
	$(DOCKER_COMPOSE) -f deployment/docker/docker-compose.yml up -d

docker-single-down:
	$(DOCKER_COMPOSE) -f deployment/docker/docker-compose.yml down -v

docker-cluster-up:
	$(DOCKER_COMPOSE) -f deployment/docker/docker-compose-cluster.yml up -d

docker-cluster-down:
	$(DOCKER_COMPOSE) -f deployment/docker/docker-compose-cluster.yml down -v<|MERGE_RESOLUTION|>--- conflicted
+++ resolved
@@ -2,13 +2,8 @@
 
 DOCKER_NAMESPACE ?= victoriametrics
 
-<<<<<<< HEAD
-ROOT_IMAGE ?= alpine:3.18.4
-CERTS_IMAGE := alpine:3.18.4
-=======
 ROOT_IMAGE ?= alpine:3.18.5
 CERTS_IMAGE := alpine:3.18.5
->>>>>>> 559e4db5
 
 GO_BUILDER_IMAGE := golang:1.21.4-alpine
 BUILDER_IMAGE := local/builder:2.0.0-$(shell echo $(GO_BUILDER_IMAGE) | tr :/ __)-1
