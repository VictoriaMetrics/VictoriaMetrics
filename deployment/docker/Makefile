--- conflicted
+++ resolved
@@ -1,13 +1,8 @@
 # All these commands must run from repository root.
 
 DOCKER_NAMESPACE := docker.io/victoriametrics
-<<<<<<< HEAD
-BUILDER_IMAGE := local/builder:go1.14.0
+BUILDER_IMAGE := local/builder:go1.14.1
 BASE_IMAGE := local/base:1.0.0
-=======
-BUILDER_IMAGE := local/builder:go1.14.1
-CERTS_IMAGE := local/certs:1.0.3
->>>>>>> b803bcca
 
 package-base:
 	(docker image ls --format '{{.Repository}}:{{.Tag}}' | grep -q '$(BASE_IMAGE)$$') \
